--- conflicted
+++ resolved
@@ -25,15 +25,10 @@
      * An uninitialized primitive defaults to 0, which could cause the Venice Samza System producer starts sending
      * Venice UPDATE messages instead of PUT messages.
      */
-<<<<<<< HEAD
-    private int derivedSchemaId = -1;
-
-    private int rmdValueSchemaId = -1;
-=======
     private int derivedSchemaId = SchemaData.INVALID_VALUE_SCHEMA_ID;
 
     private int rmdValueSchemaId = SchemaData.INVALID_VALUE_SCHEMA_ID;
->>>>>>> 32be0f8b
+
     private String schemaStr;
 
     public int getId() {
