--- conflicted
+++ resolved
@@ -46,16 +46,14 @@
         case REPUSH_TRIGGER_SOURCE:
           assertEquals(dimension.getDimensionName(format), "repush.trigger.source");
           break;
-<<<<<<< HEAD
         case VENICE_REJECTION_REASON:
           assertEquals(dimension.getDimensionName(format), "venice.rejection_reason");
           break;
         case VENICE_REQUEST_FANOUT_TYPE:
           assertEquals(dimension.getDimensionName(format), "venice.request.fanout_type");
-=======
+          break;
         case VENICE_INSTANCE_ERROR_TYPE:
           assertEquals(dimension.getDimensionName(format), "venice.instance.error_type");
->>>>>>> e8ace0d6
           break;
         default:
           throw new IllegalArgumentException("Unknown dimension: " + dimension);
@@ -101,16 +99,14 @@
         case REPUSH_TRIGGER_SOURCE:
           assertEquals(dimension.getDimensionName(format), "repush.trigger.source");
           break;
-<<<<<<< HEAD
         case VENICE_REJECTION_REASON:
           assertEquals(dimension.getDimensionName(format), "venice.rejectionReason");
           break;
         case VENICE_REQUEST_FANOUT_TYPE:
           assertEquals(dimension.getDimensionName(format), "venice.request.fanoutType");
-=======
+          break;
         case VENICE_INSTANCE_ERROR_TYPE:
           assertEquals(dimension.getDimensionName(format), "venice.instance.errorType");
->>>>>>> e8ace0d6
           break;
         default:
           throw new IllegalArgumentException("Unknown dimension: " + dimension);
@@ -156,16 +152,14 @@
         case REPUSH_TRIGGER_SOURCE:
           assertEquals(dimension.getDimensionName(format), "Repush.Trigger.Source");
           break;
-<<<<<<< HEAD
         case VENICE_REJECTION_REASON:
           assertEquals(dimension.getDimensionName(format), "Venice.RejectionReason");
           break;
         case VENICE_REQUEST_FANOUT_TYPE:
           assertEquals(dimension.getDimensionName(format), "Venice.Request.FanoutType");
-=======
+          break;
         case VENICE_INSTANCE_ERROR_TYPE:
           assertEquals(dimension.getDimensionName(format), "Venice.Instance.ErrorType");
->>>>>>> e8ace0d6
           break;
         default:
           throw new IllegalArgumentException("Unknown dimension: " + dimension);
