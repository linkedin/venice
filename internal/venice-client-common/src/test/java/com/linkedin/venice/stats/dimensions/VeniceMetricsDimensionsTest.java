--- conflicted
+++ resolved
@@ -46,16 +46,14 @@
         case REPUSH_TRIGGER_SOURCE:
           assertEquals(dimension.getDimensionName(format), "repush.trigger.source");
           break;
-<<<<<<< HEAD
         case VENICE_ROUTE_NAME:
           assertEquals(dimension.getDimensionName(format), "venice.route.name");
-=======
+          break;
         case VENICE_REQUEST_REJECTION_REASON:
           assertEquals(dimension.getDimensionName(format), "venice.request.rejection_reason");
           break;
         case VENICE_REQUEST_FANOUT_TYPE:
           assertEquals(dimension.getDimensionName(format), "venice.request.fanout_type");
->>>>>>> 8a50615b
           break;
         case VENICE_INSTANCE_ERROR_TYPE:
           assertEquals(dimension.getDimensionName(format), "venice.instance.error_type");
@@ -104,16 +102,14 @@
         case REPUSH_TRIGGER_SOURCE:
           assertEquals(dimension.getDimensionName(format), "repush.trigger.source");
           break;
-<<<<<<< HEAD
         case VENICE_ROUTE_NAME:
           assertEquals(dimension.getDimensionName(format), "venice.route.name");
-=======
+          break;
         case VENICE_REQUEST_REJECTION_REASON:
           assertEquals(dimension.getDimensionName(format), "venice.request.rejectionReason");
           break;
         case VENICE_REQUEST_FANOUT_TYPE:
           assertEquals(dimension.getDimensionName(format), "venice.request.fanoutType");
->>>>>>> 8a50615b
           break;
         case VENICE_INSTANCE_ERROR_TYPE:
           assertEquals(dimension.getDimensionName(format), "venice.instance.errorType");
@@ -162,16 +158,14 @@
         case REPUSH_TRIGGER_SOURCE:
           assertEquals(dimension.getDimensionName(format), "Repush.Trigger.Source");
           break;
-<<<<<<< HEAD
         case VENICE_ROUTE_NAME:
           assertEquals(dimension.getDimensionName(format), "Venice.Route.Name");
-=======
+          break;
         case VENICE_REQUEST_REJECTION_REASON:
           assertEquals(dimension.getDimensionName(format), "Venice.Request.RejectionReason");
           break;
         case VENICE_REQUEST_FANOUT_TYPE:
           assertEquals(dimension.getDimensionName(format), "Venice.Request.FanoutType");
->>>>>>> 8a50615b
           break;
         case VENICE_INSTANCE_ERROR_TYPE:
           assertEquals(dimension.getDimensionName(format), "Venice.Instance.ErrorType");
