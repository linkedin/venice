--- conflicted
+++ resolved
@@ -204,21 +204,15 @@
   def jobs = []
 
   def common = "--continue --no-daemon "
-<<<<<<< HEAD
-  def staticAnalysisFlowGradleArgs = common + "-Pspotallbugs -Pspotbugs.xml -Pspotbugs.ignoreFailures clean check -x spotlessCheck -x test -x integrationTest"
-  appendToGHCI(paramFileContent, targetFilePath, "StaticAnalysis", 20, staticAnalysisFlowGradleArgs)
-  appendToGHCI(paramFileContent, targetFilePath, "UnitTestsAndCodeCoverage", 60, "jacocoTestCoverageVerification diffCoverage")
-=======
   def staticAnalysisFlowGradleArgs = common + "-Pspotallbugs clean check -x spotlessCheck -x test -x integrationTest -x jacocoTestCoverageVerification"
 
   def staticAnalysis = "StaticAnalysis"
   appendToGHCI(paramFileContent, targetFilePath, staticAnalysis, 20, staticAnalysisFlowGradleArgs)
   jobs << staticAnalysis
   def unitTestsAndCodeCoverage = "UnitTestsAndCodeCoverage"
-  appendToGHCI(paramFileContent, targetFilePath, unitTestsAndCodeCoverage, 60, "jacocoTestCoverageVerification")
+  appendToGHCI(paramFileContent, targetFilePath, unitTestsAndCodeCoverage, 60, "jacocoTestCoverageVerification diffCoverage")
   jobs << unitTestsAndCodeCoverage
 
->>>>>>> c1b5be8c
   def integTestGradleArgs = common + "-DforkEvery=1 -DmaxParallelForks=1 integrationTest"
   integrationTestBuckets.each { name, patterns ->
     def flowName = "IntegrationTests" + name
