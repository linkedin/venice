--- conflicted
+++ resolved
@@ -261,11 +261,7 @@
             Optional.of(genericVsonThinClient),
             storeMetadataFetchMode);
       } else {
-<<<<<<< HEAD
-        runTest(clientConfigBuilder, multiGet, batchGetKeySize, m -> {}, Optional.empty(), useRequestBasedMetadata);
-=======
         runTest(clientConfigBuilder, multiGet, batchGetKeySize, m -> {}, Optional.empty(), storeMetadataFetchMode);
->>>>>>> dfa1c612
       }
     } finally {
       if (genericThinClient != null) {
@@ -313,11 +309,6 @@
         clientConfigBuilder.setSpecificThinClient(specificThinClient);
         genericVsonThinClient = getGenericVsonThinClient();
 
-<<<<<<< HEAD
-        runTest(clientConfigBuilder, multiGet, batchGetKeySize, m -> {}, Optional.of(genericVsonThinClient), true);
-      } else {
-        runTest(clientConfigBuilder, multiGet, batchGetKeySize, m -> {}, Optional.empty(), true);
-=======
         runTest(
             clientConfigBuilder,
             multiGet,
@@ -333,7 +324,6 @@
             m -> {},
             Optional.empty(),
             StoreMetadataFetchMode.SERVER_BASED_METADATA);
->>>>>>> dfa1c612
       }
     } finally {
       if (genericThinClient != null) {
