--- conflicted
+++ resolved
@@ -71,12 +71,8 @@
 import org.apache.avro.Schema;
 import org.apache.avro.generic.GenericData;
 import org.apache.avro.generic.GenericRecord;
-<<<<<<< HEAD
 import org.apache.logging.log4j.LogManager;
 import org.apache.logging.log4j.Logger;
-=======
-import org.testng.Assert;
->>>>>>> 6632a2cf
 import org.testng.annotations.AfterClass;
 import org.testng.annotations.BeforeClass;
 import org.testng.annotations.DataProvider;
@@ -418,8 +414,8 @@
         veniceCluster.useControllerClient(controllerClient -> {
           String schemaStoreName = AvroProtocolDefinition.SERVER_METADATA_RESPONSE.getSystemStoreName();
           MultiSchemaResponse multiSchemaResponse = controllerClient.getAllValueSchema(schemaStoreName);
-          Assert.assertFalse(multiSchemaResponse.isError());
-          Assert.assertEquals(
+          assertFalse(multiSchemaResponse.isError());
+          assertEquals(
               AvroProtocolDefinition.SERVER_METADATA_RESPONSE.getCurrentProtocolVersion(),
               multiSchemaResponse.getSchemas().length);
         });
