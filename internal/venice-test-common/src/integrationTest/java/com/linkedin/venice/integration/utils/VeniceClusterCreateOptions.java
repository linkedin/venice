--- conflicted
+++ resolved
@@ -40,12 +40,9 @@
   private final boolean sslToStorageNodes;
   private final boolean sslToKafka;
   private final boolean forkServer;
-<<<<<<< HEAD
   private final AuthenticationService authenticationService;
   private final AuthorizerService authorizerService;
-=======
   private final boolean enableGrpc;
->>>>>>> 5b5feaae
   private final Properties extraProperties;
   private final Map<String, Map<String, String>> kafkaClusterMap;
   private final ZkServerWrapper zkServerWrapper;
