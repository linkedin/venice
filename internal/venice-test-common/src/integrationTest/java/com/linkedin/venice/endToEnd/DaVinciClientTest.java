package com.linkedin.venice.endToEnd;

import static com.linkedin.davinci.stats.DaVinciRecordTransformerStats.RECORD_TRANSFORMER_PUT_LATENCY;
import static com.linkedin.davinci.store.rocksdb.RocksDBServerConfig.ROCKSDB_BLOCK_CACHE_SIZE_IN_BYTES;
import static com.linkedin.venice.ConfigKeys.CLIENT_SYSTEM_STORE_REPOSITORY_REFRESH_INTERVAL_SECONDS;
import static com.linkedin.venice.ConfigKeys.CLIENT_USE_SYSTEM_STORE_REPOSITORY;
import static com.linkedin.venice.ConfigKeys.D2_ZK_HOSTS_ADDRESS;
import static com.linkedin.venice.ConfigKeys.DATA_BASE_PATH;
import static com.linkedin.venice.ConfigKeys.DAVINCI_PUSH_STATUS_CHECK_INTERVAL_IN_MS;
import static com.linkedin.venice.ConfigKeys.DAVINCI_PUSH_STATUS_SCAN_INTERVAL_IN_SECONDS;
import static com.linkedin.venice.ConfigKeys.DA_VINCI_CURRENT_VERSION_BOOTSTRAPPING_SPEEDUP_ENABLED;
import static com.linkedin.venice.ConfigKeys.DA_VINCI_SUBSCRIBE_ON_DISK_PARTITIONS_AUTOMATICALLY;
import static com.linkedin.venice.ConfigKeys.KAFKA_FETCH_QUOTA_RECORDS_PER_SECOND;
import static com.linkedin.venice.ConfigKeys.PERSISTENCE_TYPE;
import static com.linkedin.venice.ConfigKeys.PUSH_STATUS_STORE_ENABLED;
import static com.linkedin.venice.ConfigKeys.PUSH_STATUS_STORE_HEARTBEAT_INTERVAL_IN_SECONDS;
import static com.linkedin.venice.ConfigKeys.SERVER_CONSUMER_POOL_SIZE_PER_KAFKA_CLUSTER;
import static com.linkedin.venice.ConfigKeys.SERVER_DISK_FULL_THRESHOLD;
import static com.linkedin.venice.ConfigKeys.SERVER_INGESTION_ISOLATION_CONNECTION_TIMEOUT_SECONDS;
import static com.linkedin.venice.ConfigKeys.SERVER_INGESTION_ISOLATION_SERVICE_PORT;
import static com.linkedin.venice.ConfigKeys.VENICE_PARTITIONERS;
import static com.linkedin.venice.client.stats.BasicClientStats.CLIENT_METRIC_ENTITIES;
import static com.linkedin.venice.integration.utils.DaVinciTestContext.getCachingDaVinciClientFactory;
import static com.linkedin.venice.integration.utils.VeniceClusterWrapper.DEFAULT_KEY_SCHEMA;
import static com.linkedin.venice.integration.utils.VeniceClusterWrapper.DEFAULT_VALUE_SCHEMA;
import static com.linkedin.venice.meta.PersistenceType.ROCKS_DB;
import static com.linkedin.venice.stats.ClientType.DAVINCI_CLIENT;
import static com.linkedin.venice.utils.IntegrationTestPushUtils.createStoreForJob;
import static com.linkedin.venice.utils.IntegrationTestPushUtils.defaultVPJProps;
import static com.linkedin.venice.utils.TestWriteUtils.getTempDataDirectory;
import static com.linkedin.venice.utils.TestWriteUtils.writeSimpleAvroFileWithIntToStringSchema;
import static com.linkedin.venice.vpj.VenicePushJobConstants.VENICE_STORE_NAME_PROP;
import static org.mockito.Mockito.mock;
import static org.mockito.Mockito.when;
import static org.testng.Assert.assertEquals;
import static org.testng.Assert.assertFalse;
import static org.testng.Assert.assertNotEquals;
import static org.testng.Assert.assertNotNull;
import static org.testng.Assert.assertNotSame;
import static org.testng.Assert.assertNull;
import static org.testng.Assert.assertThrows;
import static org.testng.Assert.assertTrue;
import static org.testng.Assert.fail;

import com.linkedin.d2.balancer.D2Client;
import com.linkedin.d2.balancer.D2ClientBuilder;
import com.linkedin.davinci.DaVinciBackend;
import com.linkedin.davinci.DaVinciUserApp;
import com.linkedin.davinci.StoreBackend;
import com.linkedin.davinci.client.AvroGenericDaVinciClient;
import com.linkedin.davinci.client.DaVinciClient;
import com.linkedin.davinci.client.DaVinciConfig;
import com.linkedin.davinci.client.NonLocalAccessException;
import com.linkedin.davinci.client.StorageClass;
import com.linkedin.davinci.client.factory.CachingDaVinciClientFactory;
import com.linkedin.davinci.config.VeniceConfigLoader;
import com.linkedin.davinci.config.VeniceServerConfig;
import com.linkedin.davinci.ingestion.main.MainIngestionRequestClient;
import com.linkedin.davinci.ingestion.utils.IsolatedIngestionUtils;
import com.linkedin.venice.D2.D2ClientUtils;
import com.linkedin.venice.compression.CompressionStrategy;
import com.linkedin.venice.controllerapi.ControllerClient;
import com.linkedin.venice.controllerapi.ControllerResponse;
import com.linkedin.venice.controllerapi.JobStatusQueryResponse;
import com.linkedin.venice.controllerapi.NewStoreResponse;
import com.linkedin.venice.controllerapi.UpdateStoreQueryParams;
import com.linkedin.venice.controllerapi.VersionCreationResponse;
import com.linkedin.venice.exceptions.DiskLimitExhaustedException;
import com.linkedin.venice.exceptions.VeniceException;
import com.linkedin.venice.helix.HelixReadOnlySchemaRepository;
import com.linkedin.venice.ingestion.protocol.IngestionStorageMetadata;
import com.linkedin.venice.integration.utils.DaVinciTestContext;
import com.linkedin.venice.integration.utils.ServiceFactory;
import com.linkedin.venice.integration.utils.VeniceClusterCreateOptions;
import com.linkedin.venice.integration.utils.VeniceClusterWrapper;
import com.linkedin.venice.integration.utils.VeniceRouterWrapper;
import com.linkedin.venice.meta.IngestionMetadataUpdateType;
import com.linkedin.venice.meta.IngestionMode;
import com.linkedin.venice.meta.StoreInfo;
import com.linkedin.venice.meta.Version;
import com.linkedin.venice.offsets.OffsetRecord;
import com.linkedin.venice.partitioner.ConstantVenicePartitioner;
import com.linkedin.venice.pubsub.PubSubProducerAdapterFactory;
import com.linkedin.venice.pushmonitor.ExecutionStatus;
import com.linkedin.venice.serialization.VeniceKafkaSerializer;
import com.linkedin.venice.serialization.avro.AvroProtocolDefinition;
import com.linkedin.venice.serialization.avro.VeniceAvroKafkaSerializer;
import com.linkedin.venice.stats.VeniceMetricsConfig;
import com.linkedin.venice.stats.VeniceMetricsRepository;
import com.linkedin.venice.utils.ComplementSet;
import com.linkedin.venice.utils.DataProviderUtils;
import com.linkedin.venice.utils.ForkedJavaProcess;
import com.linkedin.venice.utils.IntegrationTestPushUtils;
import com.linkedin.venice.utils.Pair;
import com.linkedin.venice.utils.PropertyBuilder;
import com.linkedin.venice.utils.TestUtils;
import com.linkedin.venice.utils.Utils;
import com.linkedin.venice.utils.VeniceProperties;
import com.linkedin.venice.utils.metrics.MetricsRepositoryUtils;
import com.linkedin.venice.writer.VeniceWriter;
import com.linkedin.venice.writer.VeniceWriterFactory;
import com.linkedin.venice.writer.VeniceWriterOptions;
import io.tehuti.Metric;
import io.tehuti.metrics.MetricsRepository;
import java.io.File;
import java.io.FileWriter;
import java.io.IOException;
import java.nio.ByteBuffer;
import java.util.ArrayList;
import java.util.Collections;
import java.util.HashMap;
import java.util.HashSet;
import java.util.List;
import java.util.Map;
import java.util.Optional;
import java.util.Properties;
import java.util.Set;
import java.util.concurrent.CancellationException;
import java.util.concurrent.CompletableFuture;
import java.util.concurrent.ExecutionException;
import java.util.concurrent.Future;
import java.util.concurrent.TimeUnit;
import java.util.function.BiFunction;
import java.util.function.Consumer;
import java.util.stream.Stream;
import org.apache.avro.Schema;
import org.apache.avro.generic.GenericData;
import org.apache.avro.generic.GenericRecord;
import org.apache.commons.io.FileUtils;
import org.apache.logging.log4j.LogManager;
import org.apache.logging.log4j.Logger;
import org.apache.samza.system.SystemProducer;
import org.testng.Assert;
import org.testng.annotations.AfterClass;
import org.testng.annotations.BeforeClass;
import org.testng.annotations.DataProvider;
import org.testng.annotations.Test;


public class DaVinciClientTest {
  private static final Logger LOGGER = LogManager.getLogger(DaVinciClientTest.class);
  private static final int KEY_COUNT = 10;
  private static final int TEST_TIMEOUT = 120_000;
  private static final String TEST_RECORD_VALUE_SCHEMA =
      "{\"type\":\"record\", \"name\":\"ValueRecord\", \"fields\": [{\"name\":\"number\", " + "\"type\":\"int\"}]}";
  private VeniceClusterWrapper cluster;
  private D2Client d2Client;
  private PubSubProducerAdapterFactory pubSubProducerAdapterFactory;

  @BeforeClass
  public void setUp() {
    Utils.thisIsLocalhost();
    Properties clusterConfig = new Properties();
    clusterConfig.put(PUSH_STATUS_STORE_ENABLED, true);
    clusterConfig.put(DAVINCI_PUSH_STATUS_SCAN_INTERVAL_IN_SECONDS, 3);
    VeniceClusterCreateOptions options = new VeniceClusterCreateOptions.Builder().numberOfControllers(1)
        .numberOfServers(2)
        .numberOfRouters(1)
        .replicationFactor(2)
        .partitionSize(100)
        .sslToStorageNodes(false)
        .sslToKafka(false)
        .extraProperties(clusterConfig)
        .build();
    cluster = ServiceFactory.getVeniceCluster(options);
    d2Client = new D2ClientBuilder().setZkHosts(cluster.getZk().getAddress())
        .setZkSessionTimeout(3, TimeUnit.SECONDS)
        .setZkStartupTimeout(3, TimeUnit.SECONDS)
        .build();
    pubSubProducerAdapterFactory =
        cluster.getPubSubBrokerWrapper().getPubSubClientsFactory().getProducerAdapterFactory();
    D2ClientUtils.startClient(d2Client);
  }

  @AfterClass
  public void cleanUp() {
    if (d2Client != null) {
      D2ClientUtils.shutdownClient(d2Client);
    }
    Utils.closeQuietlyWithErrorLogged(cluster);
  }

  @Test(timeOut = TEST_TIMEOUT)
  public void testConcurrentGetAndStart() throws Exception {
    String s1 = createStoreWithMetaSystemStoreAndPushStatusSystemStore(KEY_COUNT);
    String s2 = createStoreWithMetaSystemStoreAndPushStatusSystemStore(KEY_COUNT);

    String baseDataPath = Utils.getTempDataDirectory().getAbsolutePath();
    VeniceProperties backendConfig = new PropertyBuilder().put(CLIENT_USE_SYSTEM_STORE_REPOSITORY, true)
        .put(CLIENT_SYSTEM_STORE_REPOSITORY_REFRESH_INTERVAL_SECONDS, 1)
        .put(DATA_BASE_PATH, baseDataPath)
        .put(ROCKSDB_BLOCK_CACHE_SIZE_IN_BYTES, 2 * 1024 * 1024L)
        .put(PERSISTENCE_TYPE, ROCKS_DB)
        .build();

    int totalIterations = 10;
    for (int i = 0; i < totalIterations; ++i) {
      MetricsRepository metricsRepository = new MetricsRepository();
      final int iteration = i + 1;
      try (CachingDaVinciClientFactory factory = getCachingDaVinciClientFactory(
          d2Client,
          VeniceRouterWrapper.CLUSTER_DISCOVERY_D2_SERVICE_NAME,
          metricsRepository,
          backendConfig,
          cluster)) {
        DaVinciConfig c1 = new DaVinciConfig();
        DaVinciConfig c2 = new DaVinciConfig().setIsolated(true);
        BiFunction<String, DaVinciConfig, CompletableFuture<Void>> starter =
            (storeName, daVinciConfig) -> CompletableFuture.runAsync(() -> {
              try {
                factory.getGenericAvroClient(storeName, daVinciConfig).start();
                LOGGER.info(
                    "Successfully started DVC in iteration {}/{} for store '{}' with config: {}",
                    iteration,
                    totalIterations,
                    storeName,
                    daVinciConfig);
              } catch (Exception e) {
                LOGGER.warn(
                    "Caught exception while trying to start DVC in iteration {}/{} for store '{}' with config: {}",
                    iteration,
                    totalIterations,
                    storeName,
                    daVinciConfig);
                throw e;
              }
            });
        CompletableFuture
            .allOf(starter.apply(s1, c1), starter.apply(s2, c1), starter.apply(s1, c2), starter.apply(s2, c2))
            .get();
      } catch (Exception e) {
        throw new VeniceException("Failed to instantiate DVCs in iteration " + iteration + "/" + totalIterations, e);
      }
      assertThrows(NullPointerException.class, AvroGenericDaVinciClient::getBackend);
    }

    // Verify that multiple isolated clients to the same store can be started
    // successfully.
    DaVinciConfig daVinciConfig = new DaVinciConfig();
    daVinciConfig.setIsolated(true);
    MetricsRepository metricsRepository = new MetricsRepository();
    try (CachingDaVinciClientFactory factory = getCachingDaVinciClientFactory(
        d2Client,
        VeniceRouterWrapper.CLUSTER_DISCOVERY_D2_SERVICE_NAME,
        metricsRepository,
        backendConfig,
        cluster)) {
      factory.getAndStartGenericAvroClient(s1, daVinciConfig);
      factory.getAndStartGenericAvroClient(s1, daVinciConfig);
    }
  }

  @Test(timeOut = TEST_TIMEOUT, dataProvider = "dv-client-config-provider", dataProviderClass = DataProviderUtils.class)
  public void testBatchStore(DaVinciConfig clientConfig) throws Exception {
    String storeName1 = createStoreWithMetaSystemStoreAndPushStatusSystemStore(KEY_COUNT);
    String storeName2 = createStoreWithMetaSystemStoreAndPushStatusSystemStore(KEY_COUNT);
    String storeName3 = createStoreWithMetaSystemStoreAndPushStatusSystemStore(KEY_COUNT);
    String baseDataPath = Utils.getTempDataDirectory().getAbsolutePath();
    VeniceProperties backendConfig = new PropertyBuilder().put(CLIENT_USE_SYSTEM_STORE_REPOSITORY, true)
        .put(CLIENT_SYSTEM_STORE_REPOSITORY_REFRESH_INTERVAL_SECONDS, 1)
        .put(DATA_BASE_PATH, baseDataPath)
        .put(PERSISTENCE_TYPE, ROCKS_DB)
        .put(ROCKSDB_BLOCK_CACHE_SIZE_IN_BYTES, 2 * 1024 * 1024L)
        .put(DA_VINCI_CURRENT_VERSION_BOOTSTRAPPING_SPEEDUP_ENABLED, true)
        .put(PUSH_STATUS_STORE_ENABLED, true)
        .put(DAVINCI_PUSH_STATUS_CHECK_INTERVAL_IN_MS, 1000)
        .build();

    MetricsRepository metricsRepository = new VeniceMetricsRepository(
        new VeniceMetricsConfig.Builder().setServiceName(DAVINCI_CLIENT.getName())
            .setMetricPrefix(DAVINCI_CLIENT.getMetricsPrefix())
            .setEmitOtelMetrics(true)
            .setMetricEntities(CLIENT_METRIC_ENTITIES)
            .build());

    // Test multiple clients sharing the same ClientConfig/MetricsRepository & base data path
    try (CachingDaVinciClientFactory factory = getCachingDaVinciClientFactory(
        d2Client,
        VeniceRouterWrapper.CLUSTER_DISCOVERY_D2_SERVICE_NAME,
        metricsRepository,
        backendConfig,
        cluster)) {
      DaVinciClient<Integer, Object> client1 = factory.getAndStartGenericAvroClient(storeName1, clientConfig);

      // Test non-existent key access
      client1.subscribeAll().get();
      assertNull(client1.get(KEY_COUNT + 1).get());

      // Test single-get access
      Map<Integer, Integer> keyValueMap = new HashMap<>();
      for (int k = 0; k < KEY_COUNT; ++k) {
        assertEquals(client1.get(k).get(), 1);
        keyValueMap.put(k, 1);
      }

      // Test batch-get access
      assertEquals(client1.batchGet(keyValueMap.keySet()).get(), keyValueMap);

      // Test automatic new version ingestion
      for (int i = 0; i < 2; ++i) {
        // Test per-version partitioning parameters
        int partitionCount = i + 1;
        String iString = String.valueOf(i);
        cluster.useControllerClient(controllerClient -> {
          ControllerResponse response = controllerClient.updateStore(
              storeName1,
              new UpdateStoreQueryParams().setPartitionerClass(ConstantVenicePartitioner.class.getName())
                  .setPartitionCount(partitionCount)
                  .setPartitionerParams(
                      Collections.singletonMap(ConstantVenicePartitioner.CONSTANT_PARTITION, iString)));
          assertFalse(response.isError(), response.getError());
        });

        Integer expectedValue = cluster.createVersion(storeName1, KEY_COUNT);
        TestUtils.waitForNonDeterministicAssertion(TEST_TIMEOUT, TimeUnit.MILLISECONDS, () -> {
          for (int k = 0; k < KEY_COUNT; ++k) {
            Object readValue = client1.get(k).get();
            assertEquals(readValue, expectedValue);
          }
        });
      }

      // Test multiple client ingesting different stores concurrently
      DaVinciClient<Integer, Integer> client2 = factory.getAndStartGenericAvroClient(storeName2, clientConfig);
      DaVinciClient<Integer, Integer> client3 = factory.getAndStartGenericAvroClient(storeName3, clientConfig);
      CompletableFuture.allOf(client2.subscribeAll(), client3.subscribeAll()).get();
      assertEquals(client2.batchGet(keyValueMap.keySet()).get(), keyValueMap);
      assertEquals(client3.batchGet(keyValueMap.keySet()).get(), keyValueMap);

      // TODO(jlliu): Re-enable this test-case after fixing store deletion that is flaky due to
      // CLIENT_USE_SYSTEM_STORE_REPOSITORY.
      // // Test read from a store that is being deleted concurrently
      // try (ControllerClient controllerClient = cluster.getControllerClient()) {
      // ControllerResponse response = controllerClient.disableAndDeleteStore(storeName2);
      // assertFalse(response.isError(), response.getError());
      // TestUtils.waitForNonDeterministicAssertion(TEST_TIMEOUT, TimeUnit.MILLISECONDS, () -> {
      // assertThrows(VeniceClientException.class, () -> client2.get(KEY_COUNT / 3).get());
      // });
      // }
      client2.unsubscribeAll();

      // DVRT metrics shouldn't be registered if DVRT isn't enabled
      String putLatency = String.format(
          ".%s_total--%s_avg_ms.DaVinciRecordTransformerStatsGauge",
          storeName1,
          RECORD_TRANSFORMER_PUT_LATENCY);
      assertNull(metricsRepository.getMetric(putLatency));
    }

    // Test bootstrap-time junk removal
    cluster.useControllerClient(controllerClient -> {
      ControllerResponse response = controllerClient.disableAndDeleteStore(storeName3);
      assertFalse(response.isError(), response.getError());
    });

    // Test managed clients & data cleanup
    try (CachingDaVinciClientFactory factory = getCachingDaVinciClientFactory(
        d2Client,
        VeniceRouterWrapper.CLUSTER_DISCOVERY_D2_SERVICE_NAME,
        new MetricsRepository(),
        backendConfig,
        cluster,
        Optional.of(Collections.singleton(storeName1)))) {
      assertNotEquals(FileUtils.sizeOfDirectory(new File(baseDataPath)), 0);

      DaVinciClient<Integer, Object> client1 = factory.getAndStartGenericAvroClient(storeName1, clientConfig);
      client1.subscribeAll().get();
      client1.unsubscribeAll();
      // client2 was removed explicitly above via disableAndDeleteStore()
      // client3 is expected to be removed by the factory during bootstrap
      TestUtils.waitForNonDeterministicAssertion(60, TimeUnit.SECONDS, true, () -> {
        assertEquals(FileUtils.sizeOfDirectory(new File(baseDataPath)), 0);
      });
    }
  }

  @Test(timeOut = TEST_TIMEOUT, dataProviderClass = DataProviderUtils.class, dataProvider = "True-and-False")
  public void testIncrementalPushStatusBatching(boolean isIngestionIsolated) throws Exception {
    final int partition = 0;
    final int partitionCount = 1;
    String storeName = Utils.getUniqueString("store");
    Consumer<UpdateStoreQueryParams> paramsConsumer =
        params -> params.setPartitionerClass(ConstantVenicePartitioner.class.getName())
            .setPartitionCount(partitionCount)
            .setPartitionerParams(
                Collections.singletonMap(ConstantVenicePartitioner.CONSTANT_PARTITION, String.valueOf(partition)));
    // Create an empty hybrid store first
    setupHybridStore(storeName, paramsConsumer, 0);

    String incrementalPushVersion = System.currentTimeMillis() + "_test_1";
    runIncrementalPush(storeName, incrementalPushVersion, 100);

    // Build the da-vinci client
    VeniceProperties backendConfig = new PropertyBuilder().put(CLIENT_USE_SYSTEM_STORE_REPOSITORY, true)
        .put(CLIENT_SYSTEM_STORE_REPOSITORY_REFRESH_INTERVAL_SECONDS, 1)
        .put(DATA_BASE_PATH, Utils.getTempDataDirectory().getAbsolutePath())
        .put(PERSISTENCE_TYPE, ROCKS_DB)
        .put(ROCKSDB_BLOCK_CACHE_SIZE_IN_BYTES, 2 * 1024 * 1024L)
        .put(PUSH_STATUS_STORE_ENABLED, true)
        .put(DAVINCI_PUSH_STATUS_CHECK_INTERVAL_IN_MS, 1000)
        .build();

    MetricsRepository metricsRepository = new MetricsRepository();
    try (CachingDaVinciClientFactory factory = getCachingDaVinciClientFactory(
        d2Client,
        VeniceRouterWrapper.CLUSTER_DISCOVERY_D2_SERVICE_NAME,
        metricsRepository,
        backendConfig,
        cluster)) {
      DaVinciConfig daVinciConfig = new DaVinciConfig().setIsolated(isIngestionIsolated);
      DaVinciClient<Integer, Integer> client = factory.getAndStartGenericAvroClient(storeName, daVinciConfig);

      client.subscribe(Collections.singleton(partition)).get();
      TestUtils.waitForNonDeterministicAssertion(TEST_TIMEOUT, TimeUnit.MILLISECONDS, () -> {
        Map<Integer, Integer> keyValueMap = new HashMap<>();
        for (Integer i = 0; i < 100; i++) {
          assertEquals(client.get(i).get(), i);
          keyValueMap.put(i, i);
        }

        Map<Integer, Integer> batchGetResult = client.batchGet(keyValueMap.keySet()).get();
        assertNotNull(batchGetResult);
        assertEquals(batchGetResult, keyValueMap);
      });

      // Verify the incremental push status is END_OF_INCREMENTAL_PUSH_RECEIVED
      cluster.useControllerClient(controllerClient -> {
        String versionTopic = Version.composeKafkaTopic(storeName, 1);
        JobStatusQueryResponse statusQueryResponse =
            controllerClient.queryJobStatus(versionTopic, Optional.of(incrementalPushVersion));
        if (statusQueryResponse.isError()) {
          throw new VeniceException(statusQueryResponse.getError());
        }
        assertEquals(
            ExecutionStatus.valueOf(statusQueryResponse.getStatus()),
            ExecutionStatus.END_OF_INCREMENTAL_PUSH_RECEIVED);
      });
    }
  }

  @Test(timeOut = TEST_TIMEOUT)
  public void testDavinciSubscribeFailureWithFullDisk() throws Exception {
    String storeName = Utils.getUniqueString("test-davinci-store");
    Consumer<UpdateStoreQueryParams> paramsConsumer = params -> {};
    setUpStore(storeName, paramsConsumer, properties -> {});

    Map<String, Object> backendConfigMap = new HashMap<>(cluster.getPubSubClientProperties());
    backendConfigMap.put(CLIENT_USE_SYSTEM_STORE_REPOSITORY, true);
    backendConfigMap.put(CLIENT_SYSTEM_STORE_REPOSITORY_REFRESH_INTERVAL_SECONDS, 10);
    backendConfigMap.put(SERVER_DISK_FULL_THRESHOLD, 0.01); // force it to fail

    try (DaVinciClient<Integer, Integer> daVinciClient = ServiceFactory.getGenericAvroDaVinciClientWithRetries(
        storeName,
        cluster.getZk().getAddress(),
        new DaVinciConfig(),
        backendConfigMap)) {
      daVinciClient.subscribeAll().get();
      fail("should fail with disk full exception");
    } catch (Exception e) {
      assertTrue(e.getCause() instanceof DiskLimitExhaustedException);
    }
  }

  @Test(timeOut = TEST_TIMEOUT, dataProvider = "dv-client-config-provider", dataProviderClass = DataProviderUtils.class)
  public void testObjectReuse(DaVinciConfig clientConfig) throws Exception {
    final Schema schema = Schema.parse(TEST_RECORD_VALUE_SCHEMA);
    final GenericRecord value = new GenericData.Record(schema);
    value.put("number", 10);
    String storeName = cluster.createStore(KEY_COUNT, value);
    cluster.createMetaSystemStore(storeName);

    String baseDataPath = Utils.getTempDataDirectory().getAbsolutePath();
    VeniceProperties backendConfig = new PropertyBuilder().put(CLIENT_USE_SYSTEM_STORE_REPOSITORY, true)
        // TODO: Looks like cache = null does not work with fast meta store repository refresh interval
        // .put(CLIENT_SYSTEM_STORE_REPOSITORY_REFRESH_INTERVAL_SECONDS, 1)
        .put(DATA_BASE_PATH, baseDataPath)
        .put(ROCKSDB_BLOCK_CACHE_SIZE_IN_BYTES, 2 * 1024 * 1024L)
        .put(PERSISTENCE_TYPE, ROCKS_DB)
        .build();

    MetricsRepository metricsRepository = new MetricsRepository();

    try (CachingDaVinciClientFactory factory = getCachingDaVinciClientFactory(
        d2Client,
        VeniceRouterWrapper.CLUSTER_DISCOVERY_D2_SERVICE_NAME,
        metricsRepository,
        backendConfig,
        cluster)) {
      DaVinciClient<Integer, Object> client = factory.getAndStartGenericAvroClient(storeName, clientConfig);

      GenericRecord reusableObject = new GenericData.Record(client.getLatestValueSchema());
      reusableObject.put("number", -1);
      // Test non-existent key access with a reusable object
      client.subscribeAll().get();
      assertNull(client.get(KEY_COUNT + 1, reusableObject).get());
      // A non-existing value should not get stored in the passed-in object
      assertEquals(reusableObject.get(0), -1);

      // Test single-get access
      for (int k = 0; k < KEY_COUNT; ++k) {
        // Verify returned value from the client
        assertEquals(((GenericRecord) client.get(k, reusableObject).get()).get(0), 10);
        // Verify value stores in the reused object
        if (clientConfig.isCacheEnabled()) {
          // object reuse doesn't work with object cache, so make sure it didn't try or it'll get weird
          assertEquals(reusableObject.get(0), -1);
        } else {
          assertEquals(reusableObject.get(0), 10);
          // reset the value
          reusableObject.put(0, -1);
        }
      }
    }
  }

  @Test(groups = { "flaky" }, timeOut = TEST_TIMEOUT * 2)
  public void testUnstableIngestionIsolation() throws Exception {
    final String storeName = Utils.getUniqueString("store");
    // TODO: I have no idea how this happens, BeforeClass should have run setup, but it seems to not do that sometimes?
    if (cluster == null) {
      setUp();
    }
    cluster.useControllerClient(client -> {
      NewStoreResponse response =
          client.createNewStore(storeName, getClass().getName(), DEFAULT_KEY_SCHEMA, DEFAULT_VALUE_SCHEMA);
      if (response.isError()) {
        throw new VeniceException(response.getError());
      }
    });
    VersionCreationResponse newVersion = cluster.getNewVersion(storeName);
    final int pushVersion = newVersion.getVersion();
    String topic = newVersion.getKafkaTopic();
    VeniceWriterFactory vwFactory =
        IntegrationTestPushUtils.getVeniceWriterFactory(cluster.getPubSubBrokerWrapper(), pubSubProducerAdapterFactory);
    VeniceKafkaSerializer keySerializer = new VeniceAvroKafkaSerializer(DEFAULT_KEY_SCHEMA);
    VeniceKafkaSerializer valueSerializer = new VeniceAvroKafkaSerializer(DEFAULT_VALUE_SCHEMA);

    Map<String, Object> extraBackendConfigMap = TestUtils.getIngestionIsolationPropertyMap();
    extraBackendConfigMap.put(SERVER_INGESTION_ISOLATION_CONNECTION_TIMEOUT_SECONDS, 5);

    DaVinciTestContext<Integer, Integer> daVinciTestContext =
        ServiceFactory.getGenericAvroDaVinciFactoryAndClientWithRetries(
            d2Client,
            new MetricsRepository(),
            Optional.empty(),
            cluster,
            storeName,
            new DaVinciConfig(),
            extraBackendConfigMap);

    try (VeniceWriter<Object, Object, byte[]> writer = vwFactory.createVeniceWriter(
        new VeniceWriterOptions.Builder(topic).setKeyPayloadSerializer(keySerializer)
            .setValuePayloadSerializer(valueSerializer)
            .build());
        CachingDaVinciClientFactory factory = daVinciTestContext.getDaVinciClientFactory()) {
      int valueSchemaId = HelixReadOnlySchemaRepository.VALUE_SCHEMA_STARTING_ID;
      writer.broadcastStartOfPush(Collections.emptyMap());
      Future[] writerFutures = new Future[KEY_COUNT];
      for (int i = 0; i < KEY_COUNT; i++) {
        writerFutures[i] = writer.put(i, pushVersion, valueSchemaId);
      }
      for (int i = 0; i < KEY_COUNT; i++) {
        writerFutures[i].get();
      }
      DaVinciClient<Integer, Integer> client = daVinciTestContext.getDaVinciClient();
      CompletableFuture<Void> future = client.subscribeAll();
      // Kill the ingestion process.
      int isolatedIngestionServicePort = factory.getBackendConfig().getInt(SERVER_INGESTION_ISOLATION_SERVICE_PORT);
      IsolatedIngestionUtils.releaseTargetPortBinding(isolatedIngestionServicePort);
      // Make sure ingestion will end and future can complete
      writer.broadcastEndOfPush(Collections.emptyMap());
      future.get();
      for (int i = 0; i < KEY_COUNT; i++) {
        int result = client.get(i).get();
        assertEquals(result, pushVersion);
      }

      // Kill the ingestion process again.
      IsolatedIngestionUtils.releaseTargetPortBinding(isolatedIngestionServicePort);
      IngestionStorageMetadata dummyOffsetMetadata = new IngestionStorageMetadata();
      dummyOffsetMetadata.metadataUpdateType = IngestionMetadataUpdateType.PUT_OFFSET_RECORD.getValue();
      dummyOffsetMetadata.topicName = Version.composeKafkaTopic(storeName, 1);
      dummyOffsetMetadata.partitionId = 0;
      dummyOffsetMetadata.payload =
          ByteBuffer.wrap(new OffsetRecord(AvroProtocolDefinition.PARTITION_STATE.getSerializer()).toBytes());
      VeniceServerConfig serverConfig = mock(VeniceServerConfig.class);
      when(serverConfig.getIngestionServicePort()).thenReturn(12345);
      VeniceConfigLoader configLoader = mock(VeniceConfigLoader.class);
      when(configLoader.getVeniceServerConfig()).thenReturn(serverConfig);
      VeniceProperties combinedProperties = mock(VeniceProperties.class);
      when(configLoader.getCombinedProperties()).thenReturn(combinedProperties);
      MainIngestionRequestClient requestClient = new MainIngestionRequestClient(configLoader);
      TestUtils.waitForNonDeterministicAssertion(TEST_TIMEOUT, TimeUnit.MILLISECONDS, () -> {
        assertTrue(requestClient.updateMetadata(dummyOffsetMetadata));
      });
      client.unsubscribeAll();
    }
  }

  @Test(timeOut = TEST_TIMEOUT * 5)
  public void testIngestionIsolation() throws Exception {
    final int partitionCount = 3;
    final int dataPartition = 1;
    int emptyPartition1 = 2;
    int emptyPartition2 = 0;
    String storeName = Utils.getUniqueString("store");
    String storeName2 = createStoreWithMetaSystemStoreAndPushStatusSystemStore(KEY_COUNT);
    Consumer<UpdateStoreQueryParams> paramsConsumer = params -> params.setPartitionCount(partitionCount)
        .setPartitionerClass(ConstantVenicePartitioner.class.getName())
        .setPartitionerParams(
            Collections.singletonMap(ConstantVenicePartitioner.CONSTANT_PARTITION, String.valueOf(dataPartition)));
    setupHybridStore(storeName, paramsConsumer, 1000);

    MetricsRepository metricsRepository = new MetricsRepository();
    String baseDataPath = Utils.getTempDataDirectory().getAbsolutePath();
    Map<String, Object> extraBackendConfigMap = TestUtils.getIngestionIsolationPropertyMap();
    extraBackendConfigMap.put(CLIENT_USE_SYSTEM_STORE_REPOSITORY, true);
    extraBackendConfigMap.put(CLIENT_SYSTEM_STORE_REPOSITORY_REFRESH_INTERVAL_SECONDS, 1);
    extraBackendConfigMap.put(DATA_BASE_PATH, baseDataPath);
    extraBackendConfigMap.put(
        SERVER_CONSUMER_POOL_SIZE_PER_KAFKA_CLUSTER,
        VeniceServerConfig.MINIMUM_CONSUMER_NUM_IN_CONSUMER_POOL_PER_KAFKA_CLUSTER);

    DaVinciTestContext<Integer, Integer> daVinciTestContext =
        ServiceFactory.getGenericAvroDaVinciFactoryAndClientWithRetries(
            d2Client,
            metricsRepository,
            Optional.empty(),
            cluster,
            storeName,
            new DaVinciConfig(),
            extraBackendConfigMap);

    try (CachingDaVinciClientFactory ignored = daVinciTestContext.getDaVinciClientFactory()) {
      DaVinciClient<Integer, Integer> client = daVinciTestContext.getDaVinciClient();
      // subscribe to a partition without data
      client.subscribe(Collections.singleton(emptyPartition1)).get();
      for (int i = 0; i < KEY_COUNT; i++) {
        final int key = i;
        assertThrows(VeniceException.class, () -> client.get(key).get());
      }
      client.unsubscribe(Collections.singleton(emptyPartition1));

      /**
       * Subscribe to the data partition.
       * We perform a subscribe->unsubscribe->subscribe here because we want to test that previous subscription state is
       * cleaned up.
       */
      client.subscribe(Collections.singleton(dataPartition)).get();
      TestUtils.waitForNonDeterministicAssertion(TEST_TIMEOUT, TimeUnit.MILLISECONDS, () -> {
        for (Integer i = 0; i < KEY_COUNT; i++) {
          assertEquals(client.get(i).get(), i);
        }
      });
      client.unsubscribe(Collections.singleton(dataPartition));
      assertThrows(() -> client.get(0).get());

      // Subscribe to data partition.
      client.subscribe(Collections.singleton(dataPartition)).get();
      TestUtils.waitForNonDeterministicAssertion(TEST_TIMEOUT, TimeUnit.MILLISECONDS, () -> {
        for (Integer i = 0; i < KEY_COUNT; i++) {
          assertEquals(client.get(i).get(), i);
        }
      });
      // We subscribe and unsubscribe to different partitions to make sure forked process can work successfully.
      client.subscribe(Collections.singleton(emptyPartition1)).get();
      client.unsubscribe(Collections.singleton(emptyPartition1));
      client.subscribe(Collections.singleton(emptyPartition2)).get();
      client.unsubscribe(Collections.singleton(emptyPartition2));
    }

    // Restart Da Vinci client to test bootstrap logic.
    metricsRepository = new MetricsRepository();
    daVinciTestContext = ServiceFactory.getGenericAvroDaVinciFactoryAndClientWithRetries(
        d2Client,
        metricsRepository,
        Optional.empty(),
        cluster,
        storeName,
        new DaVinciConfig(),
        extraBackendConfigMap);
    try (CachingDaVinciClientFactory factory = daVinciTestContext.getDaVinciClientFactory()) {
      DaVinciClient<Integer, Integer> client = daVinciTestContext.getDaVinciClient();
      // Subscribe to data partition.
      client.subscribe(Collections.singleton(dataPartition)).get();
      TestUtils.waitForNonDeterministicAssertion(TEST_TIMEOUT, TimeUnit.MILLISECONDS, true, true, () -> {
        for (Integer i = 0; i < KEY_COUNT; i++) {
          assertEquals(client.get(i).get(), i);
        }
      });

      // Make sure multiple clients can share same isolated ingestion service.
      DaVinciClient<Integer, Integer> client2 = factory.getAndStartGenericAvroClient(storeName2, new DaVinciConfig());
      client2.subscribeAll().get();
      for (int k = 0; k < KEY_COUNT; ++k) {
        int result = client2.get(k).get();
        assertEquals(result, 1);
      }
      MetricsRepository finalMetricsRepository = metricsRepository;
      TestUtils.waitForNonDeterministicAssertion(
          5,
          TimeUnit.SECONDS,
          () -> assertTrue(
              finalMetricsRepository.metrics().keySet().stream().anyMatch(k -> k.contains("ingestion_isolation"))));
      LOGGER.info(
          "Successfully finished all assertions! All that's left is closing the {}",
          factory.getClass().getSimpleName());
    }
  }

  @Test(dataProvider = "dv-client-config-provider", dataProviderClass = DataProviderUtils.class, timeOut = TEST_TIMEOUT
      * 2)
  public void testHybridStoreWithoutIngestionIsolation(DaVinciConfig daVinciConfig) throws Exception {
    // Create store
    final int partitionCount = 2;
    final int emptyPartition = 0;
    final int dataPartition = 1;
    String storeName = Utils.getUniqueString("store");

    // Convert it to hybrid
    Consumer<UpdateStoreQueryParams> paramsConsumer =
        params -> params.setPartitionerClass(ConstantVenicePartitioner.class.getName())
            .setPartitionCount(partitionCount)
            .setPartitionerParams(
                Collections.singletonMap(ConstantVenicePartitioner.CONSTANT_PARTITION, String.valueOf(dataPartition)));
    setupHybridStore(storeName, paramsConsumer);

    VeniceProperties backendConfig = new PropertyBuilder().put(CLIENT_USE_SYSTEM_STORE_REPOSITORY, true)
        .put(CLIENT_SYSTEM_STORE_REPOSITORY_REFRESH_INTERVAL_SECONDS, 1)
        .put(DATA_BASE_PATH, Utils.getTempDataDirectory().getAbsolutePath())
        .put(ROCKSDB_BLOCK_CACHE_SIZE_IN_BYTES, 2 * 1024 * 1024L)
        .put(PERSISTENCE_TYPE, ROCKS_DB)
        .build();

    MetricsRepository metricsRepository = new MetricsRepository();

    try (CachingDaVinciClientFactory factory = getCachingDaVinciClientFactory(
        d2Client,
        VeniceRouterWrapper.CLUSTER_DISCOVERY_D2_SERVICE_NAME,
        metricsRepository,
        backendConfig,
        cluster)) {
      DaVinciClient<Integer, Integer> client = factory.getAndStartGenericAvroClient(storeName, daVinciConfig);
      // subscribe to a partition without data
      client.subscribe(Collections.singleton(emptyPartition)).get();
      for (int i = 0; i < KEY_COUNT; i++) {
        int key = i;
        assertThrows(NonLocalAccessException.class, () -> client.get(key).get());
      }
      client.unsubscribe(Collections.singleton(emptyPartition));

      // subscribe to a partition with data
      client.subscribe(Collections.singleton(dataPartition)).get();
      TestUtils.waitForNonDeterministicAssertion(TEST_TIMEOUT, TimeUnit.MILLISECONDS, () -> {

        Map<Integer, Integer> keyValueMap = new HashMap<>();
        for (Integer i = 0; i < KEY_COUNT; i++) {
          assertEquals(client.get(i).get(), i);
          keyValueMap.put(i, i);
        }

        Map<Integer, Integer> batchGetResult = client.batchGet(keyValueMap.keySet()).get();
        assertNotNull(batchGetResult);
        assertEquals(batchGetResult, keyValueMap);
      });

      // Write some fresh records to override the old value. Make sure we can read the new value.
      List<Pair<Object, Object>> dataToPublish = new ArrayList<>();
      dataToPublish.add(new Pair<>(0, 1));
      dataToPublish.add(new Pair<>(1, 2));
      dataToPublish.add(new Pair<>(3, 4));

      generateHybridData(storeName, dataToPublish);
      TestUtils.waitForNonDeterministicAssertion(TEST_TIMEOUT, TimeUnit.MILLISECONDS, () -> {
        for (Pair<Object, Object> entry: dataToPublish) {
          assertEquals(client.get((Integer) entry.getFirst()).get(), entry.getSecond());
        }
      });
    }
  }

  @Test(timeOut = TEST_TIMEOUT)
  public void testHybridStore() throws Exception {
    final int partition = 1;
    final int partitionCount = 2;
    String storeName = Utils.getUniqueString("store");
    Consumer<UpdateStoreQueryParams> paramsConsumer =
        params -> params.setPartitionerClass(ConstantVenicePartitioner.class.getName())
            .setPartitionCount(partitionCount)
            .setPartitionerParams(
                Collections.singletonMap(ConstantVenicePartitioner.CONSTANT_PARTITION, String.valueOf(partition)));
    setupHybridStore(storeName, paramsConsumer);

    VeniceProperties backendConfig = new PropertyBuilder().put(CLIENT_USE_SYSTEM_STORE_REPOSITORY, true)
        .put(CLIENT_SYSTEM_STORE_REPOSITORY_REFRESH_INTERVAL_SECONDS, 1)
        .put(DATA_BASE_PATH, Utils.getTempDataDirectory().getAbsolutePath())
        .put(ROCKSDB_BLOCK_CACHE_SIZE_IN_BYTES, 2 * 1024 * 1024L)
        .put(PERSISTENCE_TYPE, ROCKS_DB)
        .build();

    MetricsRepository metricsRepository = new MetricsRepository();

    try (CachingDaVinciClientFactory factory = getCachingDaVinciClientFactory(
        d2Client,
        VeniceRouterWrapper.CLUSTER_DISCOVERY_D2_SERVICE_NAME,
        metricsRepository,
        backendConfig,
        cluster)) {
      DaVinciClient<Integer, Integer> client = factory.getAndStartGenericAvroClient(storeName, new DaVinciConfig());
      // subscribe to a partition without data
      int emptyPartition = (partition + 1) % partitionCount;
      client.subscribe(Collections.singleton(emptyPartition)).get();
      for (int i = 0; i < KEY_COUNT; i++) {
        int key = i;
        assertThrows(NonLocalAccessException.class, () -> client.get(key).get());
      }
      client.unsubscribe(Collections.singleton(emptyPartition));

      // subscribe to a partition with data
      client.subscribe(Collections.singleton(partition)).get();
      TestUtils.waitForNonDeterministicAssertion(TEST_TIMEOUT, TimeUnit.MILLISECONDS, () -> {
        Map<Integer, Integer> keyValueMap = new HashMap<>();
        for (Integer i = 0; i < KEY_COUNT; i++) {
          assertEquals(client.get(i).get(), i);
          keyValueMap.put(i, i);
        }

        Map<Integer, Integer> batchGetResult = client.batchGet(keyValueMap.keySet()).get();
        assertNotNull(batchGetResult);
        assertEquals(batchGetResult, keyValueMap);
      });

      DaVinciConfig daVinciConfig = new DaVinciConfig().setIsolated(true);
      try (DaVinciClient<Integer, Integer> client2 = ServiceFactory.getGenericAvroDaVinciClient(storeName, cluster)) {
        DaVinciClient<Integer, Integer> client3 = factory.getAndStartGenericAvroClient(storeName, daVinciConfig);
        DaVinciClient<Integer, Integer> client4 = factory.getAndStartGenericAvroClient(storeName, daVinciConfig);

        // Verify that closed cached client can be restarted.
        client.close();
        // Verify that 2nd close call on the same store won't throw exception.
        client.close();
        DaVinciClient<Integer, Integer> client1 = factory.getAndStartGenericAvroClient(storeName, new DaVinciConfig());
        assertEquals((int) client1.get(1).get(), 1);

        // Isolated clients are not supposed to be cached by the factory.
        assertNotSame(client, client2);
        assertNotSame(client, client3);
        assertNotSame(client, client4);

        // Isolated clients should not be able to unsubscribe partitions of other clients.
        client3.unsubscribeAll();

        client3.subscribe(Collections.singleton(partition)).get(10, TimeUnit.SECONDS);
        for (int i = 0; i < KEY_COUNT; i++) {
          final int key = i;
          // Both client2 & client4 are not subscribed to any partition. But client2 is not-isolated so it can
          // access partitions of other clients, when client4 cannot.
          assertEquals((int) client2.get(i).get(), i);
          assertEquals((int) client3.get(i).get(), i);
          assertThrows(NonLocalAccessException.class, () -> client4.get(key).get());
        }
      }
    }
  }

  @Test(timeOut = TEST_TIMEOUT, dataProvider = "Isolated-Ingestion", dataProviderClass = DataProviderUtils.class)
  public void testStatusReportDuringBoostrap(IngestionMode ingestionMode) throws Exception {
    int keyCnt = 1000;
    String storeName = createStoreWithMetaSystemStoreAndPushStatusSystemStore(keyCnt);
    String baseDataPath = Utils.getTempDataDirectory().getAbsolutePath();
    Map<String, Object> extraBackendProp = new HashMap<>();
    extraBackendProp.put(DATA_BASE_PATH, baseDataPath);
    extraBackendProp.put(PUSH_STATUS_STORE_HEARTBEAT_INTERVAL_IN_SECONDS, "5");
    extraBackendProp.put(KAFKA_FETCH_QUOTA_RECORDS_PER_SECOND, "5");
    extraBackendProp.put(PUSH_STATUS_STORE_ENABLED, "true");
    DaVinciTestContext<Integer, Object> daVinciTestContext =
        ServiceFactory.getGenericAvroDaVinciFactoryAndClientWithRetries(
            d2Client,
            new MetricsRepository(),
            Optional.empty(),
            cluster,
            storeName,
            new DaVinciConfig().setIsolated(ingestionMode.equals(IngestionMode.ISOLATED)),
            extraBackendProp);
    try (DaVinciClient<Integer, Object> client = daVinciTestContext.getDaVinciClient()) {
      CompletableFuture<Void> subscribeFuture = client.subscribeAll();

      /**
       * Create a new version while bootstrapping.
       */
      VersionCreationResponse newVersion = cluster.getNewVersion(storeName);
      String topic = newVersion.getKafkaTopic();
      VeniceWriterFactory vwFactory = IntegrationTestPushUtils
          .getVeniceWriterFactory(cluster.getPubSubBrokerWrapper(), pubSubProducerAdapterFactory);
      VeniceKafkaSerializer keySerializer = new VeniceAvroKafkaSerializer(DEFAULT_KEY_SCHEMA);
      VeniceKafkaSerializer valueSerializer = new VeniceAvroKafkaSerializer(DEFAULT_VALUE_SCHEMA);
      int valueSchemaId = HelixReadOnlySchemaRepository.VALUE_SCHEMA_STARTING_ID;

      try (VeniceWriter<Object, Object, byte[]> batchProducer = vwFactory.createVeniceWriter(
          new VeniceWriterOptions.Builder(topic).setKeyPayloadSerializer(keySerializer)
              .setValuePayloadSerializer(valueSerializer)
              .build())) {
        batchProducer.broadcastStartOfPush(Collections.emptyMap());
        int keyCntForSecondVersion = 100;
        Future[] writerFutures = new Future[keyCntForSecondVersion];
        for (int i = 0; i < keyCntForSecondVersion; i++) {
          writerFutures[i] = batchProducer.put(i, i, valueSchemaId);
        }
        for (int i = 0; i < keyCntForSecondVersion; i++) {
          writerFutures[i].get();
        }
        batchProducer.broadcastEndOfPush(Collections.emptyMap());
      }
      subscribeFuture.get();
    }
  }

  @Test(timeOut = TEST_TIMEOUT, dataProvider = "dv-client-config-provider", dataProviderClass = DataProviderUtils.class)
  public void testBootstrap(DaVinciConfig daVinciConfig) throws Exception {
    String storeName = createStoreWithMetaSystemStoreAndPushStatusSystemStore(KEY_COUNT);
    String baseDataPath = Utils.getTempDataDirectory().getAbsolutePath();
    try (DaVinciClient<Integer, Object> client =
        ServiceFactory.getGenericAvroDaVinciClient(storeName, cluster, baseDataPath)) {
      client.subscribeAll().get();
      for (int k = 0; k < KEY_COUNT; ++k) {
        assertEquals(client.get(k).get(), 1);
      }
    }

    // Since the previous DaVinci client is closed, the static default Gauge metric measurement thread pool is also
    // shutdown. In order to continue calculating Gauge metrics values in the new client, create a new thread pool
    MetricsRepository metricsRepository = MetricsRepositoryUtils.createSingleThreadedMetricsRepository(10000, 50);
    Map<String, Object> extraProps = new HashMap<>();
    extraProps.put(DATA_BASE_PATH, baseDataPath);
    DaVinciTestContext<Integer, Object> daVinciTestContext =
        ServiceFactory.getGenericAvroDaVinciFactoryAndClientWithRetries(
            d2Client,
            metricsRepository,
            Optional.empty(),
            cluster,
            storeName,
            daVinciConfig,
            extraProps);
    try (DaVinciClient<Integer, Object> client = daVinciTestContext.getDaVinciClient()) {
      TestUtils.waitForNonDeterministicAssertion(10, TimeUnit.SECONDS, () -> {
        try {
          Map<Integer, Integer> keyValueMap = new HashMap<>();
          for (int k = 0; k < KEY_COUNT; ++k) {
            assertEquals(client.get(k).get(), 1);
            keyValueMap.put(k, 1);
          }
          assertEquals(client.batchGet(keyValueMap.keySet()).get(), keyValueMap);
        } catch (VeniceException e) {
          throw new AssertionError("", e);
        }
      });
      // After restart, Da Vinci client will still get correct metrics for ingested stores.
      String metricName = "." + storeName + "_current--disk_usage_in_bytes.Gauge";
      TestUtils.waitForNonDeterministicAssertion(10, TimeUnit.SECONDS, () -> {
        Metric storeDiskUsageMetric = metricsRepository.getMetric(metricName);
        Assert.assertNotNull(storeDiskUsageMetric);
        Assert.assertTrue(storeDiskUsageMetric.value() > 0);
      });
    }

    daVinciConfig.setStorageClass(StorageClass.DISK);
    // Try to open the Da Vinci client with different storage class.
    try (DaVinciClient<Integer, Integer> client =
        ServiceFactory.getGenericAvroDaVinciClient(storeName, cluster, baseDataPath, daVinciConfig)) {
      client.subscribeAll().get();
    }

    VersionCreationResponse newVersion = cluster.getNewVersion(storeName);
    String topic = newVersion.getKafkaTopic();
    VeniceWriterFactory vwFactory =
        IntegrationTestPushUtils.getVeniceWriterFactory(cluster.getPubSubBrokerWrapper(), pubSubProducerAdapterFactory);
    VeniceKafkaSerializer keySerializer = new VeniceAvroKafkaSerializer(DEFAULT_KEY_SCHEMA);
    VeniceKafkaSerializer valueSerializer = new VeniceAvroKafkaSerializer(DEFAULT_VALUE_SCHEMA);
    int valueSchemaId = HelixReadOnlySchemaRepository.VALUE_SCHEMA_STARTING_ID;

    try (VeniceWriter<Object, Object, byte[]> batchProducer = vwFactory.createVeniceWriter(
        new VeniceWriterOptions.Builder(topic).setKeyPayloadSerializer(keySerializer)
            .setValuePayloadSerializer(valueSerializer)
            .build())) {
      batchProducer.broadcastStartOfPush(Collections.emptyMap());
      Future[] writerFutures = new Future[KEY_COUNT];
      for (int i = 0; i < KEY_COUNT; i++) {
        writerFutures[i] = batchProducer.put(i, i, valueSchemaId);
      }
      for (int i = 0; i < KEY_COUNT; i++) {
        writerFutures[i].get();
      }
      /**
       * Creating a stuck VPJ here so the new version will not be fully ingested. Da Vinci bootstrap should continue to
       * subscribe to existing CURRENT VERSION pushed before.
       */
      try (DaVinciClient<Integer, Integer> client =
          ServiceFactory.getGenericAvroDaVinciClient(storeName, cluster, baseDataPath, daVinciConfig)) {
        TestUtils.waitForNonDeterministicAssertion(TEST_TIMEOUT, TimeUnit.MILLISECONDS, false, true, () -> {
          for (int i = 0; i < KEY_COUNT; i++) {
            int value = client.get(i).get();
            assertEquals(value, 1);
          }
        });
      }
      batchProducer.broadcastEndOfPush(Collections.emptyMap());
    }

    /**
     * Push a new version as the CURRENT VERSION, so that old local version is removed during bootstrap and the access will fail.
     */
    cluster.createVersion(storeName, KEY_COUNT);
    try (DaVinciClient<Integer, Integer> client =
        ServiceFactory.getGenericAvroDaVinciClient(storeName, cluster, baseDataPath, daVinciConfig)) {
      assertThrows(VeniceException.class, () -> client.get(0).get());
    }
  }

  @Test(timeOut = TEST_TIMEOUT, dataProvider = "dv-client-config-provider", dataProviderClass = DataProviderUtils.class)
  public void testBootstrapSubscription(DaVinciConfig daVinciConfig) throws Exception {
    String storeName1 = createStoreWithMetaSystemStoreAndPushStatusSystemStore(KEY_COUNT);
    String baseDataPath = Utils.getTempDataDirectory().getAbsolutePath();
    VeniceProperties backendConfig = new PropertyBuilder().put(CLIENT_USE_SYSTEM_STORE_REPOSITORY, true)
        .put(CLIENT_SYSTEM_STORE_REPOSITORY_REFRESH_INTERVAL_SECONDS, 1)
        .put(DATA_BASE_PATH, baseDataPath)
        .put(PERSISTENCE_TYPE, ROCKS_DB)
        .put(DA_VINCI_CURRENT_VERSION_BOOTSTRAPPING_SPEEDUP_ENABLED, true)
        .put(PUSH_STATUS_STORE_ENABLED, true)
        .put(DAVINCI_PUSH_STATUS_CHECK_INTERVAL_IN_MS, 1000)
        .put(ROCKSDB_BLOCK_CACHE_SIZE_IN_BYTES, 2 * 1024 * 1024L)
        .put(DA_VINCI_SUBSCRIBE_ON_DISK_PARTITIONS_AUTOMATICALLY, false)
        .build();

    MetricsRepository metricsRepository = new MetricsRepository();

    // Test multiple clients sharing the same ClientConfig/MetricsRepository & base data path
    try (CachingDaVinciClientFactory factory = getCachingDaVinciClientFactory(
        d2Client,
        VeniceRouterWrapper.CLUSTER_DISCOVERY_D2_SERVICE_NAME,
        metricsRepository,
        backendConfig,
        cluster)) {
      DaVinciClient<Integer, Object> client1 = factory.getAndStartGenericAvroClient(storeName1, daVinciConfig);

      // Test non-existent key access
      client1.subscribeAll().get();
      assertNull(client1.get(KEY_COUNT + 1).get());

      // Test single-get access
      Map<Integer, Integer> keyValueMap = new HashMap<>();
      for (int k = 0; k < KEY_COUNT; ++k) {
        assertEquals(client1.get(k).get(), 1);
        keyValueMap.put(k, 1);
      }

      // Test batch-get access
      assertEquals(client1.batchGet(keyValueMap.keySet()).get(), keyValueMap);
    }

    // Test managed clients
    try (CachingDaVinciClientFactory factory = getCachingDaVinciClientFactory(
        d2Client,
        VeniceRouterWrapper.CLUSTER_DISCOVERY_D2_SERVICE_NAME,
        metricsRepository,
        backendConfig,
        cluster,
        Optional.of(Collections.singleton(storeName1)))) {

      DaVinciClient<Integer, Object> client1 = factory.getAndStartGenericAvroClient(storeName1, daVinciConfig);

      Set<Integer> partitions = new HashSet<>();

      for (int i = 0; i < 2; i++) {
        partitions.add(i);
      }

      client1.subscribe(partitions);
      assertEquals(client1.getPartitionCount(), 3);

      DaVinciBackend daVinciBackend = AvroGenericDaVinciClient.getBackend();
      if (daVinciBackend != null) {
        StoreBackend storeBackend = daVinciBackend.getStoreOrThrow(storeName1);
        ComplementSet<Integer> subscription = storeBackend.getSubscription();
        assertTrue(subscription.contains(0));
        assertTrue(subscription.contains(1));
        assertFalse(subscription.contains(2));
      }
    }
  }

  @Test(timeOut = TEST_TIMEOUT, dataProvider = "dv-client-config-provider", dataProviderClass = DataProviderUtils.class)
  public void testPartialSubscription(DaVinciConfig daVinciConfig) throws Exception {
    String storeName = createStoreWithMetaSystemStoreAndPushStatusSystemStore(KEY_COUNT);
    VeniceProperties backendConfig =
        new PropertyBuilder().put(ROCKSDB_BLOCK_CACHE_SIZE_IN_BYTES, 2 * 1024 * 1024L).build();

    Set<Integer> keySet = new HashSet<>();
    for (int i = 0; i < KEY_COUNT; ++i) {
      keySet.add(i);
    }

    try (DaVinciClient<Integer, Object> client =
        ServiceFactory.getGenericAvroDaVinciClient(storeName, cluster, daVinciConfig, backendConfig)) {
      // We only subscribe to 1/3 of the partitions so some data will not be present locally.
      client.subscribe(Collections.singleton(0)).get();
      assertThrows(() -> client.batchGet(keySet).get());
    }

    // Update the store to use non-default partitioner
    cluster.useControllerClient(
        controllerClient -> TestUtils.assertCommand(
            controllerClient.updateStore(
                storeName,
                new UpdateStoreQueryParams().setPartitionerClass(ConstantVenicePartitioner.class.getName())
                    .setPartitionerParams(
                        Collections.singletonMap(ConstantVenicePartitioner.CONSTANT_PARTITION, String.valueOf(2))))));
    cluster.createVersion(storeName, KEY_COUNT);
    try (DaVinciClient<Integer, Object> client =
        ServiceFactory.getGenericAvroDaVinciClient(storeName, cluster, daVinciConfig, backendConfig)) {
      // Only subscribe a subset of the partitions
      client.subscribe(Collections.singleton(0)).get();
      assertThrows(() -> client.batchGet(keySet).get());
    }
  }

  @Test(timeOut = TEST_TIMEOUT)
  public void testSubscribeAndUnsubscribe() throws Exception {
    // Verify DaVinci client doesn't hang in a deadlock when calling unsubscribe right after subscribing.
    // Enable ingestion isolation since it's more likely for the race condition to occur and make sure the future is
    // only completed when the main process's ingestion task is subscribed to avoid deadlock.
    String storeName = createStoreWithMetaSystemStoreAndPushStatusSystemStore(KEY_COUNT);
    DaVinciConfig daVinciConfig = new DaVinciConfig();

    Map<String, Object> extraConfigMap = TestUtils.getIngestionIsolationPropertyMap();
    DaVinciTestContext<String, GenericRecord> daVinciTestContext =
        ServiceFactory.getGenericAvroDaVinciFactoryAndClientWithRetries(
            d2Client,
            new MetricsRepository(),
            Optional.empty(),
            cluster,
            storeName,
            daVinciConfig,
            extraConfigMap);

    try (CachingDaVinciClientFactory ignored = daVinciTestContext.getDaVinciClientFactory()) {
      DaVinciClient<String, GenericRecord> client = daVinciTestContext.getDaVinciClient();
      client.subscribeAll().get();
      client.unsubscribeAll();
    }
  }

  @Test(timeOut = TEST_TIMEOUT)
  public void testUnsubscribeBeforeFutureGet() throws Exception {
    // Verify DaVinci client doesn't hang in a deadlock when calling unsubscribe right after subscribing and before the
    // future is complete. The future should also return exceptionally.
    String storeName = createStoreWithMetaSystemStoreAndPushStatusSystemStore(10000); // A large amount of keys to give
                                                                                      // window for potential
    // race conditions
    DaVinciConfig daVinciConfig = new DaVinciConfig();
    Map<String, Object> extraConfigMap = TestUtils.getIngestionIsolationPropertyMap();
    DaVinciTestContext<String, GenericRecord> daVinciTestContext =
        ServiceFactory.getGenericAvroDaVinciFactoryAndClientWithRetries(
            d2Client,
            new MetricsRepository(),
            Optional.empty(),
            cluster,
            storeName,
            daVinciConfig,
            extraConfigMap);

    try (CachingDaVinciClientFactory ignored = daVinciTestContext.getDaVinciClientFactory()) {
      DaVinciClient<String, GenericRecord> client = daVinciTestContext.getDaVinciClient();
      CompletableFuture<Void> future = client.subscribeAll();
      client.unsubscribeAll();
      future.get(); // Expecting exception here if we unsubscribed before subscribe was completed.
    } catch (ExecutionException e) {
      assertTrue(e.getCause() instanceof CancellationException);
    }
  }

  @Test(timeOut = TEST_TIMEOUT * 2)
  public void testCrashedDaVinciWithIngestionIsolation() throws Exception {
    String storeName = createStoreWithMetaSystemStoreAndPushStatusSystemStore(KEY_COUNT);
    String baseDataPath = Utils.getTempDataDirectory().getAbsolutePath();
    String zkHosts = cluster.getZk().getAddress();
    int port1 = TestUtils.getFreePort();
    int port2 = TestUtils.getFreePort();
    while (port1 == port2) {
      port2 = TestUtils.getFreePort();
    }

    // Start the first DaVinci Client using DaVinciUserApp for regular ingestion
    File configDir = Utils.getTempDataDirectory();
    File configFile = new File(configDir, "dvc-config.properties");

    Properties props = new Properties();
    props.setProperty("zk.hosts", zkHosts);
    props.setProperty("base.data.path", baseDataPath);
    props.setProperty("store.name", storeName);
    props.setProperty("sleep.seconds", "100");
    props.setProperty("heartbeat.timeout.seconds", "10");
    props.setProperty("ingestion.isolation", "true");
    props.setProperty("blob.transfer.server.port", Integer.toString(port1));
    props.setProperty("blob.transfer.client.port", Integer.toString(port2));
    props.setProperty("storage.class", StorageClass.DISK.toString());
    props.setProperty("record.transformer.enabled", "false");
    props.setProperty("blob.transfer.manager.enabled", "false");
    props.setProperty("batch.push.report.enabled", "false");

    // Write properties to file
    try (FileWriter writer = new FileWriter(configFile)) {
      props.store(writer, null);
    }

    ForkedJavaProcess forkedDaVinciUserApp = ForkedJavaProcess.exec(DaVinciUserApp.class, configFile.getAbsolutePath());

    // Sleep long enough so the forked Da Vinci app process can finish ingestion.
    Thread.sleep(60000);
    IsolatedIngestionUtils.executeShellCommand("kill " + forkedDaVinciUserApp.pid());
    // Sleep long enough so the heartbeat timeout is detected by IsolatedIngestionServer.
    Thread.sleep(15000);
    D2Client d2Client = new D2ClientBuilder().setZkHosts(zkHosts)
        .setZkSessionTimeout(3, TimeUnit.SECONDS)
        .setZkStartupTimeout(3, TimeUnit.SECONDS)
        .build();
    D2ClientUtils.startClient(d2Client);
    MetricsRepository metricsRepository = new MetricsRepository();
    VeniceProperties backendConfig = new PropertyBuilder().put(CLIENT_USE_SYSTEM_STORE_REPOSITORY, true)
        .put(CLIENT_SYSTEM_STORE_REPOSITORY_REFRESH_INTERVAL_SECONDS, 1)
        .put(DATA_BASE_PATH, baseDataPath)
        .put(PERSISTENCE_TYPE, ROCKS_DB)
        .put(ROCKSDB_BLOCK_CACHE_SIZE_IN_BYTES, 2 * 1024 * 1024L)
        .put(D2_ZK_HOSTS_ADDRESS, zkHosts)
        .build();

    // Re-open the same store's database to verify RocksDB metadata partition's lock has been released.
    try (CachingDaVinciClientFactory factory = getCachingDaVinciClientFactory(
        d2Client,
        VeniceRouterWrapper.CLUSTER_DISCOVERY_D2_SERVICE_NAME,
        metricsRepository,
        backendConfig,
        cluster)) {
      DaVinciClient<Integer, Integer> client = factory.getAndStartGenericAvroClient(storeName, new DaVinciConfig());
      client.subscribeAll().get();
    }
  }

  @Test(timeOut = TEST_TIMEOUT, dataProvider = "CompressionStrategy")
  public void testReadCompressedData(CompressionStrategy compressionStrategy) throws Exception {
    String storeName = Utils.getUniqueString("batch-store");
    Consumer<UpdateStoreQueryParams> paramsConsumer = params -> params.setCompressionStrategy(compressionStrategy);
    setUpStore(storeName, paramsConsumer, properties -> {});
    try (DaVinciClient<Object, Object> client = ServiceFactory.getGenericAvroDaVinciClient(storeName, cluster)) {
      client.subscribeAll().get();
      for (int i = 1; i <= 100; ++i) {
        Object value = client.get(i).get();
        Assert.assertEquals(value.toString(), "name " + i);
      }
    }
  }

<<<<<<< HEAD
=======
  /**
   * TODO: Add asserts to accurately validate if the blob transfer was performed correctly.
   * For the local P2P testing, need to setup two different directories and ports for the two Da Vinci clients in order
   * to avoid conflicts.
   */
  @Test(timeOut = 2 * TEST_TIMEOUT, dataProviderClass = DataProviderUtils.class, dataProvider = "True-and-False")
  public void testBlobP2PTransferAmongDVC(boolean batchPushReportEnable) throws Exception {
    String dvcPath1 = Utils.getTempDataDirectory().getAbsolutePath();
    String zkHosts = cluster.getZk().getAddress();
    int port1 = TestUtils.getFreePort();
    int port2 = TestUtils.getFreePort();
    while (port1 == port2) {
      port2 = TestUtils.getFreePort();
    }
    Consumer<UpdateStoreQueryParams> paramsConsumer = params -> params.setBlobTransferEnabled(true);
    String storeName = Utils.getUniqueString("test-store");
    setUpStore(storeName, paramsConsumer, properties -> {}, true);

    // Start the first DaVinci Client using DaVinciUserApp for regular ingestion
    File configDir = Utils.getTempDataDirectory();
    File configFile = new File(configDir, "dvc-config.properties");
    Properties props = new Properties();
    props.setProperty("zk.hosts", zkHosts);
    props.setProperty("base.data.path", dvcPath1);
    props.setProperty("store.name", storeName);
    props.setProperty("sleep.seconds", "100");
    props.setProperty("heartbeat.timeout.seconds", "10");
    props.setProperty("ingestion.isolation", "false");
    props.setProperty("blob.transfer.server.port", Integer.toString(port1));
    props.setProperty("blob.transfer.client.port", Integer.toString(port2));
    props.setProperty("storage.class", StorageClass.DISK.toString());
    props.setProperty("record.transformer.enabled", "false");
    props.setProperty("blob.transfer.manager.enabled", "true");
    props.setProperty("batch.push.report.enabled", String.valueOf(batchPushReportEnable));

    // Write properties to file
    try (FileWriter writer = new FileWriter(configFile)) {
      props.store(writer, null);
    }

    ForkedJavaProcess.exec(DaVinciUserApp.class, configFile.getAbsolutePath());

    // Wait for the first DaVinci Client to complete ingestion
    Thread.sleep(60000);

    // Start the second DaVinci Client using settings for blob transfer
    String dvcPath2 = Utils.getTempDataDirectory().getAbsolutePath();

    PropertyBuilder configBuilder = new PropertyBuilder().put(PERSISTENCE_TYPE, ROCKS_DB)
        .put(ROCKSDB_PLAIN_TABLE_FORMAT_ENABLED, "false")
        .put(SERVER_DATABASE_CHECKSUM_VERIFICATION_ENABLED, "true")
        .put(SERVER_DATABASE_SYNC_BYTES_INTERNAL_FOR_DEFERRED_WRITE_MODE, "3000")
        .put(CLIENT_USE_SYSTEM_STORE_REPOSITORY, true)
        .put(CLIENT_SYSTEM_STORE_REPOSITORY_REFRESH_INTERVAL_SECONDS, 1)
        .put(DATA_BASE_PATH, dvcPath2)
        .put(DAVINCI_P2P_BLOB_TRANSFER_SERVER_PORT, port2)
        .put(DAVINCI_P2P_BLOB_TRANSFER_CLIENT_PORT, port1)
        .put(PUSH_STATUS_STORE_ENABLED, true)
        .put(ROCKSDB_BLOCK_CACHE_SIZE_IN_BYTES, 2 * 1024 * 1024L)
        .put(DAVINCI_PUSH_STATUS_SCAN_INTERVAL_IN_SECONDS, 1)
        .put(BLOB_TRANSFER_MANAGER_ENABLED, true)
        .put(BLOB_TRANSFER_SSL_ENABLED, true)
        .put(BLOB_TRANSFER_ACL_ENABLED, true)
        .put(BLOB_TRANSFER_DISABLED_OFFSET_LAG_THRESHOLD, -1000000) // force the usage of blob transfer.
        .put(SSL_KEYSTORE_TYPE, "JKS")
        .put(SSL_KEYSTORE_LOCATION, SslUtils.getPathForResource(LOCAL_KEYSTORE_JKS))
        .put(SSL_KEYSTORE_PASSWORD, LOCAL_PASSWORD)
        .put(SSL_TRUSTSTORE_TYPE, "JKS")
        .put(SSL_TRUSTSTORE_LOCATION, SslUtils.getPathForResource(LOCAL_KEYSTORE_JKS))
        .put(SSL_TRUSTSTORE_PASSWORD, LOCAL_PASSWORD)
        .put(SSL_KEY_PASSWORD, LOCAL_PASSWORD)
        .put(SSL_KEYMANAGER_ALGORITHM, "SunX509")
        .put(SSL_TRUSTMANAGER_ALGORITHM, "SunX509")
        .put(SSL_SECURE_RANDOM_IMPLEMENTATION, "SHA1PRNG");

    if (batchPushReportEnable) {
      // if batch push report is enabled, the peer finding expects to query at version level, but it should not affect
      // performance.
      configBuilder.put(DAVINCI_PUSH_STATUS_CHECK_INTERVAL_IN_MS, "10");
    }

    VeniceProperties backendConfig2 = configBuilder.build();
    DaVinciConfig dvcConfig = new DaVinciConfig().setIsolated(true);

    try (CachingDaVinciClientFactory factory2 = getCachingDaVinciClientFactory(
        d2Client,
        VeniceRouterWrapper.CLUSTER_DISCOVERY_D2_SERVICE_NAME,
        new MetricsRepository(),
        backendConfig2,
        cluster)) {
      // Case 1: Start a fresh client, and see if it can bootstrap from the first one
      DaVinciClient<Integer, Object> client2 = factory2.getAndStartGenericAvroClient(storeName, dvcConfig);
      client2.subscribeAll().get();

      for (int i = 0; i < 3; i++) {
        String partitionPath = RocksDBUtils.composePartitionDbDir(dvcPath1 + "/rocksdb", storeName + "_v1", i);
        Assert.assertTrue(Files.exists(Paths.get(partitionPath)));
      }

      for (int i = 0; i < 3; i++) {
        String partitionPath2 = RocksDBUtils.composePartitionDbDir(dvcPath2 + "/rocksdb", storeName + "_v1", i);
        Assert.assertTrue(Files.exists(Paths.get(partitionPath2)));
        String snapshotPath2 = RocksDBUtils.composeSnapshotDir(dvcPath2 + "/rocksdb", storeName + "_v1", i);
        Assert.assertFalse(Files.exists(Paths.get(snapshotPath2)));
        // path 1 (dvc1) should have snapshot which they are transfer to path 2 (dvc2)
        String snapshotPath1 = RocksDBUtils.composeSnapshotDir(dvcPath1 + "/rocksdb", storeName + "_v1", i);
        Assert.assertTrue(Files.exists(Paths.get(snapshotPath1)));
      }

      // Case 2: Restart the second Da Vinci client to see if it can re-bootstrap from the first one with retained old
      // data.
      client2.close();
      // wait and restart, and verify old data is retained before subscribing
      Thread.sleep(3000);
      for (int i = 0; i < 3; i++) {
        // Verify that the folder is not clean up.
        String partitionPath2 = RocksDBUtils.composePartitionDbDir(dvcPath2 + "/rocksdb", storeName + "_v1", i);
        Assert.assertTrue(Files.exists(Paths.get(partitionPath2)));
        String snapshotPath2 = RocksDBUtils.composeSnapshotDir(dvcPath2 + "/rocksdb", storeName + "_v1", i);
        Assert.assertFalse(Files.exists(Paths.get(snapshotPath2)));
      }

      client2.start();
      client2.subscribeAll().get();
      for (int i = 0; i < 3; i++) {
        String partitionPath2 = RocksDBUtils.composePartitionDbDir(dvcPath2 + "/rocksdb", storeName + "_v1", i);
        Assert.assertTrue(Files.exists(Paths.get(partitionPath2)));
        String snapshotPath2 = RocksDBUtils.composeSnapshotDir(dvcPath2 + "/rocksdb", storeName + "_v1", i);
        Assert.assertFalse(Files.exists(Paths.get(snapshotPath2)));
        // path 1 (dvc1) should have snapshot which they are transfer to path 2 (dvc2)
        String snapshotPath1 = RocksDBUtils.composeSnapshotDir(dvcPath1 + "/rocksdb", storeName + "_v1", i);
        Assert.assertTrue(Files.exists(Paths.get(snapshotPath1)));
      }
    }
  }

  /**
   * Test for blob P2P transfer among Da Vinci clients with batch store
   * 1. Start a Da Vinci client with batch store and blob transfer enabled.
   * 2. When client completes ingestion, it should have the data in the local but not clean it.
   * 3. Restart the client to allow it restore the data from the previous ingestion and skip blob transfer.
   */
  @Test
  public void testBlobP2PTransferForNonLaggingDaVinciClient() throws Exception {
    String dvcPath1 = Utils.getTempDataDirectory().getAbsolutePath();
    String zkHosts = cluster.getZk().getAddress();
    int port1 = TestUtils.getFreePort();
    int port2 = TestUtils.getFreePort();
    while (port1 == port2) {
      port2 = TestUtils.getFreePort();
    }
    Consumer<UpdateStoreQueryParams> paramsConsumer = params -> params.setBlobTransferEnabled(true);
    String storeName = Utils.getUniqueString("test-store");
    setUpStore(storeName, paramsConsumer, properties -> {}, true);

    // Start the first DaVinci Client using DaVinciUserApp for regular ingestion
    File configDir = Utils.getTempDataDirectory();
    File configFile = new File(configDir, "dvc-config.properties");
    Properties props = new Properties();
    props.setProperty("zk.hosts", zkHosts);
    props.setProperty("base.data.path", dvcPath1);
    props.setProperty("store.name", storeName);
    props.setProperty("sleep.seconds", "100");
    props.setProperty("heartbeat.timeout.seconds", "10");
    props.setProperty("ingestion.isolation", "false");
    props.setProperty("blob.transfer.server.port", Integer.toString(port1));
    props.setProperty("blob.transfer.client.port", Integer.toString(port2));
    props.setProperty("storage.class", StorageClass.DISK.toString());
    props.setProperty("record.transformer.enabled", "false");
    props.setProperty("blob.transfer.manager.enabled", "true");
    props.setProperty("batch.push.report.enabled", "false");

    // Write properties to file
    try (FileWriter writer = new FileWriter(configFile)) {
      props.store(writer, null);
    }

    ForkedJavaProcess.exec(DaVinciUserApp.class, configFile.getAbsolutePath());

    // Wait for the first DaVinci Client to complete ingestion
    Thread.sleep(60000);

    // Start the second DaVinci Client using settings for blob transfer
    String dvcPath2 = Utils.getTempDataDirectory().getAbsolutePath();

    PropertyBuilder configBuilder = new PropertyBuilder().put(PERSISTENCE_TYPE, ROCKS_DB)
        .put(ROCKSDB_PLAIN_TABLE_FORMAT_ENABLED, "false")
        .put(SERVER_DATABASE_CHECKSUM_VERIFICATION_ENABLED, "true")
        .put(SERVER_DATABASE_SYNC_BYTES_INTERNAL_FOR_DEFERRED_WRITE_MODE, "3000")
        .put(CLIENT_USE_SYSTEM_STORE_REPOSITORY, true)
        .put(CLIENT_SYSTEM_STORE_REPOSITORY_REFRESH_INTERVAL_SECONDS, 1)
        .put(DATA_BASE_PATH, dvcPath2)
        .put(DAVINCI_P2P_BLOB_TRANSFER_SERVER_PORT, port2)
        .put(DAVINCI_P2P_BLOB_TRANSFER_CLIENT_PORT, port1)
        .put(PUSH_STATUS_STORE_ENABLED, true)
        .put(ROCKSDB_BLOCK_CACHE_SIZE_IN_BYTES, 2 * 1024 * 1024L)
        .put(DAVINCI_PUSH_STATUS_SCAN_INTERVAL_IN_SECONDS, 1)
        .put(BLOB_TRANSFER_MANAGER_ENABLED, true)
        .put(BLOB_TRANSFER_SSL_ENABLED, true)
        .put(BLOB_TRANSFER_ACL_ENABLED, true)
        .put(BLOB_TRANSFER_DISABLED_OFFSET_LAG_THRESHOLD, 100) // Do not enforce the use of blob transfer.
        .put(SSL_KEYSTORE_TYPE, "JKS")
        .put(SSL_KEYSTORE_LOCATION, SslUtils.getPathForResource(LOCAL_KEYSTORE_JKS))
        .put(SSL_KEYSTORE_PASSWORD, LOCAL_PASSWORD)
        .put(SSL_TRUSTSTORE_TYPE, "JKS")
        .put(SSL_TRUSTSTORE_LOCATION, SslUtils.getPathForResource(LOCAL_KEYSTORE_JKS))
        .put(SSL_TRUSTSTORE_PASSWORD, LOCAL_PASSWORD)
        .put(SSL_KEY_PASSWORD, LOCAL_PASSWORD)
        .put(SSL_KEYMANAGER_ALGORITHM, "SunX509")
        .put(SSL_TRUSTMANAGER_ALGORITHM, "SunX509")
        .put(SSL_SECURE_RANDOM_IMPLEMENTATION, "SHA1PRNG");

    VeniceProperties backendConfig2 = configBuilder.build();
    DaVinciConfig dvcConfig = new DaVinciConfig().setIsolated(true);

    try (CachingDaVinciClientFactory factory2 = getCachingDaVinciClientFactory(
        d2Client,
        VeniceRouterWrapper.CLUSTER_DISCOVERY_D2_SERVICE_NAME,
        new MetricsRepository(),
        backendConfig2,
        cluster)) {
      // Time 1: Start a fresh client, and see if it can bootstrap via blob transfer from the first one.
      DaVinciClient<Integer, Object> client2 = factory2.getAndStartGenericAvroClient(storeName, dvcConfig);
      client2.subscribeAll().get();

      for (int i = 0; i < 3; i++) {
        String partitionPath = RocksDBUtils.composePartitionDbDir(dvcPath1 + "/rocksdb", storeName + "_v1", i);
        Assert.assertTrue(Files.exists(Paths.get(partitionPath)));
      }

      for (int i = 0; i < 3; i++) {
        String partitionPath2 = RocksDBUtils.composePartitionDbDir(dvcPath2 + "/rocksdb", storeName + "_v1", i);
        Assert.assertTrue(Files.exists(Paths.get(partitionPath2)));
        String snapshotPath2 = RocksDBUtils.composeSnapshotDir(dvcPath2 + "/rocksdb", storeName + "_v1", i);
        Assert.assertFalse(Files.exists(Paths.get(snapshotPath2)));
        // path 1 (dvc1) should have snapshot which are transfer to path 2 (dvc2)
        String snapshotPath1 = RocksDBUtils.composeSnapshotDir(dvcPath1 + "/rocksdb", storeName + "_v1", i);
        Assert.assertTrue(Files.exists(Paths.get(snapshotPath1)));
      }

      // Remove the snapshot for path 1.
      // Check if client 2 restarts, client 1 no longer generates snapshots for path 1, since client 2 no longer
      // requests it at all.
      for (int i = 0; i < 3; i++) {
        String snapshotPath1 = RocksDBUtils.composeSnapshotDir(dvcPath1 + "/rocksdb", storeName + "_v1", i);
        Assert.assertTrue(Files.exists(Paths.get(snapshotPath1)));
        FileUtils.deleteDirectory(new File(snapshotPath1));
      }

      // Time 2:
      // Restart the second Da Vinci client while retaining its old data; it should skip blob transfer.
      // Since client 2 restores the retained data upon restart, it is not expected to be lagged.
      client2.close();

      // wait and restart, and verify old data is retained before subscribing
      Thread.sleep(3000);
      for (int i = 0; i < 3; i++) {
        String partitionPath2 = RocksDBUtils.composePartitionDbDir(dvcPath2 + "/rocksdb", storeName + "_v1", i);
        Assert.assertTrue(Files.exists(Paths.get(partitionPath2)));
        String snapshotPath2 = RocksDBUtils.composeSnapshotDir(dvcPath2 + "/rocksdb", storeName + "_v1", i);
        Assert.assertFalse(Files.exists(Paths.get(snapshotPath2)));
      }

      client2.start();
      client2.subscribeAll().get();
      for (int i = 0; i < 3; i++) {
        String partitionPath2 = RocksDBUtils.composePartitionDbDir(dvcPath2 + "/rocksdb", storeName + "_v1", i);
        Assert.assertTrue(Files.exists(Paths.get(partitionPath2)));
        String snapshotPath2 = RocksDBUtils.composeSnapshotDir(dvcPath2 + "/rocksdb", storeName + "_v1", i);
        Assert.assertFalse(Files.exists(Paths.get(snapshotPath2)));
        // DVC1 1 should not give DVC2 2 snapshot.
        String snapshotPath1 = RocksDBUtils.composeSnapshotDir(dvcPath1 + "/rocksdb", storeName + "_v1", i);
        Assert.assertFalse(Files.exists(Paths.get(snapshotPath1)));
      }
    }
  }

>>>>>>> 627121c0
  @Test(timeOut = TEST_TIMEOUT)
  public void testIsDavinciHeartbeatReported() throws Exception {
    // Setup store and create version 1
    String storeName = createStoreWithMetaSystemStoreAndPushStatusSystemStore(KEY_COUNT);
    String baseDataPath = Utils.getTempDataDirectory().getAbsolutePath();
    VeniceProperties backendConfig = new PropertyBuilder().put(CLIENT_USE_SYSTEM_STORE_REPOSITORY, true)
        .put(CLIENT_SYSTEM_STORE_REPOSITORY_REFRESH_INTERVAL_SECONDS, 1)
        .put(DATA_BASE_PATH, baseDataPath)
        .put(PUSH_STATUS_STORE_ENABLED, true)
        .put(DAVINCI_PUSH_STATUS_CHECK_INTERVAL_IN_MS, 1000)
        .build();

    // Create dvc client and subscribe
    DaVinciClient<Object, Object> client =
        ServiceFactory.getGenericAvroDaVinciClient(storeName, cluster, new DaVinciConfig(), backendConfig);
    client.subscribeAll().get();
    for (int k = 0; k < KEY_COUNT; ++k) {
      assertEquals(client.get(k).get(), 1);
    }

    // Check that dvc heartbeat is false as there was no dvc client during version 1's creation
    try (ControllerClient controllerClient = cluster.getControllerClient()) {
      StoreInfo store = controllerClient.getStore(storeName).getStore();
      TestUtils.waitForNonDeterministicAssertion(2, TimeUnit.MILLISECONDS, () -> {
        Assert.assertFalse(store.getIsDavinciHeartbeatReported());
        Assert.assertFalse(store.getVersion(1).get().getIsDavinciHeartbeatReported());
      });
    }

    // Create version 2
    Integer versionTwo = cluster.createVersion(storeName, KEY_COUNT);
    TestUtils.waitForNonDeterministicAssertion(TEST_TIMEOUT, TimeUnit.MILLISECONDS, () -> {
      for (int k = 0; k < KEY_COUNT; ++k) {
        assertEquals(client.get(k).get(), versionTwo);
      }
    });

    // Check that dvc heartbeat is true as there is a dvc client subscribed during version 2's creation
    try (ControllerClient controllerClient = cluster.getControllerClient()) {
      StoreInfo store = controllerClient.getStore(storeName).getStore();
      TestUtils.waitForNonDeterministicAssertion(2, TimeUnit.MILLISECONDS, () -> {
        Assert.assertTrue(store.getIsDavinciHeartbeatReported());
        Assert.assertTrue(store.getVersion(versionTwo).get().getIsDavinciHeartbeatReported());
      });
    }

    // Close the dvc client
    client.close();

    // Create version 3 and check that dvc heartbeat is false as the dvc client was closed
    Integer versionThree = cluster.createVersion(storeName, KEY_COUNT);
    try (ControllerClient controllerClient = cluster.getControllerClient()) {
      StoreInfo store = controllerClient.getStore(storeName).getStore();
      TestUtils.waitForNonDeterministicAssertion(2, TimeUnit.MILLISECONDS, () -> {
        Assert.assertFalse(store.getIsDavinciHeartbeatReported());
        Assert.assertFalse(store.getVersion(versionThree).get().getIsDavinciHeartbeatReported());
      });
    }
  }

<<<<<<< HEAD
=======
  @Test(timeOut = 2 * TEST_TIMEOUT, dataProviderClass = DataProviderUtils.class, dataProvider = "True-and-False")
  public void testBlobP2PTransferAmongDVCWithServerShutdown(boolean isGracefulShutdown) throws Exception {
    String dvcPath1 = Utils.getTempDataDirectory().getAbsolutePath();
    String zkHosts = cluster.getZk().getAddress();
    int port1 = TestUtils.getFreePort();
    int port2 = TestUtils.getFreePort();
    while (port1 == port2) {
      port2 = TestUtils.getFreePort();
    }
    Consumer<UpdateStoreQueryParams> paramsConsumer = params -> params.setBlobTransferEnabled(true);
    String storeName = Utils.getUniqueString("test-store");
    setUpStore(storeName, paramsConsumer, properties -> {}, true);

    // Start the first DaVinci Client using DaVinciUserApp
    File configDir = Utils.getTempDataDirectory();
    File configFile = new File(configDir, "dvc-config.properties");
    Properties props = new Properties();
    props.setProperty("zk.hosts", zkHosts);
    props.setProperty("base.data.path", dvcPath1);
    props.setProperty("store.name", storeName);
    props.setProperty("sleep.seconds", "100");
    props.setProperty("heartbeat.timeout.seconds", "10");
    props.setProperty("ingestion.isolation", "false");
    props.setProperty("blob.transfer.server.port", Integer.toString(port1));
    props.setProperty("blob.transfer.client.port", Integer.toString(port2));
    props.setProperty("storage.class", StorageClass.DISK.toString());
    props.setProperty("record.transformer.enabled", "false");
    props.setProperty("blob.transfer.manager.enabled", "true");
    props.setProperty("batch.push.report.enabled", "false");

    // Write properties to file
    try (FileWriter writer = new FileWriter(configFile)) {
      props.store(writer, null);
    }

    ForkedJavaProcess forkedDaVinciUserApp = ForkedJavaProcess.exec(DaVinciUserApp.class, configFile.getAbsolutePath());

    // Wait for the first DaVinci Client to complete ingestion
    Thread.sleep(60000);

    // Prepare client 2 configs
    String dvcPath2 = Utils.getTempDataDirectory().getAbsolutePath();
    PropertyBuilder configBuilder = new PropertyBuilder().put(PERSISTENCE_TYPE, ROCKS_DB)
        .put(ROCKSDB_PLAIN_TABLE_FORMAT_ENABLED, "false")
        .put(SERVER_DATABASE_CHECKSUM_VERIFICATION_ENABLED, "true")
        .put(CLIENT_USE_SYSTEM_STORE_REPOSITORY, true)
        .put(CLIENT_SYSTEM_STORE_REPOSITORY_REFRESH_INTERVAL_SECONDS, 1)
        .put(DATA_BASE_PATH, dvcPath2)
        .put(DAVINCI_P2P_BLOB_TRANSFER_SERVER_PORT, port2)
        .put(DAVINCI_P2P_BLOB_TRANSFER_CLIENT_PORT, port1)
        .put(PUSH_STATUS_STORE_ENABLED, true)
        .put(ROCKSDB_BLOCK_CACHE_SIZE_IN_BYTES, 2 * 1024 * 1024L)
        .put(DAVINCI_PUSH_STATUS_SCAN_INTERVAL_IN_SECONDS, 1)
        .put(BLOB_TRANSFER_MANAGER_ENABLED, true)
        .put(BLOB_TRANSFER_SSL_ENABLED, true)
        .put(BLOB_TRANSFER_ACL_ENABLED, true)
        .put(BLOB_TRANSFER_DISABLED_OFFSET_LAG_THRESHOLD, -1000000)
        .put(BLOB_TRANSFER_CLIENT_READ_LIMIT_BYTES_PER_SEC, 1)
        .put(BLOB_TRANSFER_SERVICE_WRITE_LIMIT_BYTES_PER_SEC, 1);

    // set up SSL configs.
    Properties sslProperties = SslUtils.getVeniceLocalSslProperties();
    sslProperties.forEach((key, value) -> configBuilder.put((String) key, value));

    if (!isGracefulShutdown) {
      // if not graceful shutdown, expect the idle event trigger,
      // set idle time as 1, trigger the idle handler immediately
      configBuilder.put(BLOB_RECEIVE_READER_IDLE_TIME_IN_SECONDS, 1);
    }

    VeniceProperties backendConfig2 = configBuilder.build();
    DaVinciConfig dvcConfig = new DaVinciConfig().setIsolated(true);

    // Monitor snapshot folder creation to detect if a blob transfer is happening
    CompletableFuture.runAsync(() -> {
      try {
        while (true) {
          for (int partition = 0; partition < 3; partition++) {
            String snapshotPath1 = RocksDBUtils.composeSnapshotDir(dvcPath1 + "/rocksdb", storeName + "_v1", partition);
            if (Files.exists(Paths.get(snapshotPath1))) {
              if (isGracefulShutdown) {
                LOGGER
                    .info("Detected snapshot folder for partition {}, immediately destroy client1 process.", partition);
                forkedDaVinciUserApp.destroy();
              } else {
                LOGGER.info(
                    "Detected snapshot folder for partition {}, immediately destroyForcibly client1 process.",
                    partition);
                forkedDaVinciUserApp.destroyForcibly();
              }
              return; // Exit monitoring loop
            }
          }
          // if is graceful shutdown, check more frequently, otherwise transfer may complete before channel close.
          Thread.sleep(isGracefulShutdown ? 10 : 100);
        }
      } catch (Exception e) {
        LOGGER.error("Error in monitoring snapshot creation.", e);
      }
    });

    try (CachingDaVinciClientFactory factory2 = getCachingDaVinciClientFactory(
        d2Client,
        VeniceRouterWrapper.CLUSTER_DISCOVERY_D2_SERVICE_NAME,
        new MetricsRepository(),
        backendConfig2,
        cluster)) {
      // Start client 2
      DaVinciClient<Integer, Object> client2 = factory2.getAndStartGenericAvroClient(storeName, dvcConfig);
      client2.subscribeAll().get();

      // Verify that client2 can still complete the bootstrap successfully
      // even though client1 was killed during the transfer.
      try {
        client2.get(300, TimeUnit.SECONDS);
        TestUtils.waitForNonDeterministicAssertion(60, TimeUnit.SECONDS, () -> {
          for (int i = 0; i < 3; i++) {
            String partitionPath = RocksDBUtils.composePartitionDbDir(dvcPath2 + "/rocksdb", storeName + "_v1", i);
            Assert.assertTrue(Files.exists(Paths.get(partitionPath)));
          }
        });
      } finally {
        client2.close();
      }
    }
  }

>>>>>>> 627121c0
  private void setupHybridStore(String storeName, Consumer<UpdateStoreQueryParams> paramsConsumer) throws Exception {
    setupHybridStore(storeName, paramsConsumer, KEY_COUNT);
  }

  private void setupHybridStore(String storeName, Consumer<UpdateStoreQueryParams> paramsConsumer, int keyCount)
      throws Exception {
    UpdateStoreQueryParams params = new UpdateStoreQueryParams().setHybridRewindSeconds(10)
        .setHybridOffsetLagThreshold(10)
        .setIncrementalPushEnabled(true);
    paramsConsumer.accept(params);
    cluster.useControllerClient(client -> {
      client.createNewStore(storeName, "owner", DEFAULT_KEY_SCHEMA, DEFAULT_VALUE_SCHEMA);
      cluster.createMetaSystemStore(storeName);
      client.updateStore(storeName, params);
      cluster.createVersion(storeName, DEFAULT_KEY_SCHEMA, DEFAULT_VALUE_SCHEMA, Stream.of());
      if (keyCount > 0) {
        SystemProducer producer = IntegrationTestPushUtils.getSamzaProducer(
            cluster,
            storeName,
            Version.PushType.STREAM,
            Pair.create(VENICE_PARTITIONERS, ConstantVenicePartitioner.class.getName()));
        try {
          for (int i = 0; i < keyCount; i++) {
            IntegrationTestPushUtils.sendStreamingRecord(producer, storeName, i, i);
          }
        } finally {
          producer.stop();
        }
      }
    });
  }

  private void generateHybridData(String storeName, List<Pair<Object, Object>> dataToWrite) {
    SystemProducer producer = IntegrationTestPushUtils.getSamzaProducer(
        cluster,
        storeName,
        Version.PushType.STREAM,
        Pair.create(VENICE_PARTITIONERS, ConstantVenicePartitioner.class.getName()));
    try {
      for (Pair<Object, Object> record: dataToWrite) {
        IntegrationTestPushUtils.sendStreamingRecord(producer, storeName, record.getFirst(), record.getSecond());
      }
    } finally {
      producer.stop();
    }
  }

  private void runIncrementalPush(String storeName, String incrementalPushVersion, int keyCount) throws Exception {
    String realTimeTopicName =
        Boolean.parseBoolean(VeniceClusterWrapper.CONTROLLER_ENABLE_REAL_TIME_TOPIC_VERSIONING_IN_TESTS)
            ? Utils.composeRealTimeTopic(storeName, 1)
            : Utils.composeRealTimeTopic(storeName);
    VeniceWriterFactory vwFactory =
        IntegrationTestPushUtils.getVeniceWriterFactory(cluster.getPubSubBrokerWrapper(), pubSubProducerAdapterFactory);
    VeniceKafkaSerializer keySerializer = new VeniceAvroKafkaSerializer(DEFAULT_KEY_SCHEMA);
    VeniceKafkaSerializer valueSerializer = new VeniceAvroKafkaSerializer(DEFAULT_VALUE_SCHEMA);
    int valueSchemaId = HelixReadOnlySchemaRepository.VALUE_SCHEMA_STARTING_ID;

    try (VeniceWriter<Object, Object, byte[]> batchProducer = vwFactory.createVeniceWriter(
        new VeniceWriterOptions.Builder(realTimeTopicName).setKeyPayloadSerializer(keySerializer)
            .setValuePayloadSerializer(valueSerializer)
            .build())) {
      batchProducer.broadcastStartOfIncrementalPush(incrementalPushVersion, new HashMap<>());

      Future[] writerFutures = new Future[keyCount];
      for (int i = 0; i < keyCount; i++) {
        writerFutures[i] = batchProducer.put(i, i, valueSchemaId);
      }
      for (int i = 0; i < keyCount; i++) {
        writerFutures[i].get();
      }
      batchProducer.broadcastEndOfIncrementalPush(incrementalPushVersion, Collections.emptyMap());
    }

  }

  /*
   * Batch data schema:
   * Key: Integer
   * Value: String
   */
  private void setUpStore(
      String storeName,
      Consumer<UpdateStoreQueryParams> paramsConsumer,
      Consumer<Properties> propertiesConsumer) throws Exception {
    setUpStore(storeName, paramsConsumer, propertiesConsumer, false);
  }

  /*
   * Batch data schema:
   * Key: Integer
   * Value: String
   */
  private void setUpStore(
      String storeName,
      Consumer<UpdateStoreQueryParams> paramsConsumer,
      Consumer<Properties> propertiesConsumer,
      boolean useDVCPushStatusStore) {
    boolean chunkingEnabled = false;
    CompressionStrategy compressionStrategy = CompressionStrategy.NO_OP;

    File inputDir = getTempDataDirectory();

    Runnable writeAvroFileRunnable = () -> {
      try {
        writeSimpleAvroFileWithIntToStringSchema(inputDir);
      } catch (IOException e) {
        throw new RuntimeException(e);
      }
    };
    String valueSchema = "\"string\"";
    setUpStore(
        storeName,
        paramsConsumer,
        propertiesConsumer,
        useDVCPushStatusStore,
        chunkingEnabled,
        compressionStrategy,
        writeAvroFileRunnable,
        valueSchema,
        inputDir);
  }

  private void setUpStore(
      String storeName,
      Consumer<UpdateStoreQueryParams> paramsConsumer,
      Consumer<Properties> propertiesConsumer,
      boolean useDVCPushStatusStore,
      boolean chunkingEnabled,
      CompressionStrategy compressionStrategy,
      Runnable writeAvroFileRunnable,
      String valueSchema,
      File inputDir) {
    // Produce input data.
    writeAvroFileRunnable.run();

    // Setup VPJ job properties.
    String inputDirPath = "file://" + inputDir.getAbsolutePath();
    Properties vpjProperties = defaultVPJProps(cluster, inputDirPath, storeName);
    propertiesConsumer.accept(vpjProperties);
    // Create & update store for test.
    final int numPartitions = 3;
    UpdateStoreQueryParams params = new UpdateStoreQueryParams().setPartitionCount(numPartitions)
        .setChunkingEnabled(chunkingEnabled)
        .setCompressionStrategy(compressionStrategy);

    paramsConsumer.accept(params);

    try (ControllerClient controllerClient =
        createStoreForJob(cluster, DEFAULT_KEY_SCHEMA, valueSchema, vpjProperties)) {
      cluster.createMetaSystemStore(storeName);
      if (useDVCPushStatusStore) {
        cluster.createPushStatusSystemStore(storeName);
      }
      TestUtils.assertCommand(controllerClient.updateStore(storeName, params));
      runVPJ(vpjProperties, 1, cluster);
    }
  }

  private static void runVPJ(Properties vpjProperties, int expectedVersionNumber, VeniceClusterWrapper cluster) {
    long vpjStart = System.currentTimeMillis();
    IntegrationTestPushUtils.runVPJ(vpjProperties);
    String storeName = (String) vpjProperties.get(VENICE_STORE_NAME_PROP);
    cluster.waitVersion(storeName, expectedVersionNumber);
    LOGGER.info("**TIME** VPJ" + expectedVersionNumber + " takes " + (System.currentTimeMillis() - vpjStart));
  }

  private String createStoreWithMetaSystemStoreAndPushStatusSystemStore(int keyCount) throws Exception {
    String storeName = cluster.createStore(keyCount);
    cluster.createMetaSystemStore(storeName);
    cluster.createPushStatusSystemStore(storeName);
    return storeName;
  }

  @DataProvider(name = "CompressionStrategy")
  public static Object[][] compressionStrategy() {
    return DataProviderUtils.allPermutationGenerator(DataProviderUtils.COMPRESSION_STRATEGIES);
  }
}<|MERGE_RESOLUTION|>--- conflicted
+++ resolved
@@ -1259,286 +1259,6 @@
     }
   }
 
-<<<<<<< HEAD
-=======
-  /**
-   * TODO: Add asserts to accurately validate if the blob transfer was performed correctly.
-   * For the local P2P testing, need to setup two different directories and ports for the two Da Vinci clients in order
-   * to avoid conflicts.
-   */
-  @Test(timeOut = 2 * TEST_TIMEOUT, dataProviderClass = DataProviderUtils.class, dataProvider = "True-and-False")
-  public void testBlobP2PTransferAmongDVC(boolean batchPushReportEnable) throws Exception {
-    String dvcPath1 = Utils.getTempDataDirectory().getAbsolutePath();
-    String zkHosts = cluster.getZk().getAddress();
-    int port1 = TestUtils.getFreePort();
-    int port2 = TestUtils.getFreePort();
-    while (port1 == port2) {
-      port2 = TestUtils.getFreePort();
-    }
-    Consumer<UpdateStoreQueryParams> paramsConsumer = params -> params.setBlobTransferEnabled(true);
-    String storeName = Utils.getUniqueString("test-store");
-    setUpStore(storeName, paramsConsumer, properties -> {}, true);
-
-    // Start the first DaVinci Client using DaVinciUserApp for regular ingestion
-    File configDir = Utils.getTempDataDirectory();
-    File configFile = new File(configDir, "dvc-config.properties");
-    Properties props = new Properties();
-    props.setProperty("zk.hosts", zkHosts);
-    props.setProperty("base.data.path", dvcPath1);
-    props.setProperty("store.name", storeName);
-    props.setProperty("sleep.seconds", "100");
-    props.setProperty("heartbeat.timeout.seconds", "10");
-    props.setProperty("ingestion.isolation", "false");
-    props.setProperty("blob.transfer.server.port", Integer.toString(port1));
-    props.setProperty("blob.transfer.client.port", Integer.toString(port2));
-    props.setProperty("storage.class", StorageClass.DISK.toString());
-    props.setProperty("record.transformer.enabled", "false");
-    props.setProperty("blob.transfer.manager.enabled", "true");
-    props.setProperty("batch.push.report.enabled", String.valueOf(batchPushReportEnable));
-
-    // Write properties to file
-    try (FileWriter writer = new FileWriter(configFile)) {
-      props.store(writer, null);
-    }
-
-    ForkedJavaProcess.exec(DaVinciUserApp.class, configFile.getAbsolutePath());
-
-    // Wait for the first DaVinci Client to complete ingestion
-    Thread.sleep(60000);
-
-    // Start the second DaVinci Client using settings for blob transfer
-    String dvcPath2 = Utils.getTempDataDirectory().getAbsolutePath();
-
-    PropertyBuilder configBuilder = new PropertyBuilder().put(PERSISTENCE_TYPE, ROCKS_DB)
-        .put(ROCKSDB_PLAIN_TABLE_FORMAT_ENABLED, "false")
-        .put(SERVER_DATABASE_CHECKSUM_VERIFICATION_ENABLED, "true")
-        .put(SERVER_DATABASE_SYNC_BYTES_INTERNAL_FOR_DEFERRED_WRITE_MODE, "3000")
-        .put(CLIENT_USE_SYSTEM_STORE_REPOSITORY, true)
-        .put(CLIENT_SYSTEM_STORE_REPOSITORY_REFRESH_INTERVAL_SECONDS, 1)
-        .put(DATA_BASE_PATH, dvcPath2)
-        .put(DAVINCI_P2P_BLOB_TRANSFER_SERVER_PORT, port2)
-        .put(DAVINCI_P2P_BLOB_TRANSFER_CLIENT_PORT, port1)
-        .put(PUSH_STATUS_STORE_ENABLED, true)
-        .put(ROCKSDB_BLOCK_CACHE_SIZE_IN_BYTES, 2 * 1024 * 1024L)
-        .put(DAVINCI_PUSH_STATUS_SCAN_INTERVAL_IN_SECONDS, 1)
-        .put(BLOB_TRANSFER_MANAGER_ENABLED, true)
-        .put(BLOB_TRANSFER_SSL_ENABLED, true)
-        .put(BLOB_TRANSFER_ACL_ENABLED, true)
-        .put(BLOB_TRANSFER_DISABLED_OFFSET_LAG_THRESHOLD, -1000000) // force the usage of blob transfer.
-        .put(SSL_KEYSTORE_TYPE, "JKS")
-        .put(SSL_KEYSTORE_LOCATION, SslUtils.getPathForResource(LOCAL_KEYSTORE_JKS))
-        .put(SSL_KEYSTORE_PASSWORD, LOCAL_PASSWORD)
-        .put(SSL_TRUSTSTORE_TYPE, "JKS")
-        .put(SSL_TRUSTSTORE_LOCATION, SslUtils.getPathForResource(LOCAL_KEYSTORE_JKS))
-        .put(SSL_TRUSTSTORE_PASSWORD, LOCAL_PASSWORD)
-        .put(SSL_KEY_PASSWORD, LOCAL_PASSWORD)
-        .put(SSL_KEYMANAGER_ALGORITHM, "SunX509")
-        .put(SSL_TRUSTMANAGER_ALGORITHM, "SunX509")
-        .put(SSL_SECURE_RANDOM_IMPLEMENTATION, "SHA1PRNG");
-
-    if (batchPushReportEnable) {
-      // if batch push report is enabled, the peer finding expects to query at version level, but it should not affect
-      // performance.
-      configBuilder.put(DAVINCI_PUSH_STATUS_CHECK_INTERVAL_IN_MS, "10");
-    }
-
-    VeniceProperties backendConfig2 = configBuilder.build();
-    DaVinciConfig dvcConfig = new DaVinciConfig().setIsolated(true);
-
-    try (CachingDaVinciClientFactory factory2 = getCachingDaVinciClientFactory(
-        d2Client,
-        VeniceRouterWrapper.CLUSTER_DISCOVERY_D2_SERVICE_NAME,
-        new MetricsRepository(),
-        backendConfig2,
-        cluster)) {
-      // Case 1: Start a fresh client, and see if it can bootstrap from the first one
-      DaVinciClient<Integer, Object> client2 = factory2.getAndStartGenericAvroClient(storeName, dvcConfig);
-      client2.subscribeAll().get();
-
-      for (int i = 0; i < 3; i++) {
-        String partitionPath = RocksDBUtils.composePartitionDbDir(dvcPath1 + "/rocksdb", storeName + "_v1", i);
-        Assert.assertTrue(Files.exists(Paths.get(partitionPath)));
-      }
-
-      for (int i = 0; i < 3; i++) {
-        String partitionPath2 = RocksDBUtils.composePartitionDbDir(dvcPath2 + "/rocksdb", storeName + "_v1", i);
-        Assert.assertTrue(Files.exists(Paths.get(partitionPath2)));
-        String snapshotPath2 = RocksDBUtils.composeSnapshotDir(dvcPath2 + "/rocksdb", storeName + "_v1", i);
-        Assert.assertFalse(Files.exists(Paths.get(snapshotPath2)));
-        // path 1 (dvc1) should have snapshot which they are transfer to path 2 (dvc2)
-        String snapshotPath1 = RocksDBUtils.composeSnapshotDir(dvcPath1 + "/rocksdb", storeName + "_v1", i);
-        Assert.assertTrue(Files.exists(Paths.get(snapshotPath1)));
-      }
-
-      // Case 2: Restart the second Da Vinci client to see if it can re-bootstrap from the first one with retained old
-      // data.
-      client2.close();
-      // wait and restart, and verify old data is retained before subscribing
-      Thread.sleep(3000);
-      for (int i = 0; i < 3; i++) {
-        // Verify that the folder is not clean up.
-        String partitionPath2 = RocksDBUtils.composePartitionDbDir(dvcPath2 + "/rocksdb", storeName + "_v1", i);
-        Assert.assertTrue(Files.exists(Paths.get(partitionPath2)));
-        String snapshotPath2 = RocksDBUtils.composeSnapshotDir(dvcPath2 + "/rocksdb", storeName + "_v1", i);
-        Assert.assertFalse(Files.exists(Paths.get(snapshotPath2)));
-      }
-
-      client2.start();
-      client2.subscribeAll().get();
-      for (int i = 0; i < 3; i++) {
-        String partitionPath2 = RocksDBUtils.composePartitionDbDir(dvcPath2 + "/rocksdb", storeName + "_v1", i);
-        Assert.assertTrue(Files.exists(Paths.get(partitionPath2)));
-        String snapshotPath2 = RocksDBUtils.composeSnapshotDir(dvcPath2 + "/rocksdb", storeName + "_v1", i);
-        Assert.assertFalse(Files.exists(Paths.get(snapshotPath2)));
-        // path 1 (dvc1) should have snapshot which they are transfer to path 2 (dvc2)
-        String snapshotPath1 = RocksDBUtils.composeSnapshotDir(dvcPath1 + "/rocksdb", storeName + "_v1", i);
-        Assert.assertTrue(Files.exists(Paths.get(snapshotPath1)));
-      }
-    }
-  }
-
-  /**
-   * Test for blob P2P transfer among Da Vinci clients with batch store
-   * 1. Start a Da Vinci client with batch store and blob transfer enabled.
-   * 2. When client completes ingestion, it should have the data in the local but not clean it.
-   * 3. Restart the client to allow it restore the data from the previous ingestion and skip blob transfer.
-   */
-  @Test
-  public void testBlobP2PTransferForNonLaggingDaVinciClient() throws Exception {
-    String dvcPath1 = Utils.getTempDataDirectory().getAbsolutePath();
-    String zkHosts = cluster.getZk().getAddress();
-    int port1 = TestUtils.getFreePort();
-    int port2 = TestUtils.getFreePort();
-    while (port1 == port2) {
-      port2 = TestUtils.getFreePort();
-    }
-    Consumer<UpdateStoreQueryParams> paramsConsumer = params -> params.setBlobTransferEnabled(true);
-    String storeName = Utils.getUniqueString("test-store");
-    setUpStore(storeName, paramsConsumer, properties -> {}, true);
-
-    // Start the first DaVinci Client using DaVinciUserApp for regular ingestion
-    File configDir = Utils.getTempDataDirectory();
-    File configFile = new File(configDir, "dvc-config.properties");
-    Properties props = new Properties();
-    props.setProperty("zk.hosts", zkHosts);
-    props.setProperty("base.data.path", dvcPath1);
-    props.setProperty("store.name", storeName);
-    props.setProperty("sleep.seconds", "100");
-    props.setProperty("heartbeat.timeout.seconds", "10");
-    props.setProperty("ingestion.isolation", "false");
-    props.setProperty("blob.transfer.server.port", Integer.toString(port1));
-    props.setProperty("blob.transfer.client.port", Integer.toString(port2));
-    props.setProperty("storage.class", StorageClass.DISK.toString());
-    props.setProperty("record.transformer.enabled", "false");
-    props.setProperty("blob.transfer.manager.enabled", "true");
-    props.setProperty("batch.push.report.enabled", "false");
-
-    // Write properties to file
-    try (FileWriter writer = new FileWriter(configFile)) {
-      props.store(writer, null);
-    }
-
-    ForkedJavaProcess.exec(DaVinciUserApp.class, configFile.getAbsolutePath());
-
-    // Wait for the first DaVinci Client to complete ingestion
-    Thread.sleep(60000);
-
-    // Start the second DaVinci Client using settings for blob transfer
-    String dvcPath2 = Utils.getTempDataDirectory().getAbsolutePath();
-
-    PropertyBuilder configBuilder = new PropertyBuilder().put(PERSISTENCE_TYPE, ROCKS_DB)
-        .put(ROCKSDB_PLAIN_TABLE_FORMAT_ENABLED, "false")
-        .put(SERVER_DATABASE_CHECKSUM_VERIFICATION_ENABLED, "true")
-        .put(SERVER_DATABASE_SYNC_BYTES_INTERNAL_FOR_DEFERRED_WRITE_MODE, "3000")
-        .put(CLIENT_USE_SYSTEM_STORE_REPOSITORY, true)
-        .put(CLIENT_SYSTEM_STORE_REPOSITORY_REFRESH_INTERVAL_SECONDS, 1)
-        .put(DATA_BASE_PATH, dvcPath2)
-        .put(DAVINCI_P2P_BLOB_TRANSFER_SERVER_PORT, port2)
-        .put(DAVINCI_P2P_BLOB_TRANSFER_CLIENT_PORT, port1)
-        .put(PUSH_STATUS_STORE_ENABLED, true)
-        .put(ROCKSDB_BLOCK_CACHE_SIZE_IN_BYTES, 2 * 1024 * 1024L)
-        .put(DAVINCI_PUSH_STATUS_SCAN_INTERVAL_IN_SECONDS, 1)
-        .put(BLOB_TRANSFER_MANAGER_ENABLED, true)
-        .put(BLOB_TRANSFER_SSL_ENABLED, true)
-        .put(BLOB_TRANSFER_ACL_ENABLED, true)
-        .put(BLOB_TRANSFER_DISABLED_OFFSET_LAG_THRESHOLD, 100) // Do not enforce the use of blob transfer.
-        .put(SSL_KEYSTORE_TYPE, "JKS")
-        .put(SSL_KEYSTORE_LOCATION, SslUtils.getPathForResource(LOCAL_KEYSTORE_JKS))
-        .put(SSL_KEYSTORE_PASSWORD, LOCAL_PASSWORD)
-        .put(SSL_TRUSTSTORE_TYPE, "JKS")
-        .put(SSL_TRUSTSTORE_LOCATION, SslUtils.getPathForResource(LOCAL_KEYSTORE_JKS))
-        .put(SSL_TRUSTSTORE_PASSWORD, LOCAL_PASSWORD)
-        .put(SSL_KEY_PASSWORD, LOCAL_PASSWORD)
-        .put(SSL_KEYMANAGER_ALGORITHM, "SunX509")
-        .put(SSL_TRUSTMANAGER_ALGORITHM, "SunX509")
-        .put(SSL_SECURE_RANDOM_IMPLEMENTATION, "SHA1PRNG");
-
-    VeniceProperties backendConfig2 = configBuilder.build();
-    DaVinciConfig dvcConfig = new DaVinciConfig().setIsolated(true);
-
-    try (CachingDaVinciClientFactory factory2 = getCachingDaVinciClientFactory(
-        d2Client,
-        VeniceRouterWrapper.CLUSTER_DISCOVERY_D2_SERVICE_NAME,
-        new MetricsRepository(),
-        backendConfig2,
-        cluster)) {
-      // Time 1: Start a fresh client, and see if it can bootstrap via blob transfer from the first one.
-      DaVinciClient<Integer, Object> client2 = factory2.getAndStartGenericAvroClient(storeName, dvcConfig);
-      client2.subscribeAll().get();
-
-      for (int i = 0; i < 3; i++) {
-        String partitionPath = RocksDBUtils.composePartitionDbDir(dvcPath1 + "/rocksdb", storeName + "_v1", i);
-        Assert.assertTrue(Files.exists(Paths.get(partitionPath)));
-      }
-
-      for (int i = 0; i < 3; i++) {
-        String partitionPath2 = RocksDBUtils.composePartitionDbDir(dvcPath2 + "/rocksdb", storeName + "_v1", i);
-        Assert.assertTrue(Files.exists(Paths.get(partitionPath2)));
-        String snapshotPath2 = RocksDBUtils.composeSnapshotDir(dvcPath2 + "/rocksdb", storeName + "_v1", i);
-        Assert.assertFalse(Files.exists(Paths.get(snapshotPath2)));
-        // path 1 (dvc1) should have snapshot which are transfer to path 2 (dvc2)
-        String snapshotPath1 = RocksDBUtils.composeSnapshotDir(dvcPath1 + "/rocksdb", storeName + "_v1", i);
-        Assert.assertTrue(Files.exists(Paths.get(snapshotPath1)));
-      }
-
-      // Remove the snapshot for path 1.
-      // Check if client 2 restarts, client 1 no longer generates snapshots for path 1, since client 2 no longer
-      // requests it at all.
-      for (int i = 0; i < 3; i++) {
-        String snapshotPath1 = RocksDBUtils.composeSnapshotDir(dvcPath1 + "/rocksdb", storeName + "_v1", i);
-        Assert.assertTrue(Files.exists(Paths.get(snapshotPath1)));
-        FileUtils.deleteDirectory(new File(snapshotPath1));
-      }
-
-      // Time 2:
-      // Restart the second Da Vinci client while retaining its old data; it should skip blob transfer.
-      // Since client 2 restores the retained data upon restart, it is not expected to be lagged.
-      client2.close();
-
-      // wait and restart, and verify old data is retained before subscribing
-      Thread.sleep(3000);
-      for (int i = 0; i < 3; i++) {
-        String partitionPath2 = RocksDBUtils.composePartitionDbDir(dvcPath2 + "/rocksdb", storeName + "_v1", i);
-        Assert.assertTrue(Files.exists(Paths.get(partitionPath2)));
-        String snapshotPath2 = RocksDBUtils.composeSnapshotDir(dvcPath2 + "/rocksdb", storeName + "_v1", i);
-        Assert.assertFalse(Files.exists(Paths.get(snapshotPath2)));
-      }
-
-      client2.start();
-      client2.subscribeAll().get();
-      for (int i = 0; i < 3; i++) {
-        String partitionPath2 = RocksDBUtils.composePartitionDbDir(dvcPath2 + "/rocksdb", storeName + "_v1", i);
-        Assert.assertTrue(Files.exists(Paths.get(partitionPath2)));
-        String snapshotPath2 = RocksDBUtils.composeSnapshotDir(dvcPath2 + "/rocksdb", storeName + "_v1", i);
-        Assert.assertFalse(Files.exists(Paths.get(snapshotPath2)));
-        // DVC1 1 should not give DVC2 2 snapshot.
-        String snapshotPath1 = RocksDBUtils.composeSnapshotDir(dvcPath1 + "/rocksdb", storeName + "_v1", i);
-        Assert.assertFalse(Files.exists(Paths.get(snapshotPath1)));
-      }
-    }
-  }
-
->>>>>>> 627121c0
   @Test(timeOut = TEST_TIMEOUT)
   public void testIsDavinciHeartbeatReported() throws Exception {
     // Setup store and create version 1
@@ -1599,136 +1319,6 @@
     }
   }
 
-<<<<<<< HEAD
-=======
-  @Test(timeOut = 2 * TEST_TIMEOUT, dataProviderClass = DataProviderUtils.class, dataProvider = "True-and-False")
-  public void testBlobP2PTransferAmongDVCWithServerShutdown(boolean isGracefulShutdown) throws Exception {
-    String dvcPath1 = Utils.getTempDataDirectory().getAbsolutePath();
-    String zkHosts = cluster.getZk().getAddress();
-    int port1 = TestUtils.getFreePort();
-    int port2 = TestUtils.getFreePort();
-    while (port1 == port2) {
-      port2 = TestUtils.getFreePort();
-    }
-    Consumer<UpdateStoreQueryParams> paramsConsumer = params -> params.setBlobTransferEnabled(true);
-    String storeName = Utils.getUniqueString("test-store");
-    setUpStore(storeName, paramsConsumer, properties -> {}, true);
-
-    // Start the first DaVinci Client using DaVinciUserApp
-    File configDir = Utils.getTempDataDirectory();
-    File configFile = new File(configDir, "dvc-config.properties");
-    Properties props = new Properties();
-    props.setProperty("zk.hosts", zkHosts);
-    props.setProperty("base.data.path", dvcPath1);
-    props.setProperty("store.name", storeName);
-    props.setProperty("sleep.seconds", "100");
-    props.setProperty("heartbeat.timeout.seconds", "10");
-    props.setProperty("ingestion.isolation", "false");
-    props.setProperty("blob.transfer.server.port", Integer.toString(port1));
-    props.setProperty("blob.transfer.client.port", Integer.toString(port2));
-    props.setProperty("storage.class", StorageClass.DISK.toString());
-    props.setProperty("record.transformer.enabled", "false");
-    props.setProperty("blob.transfer.manager.enabled", "true");
-    props.setProperty("batch.push.report.enabled", "false");
-
-    // Write properties to file
-    try (FileWriter writer = new FileWriter(configFile)) {
-      props.store(writer, null);
-    }
-
-    ForkedJavaProcess forkedDaVinciUserApp = ForkedJavaProcess.exec(DaVinciUserApp.class, configFile.getAbsolutePath());
-
-    // Wait for the first DaVinci Client to complete ingestion
-    Thread.sleep(60000);
-
-    // Prepare client 2 configs
-    String dvcPath2 = Utils.getTempDataDirectory().getAbsolutePath();
-    PropertyBuilder configBuilder = new PropertyBuilder().put(PERSISTENCE_TYPE, ROCKS_DB)
-        .put(ROCKSDB_PLAIN_TABLE_FORMAT_ENABLED, "false")
-        .put(SERVER_DATABASE_CHECKSUM_VERIFICATION_ENABLED, "true")
-        .put(CLIENT_USE_SYSTEM_STORE_REPOSITORY, true)
-        .put(CLIENT_SYSTEM_STORE_REPOSITORY_REFRESH_INTERVAL_SECONDS, 1)
-        .put(DATA_BASE_PATH, dvcPath2)
-        .put(DAVINCI_P2P_BLOB_TRANSFER_SERVER_PORT, port2)
-        .put(DAVINCI_P2P_BLOB_TRANSFER_CLIENT_PORT, port1)
-        .put(PUSH_STATUS_STORE_ENABLED, true)
-        .put(ROCKSDB_BLOCK_CACHE_SIZE_IN_BYTES, 2 * 1024 * 1024L)
-        .put(DAVINCI_PUSH_STATUS_SCAN_INTERVAL_IN_SECONDS, 1)
-        .put(BLOB_TRANSFER_MANAGER_ENABLED, true)
-        .put(BLOB_TRANSFER_SSL_ENABLED, true)
-        .put(BLOB_TRANSFER_ACL_ENABLED, true)
-        .put(BLOB_TRANSFER_DISABLED_OFFSET_LAG_THRESHOLD, -1000000)
-        .put(BLOB_TRANSFER_CLIENT_READ_LIMIT_BYTES_PER_SEC, 1)
-        .put(BLOB_TRANSFER_SERVICE_WRITE_LIMIT_BYTES_PER_SEC, 1);
-
-    // set up SSL configs.
-    Properties sslProperties = SslUtils.getVeniceLocalSslProperties();
-    sslProperties.forEach((key, value) -> configBuilder.put((String) key, value));
-
-    if (!isGracefulShutdown) {
-      // if not graceful shutdown, expect the idle event trigger,
-      // set idle time as 1, trigger the idle handler immediately
-      configBuilder.put(BLOB_RECEIVE_READER_IDLE_TIME_IN_SECONDS, 1);
-    }
-
-    VeniceProperties backendConfig2 = configBuilder.build();
-    DaVinciConfig dvcConfig = new DaVinciConfig().setIsolated(true);
-
-    // Monitor snapshot folder creation to detect if a blob transfer is happening
-    CompletableFuture.runAsync(() -> {
-      try {
-        while (true) {
-          for (int partition = 0; partition < 3; partition++) {
-            String snapshotPath1 = RocksDBUtils.composeSnapshotDir(dvcPath1 + "/rocksdb", storeName + "_v1", partition);
-            if (Files.exists(Paths.get(snapshotPath1))) {
-              if (isGracefulShutdown) {
-                LOGGER
-                    .info("Detected snapshot folder for partition {}, immediately destroy client1 process.", partition);
-                forkedDaVinciUserApp.destroy();
-              } else {
-                LOGGER.info(
-                    "Detected snapshot folder for partition {}, immediately destroyForcibly client1 process.",
-                    partition);
-                forkedDaVinciUserApp.destroyForcibly();
-              }
-              return; // Exit monitoring loop
-            }
-          }
-          // if is graceful shutdown, check more frequently, otherwise transfer may complete before channel close.
-          Thread.sleep(isGracefulShutdown ? 10 : 100);
-        }
-      } catch (Exception e) {
-        LOGGER.error("Error in monitoring snapshot creation.", e);
-      }
-    });
-
-    try (CachingDaVinciClientFactory factory2 = getCachingDaVinciClientFactory(
-        d2Client,
-        VeniceRouterWrapper.CLUSTER_DISCOVERY_D2_SERVICE_NAME,
-        new MetricsRepository(),
-        backendConfig2,
-        cluster)) {
-      // Start client 2
-      DaVinciClient<Integer, Object> client2 = factory2.getAndStartGenericAvroClient(storeName, dvcConfig);
-      client2.subscribeAll().get();
-
-      // Verify that client2 can still complete the bootstrap successfully
-      // even though client1 was killed during the transfer.
-      try {
-        client2.get(300, TimeUnit.SECONDS);
-        TestUtils.waitForNonDeterministicAssertion(60, TimeUnit.SECONDS, () -> {
-          for (int i = 0; i < 3; i++) {
-            String partitionPath = RocksDBUtils.composePartitionDbDir(dvcPath2 + "/rocksdb", storeName + "_v1", i);
-            Assert.assertTrue(Files.exists(Paths.get(partitionPath)));
-          }
-        });
-      } finally {
-        client2.close();
-      }
-    }
-  }
-
->>>>>>> 627121c0
   private void setupHybridStore(String storeName, Consumer<UpdateStoreQueryParams> paramsConsumer) throws Exception {
     setupHybridStore(storeName, paramsConsumer, KEY_COUNT);
   }
