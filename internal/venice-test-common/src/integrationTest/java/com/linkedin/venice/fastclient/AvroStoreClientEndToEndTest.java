package com.linkedin.venice.fastclient;

import static com.linkedin.venice.utils.Time.MS_PER_SECOND;
import static org.testng.Assert.assertEquals;
import static org.testng.Assert.assertTrue;

import com.linkedin.r2.transport.common.Client;
import com.linkedin.venice.client.store.AvroGenericStoreClient;
import com.linkedin.venice.client.store.AvroSpecificStoreClient;
import com.linkedin.venice.client.store.ComputeGenericRecord;
import com.linkedin.venice.exceptions.VeniceException;
import com.linkedin.venice.fastclient.meta.StoreMetadataFetchMode;
import com.linkedin.venice.fastclient.schema.TestValueSchema;
import com.linkedin.venice.fastclient.utils.AbstractClientEndToEndSetup;
import com.linkedin.venice.fastclient.utils.ClientTestUtils;
import com.linkedin.venice.read.RequestType;
import com.linkedin.venice.utils.TestUtils;
import io.tehuti.metrics.MetricsRepository;
import java.util.HashSet;
import java.util.Map;
import java.util.Optional;
import java.util.Set;
import java.util.concurrent.TimeUnit;
import java.util.function.Consumer;
import org.apache.avro.generic.GenericRecord;
import org.testng.annotations.Test;


/**
 *
 * This class covers tests for:
 * 1. single get
 * 2. Batch get
 *
 * TODO
 * 1. There might be some duplicate tests in this file and {@link BatchGetAvroStoreClientTest}, need to clean it up.
 * 2. add test for get with speculative query but only with 1 replica
 */

public class AvroStoreClientEndToEndTest extends AbstractClientEndToEndSetup {
  /**
   * Run fast client tests based on the input parameters.
   * Only RouterBasedStoreMetadata can be reused. Other StoreMetadata implementation cannot be used after close() is called.
   *
   * @param clientConfigBuilder config to build client
   * @param requestType singleGet or batchGet or compute
   * @throws Exception
   */
  private void runTest(
      ClientConfig.ClientConfigBuilder clientConfigBuilder,
      RequestType requestType,
      int multiKeyRequestKeyCount,
      Consumer<MetricsRepository> fastClientStatsValidation,
      Consumer<MetricsRepository> thinClientStatsValidation,
      MetricsRepository thinClientMetricsRepository,
      Optional<AvroGenericStoreClient> vsonThinClient,
      StoreMetadataFetchMode storeMetadataFetchMode) throws Exception {
    MetricsRepository metricsRepositoryForGenericClient = new MetricsRepository();
    AvroGenericStoreClient<String, GenericRecord> genericFastClient = null;
    AvroGenericStoreClient<String, Object> genericFastVsonClient = null;
    boolean batchGet = requestType == RequestType.MULTI_GET || requestType == RequestType.MULTI_GET_STREAMING;
    boolean compute = requestType == RequestType.COMPUTE || requestType == RequestType.COMPUTE_STREAMING;
    try {
      genericFastClient =
          getGenericFastClient(clientConfigBuilder, metricsRepositoryForGenericClient, storeMetadataFetchMode);

      // Construct a Vson store client
      genericFastVsonClient = getGenericFastVsonClient(
          clientConfigBuilder.clone(),
          new MetricsRepository(),
          vsonThinClient,
          storeMetadataFetchMode);

      if (batchGet) {
        // test batch get of size 2 (current default max)
        if (multiKeyRequestKeyCount == 2) {
          for (int i = 0; i < recordCnt - 1; ++i) {
            String key1 = keyPrefix + i;
            String key2 = keyPrefix + (i + 1);
            Set<String> keys = new HashSet<>();
            keys.add(key1);
            keys.add(key2);
            Map<String, GenericRecord> resultMap = genericFastClient.batchGet(keys).get();
            assertEquals(resultMap.size(), 2);
            assertEquals((int) resultMap.get(key1).get(VALUE_FIELD_NAME), i);
            assertEquals((int) resultMap.get(key2).get(VALUE_FIELD_NAME), i + 1);

            // Test Vson client
            Map<String, Object> vsonResultMapofObj = genericFastVsonClient.batchGet(keys).get();
            assertEquals(vsonResultMapofObj.size(), 2);

            Object vsonResultObj = vsonResultMapofObj.get(key1);
            assertTrue(
                vsonResultObj instanceof Map,
                "VsonClient should return Map, but got " + vsonResultObj.getClass());
            Map vsonResult = (Map) vsonResultObj;
            assertEquals((int) vsonResult.get(VALUE_FIELD_NAME), i);

            vsonResultObj = vsonResultMapofObj.get(key2);
            assertTrue(
                vsonResultObj instanceof Map,
                "VsonClient should return Map, but got " + vsonResultObj.getClass());
            vsonResult = (Map) vsonResultObj;
            assertEquals((int) vsonResult.get(VALUE_FIELD_NAME), i + 1);
          }
        } else if (multiKeyRequestKeyCount == recordCnt) {
          // test batch get of size recordCnt (configured)
          Set<String> keys = new HashSet<>();
          for (int i = 0; i < recordCnt; ++i) {
            String key = keyPrefix + i;
            keys.add(key);
          }
          Map<String, GenericRecord> resultMap = genericFastClient.batchGet(keys).get();
          assertEquals(resultMap.size(), recordCnt);

          for (int i = 0; i < recordCnt; ++i) {
            String key = keyPrefix + i;
            assertEquals((int) resultMap.get(key).get(VALUE_FIELD_NAME), i);
          }

          // vson
          Map<String, Object> vsonResultMapofObj = genericFastVsonClient.batchGet(keys).get();
          assertEquals(vsonResultMapofObj.size(), recordCnt);

          for (int i = 0; i < recordCnt; ++i) {
            String key = keyPrefix + i;
            Object vsonResultObj = vsonResultMapofObj.get(key);
            assertTrue(
                vsonResultObj instanceof Map,
                "VsonClient should return Map, but got" + vsonResultObj.getClass());
            Map vsonResult = (Map) vsonResultObj;
            assertEquals((int) vsonResult.get(VALUE_FIELD_NAME), i);
          }
        } else {
          throw new VeniceException("unsupported multiKeyRequestKeyCount: " + multiKeyRequestKeyCount);
        }
      } else if (compute) {
        // test compute of size 2 (current default max)
        if (multiKeyRequestKeyCount == 2) {
          for (int i = 0; i < recordCnt - 1; ++i) {
            String key1 = keyPrefix + i;
            String key2 = keyPrefix + (i + 1);
            Set<String> keys = new HashSet<>();
            keys.add(key1);
            keys.add(key2);
            Map<String, ComputeGenericRecord> resultMap =
                genericFastClient.compute().project(VALUE_FIELD_NAME).execute(keys).get();
            assertEquals(resultMap.size(), 2);
            assertEquals((int) resultMap.get(key1).get(VALUE_FIELD_NAME), i);
            assertEquals((int) resultMap.get(key2).get(VALUE_FIELD_NAME), i + 1);
          }
        } else if (multiKeyRequestKeyCount == recordCnt) {
          // test compute of size recordCnt (configured)
          Set<String> keys = new HashSet<>();
          for (int i = 0; i < recordCnt; ++i) {
            String key = keyPrefix + i;
            keys.add(key);
          }
          Map<String, ComputeGenericRecord> resultMap =
              genericFastClient.compute().project(VALUE_FIELD_NAME).execute(keys).get();
          assertEquals(resultMap.size(), recordCnt);

          for (int i = 0; i < recordCnt; ++i) {
            String key = keyPrefix + i;
            assertEquals((int) resultMap.get(key).get(VALUE_FIELD_NAME), i);
          }
        } else {
          throw new VeniceException("unsupported multiKeyRequestKeyCount: " + multiKeyRequestKeyCount);
        }
      } else {
        for (int i = 0; i < recordCnt; ++i) {
          String key = keyPrefix + i;
          GenericRecord value = genericFastClient.get(key).get();
          assertEquals((int) value.get(VALUE_FIELD_NAME), i);

          // Test Vson client
          Object vsonResult = genericFastVsonClient.get(key).get();
          assertTrue(vsonResult instanceof Map, "VsonClient should return Map, but got" + vsonResult.getClass());
          Map vsonValue = (Map) vsonResult;
          assertEquals((int) vsonValue.get(VALUE_FIELD_NAME), i);
        }
      }
      fastClientStatsValidation.accept(metricsRepositoryForGenericClient);
      thinClientStatsValidation.accept(thinClientMetricsRepository);
    } finally {
      if (genericFastClient != null) {
        genericFastClient.close();
      }
      if (genericFastVsonClient != null) {
        genericFastVsonClient.close();
      }
    }

    // Test specific store client
    MetricsRepository metricsRepositoryForSpecificClient = new MetricsRepository();
    ClientConfig.ClientConfigBuilder specificClientConfigBuilder = clientConfigBuilder.clone();
    AvroSpecificStoreClient<String, TestValueSchema> specificFastClient = getSpecificFastClient(
        specificClientConfigBuilder,
        metricsRepositoryForSpecificClient,
        TestValueSchema.class,
        storeMetadataFetchMode);
    try {
      if (batchGet) {
        // test batch get of size 2 (default)
        if (multiKeyRequestKeyCount == 2) {
          for (int i = 0; i < recordCnt - 1; ++i) {
            String key1 = keyPrefix + i;
            String key2 = keyPrefix + (i + 1);
            Set<String> keys = new HashSet<>();
            keys.add(key1);
            keys.add(key2);
            Map<String, TestValueSchema> resultMap = specificFastClient.batchGet(keys).get();
            assertEquals(resultMap.size(), 2);
            assertEquals(resultMap.get(key1).int_field, i);
            assertEquals(resultMap.get(key2).int_field, i + 1);
          }
        } else if (multiKeyRequestKeyCount == recordCnt) {
          // test batch get of size recordCnt (configured)
          Set<String> keys = new HashSet<>();
          for (int i = 0; i < recordCnt; ++i) {
            String key = keyPrefix + i;
            keys.add(key);
          }
          Map<String, TestValueSchema> resultMap = specificFastClient.batchGet(keys).get();
          assertEquals(resultMap.size(), recordCnt);

          for (int i = 0; i < recordCnt; ++i) {
            String key = keyPrefix + i;
            assertEquals(resultMap.get(key).int_field, i);
          }
        } else {
          throw new VeniceException("unsupported multiKeyRequestKeyCount: " + multiKeyRequestKeyCount);
        }
      } else if (compute) { // Compute response is same in both generic and specific clients since the result is always
                            // a ComputeGenericRecord
        // test compute of size 2 (default)
        if (multiKeyRequestKeyCount == 2) {
          for (int i = 0; i < recordCnt - 1; ++i) {
            String key1 = keyPrefix + i;
            String key2 = keyPrefix + (i + 1);
            Set<String> keys = new HashSet<>();
            keys.add(key1);
            keys.add(key2);
            Map<String, ComputeGenericRecord> resultMap =
                specificFastClient.compute().project(VALUE_FIELD_NAME).execute(keys).get();
            assertEquals(resultMap.size(), 2);
            assertEquals(resultMap.get(key1).get(VALUE_FIELD_NAME), i);
            assertEquals(resultMap.get(key2).get(VALUE_FIELD_NAME), i + 1);
          }
        } else if (multiKeyRequestKeyCount == recordCnt) {
          // test compute of size recordCnt (configured)
          Set<String> keys = new HashSet<>();
          for (int i = 0; i < recordCnt; ++i) {
            String key = keyPrefix + i;
            keys.add(key);
          }
          Map<String, ComputeGenericRecord> resultMap =
              specificFastClient.compute().project(VALUE_FIELD_NAME).execute(keys).get();
          assertEquals(resultMap.size(), recordCnt);

          for (int i = 0; i < recordCnt; ++i) {
            String key = keyPrefix + i;
            assertEquals(resultMap.get(key).get(VALUE_FIELD_NAME), i);
          }
        } else {
          throw new VeniceException("unsupported multiKeyRequestKeyCount: " + multiKeyRequestKeyCount);
        }
      } else {
        for (int i = 0; i < recordCnt; ++i) {
          String key = keyPrefix + i;
          TestValueSchema value = specificFastClient.get(key).get();
          assertEquals(value.int_field, i);
        }
      }
      fastClientStatsValidation.accept(metricsRepositoryForSpecificClient);
    } finally {
      if (specificFastClient != null) {
        specificFastClient.close();
      }
    }
  }

  @Test(dataProvider = "FastClient-Test-Permutations", timeOut = TIME_OUT)
  public void testFastClientGet(
      boolean dualRead,
      boolean speculativeQueryEnabled,
      boolean useStreamingBatchGetAsDefault,
      boolean enableGrpc,
      boolean retryEnabled,
      int batchGetKeySize,
      RequestType requestType,
      StoreMetadataFetchMode storeMetadataFetchMode) throws Exception {
    boolean batchGet = requestType == RequestType.MULTI_GET || requestType == RequestType.MULTI_GET_STREAMING;
    boolean compute = requestType == RequestType.COMPUTE || requestType == RequestType.COMPUTE_STREAMING;

    ClientConfig.ClientConfigBuilder clientConfigBuilder =
        new ClientConfig.ClientConfigBuilder<>().setStoreName(storeName)
            .setR2Client(r2Client)
            .setSpeculativeQueryEnabled(speculativeQueryEnabled)
            .setDualReadEnabled(dualRead)
            // this needs to be revisited to see how much this should be set. Current default is 50.
            .setRoutingPendingRequestCounterInstanceBlockThreshold(recordCnt)
            .setUseStreamingBatchGetAsDefault(useStreamingBatchGetAsDefault);

    if (batchGet || compute) {
      clientConfigBuilder.setMaxAllowedKeyCntInBatchGetReq(recordCnt);
    }

    if (enableGrpc) {
      setUpGrpcFastClient(clientConfigBuilder);
    }

    if (retryEnabled) {
      // enable retry to test the code path: to mimic retry in integration tests
      // can be non-deterministic, so setting big retry threshold to not actually retry
      clientConfigBuilder.setLongTailRetryEnabledForSingleGet(true)
          .setLongTailRetryThresholdForSingleGetInMicroSeconds(TIME_OUT * MS_PER_SECOND)
          .setLongTailRetryEnabledForBatchGet(true)
          .setLongTailRetryThresholdForBatchGetInMicroSeconds(TIME_OUT * MS_PER_SECOND);
    }

    // dualRead needs thinClient
    AvroGenericStoreClient<String, GenericRecord> genericThinClient = null;
    AvroSpecificStoreClient<String, TestValueSchema> specificThinClient = null;
    AvroGenericStoreClient<String, Object> genericVsonThinClient = null;
    MetricsRepository thinClientMetricsRepository = new MetricsRepository();
    Consumer<MetricsRepository> thinClientStatsValidation;

    try {
      if (dualRead) {
        genericThinClient = getGenericThinClient(thinClientMetricsRepository);
        clientConfigBuilder.setGenericThinClient(genericThinClient);
        specificThinClient = getSpecificThinClient();
        clientConfigBuilder.setSpecificThinClient(specificThinClient);
        genericVsonThinClient = getGenericVsonThinClient();
        thinClientStatsValidation = metricsRepository -> {
          TestUtils.waitForNonDeterministicAssertion(
              10,
              TimeUnit.SECONDS,
              () -> assertTrue(
                  metricsRepository.metrics()
                      .get("." + storeName + (batchGet ? "--multiget_streaming_" : "--") + "request_key_count.Rate")
                      .value() > 0,
                  "Thin client metrics should be incremented when dual read is enabled"));
        };
      } else {
        thinClientStatsValidation = metricsRepository -> {
          metricsRepository.metrics()
              .forEach(
                  (mName, metric) -> assertTrue(
                      metric.value() == 0,
                      "Thin client metrics should not be incremented when dual read is disabled"));
        };
      }

      Consumer<MetricsRepository> fastClientStatsValidation;
      if (batchGet) {
        fastClientStatsValidation = metricsRepository -> validateBatchGetMetrics(
            metricsRepository,
            useStreamingBatchGetAsDefault,
            false,
            batchGetKeySize,
            batchGetKeySize,
            false);
      } else if (compute) {
        fastClientStatsValidation = metricsRepository -> validateComputeMetrics(
            metricsRepository,
            false,
            batchGetKeySize,
            batchGetKeySize,
            false);
      } else {
        fastClientStatsValidation = metricsRepository -> validateSingleGetMetrics(metricsRepository, false);
      }

      runTest(
          clientConfigBuilder,
          requestType,
          batchGetKeySize,
          fastClientStatsValidation,
          thinClientStatsValidation,
          thinClientMetricsRepository,
          dualRead ? Optional.of(genericVsonThinClient) : Optional.empty(),
          storeMetadataFetchMode);

    } finally {
      if (genericThinClient != null) {
        genericThinClient.close();
      }
      if (specificThinClient != null) {
        specificThinClient.close();
      }
      if (genericVsonThinClient != null) {
        genericVsonThinClient.close();
      }
    }
  }

  @Test(dataProvider = "fastClientHTTPVariantsAndStoreMetadataFetchModes", timeOut = TIME_OUT)
  public void testFastClientGetWithDifferentHTTPVariants(
      ClientTestUtils.FastClientHTTPVariant fastClientHTTPVariant,
      StoreMetadataFetchMode storeMetadataFetchMode) throws Exception {
    Client r2Client = ClientTestUtils.getR2Client(fastClientHTTPVariant);
    ClientConfig.ClientConfigBuilder clientConfigBuilder =
        new ClientConfig.ClientConfigBuilder<>().setStoreName(storeName)
            .setR2Client(r2Client)
            .setDualReadEnabled(false)
            .setUseStreamingBatchGetAsDefault(true);

    // single get
    Consumer<MetricsRepository> fastClientStatsValidation =
        metricsRepository -> validateSingleGetMetrics(metricsRepository, false);

    runTest(
        clientConfigBuilder,
        RequestType.SINGLE_GET,
        recordCnt,
        fastClientStatsValidation,
        m -> {},
        null,
        Optional.empty(),
        storeMetadataFetchMode);

    // batch get
    fastClientStatsValidation = metricsRepository -> validateBatchGetMetrics(
        metricsRepository,
        true, // testing batch get with useStreamingBatchGetAsDefault as true
        false,
        recordCnt,
        recordCnt,
        false);
    runTest(
        clientConfigBuilder,
        RequestType.MULTI_GET,
        recordCnt,
        fastClientStatsValidation,
        m -> {},
        null,
        Optional.empty(),
        storeMetadataFetchMode);

    // compute
    fastClientStatsValidation =
        metricsRepository -> validateComputeMetrics(metricsRepository, false, recordCnt, recordCnt, false);
    runTest(
        clientConfigBuilder,
        RequestType.COMPUTE,
        recordCnt,
        fastClientStatsValidation,
        m -> {},
        null,
        Optional.empty(),
        storeMetadataFetchMode);
  }

<<<<<<< HEAD
  @Test(groups = { "flaky" }, dataProvider = "FastClient-One-Boolean", timeOut = TIME_OUT)
  public void testFastClientWithLongTailRetry(boolean batchGet) throws Exception {
=======
  @Test(dataProvider = "FastClient-Request-Types-Small", timeOut = TIME_OUT)
  public void testFastClientWithLongTailRetry(RequestType requestType) throws Exception {
    boolean batchGet = requestType == RequestType.MULTI_GET || requestType == RequestType.MULTI_GET_STREAMING;
    boolean compute = requestType == RequestType.COMPUTE || requestType == RequestType.COMPUTE_STREAMING;

>>>>>>> 585036c9
    ClientConfig.ClientConfigBuilder clientConfigBuilder =
        new ClientConfig.ClientConfigBuilder<>().setStoreName(storeName).setR2Client(r2Client);

    if (batchGet || compute) {
      clientConfigBuilder.setMaxAllowedKeyCntInBatchGetReq(recordCnt);
    }

    if (batchGet) {
      clientConfigBuilder.setUseStreamingBatchGetAsDefault(true);
    }

    Consumer<MetricsRepository> fastClientStatsValidation;
    if (batchGet) {
      clientConfigBuilder.setLongTailRetryEnabledForBatchGet(true)
          .setLongTailRetryThresholdForBatchGetInMicroSeconds(1);
      fastClientStatsValidation =
          metricsRepository -> validateBatchGetMetrics(metricsRepository, true, false, recordCnt, recordCnt, true);
    } else if (compute) {
      clientConfigBuilder.setLongTailRetryEnabledForCompute(true).setLongTailRetryThresholdForComputeInMicroSeconds(1);
      fastClientStatsValidation =
          metricsRepository -> validateComputeMetrics(metricsRepository, false, recordCnt, recordCnt, true);
    } else {
      clientConfigBuilder.setLongTailRetryEnabledForSingleGet(true)
          .setLongTailRetryThresholdForSingleGetInMicroSeconds(1);
      fastClientStatsValidation = metricsRepository -> validateSingleGetMetrics(metricsRepository, true);
    }
    runTest(
        clientConfigBuilder,
        requestType,
        recordCnt,
        fastClientStatsValidation,
        m -> {},
        null,
        Optional.empty(),
        StoreMetadataFetchMode.SERVER_BASED_METADATA);
  }
}<|MERGE_RESOLUTION|>--- conflicted
+++ resolved
@@ -453,16 +453,11 @@
         storeMetadataFetchMode);
   }
 
-<<<<<<< HEAD
-  @Test(groups = { "flaky" }, dataProvider = "FastClient-One-Boolean", timeOut = TIME_OUT)
-  public void testFastClientWithLongTailRetry(boolean batchGet) throws Exception {
-=======
-  @Test(dataProvider = "FastClient-Request-Types-Small", timeOut = TIME_OUT)
+  @Test(groups = { "flaky" }, dataProvider = "FastClient-Request-Types-Small", timeOut = TIME_OUT)
   public void testFastClientWithLongTailRetry(RequestType requestType) throws Exception {
     boolean batchGet = requestType == RequestType.MULTI_GET || requestType == RequestType.MULTI_GET_STREAMING;
     boolean compute = requestType == RequestType.COMPUTE || requestType == RequestType.COMPUTE_STREAMING;
 
->>>>>>> 585036c9
     ClientConfig.ClientConfigBuilder clientConfigBuilder =
         new ClientConfig.ClientConfigBuilder<>().setStoreName(storeName).setR2Client(r2Client);
 
