--- conflicted
+++ resolved
@@ -100,14 +100,11 @@
     Properties serverProperties = new Properties();
     serverProperties.setProperty(ConfigKeys.SERVER_PROMOTION_TO_LEADER_REPLICA_DELAY_SECONDS, Long.toString(1));
     serverProperties.put(ROCKSDB_PLAIN_TABLE_FORMAT_ENABLED, false);
-<<<<<<< HEAD
     serverProperties.put(SERVER_INGESTION_TASK_THREAD_SAFE_MODE, true);
-=======
     serverProperties.put(SERVER_DEDICATED_DRAINER_FOR_SORTED_INPUT_ENABLED, true);
     serverProperties.put(
         ROCKSDB_LEVEL0_COMPACTION_TUNING_FOR_READ_WRITE_LEADER_ENABLED,
         isLevel0CompactionTuningForReadWriteLeaderEnabled());
->>>>>>> 220cab79
     serverProperties.put(
         CHILD_DATA_CENTER_KAFKA_URL_PREFIX + "." + DEFAULT_PARENT_DATA_CENTER_REGION_NAME,
         "localhost:" + TestUtils.getFreePort());
