--- conflicted
+++ resolved
@@ -315,17 +315,13 @@
         }
       });
       // Test end migration
-<<<<<<< HEAD
       StoreMigrationTestUtil
           .endMigration(parentControllerUrl, childControllerUrl0, storeName, srcClusterName, destClusterName);
-=======
-      endMigration(parentControllerUrl, childControllerUrl0, storeName);
 
       // Write streaming records after migration with the same producer
       for (int i = 21; i <= 30; i++) {
         sendStreamingRecord(veniceProducer, storeName, i);
       }
->>>>>>> 4fdaac56
     }
   }
 
@@ -519,13 +515,9 @@
         new UpdateStoreQueryParams().setStorageQuotaInByte(Store.UNLIMITED_STORAGE_QUOTA)
             .setHybridRewindSeconds(TEST_TIMEOUT)
             .setHybridOffsetLagThreshold(2L)
-<<<<<<< HEAD
+            .setHybridStoreDiskQuotaEnabled(true)
             .setCompressionStrategy(CompressionStrategy.ZSTD_WITH_DICT)
             .setStorageNodeReadQuotaEnabled(true); // enable this for using fast client
-=======
-            .setHybridStoreDiskQuotaEnabled(true)
-            .setCompressionStrategy(CompressionStrategy.ZSTD_WITH_DICT);
->>>>>>> 4fdaac56
     IntegrationTestPushUtils.createStoreForJob(clusterName, keySchemaStr, valueSchemaStr, props, updateStoreQueryParams)
         .close();
 
