--- conflicted
+++ resolved
@@ -22,12 +22,8 @@
 import static com.linkedin.venice.VeniceConstants.DEFAULT_PER_ROUTER_READ_QUOTA;
 import static com.linkedin.venice.integration.utils.VeniceClusterWrapperConstants.ROUTER_PORT_TO_USE_IN_VENICE_ROUTER_WRAPPER;
 
-<<<<<<< HEAD
-import com.linkedin.venice.ConfigKeys;
 import com.linkedin.venice.authentication.AuthenticationService;
 import com.linkedin.venice.authorization.AuthorizerService;
-=======
->>>>>>> 5b5feaae
 import com.linkedin.venice.client.store.ClientConfig;
 import com.linkedin.venice.helix.HelixBaseRoutingRepository;
 import com.linkedin.venice.helix.ZkRoutersClusterManager;
@@ -232,7 +228,6 @@
 
     d2Servers.addAll(D2TestUtils.getD2Servers(zkAddress, clusterDiscoveryD2ClusterName, httpURI, httpsURI));
 
-<<<<<<< HEAD
     service = new RouterServer(
         properties,
         d2Servers,
@@ -240,11 +235,8 @@
         Optional.empty(),
         Optional.empty(),
         Optional.of(SslUtils.getVeniceLocalSslFactory()));
-=======
-    service =
-        new RouterServer(properties, d2Servers, Optional.empty(), Optional.of(SslUtils.getVeniceLocalSslFactory()));
     LOGGER.info("Started VeniceRouterWrapper: {}", this);
->>>>>>> 5b5feaae
+
   }
 
   @Override
