--- conflicted
+++ resolved
@@ -181,7 +181,6 @@
     });
   }
 
-<<<<<<< HEAD
   public static Schema writeSimpleAvroFileWithUserSchema(
       File parentDir,
       boolean fileNameWithAvroSuffix,
@@ -204,14 +203,13 @@
         writer.append(user);
       }
     });
-=======
+  }
+
   public static void writeMultipleAvroFilesWithUserSchema(File parentDir, int fileCount, int recordCount)
       throws IOException {
-
     for (int i = 0; i < fileCount; i++) {
       writeSimpleAvroFileWithUserSchema(parentDir, recordCount, "testInput" + i + ".avro");
     }
->>>>>>> 596420e7
   }
 
   public static Schema writeSimpleAvroFileForValidateSchemaAndBuildDictMapperOutput(
