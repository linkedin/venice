--- conflicted
+++ resolved
@@ -17,15 +17,12 @@
 import static com.linkedin.venice.pushmonitor.ExecutionStatus.NOT_STARTED;
 import static com.linkedin.venice.pushmonitor.ExecutionStatus.PROGRESS;
 import static com.linkedin.venice.pushmonitor.ExecutionStatus.STARTED;
-<<<<<<< HEAD
-import static com.linkedin.venice.utils.Utils.FATAL_DATA_VALIDATION_ERROR;
-=======
 import static com.linkedin.venice.pushmonitor.ExecutionStatus.START_OF_BUFFER_REPLAY_RECEIVED;
 import static com.linkedin.venice.pushmonitor.ExecutionStatus.START_OF_INCREMENTAL_PUSH_RECEIVED;
 import static com.linkedin.venice.pushmonitor.ExecutionStatus.TOPIC_SWITCH_RECEIVED;
 import static com.linkedin.venice.pushmonitor.ExecutionStatus.UNKNOWN;
 import static com.linkedin.venice.pushmonitor.ExecutionStatus.WARNING;
->>>>>>> 5a687d9a
+import static com.linkedin.venice.utils.Utils.FATAL_DATA_VALIDATION_ERROR;
 import static org.testng.Assert.assertEquals;
 import static org.testng.Assert.assertNotNull;
 import static org.testng.Assert.assertNull;
@@ -277,7 +274,6 @@
     assertEquals(statusUpdateTimestamp, Long.valueOf(startOfProgress.toEpochSecond(ZoneOffset.UTC)));
   }
 
-<<<<<<< HEAD
   @Test(dataProviderClass = DataProviderUtils.class, dataProvider = "True-and-False")
   public void testHasFatalDataValidationError(boolean hasFatalDataValidationError) {
     String kafkaTopic = "testTopic";
@@ -318,6 +314,14 @@
     }
   }
 
+  private void testValidTargetStatus(ExecutionStatus from, ExecutionStatus to) {
+    OfflinePushStatus offlinePushStatus =
+        new OfflinePushStatus(kafkaTopic, numberOfPartition, replicationFactor, strategy);
+    offlinePushStatus.setCurrentStatus(from);
+    offlinePushStatus.updateStatus(to);
+    Assert.assertEquals(offlinePushStatus.getCurrentStatus(), to, to + " should be valid from:" + from);
+  }
+
   private void testValidTargetStatuses(ExecutionStatus from, ExecutionStatus... statuses) {
     for (ExecutionStatus status: statuses) {
       OfflinePushStatus offlinePushStatus =
@@ -326,14 +330,6 @@
       offlinePushStatus.updateStatus(status);
       Assert.assertEquals(offlinePushStatus.getCurrentStatus(), status, status + " should be valid from:" + from);
     }
-=======
-  private void testValidTargetStatus(ExecutionStatus from, ExecutionStatus to) {
-    OfflinePushStatus offlinePushStatus =
-        new OfflinePushStatus(kafkaTopic, numberOfPartition, replicationFactor, strategy);
-    offlinePushStatus.setCurrentStatus(from);
-    offlinePushStatus.updateStatus(to);
-    Assert.assertEquals(offlinePushStatus.getCurrentStatus(), to, to + " should be valid from:" + from);
->>>>>>> 5a687d9a
   }
 
   private void testInvalidTargetStatus(ExecutionStatus from, ExecutionStatus to) {
@@ -347,5 +343,4 @@
       // expected.
     }
   }
-
 }