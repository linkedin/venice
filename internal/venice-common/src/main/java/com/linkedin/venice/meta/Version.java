package com.linkedin.venice.meta;

import static com.linkedin.venice.utils.Utils.SEPARATE_TOPIC_SUFFIX;
import static java.lang.Character.isDigit;

import com.fasterxml.jackson.annotation.JsonIgnore;
import com.fasterxml.jackson.databind.annotation.JsonDeserialize;
import com.linkedin.venice.compression.CompressionStrategy;
import com.linkedin.venice.exceptions.VeniceException;
import com.linkedin.venice.guid.GuidUtils;
import com.linkedin.venice.systemstore.schemas.StoreVersion;
import com.linkedin.venice.views.VeniceView;
import java.time.Duration;
import java.util.HashMap;
import java.util.List;
import java.util.Map;


/**
 * This interface defines all the public APIs, and if you need to add accessors to
 * some new fields, this interface needs to be changed accordingly.
 */
@JsonDeserialize(as = VersionImpl.class)
public interface Version extends Comparable<Version>, DataModelBackedStructure<StoreVersion> {
  String VERSION_SEPARATOR = "_v";
  String REAL_TIME_TOPIC_SUFFIX = "_rt";
  String REAL_TIME_TOPIC_TEMPLATE = "%s_rt_v%d";
  String STREAM_REPROCESSING_TOPIC_SUFFIX = "_sr";
  /**
   * Special number indicating no replication metadata version is set.
   */
  int REPLICATION_METADATA_VERSION_ID_UNSET = -1;

  /**
   * Prefix used in push id to indicate the version's data source is coming from an existing version topic.
   */
  String VENICE_RE_PUSH_PUSH_ID_PREFIX = "venice_re_push_";

  String VENICE_TTL_RE_PUSH_PUSH_ID_PREFIX = "venice_ttl_re_push_";
  int DEFAULT_RT_VERSION_NUMBER = 0;

  /**
   * Producer type for writing data to Venice
   */
  enum PushType {
    BATCH(0), // Batch jobs will create a new version topic and write to it in a batch manner.
    STREAM_REPROCESSING(1), // Reprocessing jobs will create a new version topic and a reprocessing topic.
    STREAM(2), // Stream jobs will write to a buffer or RT topic.
    INCREMENTAL(3); // Incremental jobs will re-use an existing version topic and write on top of it.

    private final int value;
    private static final Map<Integer, PushType> VALUE_TO_TYPE_MAP = new HashMap<>(4);
    private static final Map<String, PushType> NAME_TO_TYPE_MAP = new HashMap<>(4);

    // Static initializer for map population
    static {
      for (PushType type: PushType.values()) {
        VALUE_TO_TYPE_MAP.put(type.value, type);
        NAME_TO_TYPE_MAP.put(type.name(), type);
      }
    }

    PushType(int value) {
      this.value = value;
    }

    public int getValue() {
      return value;
    }

    public boolean isBatch() {
      return this == BATCH;
    }

    public boolean isIncremental() {
      return this == INCREMENTAL;
    }

    public boolean isStreamReprocessing() {
      return this == STREAM_REPROCESSING;
    }

    public boolean isBatchOrStreamReprocessing() {
      return this == BATCH || this == STREAM_REPROCESSING;
    }

    /**
     * Retrieve the PushType based on its integer value.
     *
     * @param value the integer value of the PushType
     * @return the corresponding PushType
     * @throws VeniceException if the value is invalid
     */
    public static PushType valueOf(int value) {
      PushType pushType = VALUE_TO_TYPE_MAP.get(value);
      if (pushType == null) {
        throw new VeniceException("Invalid push type with int value: " + value);
      }
      return pushType;
    }

    /**
     * Extracts the PushType from its string name.
     *
     * @param pushTypeString the string representation of the PushType
     * @return the corresponding PushType
     * @throws IllegalArgumentException if the string is invalid
     */
    public static PushType extractPushType(String pushTypeString) {
      PushType pushType = NAME_TO_TYPE_MAP.get(pushTypeString);
      if (pushType == null) {
        throw new IllegalArgumentException(
            String.format(
                "%s is an invalid push type. Valid push types are: %s",
                pushTypeString,
                String.join(", ", NAME_TO_TYPE_MAP.keySet())));
      }
      return pushType;
    }
  }

  int getNumber();

  void setNumber(int number);

  long getCreatedTime();

  @JsonIgnore
  Duration getAge();

  @JsonIgnore
  void setAge(Duration age);

  VersionStatus getStatus();

  void setStatus(VersionStatus status);

  CompressionStrategy getCompressionStrategy();

  void setCompressionStrategy(CompressionStrategy compressionStrategy);

  default boolean isLeaderFollowerModelEnabled() {
    return true;
  }

  boolean isNativeReplicationEnabled();

  @Deprecated
  default void setLeaderFollowerModelEnabled(boolean leaderFollowerModelEnabled) {
  }

  void setNativeReplicationEnabled(boolean nativeReplicationEnabled);

  String getPushStreamSourceAddress();

  void setPushStreamSourceAddress(String address);

  void setBufferReplayEnabledForHybrid(boolean bufferReplayEnabledForHybrid);

  boolean isChunkingEnabled();

  void setChunkingEnabled(boolean chunkingEnabled);

  boolean isRmdChunkingEnabled();

  void setRmdChunkingEnabled(boolean rmdChunkingEnabled);

  String getStoreName();

  String getPushJobId();

  void setPushJobId(String pushJobId);

  PushType getPushType();

  void setPushType(PushType pushType);

  void setPartitionCount(int partitionCount);

  int getPartitionCount();

  PartitionerConfig getPartitionerConfig();

  void setPartitionerConfig(PartitionerConfig partitionerConfig);

  boolean isVersionSwapDeferred();

  void setVersionSwapDeferred(boolean versionSwapDeferred);

  int getReplicationFactor();

  void setReplicationFactor(int replicationFactor);

  int getMinActiveReplicas();

  String getNativeReplicationSourceFabric();

  void setNativeReplicationSourceFabric(String nativeReplicationSourceFabric);

  boolean isIncrementalPushEnabled();

  void setIncrementalPushEnabled(boolean incrementalPushEnabled);

  boolean isSeparateRealTimeTopicEnabled();

  void setSeparateRealTimeTopicEnabled(boolean separateRealTimeTopicEnabled);

  boolean isBlobTransferEnabled();

  void setBlobTransferEnabled(boolean blobTransferEnabled);

  boolean isUseVersionLevelIncrementalPushEnabled();

  void setUseVersionLevelIncrementalPushEnabled(boolean versionLevelIncrementalPushEnabled);

  boolean isHybrid();

  HybridStoreConfig getHybridStoreConfig();

  void setHybridStoreConfig(HybridStoreConfig hybridConfig);

  Map<String, ViewConfig> getViewConfigs();

  void setViewConfigs(Map<String, ViewConfig> viewConfigMap);

  boolean isUseVersionLevelHybridConfig();

  void setUseVersionLevelHybridConfig(boolean versionLevelHybridConfig);

  boolean isActiveActiveReplicationEnabled();

  void setActiveActiveReplicationEnabled(boolean activeActiveReplicationEnabled);

  DataRecoveryVersionConfig getDataRecoveryVersionConfig();

  void setDataRecoveryVersionConfig(DataRecoveryVersionConfig dataRecoveryVersionConfig);

  void setTargetSwapRegion(String targetRegion);

  String getTargetSwapRegion();

  void setTargetSwapRegionWaitTime(int waitTime);

  int getTargetSwapRegionWaitTime();

  void setIsDavinciHeartbeatReported(boolean isReported);

  boolean getIsDavinciHeartbeatReported();

  /**
   * Get the replication metadata version id.
   * @deprecated
   * Use {@link Version#getRmdVersionId} instead
   *
   * @return the replication metadata version id
   */
  @Deprecated
  default int getTimestampMetadataVersionId() {
    return getRmdVersionId();
  }

  /**
   * Set the replication metadata version id.
   * @deprecated
   * Use {@link Version#setRmdVersionId(int)} instead
   */
  @Deprecated
  default void setTimestampMetadataVersionId(int replicationMetadataVersionId) {
    setRmdVersionId(replicationMetadataVersionId);
  }

  Version cloneVersion();

  void setRepushSourceVersion(int version);

  int getRepushSourceVersion();

  @JsonIgnore
  int getRmdVersionId();

  @JsonIgnore
  void setRmdVersionId(int replicationMetadataVersionId);

  boolean isGlobalRtDivEnabled();

  void setGlobalRtDivEnabled(boolean globalRtDivEnabled);

  /**
   * Kafka topic name is composed by store name and version.
   * <p>
   * The Json deserializer will think it should be a field called kafkaTopicName if we use "getKafkaTopicName" here. So
   * use "kafkaTopicName" directly here to avoid error when deserialize.
   *
   * @return kafka topic name.
   */
  @JsonIgnore
  String kafkaTopicName();

  static String parseStoreFromVersionTopic(String kafkaTopic) {
    return kafkaTopic.substring(0, getLastIndexOfVersionSeparator(kafkaTopic));
  }

  static String removeRTVersionSuffix(String kafkaTopic) {
    int lastIndexOfVersionSeparator = kafkaTopic.lastIndexOf(VERSION_SEPARATOR);

    if (lastIndexOfVersionSeparator == 0) {
      throw new VeniceException(
          "There is nothing prior to the version separator '" + VERSION_SEPARATOR + "' in the provided topic name: '"
              + kafkaTopic + "'");
    } else if (lastIndexOfVersionSeparator == -1) {
      return kafkaTopic;
    }

    int start = lastIndexOfVersionSeparator + VERSION_SEPARATOR.length();
    int end = kafkaTopic.length();

    for (int i = start; i < end; i++) {
      if (!isDigit(kafkaTopic.charAt(i))) {
        return kafkaTopic;
      }
    }
    return kafkaTopic.substring(0, lastIndexOfVersionSeparator);
  }

  /**
   * This API works for both version topic and stream-reprocessing topics; other topic names will fail
   * with IllegalArgumentException.
   */
  static int parseVersionFromKafkaTopicName(String kafkaTopic) {
    int versionStartIndex = getLastIndexOfVersionSeparator(kafkaTopic) + VERSION_SEPARATOR.length();
    if (kafkaTopic.endsWith(STREAM_REPROCESSING_TOPIC_SUFFIX)) {
      return Integer
          .parseInt(kafkaTopic.substring(versionStartIndex, kafkaTopic.lastIndexOf(STREAM_REPROCESSING_TOPIC_SUFFIX)));
    } else if (VeniceView.isViewTopic(kafkaTopic)) {
      return VeniceView.parseVersionFromViewTopic(kafkaTopic);
    } else {
      return Integer.parseInt(kafkaTopic.substring(versionStartIndex));
    }
  }

  /**
   * This API only works for version topic; other topic names will fail with IllegalArgumentException.
   */
  static int parseVersionFromVersionTopicName(String kafkaTopic) {
    int versionStartIndex = getLastIndexOfVersionSeparator(kafkaTopic) + VERSION_SEPARATOR.length();
    return Integer.parseInt(kafkaTopic.substring(versionStartIndex));
  }

  static int parseVersionFromVersionTopicPartition(String kafkaTopic) {
    int versionStartIndex = getLastIndexOfVersionSeparator(kafkaTopic) + VERSION_SEPARATOR.length();

    // Remove partition number if present
    // e.g. store_89c1b5c06764_75ba3e03_v1-0
    String versionString = kafkaTopic.substring(versionStartIndex);
    versionString =
        versionString.contains("-") ? versionString.substring(0, versionString.indexOf('-')) : versionString;

    try {
      return Integer.parseInt(versionString);
    } catch (NumberFormatException e) {
      return 1;
    }
  }

  static int getLastIndexOfVersionSeparator(String kafkaTopic) {
    int lastIndexOfVersionSeparator = kafkaTopic.lastIndexOf(VERSION_SEPARATOR);
    if (lastIndexOfVersionSeparator == -1) {
      throw new IllegalArgumentException(
          "The version separator '" + VERSION_SEPARATOR + "' is not present in the provided topic name: '" + kafkaTopic
              + "'");
    } else if (lastIndexOfVersionSeparator == 0) {
      /**
       * Empty string "" is not a valid store name, therefore the topic name cannot
       * start with the {@link VERSION_SEPARATOR}
       */
      throw new IllegalArgumentException(
          "There is nothing prior to the version separator '" + VERSION_SEPARATOR + "' in the provided topic name: '"
              + kafkaTopic + "'");
    }
    return lastIndexOfVersionSeparator;
  }

  static String composeKafkaTopic(String storeName, int versionNumber) {
    return storeName + VERSION_SEPARATOR + versionNumber;
  }

  static String composeStreamReprocessingTopic(String storeName, int versionNumber) {
    return composeKafkaTopic(storeName, versionNumber) + STREAM_REPROCESSING_TOPIC_SUFFIX;
  }

  static String composeStreamReprocessingTopicFromVersionTopic(String versionTopic) {
    return versionTopic + STREAM_REPROCESSING_TOPIC_SUFFIX;
  }

  static String composeVersionTopicFromStreamReprocessingTopic(String kafkaTopic) {
    if (!isStreamReprocessingTopic(kafkaTopic)) {
      throw new VeniceException("Kafka topic: " + kafkaTopic + " is not a stream-reprocessing topic");
    }
    return kafkaTopic.substring(0, kafkaTopic.lastIndexOf(STREAM_REPROCESSING_TOPIC_SUFFIX));
  }

  static String parseStoreFromRealTimeTopic(String kafkaTopic) {
    if (!isRealTimeTopic(kafkaTopic)) {
      throw new VeniceException("Kafka topic: " + kafkaTopic + " is not a real-time topic");
    }

    boolean isSeparateRT = kafkaTopic.endsWith(SEPARATE_TOPIC_SUFFIX);
    if (isSeparateRT) {
      kafkaTopic = kafkaTopic.substring(0, kafkaTopic.length() - SEPARATE_TOPIC_SUFFIX.length());
    }
    String topicWithoutRTVersionSuffix = removeRTVersionSuffix(kafkaTopic);
    return topicWithoutRTVersionSuffix
        .substring(0, topicWithoutRTVersionSuffix.length() - REAL_TIME_TOPIC_SUFFIX.length());
  }

  static String parseStoreFromStreamReprocessingTopic(String kafkaTopic) {
    if (!isStreamReprocessingTopic(kafkaTopic)) {
      throw new VeniceException("Kafka topic: " + kafkaTopic + " is not a stream reprocessing topic");
    }
    return kafkaTopic.substring(0, kafkaTopic.length() - STREAM_REPROCESSING_TOPIC_SUFFIX.length());
  }

  /**
   * Parse the store name of the given topic accordingly depending on the type of the kafka topic.
   * @param kafkaTopic to parse.
   * @return the store name or an empty string if the topic format doesn't match any of the known Venice topic formats.
   */
  static String parseStoreFromKafkaTopicName(String kafkaTopic) {
    if (isRealTimeTopic(kafkaTopic)) {
      return parseStoreFromRealTimeTopic(kafkaTopic);
    } else if (isStreamReprocessingTopic(kafkaTopic)) {
      return parseStoreFromStreamReprocessingTopic(kafkaTopic);
    } else if (isVersionTopic(kafkaTopic)) {
      return parseStoreFromVersionTopic(kafkaTopic);
    } else if (VeniceView.isViewTopic(kafkaTopic)) {
      return VeniceView.parseStoreFromViewTopic(kafkaTopic);
    }
    return "";
  }

<<<<<<< HEAD
  static boolean isRealTimeTopic(String topicName) {
    String topicWithoutVersionSuffix = removeRTVersionSuffix(topicName);
    return topicWithoutVersionSuffix.endsWith(REAL_TIME_TOPIC_SUFFIX)
        || topicWithoutVersionSuffix.endsWith(SEPARATE_REAL_TIME_TOPIC_SUFFIX);
=======
  static boolean isRealTimeTopic(String kafkaTopic) {
    // valid rt topics are - abc_rt, abc_rt_v1, abc_rt_sep, abc_rt_v1_sep
    if (kafkaTopic.endsWith(SEPARATE_TOPIC_SUFFIX)) {
      kafkaTopic = kafkaTopic.substring(0, kafkaTopic.length() - SEPARATE_TOPIC_SUFFIX.length());
    }
    String topicWithoutRTVersionSuffix = removeRTVersionSuffix(kafkaTopic);
    return topicWithoutRTVersionSuffix.endsWith(REAL_TIME_TOPIC_SUFFIX);
>>>>>>> 51f1a3a2
  }

  static boolean isIncrementalPushTopic(String topicName) {
    String topicWithoutVersionSuffix = removeRTVersionSuffix(topicName);
    return topicWithoutVersionSuffix.endsWith(SEPARATE_REAL_TIME_TOPIC_SUFFIX);
  }

  static boolean isStreamReprocessingTopic(String kafkaTopic) {
    return checkVersionSRTopic(kafkaTopic, true);
  }

  /**
   * Return true if the input topic name is a version topic or stream-reprocessing topic.
   */
  static boolean isVersionTopicOrStreamReprocessingTopic(String kafkaTopic) {
    return checkVersionSRTopic(kafkaTopic, false) || checkVersionSRTopic(kafkaTopic, true);
  }

  /**
   * Determines if the the inputted topic is a topic which is versioned. Today that includes reprocessing topics, version
   * topics, and view topics. This method is named this way in order to avoid confusion with the isVersionTopic (where the
   * alternative would be isVersionedTopic).
   *
   * @param kafkaTopic
   * @return
   */
  static boolean isATopicThatIsVersioned(String kafkaTopic) {
    return checkVersionSRTopic(kafkaTopic, false) || checkVersionSRTopic(kafkaTopic, true)
        || VeniceView.isViewTopic(kafkaTopic);
  }

  static boolean checkVersionSRTopic(String kafkaTopic, boolean checkSR) {
    int lastIndexOfVersionSeparator = kafkaTopic.lastIndexOf(VERSION_SEPARATOR);
    if (lastIndexOfVersionSeparator != -1
        && kafkaTopic.substring(0, lastIndexOfVersionSeparator).endsWith(REAL_TIME_TOPIC_SUFFIX)) {
      return false;
    }
    if (checkSR && !kafkaTopic.endsWith(STREAM_REPROCESSING_TOPIC_SUFFIX)) {
      return false;
    }

    int start = lastIndexOfVersionSeparator + VERSION_SEPARATOR.length();
    int end = kafkaTopic.length() - (checkSR ? STREAM_REPROCESSING_TOPIC_SUFFIX.length() : 0);
    if (end == start) { // no version info
      return false;
    }
    for (int i = start; i < end; i++) {
      if (!isDigit(kafkaTopic.charAt(i))) {
        return false;
      }
    }
    return true;
  }

  /**
   * Only return true if the input topic name is a version topic.
   */
  static boolean isVersionTopic(String kafkaTopic) {
    return checkVersionSRTopic(kafkaTopic, false);
  }

  static String guidBasedDummyPushId() {
    return "guid_id_" + GuidUtils.getGUIDString();
  }

  static String numberBasedDummyPushId(int number) {
    return "push_for_version_" + number;
  }

  static String generateRePushId(String pushId) {
    return VENICE_RE_PUSH_PUSH_ID_PREFIX + pushId;
  }

  static String generateTTLRePushId(String pushId) {
    return VENICE_TTL_RE_PUSH_PUSH_ID_PREFIX + pushId;
  }

  static boolean isPushIdTTLRePush(String pushId) {
    if (pushId == null || pushId.isEmpty()) {
      return false;
    }
    return pushId.startsWith(VENICE_TTL_RE_PUSH_PUSH_ID_PREFIX);
  }

  static boolean isPushIdRePush(String pushId) {
    if (pushId == null || pushId.isEmpty()) {
      return false;
    }
    return pushId.startsWith(VENICE_RE_PUSH_PUSH_ID_PREFIX);
  }

  static boolean containsHybridVersion(List<Version> versions) {
    for (Version version: versions) {
      if (version.getHybridStoreConfig() != null) {
        return true;
      }
    }
    return false;
  }
}<|MERGE_RESOLUTION|>--- conflicted
+++ resolved
@@ -438,25 +438,18 @@
     return "";
   }
 
-<<<<<<< HEAD
   static boolean isRealTimeTopic(String topicName) {
-    String topicWithoutVersionSuffix = removeRTVersionSuffix(topicName);
-    return topicWithoutVersionSuffix.endsWith(REAL_TIME_TOPIC_SUFFIX)
-        || topicWithoutVersionSuffix.endsWith(SEPARATE_REAL_TIME_TOPIC_SUFFIX);
-=======
-  static boolean isRealTimeTopic(String kafkaTopic) {
     // valid rt topics are - abc_rt, abc_rt_v1, abc_rt_sep, abc_rt_v1_sep
-    if (kafkaTopic.endsWith(SEPARATE_TOPIC_SUFFIX)) {
-      kafkaTopic = kafkaTopic.substring(0, kafkaTopic.length() - SEPARATE_TOPIC_SUFFIX.length());
-    }
-    String topicWithoutRTVersionSuffix = removeRTVersionSuffix(kafkaTopic);
+    if (topicName.endsWith(SEPARATE_TOPIC_SUFFIX)) {
+      topicName = topicName.substring(0, topicName.length() - SEPARATE_TOPIC_SUFFIX.length());
+    }
+    String topicWithoutRTVersionSuffix = removeRTVersionSuffix(topicName);
     return topicWithoutRTVersionSuffix.endsWith(REAL_TIME_TOPIC_SUFFIX);
->>>>>>> 51f1a3a2
   }
 
   static boolean isIncrementalPushTopic(String topicName) {
     String topicWithoutVersionSuffix = removeRTVersionSuffix(topicName);
-    return topicWithoutVersionSuffix.endsWith(SEPARATE_REAL_TIME_TOPIC_SUFFIX);
+    return topicWithoutVersionSuffix.endsWith(SEPARATE_TOPIC_SUFFIX);
   }
 
   static boolean isStreamReprocessingTopic(String kafkaTopic) {
