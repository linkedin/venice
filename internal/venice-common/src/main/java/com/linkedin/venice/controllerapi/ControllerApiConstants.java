package com.linkedin.venice.controllerapi;

public class ControllerApiConstants {
  public static final String HOSTNAME = "hostname";
  public static final String CLUSTER = "cluster_name";
  public static final String CLUSTER_DEST = "cluster_name_dest";
  public static final String SOURCE_GRID_FABRIC = "source_grid_fabric";
  public static final String BATCH_JOB_HEARTBEAT_ENABLED = "batch_job_heartbeat_enabled";

<<<<<<< HEAD
  public static final String IS_ABORT_MIGRATION_CLEANUP = "is_abort_migration_cleanup";
  public static final String NAME = "store_name";
=======
  public static final String STORE_NAME = "store_name";
  /**
   * @deprecated Use {@link #STORE_NAME} instead.
   */
  public static final String NAME = STORE_NAME;
>>>>>>> 2cf71531
  public static final String STORE_PARTITION = "store_partition";
  public static final String STORE_VERSION = "store_version";
  public static final String OWNER = "owner";
  public static final String FABRIC = "fabric";
  public static final String FABRIC_A = "fabric_a";
  public static final String FABRIC_B = "fabric_b";
  public static final String PARTITION_COUNT = "partition_count";
  public static final String PARTITIONER_CLASS = "partitioner_class";
  public static final String PARTITIONER_PARAMS = "partitioner_params";
  public static final String AMPLIFICATION_FACTOR = "amplification_factor";
  public static final String STORE_SIZE = "store_size";
  public static final String VERSION = "version";
  public static final String INCREMENTAL_PUSH_VERSION = "incremental_push_version";
  public static final String STATUS = "status";
  public static final String FROZEN = "frozen";
  public static final String ERROR = "error";
  public static final String STORAGE_NODE_ID = "storage_node_id"; /* host_port */

  // We need the following 3 constants for Helix API aggregatedHealthStatus
  public static final String CLUSTER_ID = "cluster_id";
  public static final String INSTANCES = "instances";
  public static final String TO_BE_STOPPED_INSTANCES = "to_be_stopped_instances";

  public static final String KEY_SCHEMA = "key_schema";
  public static final String VALUE_SCHEMA = "value_schema";
  public static final String DERIVED_SCHEMA = "derived_schema";
  public static final String SCHEMA_ID = "schema_id";
  public static final String SCHEMA_COMPAT_TYPE = "schema_compat_type";
  public static final String DERIVED_SCHEMA_ID = "derived_schema_id";
  public static final String TOPIC = "topic";
  public static final String OFFSET = "offset";
  public static final String OPERATION = "operation";
  public static final String READ_OPERATION = "read";
  public static final String WRITE_OPERATION = "write";
  public static final String READ_WRITE_OPERATION = READ_OPERATION + WRITE_OPERATION;
  public static final String EXECUTION_ID = "execution_id";
  public static final String ENABLE_READS = "enable_reads";
  public static final String ENABLE_WRITES = "enable_writes";
  public static final String STORAGE_QUOTA_IN_BYTE = "storage_quota_in_byte";
  public static final String HYBRID_STORE_DISK_QUOTA_ENABLED = "hybrid-store-disk-quota-enabled";
  public static final String HYBRID_STORE_OVERHEAD_BYPASS = "hybrid_store_overhead_bypass";
  public static final String READ_QUOTA_IN_CU = "read_quota_in_cu";
  public static final String REWIND_TIME_IN_SECONDS = "rewind_time_seconds";
  public static final String OFFSET_LAG_TO_GO_ONLINE = "offset_lag_to_go_online";
  public static final String TIME_LAG_TO_GO_ONLINE = "time_lag_to_go_online";
  public static final String DATA_REPLICATION_POLICY = "data_replication_policy";
  public static final String BUFFER_REPLAY_POLICY = "buffer_replay_policy";
  public static final String REAL_TIME_TOPIC_NAME = "real_time_topic_name";
  public static final String COMPRESSION_STRATEGY = "compression_strategy";
  public static final String CLIENT_DECOMPRESSION_ENABLED = "client_decompression_enabled";
  public static final String CHUNKING_ENABLED = "chunking_enabled";
  public static final String RMD_CHUNKING_ENABLED = "rmd_chunking_enabled";
  public static final String INCREMENTAL_PUSH_ENABLED = "incremental_push_enabled";
  public static final String SEPARATE_REAL_TIME_TOPIC_ENABLED = "separate_realtime_topic_enabled";
  public static final String SINGLE_GET_ROUTER_CACHE_ENABLED = "single_get_router_cache_enabled";
  public static final String BATCH_GET_ROUTER_CACHE_ENABLED = "batch_get_router_cache_enabled";
  public static final String BATCH_GET_LIMIT = "batch_get_limit";
  public static final String LARGEST_USED_VERSION_NUMBER = "largest_used_version_number";
  public static final String NUM_VERSIONS_TO_PRESERVE = "num_versions_to_preserve";
  public static final String DISABLE_META_STORE = "disable_meta_store";
  public static final String DISABLE_DAVINCI_PUSH_STATUS_STORE = "disable_davinci_push_status_store";
  public static final String PUSH_TYPE = "push_type";
  public static final String PUSH_JOB_ID = "push_job_id";
  public static final String SEND_START_OF_PUSH = "start_of_push";
  public static final String PUSH_IN_SORTED_ORDER = "push_in_sorted_order";
  public static final String PARTITIONERS = "partitioners";
  public static final String COMPRESSION_DICTIONARY = "compression_dictionary";
  public static final String REMOTE_KAFKA_BOOTSTRAP_SERVERS = "remote_kafka_bootstrap_servers";

  public static final String EXPECTED_ROUTER_COUNT = "expected_router_count";

  public static final String VOLDEMORT_STORE_NAME = "voldemort_store_name";
  public static final String PUSH_STRATEGY = "push_strategy";

  public static final String ACCESS_CONTROLLED = "access_controlled";
  /**
   * @deprecated Use {@link #ENABLE_STORE_MIGRATION} instead. This constant is kept for backward compatibility
   * and will be removed in a future release.
   */
  @Deprecated
  public static final String STORE_MIGRATION = "store_migration";

  /**
   * Constant for enabling store migration. Replaces the deprecated {@link #STORE_MIGRATION}.
   */
  public static final String ENABLE_STORE_MIGRATION = "enable_store_migration";

  public static final String PUSH_JOB_STATUS = "push_job_status";
  public static final String PUSH_JOB_DURATION = "push_job_duration";
  public static final String PUSH_JOB_DETAILS = "push_job_details";

  public static final String WRITE_COMPUTATION_ENABLED = "write_computation_enabled";
  public static final String REPLICATION_METADATA_PROTOCOL_VERSION_ID = "replication_metadata_protocol_version_id";
  public static final String READ_COMPUTATION_ENABLED = "read_computation_enabled";
  public static final String BOOTSTRAP_TO_ONLINE_TIMEOUT_IN_HOURS = "bootstrap_to_online_timeout_in_hours";

  public static final String INCLUDE_SYSTEM_STORES = "include_system_stores";

  public static final String STORE_VIEW = "store_view";
  public static final String STORE_VIEW_NAME = "store_view_name";
  public static final String STORE_VIEW_CLASS = "store_view_class";
  public static final String STORE_VIEW_PARAMS = "store_view_params";
  public static final String DISABLE_STORE_VIEW = "disable_store_view";

  public static final String NATIVE_REPLICATION_ENABLED = "native_replication_enabled";
  public static final String PUSH_STREAM_SOURCE_ADDRESS = "push_stream_source_address";

  public static final String BACKUP_STRATEGY = "backup_strategy";

  public static final String AUTO_SCHEMA_REGISTER_FOR_PUSHJOB_ENABLED = "auto_auto_register_for_pushjob_enabled";

  public static final String REGULAR_VERSION_ETL_ENABLED = "regular_version_etl_enabled";

  public static final String FUTURE_VERSION_ETL_ENABLED = "future_version_etl_enabled";

  public static final String ETLED_PROXY_USER_ACCOUNT = "etled_proxy_user_account";

  public static final String SKIP_DIV = "skip_div";

  public static final String STORE_TYPE = "store_type";

  public static final String IS_SYSTEM_STORE = "is_system_store";

  public static final String TOPIC_COMPACTION_POLICY = "topic_compaction_policy";

  public static final String BACKUP_VERSION_RETENTION_MS = "backup_version_retention_ms";

  public static final String REPLICATION_FACTOR = "replication_factor";

  public static final String ACCESS_PERMISSION = "access_permission";

  public static final String IS_WRITE_COMPUTE_ENABLED = "is_write_compute_enabled";

  public static final String MIGRATION_DUPLICATE_STORE = "migration_duplicate_store";

  public static final String NATIVE_REPLICATION_SOURCE_FABRIC = "native_replication_source_fabric";

  public static final String UPDATED_CONFIGS_LIST = "updated_configs_list";

  public static final String REPLICATE_ALL_CONFIGS = "replicate_all_configs";

  public static final String ACTIVE_ACTIVE_REPLICATION_ENABLED = "active_active_replication_enabled";

  public static final String REGIONS_FILTER = "regions_filter";

  public static final String REWIND_TIME_IN_SECONDS_OVERRIDE = "rewind_time_in_seconds_override";

  public static final String DEFER_VERSION_SWAP = "defer_version_swap";

  public static final String REPUSH_SOURCE_VERSION = "repush_source_version";

  public static final String REPLICATION_METADATA_VERSION_ID = "replication_metadata_version_id";

  public static final String PARTITION_DETAIL_ENABLED = "partition_detail_enabled";

  /**
   * How many records that one server could consume from Kafka at most in one second from the specified regions.
   * If the consume rate reached this quota, the consumption thread will be blocked until there is the available quota.
   * The value for this config is read from cluster configs in Zk.
   */
  public static final String SERVER_KAFKA_FETCH_QUOTA_RECORDS_PER_SECOND =
      "server.kafka.fetch.quota.records.per.second";

  /**
   * An optional argument in list-store command; pass in a store config to select stores. If the config name argument is
   * used in the command, users must specify the config value filter too.
   */
  public static final String STORE_CONFIG_NAME_FILTER = "store_config_name_filter";

  /**
   * An optional argument in list-store command; if the config name argument is used in the command, users must specify
   * the config value filter too.
   */
  public static final String STORE_CONFIG_VALUE_FILTER = "store_config_value_filter";

  /**
   * Whether stores are allowed to be migrated from/to a specific cluster.
   * The value for this config is read from cluster configs in Zk.
   */
  public static final String ALLOW_STORE_MIGRATION = "allow.store.migration";

  /**
   * Whether admin consumption should be enabled. This config will only control the behavior in Child Controller.
   * The value for this config is read from cluster configs in Zk.
   */
  public static final String CHILD_CONTROLLER_ADMIN_TOPIC_CONSUMPTION_ENABLED =
      "child.controller.admin.topic.consumption.enabled";

  /**
   * For Blueshift data copy over across fabrics.
   */
  public static final String SOURCE_FABRIC = "source_fabric";

  public static final String DEST_FABRIC = "dest_fabric";

  /**
   * Whether or not to copy all version configs from the source fabric when performing data recovery in a destination
   * fabric. This config is set to false by default and only essential configs (such as partition count etc.) are copied
   * from the source fabric and the remaining configs will be generated based on destination fabric's Store configs.
   */
  public static final String DATA_RECOVERY_COPY_ALL_VERSION_CONFIGS = "data.recovery.copy.all.version.configs";

  /**
   * Boolean flag to indicate whether the {@link com.linkedin.venice.meta.Version} needed for data recover from the
   * source fabric is included in the request body as byte array or not.
   */
  public static final String SOURCE_FABRIC_VERSION_INCLUDED = "source.fabric.version.included";

  public static final String KAFKA_TOPIC_LOG_COMPACTION_ENABLED = "kafka.topic.log.compaction.enabled";
  public static final String KAFKA_TOPIC_RETENTION_IN_MS = "kafka.topic.retention.in.ms";
  public static final String KAFKA_TOPIC_MIN_IN_SYNC_REPLICA = "kafka.topic.min.in.sync.replica";
  public static final String UPSTREAM_OFFSET = "upstream_offset";

  public static final String PERSONA_NAME = "persona_name";
  public static final String PERSONA_OWNERS = "persona_owners";
  public static final String PERSONA_STORES = "persona_stores";
  public static final String PERSONA_QUOTA = "persona_quota";
  public static final String LATEST_SUPERSET_SCHEMA_ID = "latest_superset_schema_id";
  public static final String ENABLE_DISABLED_REPLICAS = "enable_disabled_replicas";

  public static final String VALUE_SCHEMA_IDS = "value_schema_ids";

  /**
   * String representation of the list of regions that is separated by comma for targeted region push
   */
  public static final String TARGETED_REGIONS = "targeted_regions";

  public static final String STORAGE_NODE_READ_QUOTA_ENABLED = "storage_node_read_quota_enabled";

  public static final String MIN_COMPACTION_LAG_SECONDS = "min_compaction_lag_seconds";

  public static final String MAX_COMPACTION_LAG_SECONDS = "max_compaction_lag_seconds";

  public static final String MAX_RECORD_SIZE_BYTES = "max_record_size_bytes";
  public static final String MAX_NEARLINE_RECORD_SIZE_BYTES = "max_nearline_record_size_bytes";

  public static final String UNUSED_SCHEMA_DELETION_ENABLED = "unused_schema_deletion_enabled";

  public static final String BLOB_TRANSFER_ENABLED = "blob_transfer_enabled";

  public static final String HEARTBEAT_TIMESTAMP = "heartbeat_timestamp";

  public static final String NEARLINE_PRODUCER_COMPRESSION_ENABLED = "nearline_producer_compression_enabled";
  public static final String NEARLINE_PRODUCER_COUNT_PER_WRITER = "nearline_producer_count_per_writer";
  public static final String TARGET_SWAP_REGION = "target_swap_region";
  public static final String TARGET_SWAP_REGION_WAIT_TIME = "target_swap_region_wait_time";
  public static final String IS_DAVINCI_HEARTBEAT_REPORTED = "is_davinci_heartbeat_reported";
}<|MERGE_RESOLUTION|>--- conflicted
+++ resolved
@@ -7,16 +7,12 @@
   public static final String SOURCE_GRID_FABRIC = "source_grid_fabric";
   public static final String BATCH_JOB_HEARTBEAT_ENABLED = "batch_job_heartbeat_enabled";
 
-<<<<<<< HEAD
   public static final String IS_ABORT_MIGRATION_CLEANUP = "is_abort_migration_cleanup";
-  public static final String NAME = "store_name";
-=======
   public static final String STORE_NAME = "store_name";
   /**
    * @deprecated Use {@link #STORE_NAME} instead.
    */
   public static final String NAME = STORE_NAME;
->>>>>>> 2cf71531
   public static final String STORE_PARTITION = "store_partition";
   public static final String STORE_VERSION = "store_version";
   public static final String OWNER = "owner";
