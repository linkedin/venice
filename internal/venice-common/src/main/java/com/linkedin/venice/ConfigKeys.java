--- conflicted
+++ resolved
@@ -2442,15 +2442,12 @@
   public static final String CONTROLLER_DEFERRED_VERSION_SWAP_SLEEP_MS = "controller.deferred.version.swap.sleep.ms";
   public static final String CONTROLLER_DEFERRED_VERSION_SWAP_SERVICE_ENABLED =
       "controller.deferred.version.swap.service.enabled";
-<<<<<<< HEAD
   public static final String DEFERRED_VERSION_SWAP_SERVICE_WITH_DVC_CHECK_ENABLED =
       "deferred.version.swap.service.with.dvc.check.enabled";
-=======
 
   /*
    * Both Router and Server will maintain an in-memory cache for connection-level ACLs and the following config
    * controls the TTL of the cache per entry.
    */
   public static final String ACL_IN_MEMORY_CACHE_TTL_MS = "acl.in.memory.cache.ttl.ms";
->>>>>>> b68eb161
 }