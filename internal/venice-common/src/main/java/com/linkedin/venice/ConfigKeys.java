--- conflicted
+++ resolved
@@ -2779,16 +2779,14 @@
       "server.use.heartbeat.lag.for.ready.to.serve.check.enabled";
 
   /**
-<<<<<<< HEAD
    * The amount of threads to perform recovery in the DaVinciRecordTransformer, such as scanning local RocksDB.
    */
   public static final String DAVINCI_RECORD_TRANSFORMER_ON_RECOVERY_THREAD_POOL_SIZE =
       "davinci.record.transformer.on.recovery.thread.pool.size";
-=======
+
+  /**
    * The strategy for how to share memory-heavy objects used in the ingestion hot path.
    */
   public static final String SERVER_INGESTION_TASK_REUSABLE_OBJECTS_STRATEGY =
       "server.ingestion.task.reusable.objects.strategy";
-
->>>>>>> 17684d22
 }