--- conflicted
+++ resolved
@@ -2949,17 +2949,15 @@
   public static final String SERVER_INGESTION_INFO_LOG_LINE_LIMIT = "server.ingestion.info.log.line.limit";
 
   /**
-<<<<<<< HEAD
    * Experiment config to skip the compaction policy update for hybrid store real-time topic during update store operation
    */
   public static final String SKIP_HYBRID_STORE_RT_TOPIC_COMPACTION_POLICY_UPDATE_ENABLED =
       "skip.hybrid.store.rt.topic.compaction.policy.update.enabled";
-=======
+  /**
    * Whether the child controller in each data center will use the MultiRegionRealTimeTopicSwitcher to send version swap
    * messages to the RT topics in remote data centers.
    * Default is false (i.e. use the RealTimeTopicSwitcher to only write to local RT topic).
    */
   public static final String CONTROLLER_USE_MULTI_REGION_REAL_TIME_TOPIC_SWITCHER_ENABLED =
       "controller.use.multi.region.real.time.topic.switcher.enabled";
->>>>>>> 55e649cb
 }