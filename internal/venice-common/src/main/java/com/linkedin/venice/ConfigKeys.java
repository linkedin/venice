--- conflicted
+++ resolved
@@ -2779,12 +2779,12 @@
       "server.use.heartbeat.lag.for.ready.to.serve.check.enabled";
 
   /**
-<<<<<<< HEAD
    * The amount of threads to perform recovery in the DaVinciRecordTransformer, such as scanning local RocksDB.
    */
   public static final String DAVINCI_RECORD_TRANSFORMER_ON_RECOVERY_THREAD_POOL_SIZE =
       "davinci.record.transformer.on.recovery.thread.pool.size";
-=======
+
+  /**
    * If enabled, the parent-controller's multitask scheduler service would be enabled
    */
   public static final String MULTITASK_SCHEDULER_SERVICE_ENABLED = "multitask.scheduler.service.enabled";
@@ -2798,7 +2798,6 @@
    * (Only matters if MULTITASK_SCHEDULER_SERVICE_ENABLED true). Class name of {@link com.linkedin.venice.controller.multitaskscheduler.MultiTaskSchedulerService} implementation
    */
   public static final String STORE_MIGRATION_MAX_RETRY_ATTEMPTS = "store.migration.max.retry.attempts";
->>>>>>> 9c3ad76f
 
   /**
    * The strategy for how to share memory-heavy objects used in the ingestion hot path.
