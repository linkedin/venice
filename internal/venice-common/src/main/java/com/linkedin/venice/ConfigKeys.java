--- conflicted
+++ resolved
@@ -2564,7 +2564,6 @@
   public static final String ACL_IN_MEMORY_CACHE_TTL_MS = "acl.in.memory.cache.ttl.ms";
 
   /**
-<<<<<<< HEAD
    * If enabled, the controller's get dead store endpoint will be enabled.
    */
   public static final String CONTROLLER_DEAD_STORE_ENDPOINT_ENABLED = "controller.dead.store.endpoint.enabled";
@@ -2584,10 +2583,10 @@
    * (Only matters if CONTROLLER_DEAD_STORE_ENDPOINT_ENABLED true) Prefix of configs to configure the DeadStoreStats implementation
    */
   public static final String CONTROLLER_DEAD_STORE_STATS_PREFIX = "controller.dead.store.stats.";
-=======
+
+  /**
    * Enables / disables the Global RT DIV feature. Default value is disabled. The DIV will be centralized in the
    * ConsumptionTask, and leaders will periodically replicate the RT DIV to followers via VT.
    */
   public static final String GLOBAL_RT_DIV_ENABLED = "global.rt.div.enabled";
->>>>>>> e467aeb7
 }