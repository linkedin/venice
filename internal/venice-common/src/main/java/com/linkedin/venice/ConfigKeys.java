--- conflicted
+++ resolved
@@ -3049,7 +3049,6 @@
       "controller.use.multi.region.real.time.topic.switcher.enabled";
 
   /**
-<<<<<<< HEAD
    * Config for concurrently deleting store versions in Venice controller.
    */
   public static final String ENABLE_CONCURRENTLY_DELETING_STORE_VERSIONS = "enable.concurrent_deleting_store_versions";
@@ -3059,7 +3058,6 @@
   public static final String MAX_WAIT_TIME_FOR_CONCURRENTLY_DELETING_STORE_VERSIONS_IN_MS =
       "max_wait_time_for_concurrently_deleting_store_versions_in_ms";
 
-=======
    * Number of consecutive cycles to wait before removing a replica that does not have a corresponding entry in local
    * customized view cache before removing it from lag monitor. e.g. if this config is set to 10, and we are using the
    * default sleep interval of 60 seconds then we will only remove the replica from lag monitor after at least 600
@@ -3072,5 +3070,5 @@
    * Default is 1.
    */
   public static final String STORE_CHANGE_NOTIFIER_THREAD_POOL_SIZE = "store.change.notifier.thread.pool.size";
->>>>>>> 954eb40d
+
 }