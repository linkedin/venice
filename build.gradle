--- conflicted
+++ resolved
@@ -323,15 +323,7 @@
     outputs.cacheIf { true }
 
     doFirst {
-      def versionOverrides = [
-<<<<<<< HEAD
-//        project(':internal:venice-common').file('src/main/resources/avro/StoreVersionState/v5', PathValidation.DIRECTORY)
-          project(':internal:venice-common').file('src/main/resources/avro/PartitionState/v17', PathValidation.DIRECTORY)
-=======
-          project(':services:venice-controller').file('src/main/resources/avro/AdminOperation/v89', PathValidation.DIRECTORY),
-          project(':internal:venice-common').file('src/main/resources/avro/StoreMetaValue/v34', PathValidation.DIRECTORY)
->>>>>>> 0da55f2c
-      ]
+      def versionOverrides = []
 
       def schemaDirs = [sourceDir]
       sourceDir.eachDir { typeDir ->
