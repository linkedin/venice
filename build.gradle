--- conflicted
+++ resolved
@@ -389,26 +389,15 @@
           }
         }
       }
-
-      afterEvaluate {
-        excludedClassFiles(classDirectories)
-      }
     }
 
     diffCoverageReport {
       diffSource.file = createDiffFile()
 
-<<<<<<< HEAD
-    // Report locates at [clients|internal|services]/build/reports/jacoco/diffCoverage/html/index.html
-    reports {
-      html = true
-    }
-=======
       // Report locates at <module_name>/build/reports/jacoco/diffCoverage/html/index.html
       reports {
         html = true
       }
->>>>>>> 901ba017
 
       violationRules {
         minBranches = project.ext.has('diffCoverageThreshold') ? project.ext.diffCoverageThreshold : 0.33
@@ -603,28 +592,4 @@
   }
 
   return file
-}
-
-private excludedClassFiles(classDirectories) {
-  // exclude classes generated from Avro
-  def generatedSources = [
-      '**/com/linkedin/venice/admin/protocol/response/*',
-      '**/com/linkedin/venice/compute/protocol/request/*',
-      '**/com/linkedin/venice/compute/protocol/response/*',
-      '**/com/linkedin/venice/compute/protocol/request/router/*',
-      '**/com/linkedin/venice/controller/kafka/protocol/admin/*',
-      '**/com/linkedin/venice/ingestion/protocol/*',
-      '**/com/linkedin/venice/kafka/protocol/*',
-      '**/com/linkedin/venice/storage/protocol/*',
-      '**/com/linkedin/venice/status/protocol/*',
-      '**/com/linkedin/venice/meta/systemstore/schemas/*',
-      '**/com/linkedin/venice/participant/protocol/*',
-      '**/com/linkedin/venice/pushstatus/*',
-      '**/com/linkedin/venice/hadoop/input/kafka/avro/*',
-      '**/com/linkedin/venice/read/protocol/response/*',
-      '**/com/linkedin/venice/read/protocol/request/*'
-  ]
-  classDirectories.setFrom(files(classDirectories.files.collect {
-    fileTree(dir: it, exclude: generatedSources)
-  }))
 }