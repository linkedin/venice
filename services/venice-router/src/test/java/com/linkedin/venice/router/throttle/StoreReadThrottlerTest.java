--- conflicted
+++ resolved
@@ -118,39 +118,24 @@
         0.0,
         1000,
         1000);
-<<<<<<< HEAD
-    throttler.mayThrottleRead(400, Optional.of(Utils.getHelixNodeIdentifier(Utils.getHostName(), 10000)));
+    throttler.mayThrottleRead(400, Utils.getHelixNodeIdentifier(Utils.getHostName(), 10000));
     try {
-      throttler.mayThrottleRead(100, Optional.of(Utils.getHelixNodeIdentifier(Utils.getHostName(), 10000)));
-=======
-    throttler.mayThrottleRead(400, Utils.getHelixNodeIdentifier(10000));
-    try {
-      throttler.mayThrottleRead(100, Utils.getHelixNodeIdentifier(10000));
->>>>>>> 342fb9ad
+      throttler.mayThrottleRead(100, Utils.getHelixNodeIdentifier(Utils.getHostName(), 10000));
       Assert.fail("Usage(500) exceed the quota(400) of Instance localhost_10000 ");
     } catch (QuotaExceededException e) {
       // expected
     }
 
     try {
-<<<<<<< HEAD
-      throttler.mayThrottleRead(400, Optional.of(Utils.getHelixNodeIdentifier(Utils.getHostName(), 10001)));
-      throttler.mayThrottleRead(100, Optional.of(Utils.getHelixNodeIdentifier(Utils.getHostName(), 10002)));
-=======
-      throttler.mayThrottleRead(400, Utils.getHelixNodeIdentifier(10001));
-      throttler.mayThrottleRead(100, Utils.getHelixNodeIdentifier(10002));
->>>>>>> 342fb9ad
+      throttler.mayThrottleRead(400, Utils.getHelixNodeIdentifier(Utils.getHostName(), 10001));
+      throttler.mayThrottleRead(100, Utils.getHelixNodeIdentifier(Utils.getHostName(), 10002));
     } catch (QuotaExceededException e) {
       Assert.fail("Usage has not exceeded the quota, should accept requests.", e);
     }
 
     throttler.clearStorageNodesThrottlers();
     try {
-<<<<<<< HEAD
-      throttler.mayThrottleRead(100, Optional.of(Utils.getHelixNodeIdentifier(Utils.getHostName(), 10000)));
-=======
-      throttler.mayThrottleRead(100, Utils.getHelixNodeIdentifier(10000));
->>>>>>> 342fb9ad
+      throttler.mayThrottleRead(100, Utils.getHelixNodeIdentifier(Utils.getHostName(), 10000));
     } catch (QuotaExceededException e) {
       Assert.fail("Throttler for storage node has been cleared, this store still have quota to accept this request.");
     }
