--- conflicted
+++ resolved
@@ -156,48 +156,6 @@
   public void channelRead0(ChannelHandlerContext ctx, HttpRequest req) throws IOException {
     VenicePathParserHelper helper = parseRequest(req);
 
-<<<<<<< HEAD
-    String resourceType = helper.getResourceType(); // may be null
-    if (TYPE_LEADER_CONTROLLER.equals(resourceType) || TYPE_LEADER_CONTROLLER_LEGACY.equals(resourceType)) {
-      // go/inclusivecode deprecated(alias="leader_controller")
-      // URI: /leader_controller or /master_controller
-      handleControllerLookup(ctx);
-    } else if (TYPE_KEY_SCHEMA.equals(resourceType)) {
-      // URI: /key_schema/${storeName}
-      // For key schema lookup, we only consider storeName
-      handleKeySchemaLookup(ctx, helper);
-    } else if (TYPE_VALUE_SCHEMA.equals(resourceType)) {
-      // The request could fetch one value schema by id or all the value schema for the given store
-      // URI: /value_schema/{$storeName} - Get all the value schema
-      // URI: /value_schema/{$storeName}/{$valueSchemaId} - Get single value schema
-      handleValueSchemaLookup(ctx, helper);
-    } else if (TYPE_UPDATE_SCHEMA.equals(resourceType)) {
-      // URI: /update_schema/{$storeName}/{$valueSchemaId}
-      // The request could fetch the latest derived update schema of a specific value schema
-      handleUpdateSchemaLookup(ctx, helper);
-    } else if (TYPE_CLUSTER_DISCOVERY.equals(resourceType)) {
-      // URI: /discover_cluster/${storeName}
-      handleD2ServiceLookup(ctx, helper, req.headers());
-    } else if (TYPE_RESOURCE_STATE.equals(resourceType)) {
-      // URI: /resource_state
-      handleResourceStateLookup(ctx, helper);
-    } else if (TYPE_PUSH_STATUS.equals(resourceType)) {
-      // URI: /push_status
-      handlePushStatusLookUp(ctx, helper);
-    } else if (TYPE_STREAM_HYBRID_STORE_QUOTA.equals(resourceType)) {
-      handleStreamHybridStoreQuotaStatusLookup(ctx, helper);
-    } else if (TYPE_STREAM_REPROCESSING_HYBRID_STORE_QUOTA.equals(resourceType)) {
-      handleStreamReprocessingHybridStoreQuotaStatusLookup(ctx, helper);
-    } else if (TYPE_STORE_STATE.equals(resourceType)) {
-      handleStoreStateLookup(ctx, helper);
-    } else if (TYPE_REQUEST_TOPIC.equals(resourceType)) {
-      handleRequestTopic(ctx, helper, req);
-    } else {
-      // SimpleChannelInboundHandler automatically releases the request after channelRead0 is done.
-      // since we're passing it on to the next handler, we need to retain an extra reference.
-      ReferenceCountUtil.retain(req);
-      ctx.fireChannelRead(req);
-=======
     RouterResourceType resourceType = helper.getResourceType(); // may be null
 
     switch (resourceType) {
@@ -224,7 +182,7 @@
         break;
       case TYPE_CLUSTER_DISCOVERY:
         // URI: /discover_cluster/${storeName}
-        hanldeD2ServiceLookup(ctx, helper, req.headers());
+        handleD2ServiceLookup(ctx, helper, req.headers());
         break;
       case TYPE_RESOURCE_STATE:
         // URI: /resource_state
@@ -251,7 +209,6 @@
         // since we're passing it on to the next handler, we need to retain an extra reference.
         ReferenceCountUtil.retain(req);
         ctx.fireChannelRead(req);
->>>>>>> 66761e25
     }
   }
 
