package com.linkedin.venice.router;

import static com.linkedin.venice.CommonConfigKeys.SSL_FACTORY_CLASS_NAME;
import static com.linkedin.venice.ConfigConstants.DEFAULT_PUSH_STATUS_STORE_HEARTBEAT_EXPIRATION_TIME_IN_SECONDS;
import static com.linkedin.venice.VeniceConstants.DEFAULT_SSL_FACTORY_CLASS_NAME;
import static com.linkedin.venice.utils.concurrent.BlockingQueueType.LINKED_BLOCKING_QUEUE;

import com.linkedin.alpini.base.concurrency.AsyncFuture;
import com.linkedin.alpini.base.concurrency.TimeoutProcessor;
import com.linkedin.alpini.base.concurrency.impl.SuccessAsyncFuture;
import com.linkedin.alpini.base.registry.ResourceRegistry;
import com.linkedin.alpini.base.registry.ShutdownableExecutors;
import com.linkedin.alpini.netty4.ssl.SslInitializer;
import com.linkedin.alpini.router.api.LongTailRetrySupplier;
import com.linkedin.alpini.router.api.ScatterGatherHelper;
import com.linkedin.alpini.router.impl.Router;
import com.linkedin.d2.balancer.D2Client;
import com.linkedin.venice.ConfigKeys;
import com.linkedin.venice.acl.DynamicAccessController;
import com.linkedin.venice.acl.handler.StoreAclHandler;
import com.linkedin.venice.authorization.IdentityParser;
import com.linkedin.venice.compression.CompressorFactory;
import com.linkedin.venice.exceptions.VeniceException;
import com.linkedin.venice.helix.HelixAdapterSerializer;
import com.linkedin.venice.helix.HelixBaseRoutingRepository;
import com.linkedin.venice.helix.HelixCustomizedViewOfflinePushRepository;
import com.linkedin.venice.helix.HelixHybridStoreQuotaRepository;
import com.linkedin.venice.helix.HelixInstanceConfigRepository;
import com.linkedin.venice.helix.HelixLiveInstanceMonitor;
import com.linkedin.venice.helix.HelixReadOnlySchemaRepository;
import com.linkedin.venice.helix.HelixReadOnlySchemaRepositoryAdapter;
import com.linkedin.venice.helix.HelixReadOnlyStoreConfigRepository;
import com.linkedin.venice.helix.HelixReadOnlyStoreRepository;
import com.linkedin.venice.helix.HelixReadOnlyStoreRepositoryAdapter;
import com.linkedin.venice.helix.HelixReadOnlyZKSharedSchemaRepository;
import com.linkedin.venice.helix.HelixReadOnlyZKSharedSystemStoreRepository;
import com.linkedin.venice.helix.SafeHelixManager;
import com.linkedin.venice.helix.ZkRoutersClusterManager;
import com.linkedin.venice.meta.ReadOnlySchemaRepository;
import com.linkedin.venice.meta.ReadOnlyStoreRepository;
import com.linkedin.venice.pushstatushelper.PushStatusStoreReader;
import com.linkedin.venice.read.RequestType;
import com.linkedin.venice.router.api.DictionaryRetrievalService;
import com.linkedin.venice.router.api.MetaStoreShadowReader;
import com.linkedin.venice.router.api.RouterExceptionAndTrackingUtils;
import com.linkedin.venice.router.api.RouterHeartbeat;
import com.linkedin.venice.router.api.RouterKey;
import com.linkedin.venice.router.api.VeniceDelegateMode;
import com.linkedin.venice.router.api.VeniceDispatcher;
import com.linkedin.venice.router.api.VeniceHostFinder;
import com.linkedin.venice.router.api.VeniceHostHealth;
import com.linkedin.venice.router.api.VeniceMetricsProvider;
import com.linkedin.venice.router.api.VeniceMultiKeyRoutingStrategy;
import com.linkedin.venice.router.api.VenicePartitionFinder;
import com.linkedin.venice.router.api.VenicePathParser;
import com.linkedin.venice.router.api.VeniceResponseAggregator;
import com.linkedin.venice.router.api.VeniceRoleFinder;
import com.linkedin.venice.router.api.VeniceVersionFinder;
import com.linkedin.venice.router.api.path.VenicePath;
import com.linkedin.venice.router.api.routing.helix.HelixGroupSelector;
import com.linkedin.venice.router.httpclient.ApacheHttpAsyncStorageNodeClient;
import com.linkedin.venice.router.httpclient.HttpClient5StorageNodeClient;
import com.linkedin.venice.router.httpclient.StorageNodeClient;
import com.linkedin.venice.router.stats.AdminOperationsStats;
import com.linkedin.venice.router.stats.AggHostHealthStats;
import com.linkedin.venice.router.stats.AggRouterHttpRequestStats;
import com.linkedin.venice.router.stats.HealthCheckStats;
import com.linkedin.venice.router.stats.LongTailRetryStatsProvider;
import com.linkedin.venice.router.stats.RouteHttpRequestStats;
import com.linkedin.venice.router.stats.RouterHttpRequestStats;
import com.linkedin.venice.router.stats.RouterStats;
import com.linkedin.venice.router.stats.RouterThrottleStats;
import com.linkedin.venice.router.stats.SecurityStats;
import com.linkedin.venice.router.stats.StaleVersionStats;
import com.linkedin.venice.router.streaming.VeniceChunkedWriteHandler;
import com.linkedin.venice.router.throttle.ReadRequestThrottler;
import com.linkedin.venice.router.throttle.RouterThrottler;
import com.linkedin.venice.router.utils.VeniceRouterUtils;
import com.linkedin.venice.security.SSLFactory;
import com.linkedin.venice.service.AbstractVeniceService;
import com.linkedin.venice.servicediscovery.ServiceDiscoveryAnnouncer;
import com.linkedin.venice.stats.TehutiUtils;
import com.linkedin.venice.stats.ThreadPoolStats;
import com.linkedin.venice.stats.VeniceJVMStats;
import com.linkedin.venice.stats.ZkClientStatusStats;
import com.linkedin.venice.throttle.EventThrottler;
import com.linkedin.venice.utils.DaemonThreadFactory;
import com.linkedin.venice.utils.HelixUtils;
import com.linkedin.venice.utils.ReflectUtils;
import com.linkedin.venice.utils.RetryUtils;
import com.linkedin.venice.utils.SslUtils;
import com.linkedin.venice.utils.Utils;
import com.linkedin.venice.utils.VeniceProperties;
import com.linkedin.venice.utils.concurrent.ThreadPoolFactory;
import io.netty.channel.AbstractChannel;
import io.netty.channel.ChannelHandler;
import io.netty.channel.ChannelPipeline;
import io.netty.channel.EventLoopGroup;
import io.netty.channel.MultithreadEventLoopGroup;
import io.netty.channel.epoll.EpollEventLoopGroup;
import io.netty.channel.epoll.EpollServerSocketChannel;
import io.netty.channel.nio.NioEventLoopGroup;
import io.netty.channel.socket.nio.NioServerSocketChannel;
import io.netty.util.concurrent.DefaultThreadFactory;
import io.tehuti.metrics.MetricsRepository;
import java.net.InetSocketAddress;
import java.net.SocketAddress;
import java.time.Duration;
import java.util.ArrayList;
import java.util.Collections;
import java.util.LinkedHashMap;
import java.util.List;
import java.util.Map;
import java.util.Optional;
import java.util.TreeMap;
import java.util.concurrent.CompletableFuture;
import java.util.concurrent.ExecutorService;
import java.util.concurrent.Executors;
import java.util.concurrent.ScheduledExecutorService;
import java.util.concurrent.ThreadPoolExecutor;
import java.util.concurrent.TimeUnit;
import java.util.function.Consumer;
import java.util.function.LongSupplier;
import javax.annotation.Nonnull;
import org.apache.helix.InstanceType;
import org.apache.helix.manager.zk.ZKHelixManager;
import org.apache.helix.zookeeper.impl.client.ZkClient;
import org.apache.logging.log4j.LogManager;
import org.apache.logging.log4j.Logger;


public class RouterServer extends AbstractVeniceService {
  private static final Logger LOGGER = LogManager.getLogger(RouterServer.class);
<<<<<<< HEAD
  public static final String DEFAULT_CLUSTER_DISCOVERY_D2_SERVICE_NAME = "venice-discovery";
=======

  private static final String ROUTER_RETRY_MANAGER_THREAD_PREFIX = "Router-retry-manager-thread";

>>>>>>> 9fd26f8b
  // Immutable state
  private final List<ServiceDiscoveryAnnouncer> serviceDiscoveryAnnouncers;
  private final MetricsRepository metricsRepository;
  private final Optional<SSLFactory> sslFactory;
  private final Optional<DynamicAccessController> accessController;

  private final VeniceRouterConfig config;

  // Mutable state
  // TODO: Make these final once the test constructors are cleaned up.
  private final ZkClient zkClient;
  private SafeHelixManager manager;
  private ReadOnlySchemaRepository schemaRepository;
  private Optional<MetaStoreShadowReader> metaStoreShadowReader;
  /*
   * Helix customized view is a mechanism to store customers' per partition customized states
   * under each instance, aggregate the states across the cluster, and provide the aggregation results to customers.
   */
  private HelixCustomizedViewOfflinePushRepository routingDataRepository;
  private Optional<HelixHybridStoreQuotaRepository> hybridStoreQuotaRepository;
  private ReadOnlyStoreRepository metadataRepository;
  private RouterStats<AggRouterHttpRequestStats> routerStats;
  private HelixReadOnlyStoreConfigRepository storeConfigRepository;

  private PushStatusStoreReader pushStatusStoreReader;
  private HelixLiveInstanceMonitor liveInstanceMonitor;
  private HelixInstanceConfigRepository instanceConfigRepository;
  private HelixGroupSelector helixGroupSelector;
  private VeniceResponseAggregator responseAggregator;
  private TimeoutProcessor timeoutProcessor;

  // These are initialized in startInner()... TODO: Consider refactoring this to be immutable as well.
  private AsyncFuture<SocketAddress> serverFuture = null;
  private AsyncFuture<SocketAddress> secureServerFuture = null;
  private ResourceRegistry registry = null;
  private StorageNodeClient storageNodeClient;
  private VeniceDispatcher dispatcher;
  private RouterHeartbeat heartbeat = null;
  private VeniceDelegateMode scatterGatherMode;
  private final HelixAdapterSerializer adapter;
  private ZkRoutersClusterManager routersClusterManager;
  private Optional<Router> router = Optional.empty();
  private Router secureRouter;
  private D2Client d2Client;
  private String d2ServiceName;
  private DictionaryRetrievalService dictionaryRetrievalService;
  private RouterThrottler readRequestThrottler;

  private MultithreadEventLoopGroup workerEventLoopGroup;
  private MultithreadEventLoopGroup serverEventLoopGroup;
  private MultithreadEventLoopGroup sslResolverEventLoopGroup;

  private ExecutorService workerExecutor;
  private EventThrottler routerEarlyThrottler;

  private final IdentityParser identityParser;

  // A map of optional ChannelHandlers that retains insertion order to be added at the end of the router pipeline
  private final Map<String, ChannelHandler> optionalChannelHandlers = new LinkedHashMap<>();

  private static final String ROUTER_SERVICE_NAME = "venice-router";

  /**
   * Thread number used to monitor the listening port;
   */
  private static final int ROUTER_BOSS_THREAD_NUM = 1;
  private VeniceJVMStats jvmStats;

  private final AggHostHealthStats aggHostHealthStats;

  private ScheduledExecutorService retryManagerExecutorService;

  public static void main(String args[]) throws Exception {
    if (args.length != 1) {
      Utils.exit("USAGE: java -jar venice-router-all.jar <router_config_file_path>");
    }

    try {
      String routerConfigFilePath = args[0];
      run(routerConfigFilePath, true);
    } catch (Exception e) {
      throw new VeniceException("No config file parameter found", e);
    }
  }

  public static void run(String routerConfigFilePath, boolean runForever) throws Exception {

    VeniceProperties props = Utils.parseProperties(routerConfigFilePath);
    LOGGER.info("Zookeeper: {}", props.getString(ConfigKeys.ZOOKEEPER_ADDRESS));
    LOGGER.info("Cluster: {}", props.getString(ConfigKeys.CLUSTER_NAME));
    LOGGER.info("Port: {}", props.getInt(ConfigKeys.LISTENER_PORT));
    LOGGER.info("SSL Port: {}", props.getInt(ConfigKeys.LISTENER_SSL_PORT));
    LOGGER.info("IO worker count: {}", props.getInt(ConfigKeys.ROUTER_IO_WORKER_COUNT));

    Optional<SSLFactory> sslFactory;
    if (props.getBoolean(ConfigKeys.ROUTER_ENABLE_SSL, true)) {
      if (props.getBoolean(ConfigKeys.ROUTER_USE_LOCAL_SSL_SETTINGS, true)) {
        sslFactory = Optional.of(SslUtils.getVeniceLocalSslFactory());
      } else {
        String sslFactoryClassName = props.getString(SSL_FACTORY_CLASS_NAME, DEFAULT_SSL_FACTORY_CLASS_NAME);
        sslFactory = Optional.of(SslUtils.getSSLFactory(props.toProperties(), sslFactoryClassName));
      }
    } else {
      sslFactory = Optional.empty();
    }

    RouterServer server = new RouterServer(props, new ArrayList<>(), Optional.empty(), sslFactory);
    server.start();

    Runtime.getRuntime().addShutdownHook(new Thread() {
      @Override
      public void run() {
        if (server.isRunning()) {
          try {
            server.stop();
          } catch (Exception e) {
            LOGGER.error("Error shutting the server. ", e);
          }
        }
      }
    });

    if (runForever) {
      while (true) {
        Thread.sleep(TimeUnit.HOURS.toMillis(1));
      }
    }
  }

  public RouterServer(
      VeniceProperties properties,
      List<ServiceDiscoveryAnnouncer> serviceDiscoveryAnnouncers,
      Optional<DynamicAccessController> accessController,
      Optional<SSLFactory> sslFactory) {
    this(
        properties,
        serviceDiscoveryAnnouncers,
        accessController,
        sslFactory,
        TehutiUtils.getMetricsRepository(ROUTER_SERVICE_NAME),
        null,
        "venice-discovery");
  }

  // for test purpose
  public MetricsRepository getMetricsRepository() {
    return this.metricsRepository;
  }

  public RouterServer(
      VeniceProperties properties,
      List<ServiceDiscoveryAnnouncer> serviceDiscoveryAnnouncers,
      Optional<DynamicAccessController> accessController,
      Optional<SSLFactory> sslFactory,
      MetricsRepository metricsRepository) {
    this(
        properties,
        serviceDiscoveryAnnouncers,
        accessController,
        sslFactory,
        metricsRepository,
        null,
        DEFAULT_CLUSTER_DISCOVERY_D2_SERVICE_NAME);
  }

  public RouterServer(
      VeniceProperties properties,
      List<ServiceDiscoveryAnnouncer> serviceDiscoveryAnnouncers,
      Optional<DynamicAccessController> accessController,
      Optional<SSLFactory> sslFactory,
      MetricsRepository metricsRepository,
      D2Client d2Client,
      String d2ServiceName) {
    this(properties, serviceDiscoveryAnnouncers, accessController, sslFactory, metricsRepository, true);

    HelixReadOnlyZKSharedSystemStoreRepository readOnlyZKSharedSystemStoreRepository =
        new HelixReadOnlyZKSharedSystemStoreRepository(zkClient, adapter, config.getSystemSchemaClusterName());
    HelixReadOnlyStoreRepository readOnlyStoreRepository = new HelixReadOnlyStoreRepository(
        zkClient,
        adapter,
        config.getClusterName(),
        config.getRefreshAttemptsForZkReconnect(),
        config.getRefreshIntervalForZkReconnectInMs());
    this.metadataRepository = new HelixReadOnlyStoreRepositoryAdapter(
        readOnlyZKSharedSystemStoreRepository,
        readOnlyStoreRepository,
        config.getClusterName());
    this.routerStats = new RouterStats<>(
        requestType -> new AggRouterHttpRequestStats(
            metricsRepository,
            requestType,
            config.isKeyValueProfilingEnabled(),
            metadataRepository,
            config.isUnregisterMetricForDeletedStoreEnabled()));
    this.schemaRepository = new HelixReadOnlySchemaRepositoryAdapter(
        new HelixReadOnlyZKSharedSchemaRepository(
            readOnlyZKSharedSystemStoreRepository,
            zkClient,
            adapter,
            config.getSystemSchemaClusterName(),
            config.getRefreshAttemptsForZkReconnect(),
            config.getRefreshIntervalForZkReconnectInMs()),
        new HelixReadOnlySchemaRepository(
            readOnlyStoreRepository,
            zkClient,
            adapter,
            config.getClusterName(),
            config.getRefreshAttemptsForZkReconnect(),
            config.getRefreshIntervalForZkReconnectInMs()));
    this.metaStoreShadowReader = config.isMetaStoreShadowReadEnabled()
        ? Optional.of(new MetaStoreShadowReader(this.schemaRepository))
        : Optional.empty();
    this.routingDataRepository = new HelixCustomizedViewOfflinePushRepository(manager, metadataRepository, false);
    this.hybridStoreQuotaRepository = config.isHelixHybridStoreQuotaEnabled()
        ? Optional.of(new HelixHybridStoreQuotaRepository(manager))
        : Optional.empty();
    this.storeConfigRepository = new HelixReadOnlyStoreConfigRepository(
        zkClient,
        adapter,
        config.getRefreshAttemptsForZkReconnect(),
        config.getRefreshIntervalForZkReconnectInMs());
    this.liveInstanceMonitor = new HelixLiveInstanceMonitor(this.zkClient, config.getClusterName());

    this.pushStatusStoreReader = new PushStatusStoreReader(
        d2Client,
        d2ServiceName,
        DEFAULT_PUSH_STATUS_STORE_HEARTBEAT_EXPIRATION_TIME_IN_SECONDS);
  }

  /**
   * CTOR maintain the common logic for both test and normal CTOR.
   */
  private RouterServer(
      VeniceProperties properties,
      List<ServiceDiscoveryAnnouncer> serviceDiscoveryAnnouncers,
      Optional<DynamicAccessController> accessController,
      Optional<SSLFactory> sslFactory,
      MetricsRepository metricsRepository,
      boolean isCreateHelixManager) {
    config = new VeniceRouterConfig(properties);
    zkClient =
        new ZkClient(config.getZkConnection(), ZkClient.DEFAULT_SESSION_TIMEOUT, ZkClient.DEFAULT_CONNECTION_TIMEOUT);
    zkClient.subscribeStateChanges(new ZkClientStatusStats(metricsRepository, "router-zk-client"));

    this.adapter = new HelixAdapterSerializer();
    if (isCreateHelixManager) {
      this.manager = new SafeHelixManager(
          new ZKHelixManager(config.getClusterName(), null, InstanceType.SPECTATOR, config.getZkConnection()));
    }
    this.metaStoreShadowReader = Optional.empty();
    this.metricsRepository = metricsRepository;

    this.aggHostHealthStats = new AggHostHealthStats(metricsRepository);

    this.serviceDiscoveryAnnouncers = serviceDiscoveryAnnouncers;
    this.accessController = accessController;
    this.sslFactory = sslFactory;

    Class<IdentityParser> identityParserClass = ReflectUtils.loadClass(config.getIdentityParserClassName());
    this.identityParser = ReflectUtils.callConstructor(identityParserClass, new Class[0], new Object[0]);

    verifySslOk();
  }

  /**
   * Only use this constructor for testing when you want to pass mock repositories
   *
   * Having separate constructors just for tests is hard to maintain, especially since in this case,
   * the test constructor does not initialize manager...
   */
  public RouterServer(
      VeniceProperties properties,
      HelixCustomizedViewOfflinePushRepository routingDataRepository,
      Optional<HelixHybridStoreQuotaRepository> hybridStoreQuotaRepository,
      HelixReadOnlyStoreRepository metadataRepository,
      HelixReadOnlySchemaRepository schemaRepository,
      HelixReadOnlyStoreConfigRepository storeConfigRepository,
      List<ServiceDiscoveryAnnouncer> serviceDiscoveryAnnouncers,
      Optional<SSLFactory> sslFactory,
      HelixLiveInstanceMonitor liveInstanceMonitor) {
    this(properties, serviceDiscoveryAnnouncers, Optional.empty(), sslFactory, new MetricsRepository(), false);
    this.routingDataRepository = routingDataRepository;
    this.hybridStoreQuotaRepository = hybridStoreQuotaRepository;
    this.metadataRepository = metadataRepository;
    this.routerStats = new RouterStats<>(
        requestType -> new AggRouterHttpRequestStats(
            metricsRepository,
            requestType,
            config.isKeyValueProfilingEnabled(),
            metadataRepository,
            config.isUnregisterMetricForDeletedStoreEnabled()));
    this.schemaRepository = schemaRepository;
    this.storeConfigRepository = storeConfigRepository;
    this.liveInstanceMonitor = liveInstanceMonitor;
  }

  @Override
  public boolean startInner() throws Exception {
    /**
     * {@link ResourceRegistry#globalShutdown()} will be invoked automatically since {@link ResourceRegistry} registers
     * runtime shutdown hook, so we need to make sure all the clean up work will be done before the actual shutdown.
     *
     * Global shutdown delay will be longer (2 times) than the grace shutdown logic in {@link #stopInner()} since
     * we would like to execute Router owned shutdown logic first to avoid race condition.
     */
    ResourceRegistry.setGlobalShutdownDelayMillis(
        TimeUnit.SECONDS.toMillis(config.getRouterNettyGracefulShutdownPeriodSeconds() * 2L));

    jvmStats = new VeniceJVMStats(metricsRepository, "VeniceJVMStats");

    metadataRepository.refresh();
    storeConfigRepository.refresh();
    // No need to call schemaRepository.refresh() since it will do nothing.
    registry = new ResourceRegistry();
    workerExecutor = registry.factory(ShutdownableExecutors.class)
        .newCachedThreadPool(new DefaultThreadFactory("RouterThread", true, Thread.MAX_PRIORITY));
    /**
     * Use TreeMap inside TimeoutProcessor; the other option ConcurrentSkipList has performance issue.
     *
     * Refer to more context on {@link VeniceRouterConfig#checkProperties(VeniceProperties)}
     */
    timeoutProcessor = new TimeoutProcessor(registry, true, 1);

    Optional<SSLFactory> sslFactoryForRequests = Optional.empty();
    if (config.isSslToStorageNodes()) {
      if (!sslFactory.isPresent()) {
        throw new VeniceException("SSLFactory is required when enabling ssl to storage nodes");
      }
      if (config.isHttpClientOpensslEnabled()) {
        sslFactoryForRequests = Optional.of(SslUtils.toSSLFactoryWithOpenSSLSupport(sslFactory.get()));
      } else {
        sslFactoryForRequests = sslFactory;
      }
    }
    VenicePartitionFinder partitionFinder = new VenicePartitionFinder(routingDataRepository, metadataRepository);
    Class<? extends AbstractChannel> serverSocketChannelClass;
    boolean useEpoll = true;
    try {
      serverEventLoopGroup = new EpollEventLoopGroup(ROUTER_BOSS_THREAD_NUM);
      workerEventLoopGroup = new EpollEventLoopGroup(config.getRouterIOWorkerCount(), workerExecutor);
      serverSocketChannelClass = EpollServerSocketChannel.class;
    } catch (LinkageError error) {
      useEpoll = false;
      LOGGER.info("Epoll is only supported on Linux; switching to NIO");
      serverEventLoopGroup = new NioEventLoopGroup(ROUTER_BOSS_THREAD_NUM);
      workerEventLoopGroup = new NioEventLoopGroup(config.getRouterIOWorkerCount(), workerExecutor);
      serverSocketChannelClass = NioServerSocketChannel.class;
    }

    switch (config.getStorageNodeClientType()) {
      case APACHE_HTTP_ASYNC_CLIENT:
        LOGGER.info("Router will use Apache_Http_Async_Client");
        storageNodeClient =
            new ApacheHttpAsyncStorageNodeClient(config, sslFactoryForRequests, metricsRepository, liveInstanceMonitor);
        break;
      case HTTP_CLIENT_5_CLIENT:
        LOGGER.info("Router will use HTTP CLIENT5");
        storageNodeClient = new HttpClient5StorageNodeClient(sslFactoryForRequests, config);
        break;
      default:
        throw new VeniceException(
            "Router client type " + config.getStorageNodeClientType().toString() + " is not supported!");
    }

    RouteHttpRequestStats routeHttpRequestStats = new RouteHttpRequestStats(metricsRepository, storageNodeClient);

    VeniceHostHealth healthMonitor =
        new VeniceHostHealth(liveInstanceMonitor, storageNodeClient, config, routeHttpRequestStats, aggHostHealthStats);
    dispatcher = new VeniceDispatcher(
        config,
        metadataRepository,
        routerStats,
        metricsRepository,
        storageNodeClient,
        routeHttpRequestStats,
        aggHostHealthStats,
        routerStats);
    scatterGatherMode = new VeniceDelegateMode(config, routerStats, routeHttpRequestStats);

    if (config.isRouterHeartBeatEnabled()) {
      heartbeat =
          new RouterHeartbeat(liveInstanceMonitor, healthMonitor, config, sslFactoryForRequests, storageNodeClient);
      heartbeat.startInner();
    }

    /**
     * TODO: find a way to add read compute stats in host finder;
     *
     * Host finder uses http method to distinguish single-get from multi-get and it doesn't have any other information,
     * so there is no way to distinguish compute request from multi-get; all read compute metrics in host finder will
     * be recorded as multi-get metrics; affected metric is "find_unhealthy_host_request"
     */

    CompressorFactory compressorFactory = new CompressorFactory();

    dictionaryRetrievalService = new DictionaryRetrievalService(
        routingDataRepository,
        config,
        sslFactoryForRequests,
        metadataRepository,
        storageNodeClient,
        compressorFactory);

    VeniceHostFinder hostFinder = new VeniceHostFinder(routingDataRepository, routerStats, healthMonitor);

    VeniceVersionFinder versionFinder = new VeniceVersionFinder(
        metadataRepository,
        routingDataRepository,
        new StaleVersionStats(metricsRepository, "stale_version"),
        storeConfigRepository,
        config.getClusterToD2Map(),
        config.getClusterName(),
        compressorFactory,
        metricsRepository);

    retryManagerExecutorService = Executors.newScheduledThreadPool(
        config.getRetryManagerCorePoolSize(),
        new DaemonThreadFactory(ROUTER_RETRY_MANAGER_THREAD_PREFIX));

    VenicePathParser pathParser = new VenicePathParser(
        versionFinder,
        partitionFinder,
        routerStats,
        metadataRepository,
        config,
        compressorFactory,
        metricsRepository,
        retryManagerExecutorService);

    MetaDataHandler metaDataHandler = new MetaDataHandler(
        routingDataRepository,
        schemaRepository,
        storeConfigRepository,
        config.getClusterToD2Map(),
        config.getClusterToServerD2Map(),
        metadataRepository,
        hybridStoreQuotaRepository,
        config.getClusterName(),
        config.getZkConnection(),
        config.getKafkaBootstrapServers(),
        config.isSslToKafka(),
        versionFinder,
        pushStatusStoreReader);

    // Setup stat tracking for exceptional case
    RouterExceptionAndTrackingUtils.setRouterStats(routerStats);

    // Fixed retry future
    AsyncFuture<LongSupplier> singleGetRetryFuture =
        new SuccessAsyncFuture<>(config::getLongTailRetryForSingleGetThresholdMs);
    LongTailRetrySupplier retrySupplier = new LongTailRetrySupplier<VenicePath, RouterKey>() {
      private final TreeMap<Integer, Integer> longTailRetryConfigForBatchGet =
          config.getLongTailRetryForBatchGetThresholdMs();

      @Nonnull
      @Override
      public AsyncFuture<LongSupplier> getLongTailRetryMilliseconds(
          @Nonnull VenicePath path,
          @Nonnull String methodName) {
        if (VeniceRouterUtils.isHttpGet(methodName)) {
          // single-get
          path.setLongTailRetryThresholdMs(config.getLongTailRetryForSingleGetThresholdMs());
          return singleGetRetryFuture;
        } else {
          /**
           * Long tail retry threshold is based on key count for batch-get request.
           */
          int keyNum = path.getPartitionKeys().size();
          if (keyNum == 0) {
            // Should not happen
            throw new VeniceException("Met scatter-gather request without any keys");
          }
          /**
           * Refer to {@link ConfigKeys.ROUTER_LONG_TAIL_RETRY_FOR_BATCH_GET_THRESHOLD_MS} to get more info.
           */
          int longTailRetryThresholdMs = longTailRetryConfigForBatchGet.floorEntry(keyNum).getValue();
          path.setLongTailRetryThresholdMs(longTailRetryThresholdMs);
          return new SuccessAsyncFuture<>(() -> longTailRetryThresholdMs);
        }
      }
    };

    responseAggregator = new VeniceResponseAggregator(routerStats, metaStoreShadowReader);
    /**
     * No need to setup {@link com.linkedin.alpini.router.api.HostHealthMonitor} here since
     * {@link VeniceHostFinder} will always do health check.
     */
    ScatterGatherHelper scatterGather = ScatterGatherHelper.builder()
        .roleFinder(new VeniceRoleFinder())
        .pathParserExtended(pathParser)
        .partitionFinder(partitionFinder)
        .hostFinder(hostFinder)
        .dispatchHandler(dispatcher)
        .scatterMode(scatterGatherMode)
        .responseAggregatorFactory(
            responseAggregator
                .withSingleGetTardyThreshold(config.getSingleGetTardyLatencyThresholdMs(), TimeUnit.MILLISECONDS)
                .withMultiGetTardyThreshold(config.getMultiGetTardyLatencyThresholdMs(), TimeUnit.MILLISECONDS)
                .withComputeTardyThreshold(config.getComputeTardyLatencyThresholdMs(), TimeUnit.MILLISECONDS))
        .metricsProvider(new VeniceMetricsProvider())
        .longTailRetrySupplier(retrySupplier)
        .scatterGatherStatsProvider(new LongTailRetryStatsProvider(routerStats))
        .enableStackTraceResponseForException(true)
        .enableRetryRequestAlwaysUseADifferentHost(true)
        .build();

    SecurityStats securityStats = new SecurityStats(
        this.metricsRepository,
        "security",
        secureRouter != null ? () -> secureRouter.getConnectedCount() : () -> 0);
    RouterThrottleStats routerThrottleStats = new RouterThrottleStats(this.metricsRepository, "router_throttler_stats");
    routerEarlyThrottler = new EventThrottler(
        config.getMaxRouterReadCapacityCu(),
        config.getRouterQuotaCheckWindow(),
        "router-early-throttler",
        true,
        EventThrottler.REJECT_STRATEGY);

    RouterSslVerificationHandler unsecureRouterSslVerificationHandler =
        new RouterSslVerificationHandler(securityStats, config.isEnforcingSecureOnly());
    HealthCheckStats healthCheckStats = new HealthCheckStats(this.metricsRepository, "healthcheck_stats");
    AdminOperationsStats adminOperationsStats = new AdminOperationsStats(this.metricsRepository, "admin_stats", config);
    AdminOperationsHandler adminOperationsHandler =
        new AdminOperationsHandler(accessController.orElse(null), this, adminOperationsStats);

    // TODO: deprecate non-ssl port
    if (!config.isEnforcingSecureOnly()) {
      router = Optional.of(
          Router.builder(scatterGather)
              .name("VeniceRouterHttp")
              .resourceRegistry(registry)
              .serverSocketChannel(serverSocketChannelClass)
              .bossPoolBuilder(EventLoopGroup.class, ignored -> serverEventLoopGroup)
              .ioWorkerPoolBuilder(EventLoopGroup.class, ignored -> workerEventLoopGroup)
              .connectionLimit(config.getConnectionLimit())
              .timeoutProcessor(timeoutProcessor)
              .beforeHttpRequestHandler(ChannelPipeline.class, (pipeline) -> {
                pipeline.addLast(
                    "RouterThrottleHandler",
                    new RouterThrottleHandler(routerThrottleStats, routerEarlyThrottler, config));
                pipeline.addLast("HealthCheckHandler", new HealthCheckHandler(healthCheckStats));
                pipeline.addLast("VerifySslHandler", unsecureRouterSslVerificationHandler);
                pipeline.addLast("MetadataHandler", metaDataHandler);
                pipeline.addLast("AdminOperationsHandler", adminOperationsHandler);
                addStreamingHandler(pipeline);
                addOptionalChannelHandlersToPipeline(pipeline);
              })
              .idleTimeout(3, TimeUnit.HOURS)
              .enableInboundHttp2(config.isHttp2InboundEnabled())
              .build());
    }

    RouterSslVerificationHandler routerSslVerificationHandler = new RouterSslVerificationHandler(securityStats);
    StoreAclHandler aclHandler =
        accessController.isPresent() ? new StoreAclHandler(accessController.get(), metadataRepository) : null;
    final SslInitializer sslInitializer;
    if (sslFactory.isPresent()) {
      sslInitializer = new SslInitializer(SslUtils.toAlpiniSSLFactory(sslFactory.get()), false);
      if (config.getClientSslHandshakeThreads() > 0) {
        if (config.isResolveBeforeSSL()) {
          ExecutorService sslHandshakeExecutor = registry.factory(ShutdownableExecutors.class)
              .newFixedThreadPool(
                  config.getClientSslHandshakeThreads(),
                  new DefaultThreadFactory("RouterDNSBeforeSSLThread", true, Thread.NORM_PRIORITY));
          int clientSslHandshakeThreads = config.getClientSslHandshakeThreads();
          int maxConcurrentResolution = config.getMaxConcurrentResolutions();
          int clientResolutionRetryAttempts = config.getClientResolutionRetryAttempts();
          long clientResolutionRetryBackoffMs = config.getClientResolutionRetryBackoffMs();
          if (useEpoll) {
            sslResolverEventLoopGroup = new EpollEventLoopGroup(clientSslHandshakeThreads, sslHandshakeExecutor);
          } else {
            sslResolverEventLoopGroup = new NioEventLoopGroup(clientSslHandshakeThreads, sslHandshakeExecutor);
          }
          sslInitializer.enableResolveBeforeSSL(
              sslResolverEventLoopGroup,
              clientResolutionRetryAttempts,
              clientResolutionRetryBackoffMs,
              maxConcurrentResolution);
        } else {
          ThreadPoolExecutor sslHandshakeExecutor = ThreadPoolFactory.createThreadPool(
              config.getClientSslHandshakeThreads(),
              "SSLHandShakeThread",
              config.getClientSslHandshakeQueueCapacity(),
              LINKED_BLOCKING_QUEUE);
          new ThreadPoolStats(metricsRepository, sslHandshakeExecutor, "ssl_handshake_thread_pool");
          sslInitializer.enableSslTaskExecutor(sslHandshakeExecutor);
        }
      }
      sslInitializer.setIdentityParser(identityParser::parseIdentityFromCert);
      securityStats.registerSslHandshakeSensors(sslInitializer);
    } else {
      sslInitializer = null;
    }

    Consumer<ChannelPipeline> noop = pipeline -> {};
    Consumer<ChannelPipeline> addSslInitializer = pipeline -> {
      pipeline.addFirst("SSL Initializer", sslInitializer);
    };
    HealthCheckHandler secureRouterHealthCheckHander = new HealthCheckHandler(healthCheckStats);
    RouterThrottleHandler routerThrottleHandler =
        new RouterThrottleHandler(routerThrottleStats, routerEarlyThrottler, config);
    Consumer<ChannelPipeline> withoutAcl = pipeline -> {
      pipeline.addLast("HealthCheckHandler", secureRouterHealthCheckHander);
      pipeline.addLast("VerifySslHandler", routerSslVerificationHandler);
      pipeline.addLast("MetadataHandler", metaDataHandler);
      pipeline.addLast("AdminOperationsHandler", adminOperationsHandler);
      pipeline.addLast("RouterThrottleHandler", routerThrottleHandler);
      addStreamingHandler(pipeline);
      addOptionalChannelHandlersToPipeline(pipeline);
    };
    Consumer<ChannelPipeline> withAcl = pipeline -> {
      pipeline.addLast("HealthCheckHandler", secureRouterHealthCheckHander);
      pipeline.addLast("VerifySslHandler", routerSslVerificationHandler);
      pipeline.addLast("MetadataHandler", metaDataHandler);
      pipeline.addLast("AdminOperationsHandler", adminOperationsHandler);
      pipeline.addLast("StoreAclHandler", aclHandler);
      pipeline.addLast("RouterThrottleHandler", routerThrottleHandler);
      addStreamingHandler(pipeline);
      addOptionalChannelHandlersToPipeline(pipeline);
    };

    secureRouter = Router.builder(scatterGather)
        .name("SecureVeniceRouterHttps")
        .resourceRegistry(registry)
        .serverSocketChannel(serverSocketChannelClass)
        .bossPoolBuilder(EventLoopGroup.class, ignored -> serverEventLoopGroup)
        .ioWorkerPoolBuilder(EventLoopGroup.class, ignored -> workerEventLoopGroup)
        .connectionLimit(config.getConnectionLimit())
        .timeoutProcessor(timeoutProcessor)
        .beforeHttpServerCodec(ChannelPipeline.class, sslFactory.isPresent() ? addSslInitializer : noop) // Compare once
                                                                                                         // per router.
                                                                                                         // Previously
                                                                                                         // compared
                                                                                                         // once per
                                                                                                         // request.
        .beforeHttpRequestHandler(ChannelPipeline.class, accessController.isPresent() ? withAcl : withoutAcl) // Compare
                                                                                                              // once
                                                                                                              // per
                                                                                                              // router.
                                                                                                              // Previously
                                                                                                              // compared
                                                                                                              // once
                                                                                                              // per
                                                                                                              // request.
        .idleTimeout(3, TimeUnit.HOURS)
        .enableInboundHttp2(config.isHttp2InboundEnabled())
        .http2MaxConcurrentStreams(config.getHttp2MaxConcurrentStreams())
        .http2HeaderTableSize(config.getHttp2HeaderTableSize())
        .http2InitialWindowSize(config.getHttp2InitialWindowSize())
        .http2MaxFrameSize(config.getHttp2MaxFrameSize())
        .http2MaxHeaderListSize(config.getHttp2MaxHeaderListSize())
        .build();

    boolean asyncStart = config.isAsyncStartEnabled();
    CompletableFuture<Void> startFuture = startServices(asyncStart);
    if (asyncStart) {
      startFuture.whenComplete((Object v, Throwable e) -> {
        if (e != null) {
          LOGGER.error("Router has failed to start", e);
          close();
        }
      });
    } else {
      startFuture.get();
      LOGGER.info("All the required services have been started");
    }
    // The start up process is not finished yet if async start is enabled, because it is continuing asynchronously.
    return !asyncStart;
  }

  private void addStreamingHandler(ChannelPipeline pipeline) {
    pipeline.addLast("VeniceChunkedWriteHandler", new VeniceChunkedWriteHandler());
  }

  private void addOptionalChannelHandlersToPipeline(ChannelPipeline pipeline) {
    for (Map.Entry<String, ChannelHandler> channelHandler: optionalChannelHandlers.entrySet()) {
      pipeline.addLast(channelHandler.getKey(), channelHandler.getValue());
    }
  }

  public void addOptionalChannelHandler(String key, ChannelHandler channelHandler) {
    optionalChannelHandlers.put(key, channelHandler);
  }

  @Override
  public void stopInner() throws Exception {
    for (ServiceDiscoveryAnnouncer serviceDiscoveryAnnouncer: serviceDiscoveryAnnouncers) {
      LOGGER.info("Unregistering from service discovery: {}", serviceDiscoveryAnnouncer);
      try {
        serviceDiscoveryAnnouncer.unregister();
      } catch (RuntimeException e) {
        LOGGER.error("Service discovery announcer {} failed to unregister properly", serviceDiscoveryAnnouncer, e);
      }
    }
    if (serverFuture != null && !serverFuture.cancel(false)) {
      serverFuture.awaitUninterruptibly();
    }
    if (secureServerFuture != null && !secureServerFuture.cancel(false)) {
      secureServerFuture.awaitUninterruptibly();
    }
    /**
     * The following change is trying to solve the router stop stuck issue.
     * From the logs, it seems {@link ResourceRegistry.State#performShutdown()} is not shutting down
     * resources synchronously when necessary, which could cause some race condition.
     * For example, "executor" initialized in {@link #startInner()} could be shutdown earlier than
     * {@link #router} and {@link #secureRouter}, then the shutdown of {@link #router} and {@link #secureRouter}
     * would be blocked because of the following exception:
     * 2018/08/21 17:55:40.855 ERROR [rejectedExecution] [shutdown-com.linkedin.alpini.router.impl.netty4.Router4Impl$$Lambda$230/594142688@5a8fd55c]
     * [venice-router-war] [] Failed to submit a listener notification task. Event loop shut down?
     * java.util.concurrent.RejectedExecutionException: event executor terminated
     *
     * The following shutdown logic is trying to shutdown resources in order.
     *
     * {@link Router4Impl#shutdown()} will trigger the shutdown thread, so here will trigger shutdown thread of {@link #router}
     * and {@link #secureRouter} together, and wait for them to complete after.
     *
     * TODO: figure out the root cause why {@link ResourceRegistry.State#performShutdown()} is not executing shutdown logic
     * correctly.
     */

    // Graceful shutdown: Wait till all the requests are drained
    try {
      RetryUtils.executeWithMaxAttempt(() -> {
        if (RouterHttpRequestStats.hasInFlightRequests()) {
          throw new VeniceException("There are still in-flight requests in router");
        }
      },
          10,
          Duration.ofSeconds(config.getRouterNettyGracefulShutdownPeriodSeconds()),
          Collections.singletonList(VeniceException.class));
    } catch (VeniceException e) {
      LOGGER.error(
          "There are still in-flight request during router shutdown, still continuing shutdown, it might cause unhealthy request in client");
    }
    storageNodeClient.close();
    workerEventLoopGroup.shutdownGracefully();
    serverEventLoopGroup.shutdownGracefully();
    if (sslResolverEventLoopGroup != null) {
      sslResolverEventLoopGroup.shutdownGracefully();
    }

    dispatcher.stop();

    router.ifPresent(Router::shutdown);
    secureRouter.shutdown();

    if (router.isPresent()) {
      router.get().waitForShutdown();
    }
    LOGGER.info("Non-secure router has been shutdown completely");
    secureRouter.waitForShutdown();
    LOGGER.info("Secure router has been shutdown completely");
    registry.shutdown();
    registry.waitForShutdown();
    LOGGER.info("Other resources managed by local ResourceRegistry have been shutdown completely");

    routersClusterManager.unregisterRouter(Utils.getHelixNodeIdentifier(config.getHostname(), config.getPort()));
    routersClusterManager.clear();
    routingDataRepository.clear();
    metadataRepository.clear();
    schemaRepository.clear();
    storeConfigRepository.clear();
    hybridStoreQuotaRepository.ifPresent(repo -> repo.clear());
    liveInstanceMonitor.clear();
    timeoutProcessor.shutdownNow();
    dictionaryRetrievalService.stop();
    if (instanceConfigRepository != null) {
      instanceConfigRepository.clear();
    }
    if (manager != null) {
      manager.disconnect();
    }
    if (zkClient != null) {
      zkClient.close();
    }
    if (heartbeat != null) {
      heartbeat.stopInner();
    }
    if (retryManagerExecutorService != null) {
      retryManagerExecutorService.shutdownNow();
    }
  }

  public HelixBaseRoutingRepository getRoutingDataRepository() {
    return routingDataRepository;
  }

  public ReadOnlyStoreRepository getMetadataRepository() {
    return metadataRepository;
  }

  public ReadOnlySchemaRepository getSchemaRepository() {
    return schemaRepository;
  }

  private void handleExceptionInStartServices(VeniceException e, boolean async) throws VeniceException {
    if (async) {
      Utils.exit("Failed to start router services due to " + e);
    } else {
      throw e;
    }
  }

  /**
   * a few tasks will be done asynchronously during the service startup and are moved into this method.
   * We are doing this because there is no way to specify Venice component startup order in "mint deploy".
   * This method prevents "mint deploy" failure (When server or router starts earlier than controller,
   * helix manager throw unknown cluster name exception.) We terminate the process if helix connection
   * cannot be established.
   */
  private CompletableFuture startServices(boolean async) {
    return CompletableFuture.runAsync(() -> {
      try {
        if (this.manager == null) {
          // TODO: Remove this check once test constructor is removed or otherwise fixed.
          LOGGER.info("Not connecting to Helix because the HelixManager is null (the test constructor was used)");
        } else {
          HelixUtils.connectHelixManager(manager, 30, 1);
          LOGGER.info("{} finished connectHelixManager()", this);
        }
      } catch (VeniceException ve) {
        LOGGER.error("{} got an exception while trying to connectHelixManager()", this, ve);
        handleExceptionInStartServices(ve, async);
      }
      // Should refresh after Helix cluster is setup
      liveInstanceMonitor.refresh();
      /**
       * {@link StorageNodeClient#start()} should only be called after {@link liveInstanceMonitor.refresh()} since it only
       * contains the live instance set after refresh.
       */
      try {
        storageNodeClient.start();
      } catch (VeniceException e) {
        LOGGER.error("Encountered issue when starting storage node client", e);
        handleExceptionInStartServices(e, async);
      }

      // Register current router into ZK.
      routersClusterManager = new ZkRoutersClusterManager(
          zkClient,
          adapter,
          config.getClusterName(),
          config.getRefreshAttemptsForZkReconnect(),
          config.getRefreshIntervalForZkReconnectInMs());
      routersClusterManager.refresh();
      routersClusterManager.registerRouter(Utils.getHelixNodeIdentifier(config.getHostname(), config.getSslPort()));
      routingDataRepository.refresh();
      hybridStoreQuotaRepository.ifPresent(HelixHybridStoreQuotaRepository::refresh);

      readRequestThrottler = new ReadRequestThrottler(
          routersClusterManager,
          metadataRepository,
          routerStats.getStatsByType(RequestType.SINGLE_GET),
          config);

      // Setup read requests throttler.
      scatterGatherMode.initReadRequestThrottler(readRequestThrottler);
      setReadRequestThrottling(config.isReadThrottlingEnabled());

      if (config.getMultiKeyRoutingStrategy().equals(VeniceMultiKeyRoutingStrategy.HELIX_ASSISTED_ROUTING)) {
        /**
         * This statement should be invoked after {@link #manager} is connected.
         */
        instanceConfigRepository = new HelixInstanceConfigRepository(manager, config.isUseGroupFieldInHelixDomain());
        instanceConfigRepository.refresh();
        helixGroupSelector = new HelixGroupSelector(
            metricsRepository,
            instanceConfigRepository,
            config.getHelixGroupSelectionStrategy(),
            timeoutProcessor);
        scatterGatherMode.initHelixGroupSelector(helixGroupSelector);
        responseAggregator.initHelixGroupSelector(helixGroupSelector);
      }

      // Dictionary retrieval service should start only after "metadataRepository.refresh()" otherwise it won't be able
      // to preload dictionaries from SN.
      try {
        dictionaryRetrievalService.startInner();
      } catch (VeniceException e) {
        LOGGER.error("Encountered issue when starting dictionary retriever", e);
        handleExceptionInStartServices(e, async);
      }

      /**
       * When the listen port is open, we would like to have current Router to be fully ready.
       */
      if (router.isPresent()) {
        serverFuture = router.get().start(new InetSocketAddress(config.getPort()));
      }
      secureServerFuture = secureRouter.start(new InetSocketAddress(config.getSslPort()));
      try {
        if (router.isPresent()) {
          serverFuture.await();
        }
        secureServerFuture.await();
      } catch (InterruptedException e) {
        handleExceptionInStartServices(new VeniceException(e), async);
      }

      for (ServiceDiscoveryAnnouncer serviceDiscoveryAnnouncer: serviceDiscoveryAnnouncers) {
        LOGGER.info("Registering to service discovery: {}", serviceDiscoveryAnnouncer);
        serviceDiscoveryAnnouncer.register();
      }

      try {
        if (router.isPresent()) {
          int port = ((InetSocketAddress) serverFuture.get()).getPort();
          LOGGER.info("{} started on non-ssl port: {}", this, port);
        }
        int sslPort = ((InetSocketAddress) secureServerFuture.get()).getPort();
        LOGGER.info("{} started on ssl port: {}", this, sslPort);
      } catch (Exception e) {
        LOGGER.error("Exception while waiting for {} to start", this, e);
        serviceState.set(ServiceState.STOPPED);
        handleExceptionInStartServices(new VeniceException(e), async);
      }

      serviceState.set(ServiceState.STARTED);
    });
  }

  private void verifySslOk() {
    if (config.isSslToStorageNodes() && !sslFactory.isPresent()) {
      throw new VeniceException("Must specify an SSLFactory in order to use SSL in requests to storage nodes");
    }
  }

  public ZkRoutersClusterManager getRoutersClusterManager() {
    return routersClusterManager;
  }

  public VeniceRouterConfig getConfig() {
    return config;
  }

  public void setReadRequestThrottling(boolean throttle) {
    boolean isNoopThrottlerEnabled = !throttle;
    readRequestThrottler.setIsNoopThrottlerEnabled(isNoopThrottlerEnabled);
  }

  /* test-only */
  public void refresh() {
    liveInstanceMonitor.refresh();
    storeConfigRepository.refresh();
    metadataRepository.refresh();
    schemaRepository.refresh();
    routingDataRepository.refresh();
    hybridStoreQuotaRepository.ifPresent(HelixHybridStoreQuotaRepository::refresh);
  }
}<|MERGE_RESOLUTION|>--- conflicted
+++ resolved
@@ -131,13 +131,8 @@
 
 public class RouterServer extends AbstractVeniceService {
   private static final Logger LOGGER = LogManager.getLogger(RouterServer.class);
-<<<<<<< HEAD
   public static final String DEFAULT_CLUSTER_DISCOVERY_D2_SERVICE_NAME = "venice-discovery";
-=======
-
   private static final String ROUTER_RETRY_MANAGER_THREAD_PREFIX = "Router-retry-manager-thread";
-
->>>>>>> 9fd26f8b
   // Immutable state
   private final List<ServiceDiscoveryAnnouncer> serviceDiscoveryAnnouncers;
   private final MetricsRepository metricsRepository;
