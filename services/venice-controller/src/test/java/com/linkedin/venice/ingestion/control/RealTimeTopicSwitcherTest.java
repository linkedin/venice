--- conflicted
+++ resolved
@@ -122,7 +122,6 @@
   }
 
   @Test
-<<<<<<< HEAD
   public void testSendVersionSwap() {
     String storeName = "TestStore";
     Map<String, ViewConfig> viewConfigs = new HashMap<>();
@@ -178,7 +177,8 @@
         .broadcastVersionSwap(oldVersionCaptor.capture(), newVersionCaptor.capture(), anyMap());
     Assert.assertEquals(oldVersionCaptor.getValue(), version2.kafkaTopicName());
     Assert.assertEquals(newVersionCaptor.getValue(), version3.kafkaTopicName());
-=======
+  }
+
   public void testEnsurePreconditions() {
     String srcTopic = "testTopic_rt";
     String destTopic = "testTopic_v1";
@@ -204,6 +204,5 @@
         eq(false),
         eq(Optional.of(KAFKA_MIN_ISR_FOR_RT_TOPICS)),
         eq(false));
->>>>>>> 9140fb4a
   }
 }