package com.linkedin.venice.controller;

import static com.linkedin.venice.controller.VeniceHelixAdmin.VERSION_ID_UNSET;
import static com.linkedin.venice.meta.BufferReplayPolicy.REWIND_FROM_SOP;
import static com.linkedin.venice.meta.HybridStoreConfigImpl.DEFAULT_HYBRID_TIME_LAG_THRESHOLD;
import static com.linkedin.venice.meta.Version.VERSION_SEPARATOR;
import static org.mockito.Mockito.any;
import static org.mockito.Mockito.anyBoolean;
import static org.mockito.Mockito.anyInt;
import static org.mockito.Mockito.anyString;
import static org.mockito.Mockito.atLeast;
import static org.mockito.Mockito.doCallRealMethod;
import static org.mockito.Mockito.doReturn;
import static org.mockito.Mockito.doThrow;
import static org.mockito.Mockito.eq;
import static org.mockito.Mockito.mock;
import static org.mockito.Mockito.never;
import static org.mockito.Mockito.spy;
import static org.mockito.Mockito.timeout;
import static org.mockito.Mockito.times;
import static org.mockito.Mockito.verify;
import static org.mockito.Mockito.when;
import static org.testng.Assert.assertEquals;
import static org.testng.Assert.assertThrows;
import static org.testng.Assert.assertTrue;

import com.linkedin.venice.common.VeniceSystemStoreUtils;
import com.linkedin.venice.compression.CompressionStrategy;
import com.linkedin.venice.controller.kafka.AdminTopicUtils;
import com.linkedin.venice.controller.kafka.consumer.AdminConsumptionTask;
import com.linkedin.venice.controller.kafka.protocol.admin.AdminOperation;
import com.linkedin.venice.controller.kafka.protocol.admin.DeleteStore;
import com.linkedin.venice.controller.kafka.protocol.admin.DerivedSchemaCreation;
import com.linkedin.venice.controller.kafka.protocol.admin.DisableStoreRead;
import com.linkedin.venice.controller.kafka.protocol.admin.EnableStoreRead;
import com.linkedin.venice.controller.kafka.protocol.admin.KillOfflinePushJob;
import com.linkedin.venice.controller.kafka.protocol.admin.PauseStore;
import com.linkedin.venice.controller.kafka.protocol.admin.ResumeStore;
import com.linkedin.venice.controller.kafka.protocol.admin.StoreCreation;
import com.linkedin.venice.controller.kafka.protocol.admin.UpdateStore;
import com.linkedin.venice.controller.kafka.protocol.admin.ValueSchemaCreation;
import com.linkedin.venice.controller.kafka.protocol.enums.AdminMessageType;
import com.linkedin.venice.controller.kafka.protocol.serializer.AdminOperationSerializer;
import com.linkedin.venice.controller.lingeringjob.LingeringStoreVersionChecker;
import com.linkedin.venice.controller.stats.VeniceAdminStats;
import com.linkedin.venice.controllerapi.ControllerClient;
import com.linkedin.venice.controllerapi.ControllerResponse;
import com.linkedin.venice.controllerapi.JobStatusQueryResponse;
import com.linkedin.venice.controllerapi.MultiStoreStatusResponse;
import com.linkedin.venice.controllerapi.StoreResponse;
import com.linkedin.venice.controllerapi.UpdateStoreQueryParams;
import com.linkedin.venice.exceptions.ConfigurationException;
import com.linkedin.venice.exceptions.ErrorType;
import com.linkedin.venice.exceptions.VeniceException;
import com.linkedin.venice.exceptions.VeniceHttpException;
import com.linkedin.venice.exceptions.VeniceNoStoreException;
import com.linkedin.venice.exceptions.VeniceStoreAlreadyExistsException;
import com.linkedin.venice.exceptions.VeniceUnsupportedOperationException;
import com.linkedin.venice.helix.HelixReadWriteStoreRepository;
import com.linkedin.venice.meta.BufferReplayPolicy;
import com.linkedin.venice.meta.DataReplicationPolicy;
import com.linkedin.venice.meta.HybridStoreConfigImpl;
import com.linkedin.venice.meta.MaterializedViewParameters;
import com.linkedin.venice.meta.OfflinePushStrategy;
import com.linkedin.venice.meta.PersistenceType;
import com.linkedin.venice.meta.ReadStrategy;
import com.linkedin.venice.meta.ReadWriteStoreRepository;
import com.linkedin.venice.meta.RegionPushDetails;
import com.linkedin.venice.meta.RoutingStrategy;
import com.linkedin.venice.meta.Store;
import com.linkedin.venice.meta.StoreInfo;
import com.linkedin.venice.meta.Version;
import com.linkedin.venice.meta.VersionImpl;
import com.linkedin.venice.meta.VersionStatus;
import com.linkedin.venice.meta.ViewConfigImpl;
import com.linkedin.venice.meta.ZKStore;
import com.linkedin.venice.offsets.OffsetRecord;
import com.linkedin.venice.partitioner.InvalidKeySchemaPartitioner;
import com.linkedin.venice.pubsub.adapter.SimplePubSubProduceResultImpl;
import com.linkedin.venice.pubsub.api.PubSubTopic;
import com.linkedin.venice.pubsub.manager.TopicManager;
import com.linkedin.venice.pushmonitor.ExecutionStatus;
import com.linkedin.venice.pushmonitor.OfflinePushStatus;
import com.linkedin.venice.pushmonitor.PartitionStatus;
import com.linkedin.venice.pushmonitor.StatusSnapshot;
import com.linkedin.venice.schema.GeneratedSchemaID;
import com.linkedin.venice.schema.avro.DirectionalSchemaCompatibilityType;
import com.linkedin.venice.serialization.avro.AvroProtocolDefinition;
import com.linkedin.venice.serialization.avro.InternalAvroSpecificSerializer;
import com.linkedin.venice.status.protocol.PushJobDetails;
import com.linkedin.venice.status.protocol.PushJobStatusRecordKey;
import com.linkedin.venice.utils.DataProviderUtils;
import com.linkedin.venice.utils.Pair;
import com.linkedin.venice.utils.SystemTime;
import com.linkedin.venice.utils.TestMockTime;
import com.linkedin.venice.utils.TestUtils;
import com.linkedin.venice.utils.Time;
import com.linkedin.venice.utils.Utils;
import com.linkedin.venice.utils.concurrent.VeniceConcurrentHashMap;
import com.linkedin.venice.utils.locks.ClusterLockManager;
import com.linkedin.venice.views.ChangeCaptureView;
import com.linkedin.venice.views.MaterializedView;
import com.linkedin.venice.writer.VeniceWriter;
import java.nio.ByteBuffer;
import java.time.LocalDateTime;
import java.util.ArrayList;
import java.util.Arrays;
import java.util.Collections;
import java.util.HashMap;
import java.util.HashSet;
import java.util.List;
import java.util.Map;
import java.util.Optional;
import java.util.Set;
import java.util.concurrent.CompletableFuture;
import java.util.concurrent.TimeUnit;
import org.apache.http.HttpStatus;
import org.mockito.ArgumentCaptor;
import org.testng.Assert;
import org.testng.annotations.AfterMethod;
import org.testng.annotations.BeforeMethod;
import org.testng.annotations.Test;


public class TestVeniceParentHelixAdmin extends AbstractTestVeniceParentHelixAdmin {
  String storeName = Utils.getUniqueString("test_store");
  static final int NUM_REGIONS = 3;

  @BeforeMethod
  public void setupTestCase() {
    setupInternalMocks();
    initializeParentAdmin(Optional.empty());
  }

  @AfterMethod
  public void cleanupTestCase() {
    super.cleanupTestCase();
  }

  @Test
  public void testDualWriteSendPushJobDetails() {
    parentAdmin.initStorageCluster(clusterName);
    PushJobStatusRecordKey key = new PushJobStatusRecordKey();
    key.versionNumber = 1;
    key.storeName = "abc";
    PushJobDetails value = new PushJobDetails();
    doCallRealMethod().when(internalAdmin).sendPushJobDetails(any(), any());
    ControllerClient controllerClient = mock(ControllerClient.class);
    ControllerResponse controllerResponse = mock(ControllerResponse.class);
    when(controllerResponse.isError()).thenReturn(false);
    doReturn(controllerResponse).when(controllerClient).sendPushJobDetails(anyString(), anyInt(), any(byte[].class));
    Assert.assertNotNull(controllerClient.sendPushJobDetails("abc", 1, "abc".getBytes()));
    Map<String, ControllerClient> controllerClientMap = new HashMap<>();
    controllerClientMap.put("test-region", controllerClient);
    doReturn(controllerClientMap).when(internalAdmin).getControllerClientMap(anyString());
    doReturn(true).when(internalAdmin).isParent();
    InternalAvroSpecificSerializer<PushJobDetails> pushJobDetailsInternalAvroSpecificSerializer =
        mock(InternalAvroSpecificSerializer.class);
    doReturn("abc".getBytes()).when(pushJobDetailsInternalAvroSpecificSerializer).serialize(any(), any());
    doReturn(pushJobDetailsInternalAvroSpecificSerializer).when(internalAdmin).getPushJobDetailsSerializer();
    doReturn("test-cluster").when(internalAdmin).getPushJobStatusStoreClusterName();
    parentAdmin.sendPushJobDetails(key, value);
    verify(internalAdmin, atLeast(1)).sendPushJobDetails(key, value);
    verify(internalAdmin, atLeast(1)).sendPushJobDetailsToLocalRT(any(), any());
    verify(controllerClient, atLeast(1)).sendPushJobDetails(anyString(), anyInt(), any());
    doReturn(controllerClients).when(internalAdmin).getControllerClientMap(any());

  }

  @Test
  public void testStartWithTopicExists() {
    parentAdmin.initStorageCluster(clusterName);
    verify(internalAdmin).getTopicManager();
    verify(topicManager, never()).createTopic(
        pubSubTopicRepository.getTopic(topicName),
        AdminTopicUtils.PARTITION_NUM_FOR_ADMIN_TOPIC,
        KAFKA_REPLICA_FACTOR,
        true,
        false,
        Optional.empty());
  }

  @Test
  public void testStartWhenTopicNotExists() {
    PubSubTopic pubSubTopic = pubSubTopicRepository.getTopic(topicName);
    doReturn(false).when(topicManager).containsTopicAndAllPartitionsAreOnline(pubSubTopic);
    parentAdmin.initStorageCluster(clusterName);
    verify(internalAdmin).getTopicManager();
    verify(topicManager).createTopic(
        pubSubTopic,
        AdminTopicUtils.PARTITION_NUM_FOR_ADMIN_TOPIC,
        KAFKA_REPLICA_FACTOR,
        true,
        false,
        Optional.empty());
  }

  /**
   * Partially stubbed class to verify async setup behavior.
   */
  private static class AsyncSetupMockVeniceParentHelixAdmin extends VeniceParentHelixAdmin {
    private Map<String, Store> systemStores = new VeniceConcurrentHashMap<>();

    public AsyncSetupMockVeniceParentHelixAdmin(
        VeniceHelixAdmin veniceHelixAdmin,
        VeniceControllerClusterConfig config) {
      super(veniceHelixAdmin, TestUtils.getMultiClusterConfigFromOneCluster(config));
    }

    public boolean isAsyncSetupRunning(String clusterName) {
      return asyncSetupEnabledMap.get(clusterName);
    }

    @Override
    public void createStore(
        String clusterName,
        String storeName,
        String owner,
        String keySchema,
        String valueSchema,
        boolean isSystemStore) {
      if (!(VeniceSystemStoreUtils.isSystemStore(storeName) && isSystemStore)) {
        throw new VeniceException("Invalid store name and isSystemStore combination. Got store name: " + storeName);
      }
      if (systemStores.containsKey(storeName)) {
        // no op
        return;
      }
      Store newStore = new ZKStore(
          storeName,
          owner,
          System.currentTimeMillis(),
          PersistenceType.IN_MEMORY,
          RoutingStrategy.HASH,
          ReadStrategy.ANY_OF_ONLINE,
          OfflinePushStrategy.WAIT_N_MINUS_ONE_REPLCIA_PER_PARTITION,
          1);
      systemStores.put(storeName, newStore);
    }

    @Override
    public Store getStore(String clusterName, String storeName) {
      if (!systemStores.containsKey(storeName)) {
        return null;
      }
      return systemStores.get(storeName).cloneStore();
    }

    @Override
    public void updateStore(String clusterName, String storeName, UpdateStoreQueryParams params) {
      Optional<Long> hybridRewindSeconds = params.getHybridRewindSeconds();
      Optional<Long> hybridOffsetLagThreshold = params.getHybridOffsetLagThreshold();
      Optional<Long> hybridTimeLagThreshold = params.getHybridTimeLagThreshold();
      Optional<DataReplicationPolicy> hybridDataReplicationPolicy = params.getHybridDataReplicationPolicy();
      Optional<BufferReplayPolicy> hybridBufferReplayPolicy = params.getHybridBufferReplayPolicy();

      if (!systemStores.containsKey(storeName)) {
        throw new VeniceNoStoreException("Cannot update store " + storeName + " because it's missing.");
      }
      if (hybridRewindSeconds.isPresent() && hybridOffsetLagThreshold.isPresent()) {
        final long finalHybridTimeLagThreshold = hybridTimeLagThreshold.orElse(DEFAULT_HYBRID_TIME_LAG_THRESHOLD);
        final DataReplicationPolicy finalHybridDataReplicationPolicy =
            hybridDataReplicationPolicy.orElse(DataReplicationPolicy.NON_AGGREGATE);
        final BufferReplayPolicy finalHybridBufferReplayPolicy =
            hybridBufferReplayPolicy.orElse(BufferReplayPolicy.REWIND_FROM_EOP);
        systemStores.get(storeName)
            .setHybridStoreConfig(
                new HybridStoreConfigImpl(
                    hybridRewindSeconds.get(),
                    hybridOffsetLagThreshold.get(),
                    finalHybridTimeLagThreshold,
                    finalHybridDataReplicationPolicy,
                    finalHybridBufferReplayPolicy));
      }
    }

    @Override
    public Version incrementVersionIdempotent(
        String clusterName,
        String storeName,
        String pushJobId,
        int numberOfPartition,
        int replicationFactor) {
      if (!systemStores.containsKey(storeName)) {
        throw new VeniceNoStoreException("Cannot add version to store " + storeName + " because it's missing.");
      }
      Version version = new VersionImpl(storeName, 1, "test-id");
      version.setReplicationFactor(replicationFactor);
      List<Version> versions = new ArrayList<>();
      versions.add(version);
      systemStores.get(storeName).setVersions(versions);
      return version;
    }
  }

  @Test
  public void testAddStore() {
    doReturn(CompletableFuture.completedFuture(new SimplePubSubProduceResultImpl(topicName, partitionId, 1, -1)))
        .when(veniceWriter)
        .put(any(), any(), anyInt());
    when(zkClient.readData(zkMetadataNodePath, null)).thenReturn(null)
        .thenReturn(
            AdminTopicMetadataAccessor
                .generateMetadataMap(Optional.of(1L), Optional.of(-1L), Optional.of(1L), Optional.empty()));

    parentAdmin.initStorageCluster(clusterName);

    String storeName = "test-store";
    String owner = "test-owner";
    String keySchemaStr = "\"string\"";
    String valueSchemaStr = "\"string\"";
    parentAdmin.createStore(clusterName, storeName, owner, keySchemaStr, valueSchemaStr);

    verify(internalAdmin)
        .checkPreConditionForCreateStore(clusterName, storeName, keySchemaStr, valueSchemaStr, false, false);
    verify(veniceWriter).put(any(), any(), anyInt());
    verify(zkClient, times(1)).readData(zkMetadataNodePath, null);

    ArgumentCaptor<byte[]> keyCaptor = ArgumentCaptor.forClass(byte[].class);
    ArgumentCaptor<byte[]> valueCaptor = ArgumentCaptor.forClass(byte[].class);
    ArgumentCaptor<Integer> schemaCaptor = ArgumentCaptor.forClass(Integer.class);
    verify(veniceWriter).put(keyCaptor.capture(), valueCaptor.capture(), schemaCaptor.capture());

    byte[] keyBytes = keyCaptor.getValue();
    byte[] valueBytes = valueCaptor.getValue();
    int schemaId = schemaCaptor.getValue();
    assertEquals(schemaId, AdminOperationSerializer.LATEST_SCHEMA_ID_FOR_ADMIN_OPERATION);
    assertEquals(keyBytes.length, 0);

    AdminOperation adminMessage = adminOperationSerializer.deserialize(ByteBuffer.wrap(valueBytes), schemaId);
    assertEquals(adminMessage.operationType, AdminMessageType.STORE_CREATION.getValue());

    StoreCreation storeCreationMessage = (StoreCreation) adminMessage.payloadUnion;
    assertEquals(storeCreationMessage.clusterName.toString(), clusterName);
    assertEquals(storeCreationMessage.storeName.toString(), storeName);
    assertEquals(storeCreationMessage.owner.toString(), owner);
    assertEquals(storeCreationMessage.keySchema.definition.toString(), keySchemaStr);
    assertEquals(storeCreationMessage.valueSchema.definition.toString(), valueSchemaStr);
  }

  @Test
  public void testCreateStoreForMultiCluster() {
    String secondCluster = "testCreateStoreForMultiCluster";
    VeniceControllerClusterConfig configForSecondCluster = mockConfig(secondCluster);
    mockResources(configForSecondCluster, secondCluster);
    Map<String, VeniceControllerClusterConfig> configMap = new HashMap<>();
    configMap.put(clusterName, config);
    configMap.put(secondCluster, configForSecondCluster);
    parentAdmin = new VeniceParentHelixAdmin(internalAdmin, new VeniceControllerMultiClusterConfig(configMap));
    Map<String, VeniceWriter> writerMap = new HashMap<>();
    for (String cluster: configMap.keySet()) {
      ControllerClient mockControllerClient = mock(ControllerClient.class);
      doReturn(new ControllerResponse()).when(mockControllerClient).checkResourceCleanupForStoreCreation(anyString());
      doReturn(internalAdmin.getHelixVeniceClusterResources(clusterName)).when(internalAdmin)
          .getHelixVeniceClusterResources(cluster);

      parentAdmin.getAdminCommandExecutionTracker(cluster)
          .get()
          .getFabricToControllerClientsMap()
          .put("test-fabric", mockControllerClient);
      VeniceWriter veniceWriter = mock(VeniceWriter.class);
      // Need to bypass VeniceWriter initialization
      parentAdmin.setVeniceWriterForCluster(cluster, veniceWriter);
      writerMap.put(cluster, veniceWriter);
      parentAdmin.initStorageCluster(cluster);
    }

    for (String cluster: configMap.keySet()) {
      String adminTopic = AdminTopicUtils.getTopicNameFromClusterName(cluster);
      String metadataPath = ZkAdminTopicMetadataAccessor.getAdminTopicMetadataNodePath(cluster);

      VeniceWriter veniceWriter = writerMap.get(cluster);

      // Return offset -1 before writing any data into topic.
      when(zkClient.readData(metadataPath, null)).thenReturn(null);

      String storeName = "test-store-" + cluster;
      String owner = "test-owner-" + cluster;
      String keySchemaStr = "\"string\"";
      String valueSchemaStr = "\"string\"";
      when(veniceWriter.put(any(), any(), anyInt())).then(invocation -> {
        // Once we send message to topic through venice writer, return offset 1
        when(zkClient.readData(metadataPath, null)).thenReturn(
            AdminTopicMetadataAccessor
                .generateMetadataMap(Optional.of(1L), Optional.of(-1L), Optional.of(1L), Optional.empty()));
        CompletableFuture future = mock(CompletableFuture.class);
        doReturn(new SimplePubSubProduceResultImpl(adminTopic, partitionId, 1, -1)).when(future).get();
        return future;
      });

      parentAdmin.createStore(cluster, storeName, owner, keySchemaStr, valueSchemaStr);

      verify(internalAdmin)
          .checkPreConditionForCreateStore(cluster, storeName, keySchemaStr, valueSchemaStr, false, false);
      verify(veniceWriter).put(any(), any(), anyInt());
      verify(zkClient, times(1)).readData(metadataPath, null);
      ArgumentCaptor<byte[]> keyCaptor = ArgumentCaptor.forClass(byte[].class);
      ArgumentCaptor<byte[]> valueCaptor = ArgumentCaptor.forClass(byte[].class);
      ArgumentCaptor<Integer> schemaCaptor = ArgumentCaptor.forClass(Integer.class);
      verify(veniceWriter).put(keyCaptor.capture(), valueCaptor.capture(), schemaCaptor.capture());
      byte[] keyBytes = keyCaptor.getValue();
      byte[] valueBytes = valueCaptor.getValue();
      int schemaId = schemaCaptor.getValue();
      assertEquals(schemaId, AdminOperationSerializer.LATEST_SCHEMA_ID_FOR_ADMIN_OPERATION);
      assertEquals(keyBytes.length, 0);
      AdminOperation adminMessage = adminOperationSerializer.deserialize(ByteBuffer.wrap(valueBytes), schemaId);
      assertEquals(adminMessage.operationType, AdminMessageType.STORE_CREATION.getValue());
      StoreCreation storeCreationMessage = (StoreCreation) adminMessage.payloadUnion;
      assertEquals(storeCreationMessage.clusterName.toString(), cluster);
      assertEquals(storeCreationMessage.storeName.toString(), storeName);
      assertEquals(storeCreationMessage.owner.toString(), owner);
      assertEquals(storeCreationMessage.keySchema.definition.toString(), keySchemaStr);
      assertEquals(storeCreationMessage.valueSchema.definition.toString(), valueSchemaStr);
    }

  }

  @Test
  public void testCreateStoreWhenExists() {
    String storeName = "test-store";
    String owner = "test-owner";
    String keySchemaStr = "\"string\"";
    String valueSchemaStr = "\"string\"";
    doThrow(new VeniceStoreAlreadyExistsException(storeName, clusterName)).when(internalAdmin)
        .checkPreConditionForCreateStore(clusterName, storeName, keySchemaStr, valueSchemaStr, false, false);

    when(zkClient.readData(zkMetadataNodePath, null)).thenReturn(null);
    parentAdmin.initStorageCluster(clusterName);

    assertThrows(
        VeniceStoreAlreadyExistsException.class,
        () -> parentAdmin.createStore(clusterName, storeName, owner, keySchemaStr, valueSchemaStr));
  }

  @Test
  public void testCreateStoreWhenLastExceptionIsNotNull() {
    String storeName = "test-store";
    when(internalAdmin.getLastExceptionForStore(clusterName, storeName)).thenReturn(null)
        .thenReturn(new VeniceException("mock exception"));
    doReturn(CompletableFuture.completedFuture(new SimplePubSubProduceResultImpl(topicName, partitionId, 1, -1)))
        .when(veniceWriter)
        .put(any(), any(), anyInt());

    String owner = "test-owner";
    String keySchemaStr = "\"string\"";
    String valueSchemaStr = "\"string\"";
    parentAdmin.initStorageCluster(clusterName);
    parentAdmin.createStore(clusterName, storeName, owner, keySchemaStr, valueSchemaStr);

    // Add store again now with an existing exception
    assertThrows(
        VeniceException.class,
        () -> parentAdmin.createStore(clusterName, storeName, owner, keySchemaStr, valueSchemaStr));
  }

  @Test
  public void testSetStorePartitionCount() {
    String storeName = "test-store";
    when(internalAdmin.getLastExceptionForStore(clusterName, storeName)).thenReturn(null);
    doReturn(CompletableFuture.completedFuture(new SimplePubSubProduceResultImpl(topicName, partitionId, 1, -1)))
        .when(veniceWriter)
        .put(any(), any(), anyInt());

    String owner = "test-owner";
    String keySchemaStr = "\"string\"";
    String valueSchemaStr = "\"string\"";
    parentAdmin.initStorageCluster(clusterName);
    parentAdmin.createStore(clusterName, storeName, owner, keySchemaStr, valueSchemaStr);
    parentAdmin.setStorePartitionCount(clusterName, storeName, MAX_PARTITION_NUM);
    assertThrows(
        ConfigurationException.class,
        () -> parentAdmin.setStorePartitionCount(clusterName, storeName, MAX_PARTITION_NUM + 1));
    assertThrows(ConfigurationException.class, () -> parentAdmin.setStorePartitionCount(clusterName, storeName, -1));
  }

  @Test
  public void testAddValueSchema() {
    String storeName = "test-store";
    Store store = TestUtils.createTestStore(storeName, "owner", System.currentTimeMillis());
    doReturn(store).when(internalAdmin).getStore(clusterName, storeName);

    int valueSchemaId = 10;
    String valueSchemaStr = "\"string\"";
    doReturn(valueSchemaId).when(internalAdmin)
        .checkPreConditionForAddValueSchemaAndGetNewSchemaId(
            clusterName,
            storeName,
            valueSchemaStr,
            DirectionalSchemaCompatibilityType.FULL);
    doReturn(valueSchemaId).when(internalAdmin).getValueSchemaId(clusterName, storeName, valueSchemaStr);

    doReturn(CompletableFuture.completedFuture(new SimplePubSubProduceResultImpl(topicName, partitionId, 1, -1)))
        .when(veniceWriter)
        .put(any(), any(), anyInt());

    when(zkClient.readData(zkMetadataNodePath, null)).thenReturn(null)
        .thenReturn(
            AdminTopicMetadataAccessor
                .generateMetadataMap(Optional.of(1L), Optional.of(-1L), Optional.of(1L), Optional.empty()));

    parentAdmin.initStorageCluster(clusterName);
    parentAdmin.addValueSchema(clusterName, storeName, valueSchemaStr, DirectionalSchemaCompatibilityType.FULL);

    verify(internalAdmin).checkPreConditionForAddValueSchemaAndGetNewSchemaId(
        clusterName,
        storeName,
        valueSchemaStr,
        DirectionalSchemaCompatibilityType.FULL);
    verify(veniceWriter).put(any(), any(), anyInt());
    verify(zkClient, times(1)).readData(zkMetadataNodePath, null);

    ArgumentCaptor<byte[]> keyCaptor = ArgumentCaptor.forClass(byte[].class);
    ArgumentCaptor<byte[]> valueCaptor = ArgumentCaptor.forClass(byte[].class);
    ArgumentCaptor<Integer> schemaCaptor = ArgumentCaptor.forClass(Integer.class);
    verify(veniceWriter).put(keyCaptor.capture(), valueCaptor.capture(), schemaCaptor.capture());

    byte[] keyBytes = keyCaptor.getValue();
    byte[] valueBytes = valueCaptor.getValue();
    int schemaId = schemaCaptor.getValue();
    assertEquals(schemaId, AdminOperationSerializer.LATEST_SCHEMA_ID_FOR_ADMIN_OPERATION);
    assertEquals(keyBytes.length, 0);

    AdminOperation adminMessage = adminOperationSerializer.deserialize(ByteBuffer.wrap(valueBytes), schemaId);
    assertEquals(adminMessage.operationType, AdminMessageType.VALUE_SCHEMA_CREATION.getValue());

    ValueSchemaCreation valueSchemaCreationMessage = (ValueSchemaCreation) adminMessage.payloadUnion;
    assertEquals(valueSchemaCreationMessage.clusterName.toString(), clusterName);
    assertEquals(valueSchemaCreationMessage.storeName.toString(), storeName);
    assertEquals(valueSchemaCreationMessage.schema.definition.toString(), valueSchemaStr);
    assertEquals(valueSchemaCreationMessage.schemaId, valueSchemaId);
  }

  @Test
  public void testAddDerivedSchema() {
    String storeName = "test-store";
    String derivedSchemaStr = "\"string\"";
    int valueSchemaId = 10;
    int derivedSchemaId = 1;

    doReturn(derivedSchemaId).when(internalAdmin)
        .checkPreConditionForAddDerivedSchemaAndGetNewSchemaId(clusterName, storeName, valueSchemaId, derivedSchemaStr);

    doReturn(new GeneratedSchemaID(valueSchemaId, derivedSchemaId)).when(internalAdmin)
        .getDerivedSchemaId(clusterName, storeName, derivedSchemaStr);

    doReturn(CompletableFuture.completedFuture(new SimplePubSubProduceResultImpl(topicName, partitionId, 1, -1)))
        .when(veniceWriter)
        .put(any(), any(), anyInt());

    when(zkClient.readData(zkMetadataNodePath, null)).thenReturn(null)
        .thenReturn(
            AdminTopicMetadataAccessor
                .generateMetadataMap(Optional.of(1L), Optional.of(-1L), Optional.of(1L), Optional.empty()));

    parentAdmin.initStorageCluster(clusterName);
    parentAdmin.addDerivedSchema(clusterName, storeName, valueSchemaId, derivedSchemaStr);

    ArgumentCaptor<byte[]> valueCaptor = ArgumentCaptor.forClass(byte[].class);
    ArgumentCaptor<Integer> schemaCaptor = ArgumentCaptor.forClass(Integer.class);
    verify(veniceWriter).put(any(), valueCaptor.capture(), schemaCaptor.capture());

    AdminOperation adminMessage =
        adminOperationSerializer.deserialize(ByteBuffer.wrap(valueCaptor.getValue()), schemaCaptor.getValue());
    DerivedSchemaCreation derivedSchemaCreation = (DerivedSchemaCreation) adminMessage.payloadUnion;

    assertEquals(derivedSchemaCreation.clusterName.toString(), clusterName);
    assertEquals(derivedSchemaCreation.storeName.toString(), storeName);
    assertEquals(derivedSchemaCreation.schema.definition.toString(), derivedSchemaStr);
    assertEquals(derivedSchemaCreation.valueSchemaId, valueSchemaId);
    assertEquals(derivedSchemaCreation.derivedSchemaId, derivedSchemaId);
  }

  @Test
  public void testDisableStoreRead() {
    doReturn(CompletableFuture.completedFuture(new SimplePubSubProduceResultImpl(topicName, partitionId, 1, -1)))
        .when(veniceWriter)
        .put(any(), any(), anyInt());

    when(zkClient.readData(zkMetadataNodePath, null)).thenReturn(null)
        .thenReturn(
            AdminTopicMetadataAccessor
                .generateMetadataMap(Optional.of(1L), Optional.of(-1L), Optional.of(1L), Optional.empty()));

    String storeName = "test-store";
    parentAdmin.initStorageCluster(clusterName);
    parentAdmin.setStoreReadability(clusterName, storeName, false);

    verify(internalAdmin).checkPreConditionForUpdateStoreMetadata(clusterName, storeName);
    verify(veniceWriter).put(any(), any(), anyInt());
    verify(zkClient, times(1)).readData(zkMetadataNodePath, null);

    ArgumentCaptor<byte[]> keyCaptor = ArgumentCaptor.forClass(byte[].class);
    ArgumentCaptor<byte[]> valueCaptor = ArgumentCaptor.forClass(byte[].class);
    ArgumentCaptor<Integer> schemaCaptor = ArgumentCaptor.forClass(Integer.class);
    verify(veniceWriter).put(keyCaptor.capture(), valueCaptor.capture(), schemaCaptor.capture());

    byte[] keyBytes = keyCaptor.getValue();
    byte[] valueBytes = valueCaptor.getValue();
    int schemaId = schemaCaptor.getValue();
    assertEquals(schemaId, AdminOperationSerializer.LATEST_SCHEMA_ID_FOR_ADMIN_OPERATION);
    assertEquals(keyBytes.length, 0);

    AdminOperation adminMessage = adminOperationSerializer.deserialize(ByteBuffer.wrap(valueBytes), schemaId);
    assertEquals(adminMessage.operationType, AdminMessageType.DISABLE_STORE_READ.getValue());

    DisableStoreRead disableStoreRead = (DisableStoreRead) adminMessage.payloadUnion;
    assertEquals(disableStoreRead.clusterName.toString(), clusterName);
    assertEquals(disableStoreRead.storeName.toString(), storeName);
  }

  @Test
  public void testDisableStoreWrite() {
    doReturn(CompletableFuture.completedFuture(new SimplePubSubProduceResultImpl(topicName, partitionId, 1, -1)))
        .when(veniceWriter)
        .put(any(), any(), anyInt());

    when(zkClient.readData(zkMetadataNodePath, null)).thenReturn(null)
        .thenReturn(
            AdminTopicMetadataAccessor
                .generateMetadataMap(Optional.of(1L), Optional.of(-1L), Optional.of(1L), Optional.empty()));

    String storeName = "test-store";
    parentAdmin.initStorageCluster(clusterName);
    parentAdmin.setStoreWriteability(clusterName, storeName, false);

    verify(internalAdmin).checkPreConditionForUpdateStoreMetadata(clusterName, storeName);
    verify(veniceWriter).put(any(), any(), anyInt());
    verify(zkClient, times(1)).readData(zkMetadataNodePath, null);

    ArgumentCaptor<byte[]> keyCaptor = ArgumentCaptor.forClass(byte[].class);
    ArgumentCaptor<byte[]> valueCaptor = ArgumentCaptor.forClass(byte[].class);
    ArgumentCaptor<Integer> schemaCaptor = ArgumentCaptor.forClass(Integer.class);
    verify(veniceWriter).put(keyCaptor.capture(), valueCaptor.capture(), schemaCaptor.capture());

    byte[] keyBytes = keyCaptor.getValue();
    byte[] valueBytes = valueCaptor.getValue();
    int schemaId = schemaCaptor.getValue();
    assertEquals(schemaId, AdminOperationSerializer.LATEST_SCHEMA_ID_FOR_ADMIN_OPERATION);
    assertEquals(keyBytes.length, 0);

    AdminOperation adminMessage = adminOperationSerializer.deserialize(ByteBuffer.wrap(valueBytes), schemaId);
    assertEquals(adminMessage.operationType, AdminMessageType.DISABLE_STORE_WRITE.getValue());

    PauseStore pauseStore = (PauseStore) adminMessage.payloadUnion;
    assertEquals(pauseStore.clusterName.toString(), clusterName);
    assertEquals(pauseStore.storeName.toString(), storeName);
  }

  @Test
  public void testDisableStoreWriteWhenStoreDoesNotExist() {
    String storeName = "test-store";
    doThrow(new VeniceNoStoreException(storeName)).when(internalAdmin)
        .checkPreConditionForUpdateStoreMetadata(clusterName, storeName);

    doReturn(CompletableFuture.completedFuture(new SimplePubSubProduceResultImpl(topicName, partitionId, 1, -1)))
        .when(veniceWriter)
        .put(any(), any(), anyInt());

    when(zkClient.readData(zkMetadataNodePath, null))
        .thenReturn(new OffsetRecord(AvroProtocolDefinition.PARTITION_STATE.getSerializer()))
        .thenReturn(
            AdminTopicMetadataAccessor
                .generateMetadataMap(Optional.of(1L), Optional.of(-1L), Optional.of(1L), Optional.empty()));

    parentAdmin.initStorageCluster(clusterName);
    assertThrows(VeniceNoStoreException.class, () -> parentAdmin.setStoreWriteability(clusterName, storeName, false));
  }

  @Test
  public void testEnableStoreRead() {
    doReturn(CompletableFuture.completedFuture(new SimplePubSubProduceResultImpl(topicName, partitionId, 1, -1)))
        .when(veniceWriter)
        .put(any(), any(), anyInt());

    when(zkClient.readData(zkMetadataNodePath, null)).thenReturn(null)
        .thenReturn(
            AdminTopicMetadataAccessor
                .generateMetadataMap(Optional.of(1L), Optional.of(-1L), Optional.of(1L), Optional.empty()));

    String storeName = "test-store";
    parentAdmin.initStorageCluster(clusterName);
    parentAdmin.setStoreReadability(clusterName, storeName, true);

    verify(internalAdmin).checkPreConditionForUpdateStoreMetadata(clusterName, storeName);
    verify(veniceWriter).put(any(), any(), anyInt());
    verify(zkClient, times(1)).readData(zkMetadataNodePath, null);

    ArgumentCaptor<byte[]> keyCaptor = ArgumentCaptor.forClass(byte[].class);
    ArgumentCaptor<byte[]> valueCaptor = ArgumentCaptor.forClass(byte[].class);
    ArgumentCaptor<Integer> schemaCaptor = ArgumentCaptor.forClass(Integer.class);
    verify(veniceWriter).put(keyCaptor.capture(), valueCaptor.capture(), schemaCaptor.capture());

    byte[] keyBytes = keyCaptor.getValue();
    byte[] valueBytes = valueCaptor.getValue();
    int schemaId = schemaCaptor.getValue();
    assertEquals(schemaId, AdminOperationSerializer.LATEST_SCHEMA_ID_FOR_ADMIN_OPERATION);
    assertEquals(keyBytes.length, 0);

    AdminOperation adminMessage = adminOperationSerializer.deserialize(ByteBuffer.wrap(valueBytes), schemaId);
    assertEquals(adminMessage.operationType, AdminMessageType.ENABLE_STORE_READ.getValue());

    EnableStoreRead enableStoreRead = (EnableStoreRead) adminMessage.payloadUnion;
    assertEquals(enableStoreRead.clusterName.toString(), clusterName);
    assertEquals(enableStoreRead.storeName.toString(), storeName);
  }

  @Test
  public void testEnableStoreWrite() {
    doReturn(CompletableFuture.completedFuture(new SimplePubSubProduceResultImpl(topicName, partitionId, 1, -1)))
        .when(veniceWriter)
        .put(any(), any(), anyInt());

    when(zkClient.readData(zkMetadataNodePath, null)).thenReturn(null)
        .thenReturn(
            AdminTopicMetadataAccessor
                .generateMetadataMap(Optional.of(1L), Optional.of(-1L), Optional.of(1L), Optional.empty()));

    String storeName = "test-store";
    parentAdmin.initStorageCluster(clusterName);
    parentAdmin.setStoreWriteability(clusterName, storeName, true);

    verify(internalAdmin).checkPreConditionForUpdateStoreMetadata(clusterName, storeName);
    verify(veniceWriter).put(any(), any(), anyInt());
    verify(zkClient, times(1)).readData(zkMetadataNodePath, null);

    ArgumentCaptor<byte[]> keyCaptor = ArgumentCaptor.forClass(byte[].class);
    ArgumentCaptor<byte[]> valueCaptor = ArgumentCaptor.forClass(byte[].class);
    ArgumentCaptor<Integer> schemaCaptor = ArgumentCaptor.forClass(Integer.class);
    verify(veniceWriter).put(keyCaptor.capture(), valueCaptor.capture(), schemaCaptor.capture());

    byte[] keyBytes = keyCaptor.getValue();
    byte[] valueBytes = valueCaptor.getValue();
    int schemaId = schemaCaptor.getValue();
    assertEquals(schemaId, AdminOperationSerializer.LATEST_SCHEMA_ID_FOR_ADMIN_OPERATION);
    assertEquals(keyBytes.length, 0);

    AdminOperation adminMessage = adminOperationSerializer.deserialize(ByteBuffer.wrap(valueBytes), schemaId);
    assertEquals(adminMessage.operationType, AdminMessageType.ENABLE_STORE_WRITE.getValue());

    ResumeStore resumeStore = (ResumeStore) adminMessage.payloadUnion;
    assertEquals(resumeStore.clusterName.toString(), clusterName);
    assertEquals(resumeStore.storeName.toString(), storeName);
  }

  @Test
  public void testKillOfflinePushJob() {
    PubSubTopic pubSubTopic = pubSubTopicRepository.getTopic("test_store_v1");
    doReturn(new HashSet<>(Arrays.asList(pubSubTopic))).when(topicManager).listTopics();

    doReturn(CompletableFuture.completedFuture(new SimplePubSubProduceResultImpl(topicName, partitionId, 1, -1)))
        .when(veniceWriter)
        .put(any(), any(), anyInt());

    when(zkClient.readData(zkMetadataNodePath, null)).thenReturn(null)
        .thenReturn(
            AdminTopicMetadataAccessor
                .generateMetadataMap(Optional.of(1L), Optional.of(-1L), Optional.of(1L), Optional.empty()));
    Store store = mock(Store.class);
    doReturn(store).when(internalAdmin).getStore(clusterName, pubSubTopic.getStoreName());

    parentAdmin.initStorageCluster(clusterName);
    parentAdmin.killOfflinePush(clusterName, pubSubTopic.getName(), false);

    verify(internalAdmin).checkPreConditionForKillOfflinePush(clusterName, pubSubTopic.getName());
    verify(internalAdmin).truncateKafkaTopic(pubSubTopic.getName());
    verify(veniceWriter).put(any(), any(), anyInt());
    verify(zkClient, times(1)).readData(zkMetadataNodePath, null);

    ArgumentCaptor<byte[]> keyCaptor = ArgumentCaptor.forClass(byte[].class);
    ArgumentCaptor<byte[]> valueCaptor = ArgumentCaptor.forClass(byte[].class);
    ArgumentCaptor<Integer> schemaCaptor = ArgumentCaptor.forClass(Integer.class);
    verify(veniceWriter).put(keyCaptor.capture(), valueCaptor.capture(), schemaCaptor.capture());

    byte[] keyBytes = keyCaptor.getValue();
    byte[] valueBytes = valueCaptor.getValue();
    int schemaId = schemaCaptor.getValue();
    assertEquals(schemaId, AdminOperationSerializer.LATEST_SCHEMA_ID_FOR_ADMIN_OPERATION);
    assertEquals(keyBytes.length, 0);

    AdminOperation adminMessage = adminOperationSerializer.deserialize(ByteBuffer.wrap(valueBytes), schemaId);
    assertEquals(adminMessage.operationType, AdminMessageType.KILL_OFFLINE_PUSH_JOB.getValue());

    KillOfflinePushJob killJob = (KillOfflinePushJob) adminMessage.payloadUnion;
    assertEquals(killJob.clusterName.toString(), clusterName);
    assertEquals(killJob.kafkaTopic.toString(), pubSubTopic.getName());
  }

  @Test
  public void testIdempotentIncrementVersionWhenNoPreviousTopics() {
    String pushJobId = Utils.getUniqueString("push_job_id");
    doReturn(new Pair<>(true, new VersionImpl(storeName, 1, pushJobId))).when(internalAdmin)
        .addVersionAndTopicOnly(
            clusterName,
            storeName,
            pushJobId,
            VERSION_ID_UNSET,
            1,
            1,
            true,
            false,
            Version.PushType.BATCH,
            null,
            null,
            Optional.empty(),
            -1,
            1,
            Optional.empty(),
            false,
            null,
            -1);
    try (PartialMockVeniceParentHelixAdmin partialMockParentAdmin =
        new PartialMockVeniceParentHelixAdmin(internalAdmin, config)) {
      VeniceWriter veniceWriter = mock(VeniceWriter.class);
      partialMockParentAdmin.setVeniceWriterForCluster(clusterName, veniceWriter);

      doReturn(CompletableFuture.completedFuture(new SimplePubSubProduceResultImpl(topicName, partitionId, 1, -1)))
          .when(veniceWriter)
          .put(any(), any(), anyInt());
      when(zkClient.readData(zkMetadataNodePath, null)).thenReturn(null)
          .thenReturn(
              AdminTopicMetadataAccessor
                  .generateMetadataMap(Optional.of(1L), Optional.of(-1L), Optional.of(1L), Optional.empty()));
      partialMockParentAdmin.incrementVersionIdempotent(clusterName, storeName, pushJobId, 1, 1);
      verify(internalAdmin).addVersionAndTopicOnly(
          clusterName,
          storeName,
          pushJobId,
          VERSION_ID_UNSET,
          1,
          1,
          true,
          false,
          Version.PushType.BATCH,
          null,
          null,
          Optional.empty(),
          -1,
          1,
          Optional.empty(),
          false,
          null,
          -1);
    }
  }

  /**
   * This class is used to assist unit test for {@link VeniceParentHelixAdmin#incrementVersionIdempotent(String, String, String, int, int)}
   * to mock various offline job status.
   */
  private static class PartialMockVeniceParentHelixAdmin extends VeniceParentHelixAdmin {
    private ExecutionStatus offlineJobStatus = ExecutionStatus.NOT_CREATED;

    /**
     * Key: store version
     * Value: True -> the corresponding push job is killed
     *        False -> the corresponding push job is still running
     */
    private Map<String, Boolean> storeVersionToKillJobStatus = new HashMap<>();

    public PartialMockVeniceParentHelixAdmin(VeniceHelixAdmin veniceHelixAdmin, VeniceControllerClusterConfig config) {
      super(veniceHelixAdmin, TestUtils.getMultiClusterConfigFromOneCluster(config));
    }

    public void setOfflineJobStatus(ExecutionStatus executionStatus) {
      this.offlineJobStatus = executionStatus;
    }

    @Override
    public void killOfflinePush(String clusterName, String kafkaTopic, boolean isForcedKill) {
      storeVersionToKillJobStatus.put(kafkaTopic, true);
    }

    public boolean isJobKilled(String kafkaTopic) {
      if (storeVersionToKillJobStatus.containsKey(kafkaTopic)) {
        return storeVersionToKillJobStatus.get(kafkaTopic);
      }
      return false;
    }

    @Override
    public OfflinePushStatusInfo getOffLinePushStatus(String clusterName, String kafkaTopic) {
      return new OfflinePushStatusInfo(offlineJobStatus);
    }
  }

  @Test
  public void testIncrementVersionWhenPreviousTopicsExistAndOfflineJobIsStillRunning() {
    String storeName = Utils.getUniqueString("test_store");
    PubSubTopic previousKafkaTopic = pubSubTopicRepository.getTopic(storeName + "_v1");
    PubSubTopic unknownTopic = pubSubTopicRepository.getTopic("1unknown_topic_v1");
    doReturn(new HashSet<>(Arrays.asList(unknownTopic, previousKafkaTopic))).when(topicManager).listTopics();

    Store store = new ZKStore(
        storeName,
        "test_owner",
        1,
        PersistenceType.ROCKS_DB,
        RoutingStrategy.CONSISTENT_HASH,
        ReadStrategy.ANY_OF_ONLINE,
        OfflinePushStrategy.WAIT_N_MINUS_ONE_REPLCIA_PER_PARTITION,
        1);
    String pushJobId = "test_push_id";
    String pushJobId2 = "test_push_id2";
    store.addVersion(new VersionImpl(storeName, 1, pushJobId));
    doReturn(store).when(internalAdmin).getStore(clusterName, storeName);
    doReturn(new Pair<>(store, store.getVersion(1))).when(internalAdmin)
        .waitVersion(eq(clusterName), eq(storeName), eq(1), any());

    try (PartialMockVeniceParentHelixAdmin partialMockParentAdmin =
        new PartialMockVeniceParentHelixAdmin(internalAdmin, config)) {
      partialMockParentAdmin.setOfflineJobStatus(ExecutionStatus.PROGRESS);

      assertThrows(
          VeniceException.class,
          () -> partialMockParentAdmin.incrementVersionIdempotent(clusterName, storeName, pushJobId2, 1, 1));
    }
  }

  /**
   * Idempotent increment version should work because existing topic uses the same push ID as the request
   */
  @Test
  public void testIdempotentIncrementVersionWhenPreviousTopicsExistAndOfflineJobIsNotDoneForSamePushId() {
    String storeName = Utils.getUniqueString("test_store");
    String pushJobId = Utils.getUniqueString("push_job_id");
    PubSubTopic previousPubSubTopic = pubSubTopicRepository.getTopic(storeName + "_v1");
    doReturn(new HashSet<>(Arrays.asList(previousPubSubTopic))).when(topicManager).listTopics();
    Store store = spy(
        new ZKStore(
            storeName,
            "owner",
            System.currentTimeMillis(),
            PersistenceType.IN_MEMORY,
            RoutingStrategy.CONSISTENT_HASH,
            ReadStrategy.ANY_OF_ONLINE,
            OfflinePushStrategy.WAIT_N_MINUS_ONE_REPLCIA_PER_PARTITION,
            1));
    Version version = new VersionImpl(storeName, 1, pushJobId);
    store.addVersion(version);
    doReturn(store).when(internalAdmin).getStore(clusterName, storeName);
    doReturn(version).when(store).getVersion(1);
    doReturn(new Pair<>(store, version)).when(internalAdmin)
        .waitVersion(eq(clusterName), eq(storeName), eq(version.getNumber()), any());
    try (PartialMockVeniceParentHelixAdmin partialMockParentAdmin =
        new PartialMockVeniceParentHelixAdmin(internalAdmin, config)) {
      partialMockParentAdmin.setOfflineJobStatus(ExecutionStatus.NEW);
      VeniceWriter veniceWriter = mock(VeniceWriter.class);
      partialMockParentAdmin.setVeniceWriterForCluster(clusterName, veniceWriter);
      doReturn(CompletableFuture.completedFuture(new SimplePubSubProduceResultImpl(topicName, partitionId, 1, -1)))
          .when(veniceWriter)
          .put(any(), any(), anyInt());
      when(zkClient.readData(zkMetadataNodePath, null)).thenReturn(null)
          .thenReturn(
              AdminTopicMetadataAccessor
                  .generateMetadataMap(Optional.of(1L), Optional.of(-1L), Optional.of(1L), Optional.empty()));
      Version newVersion = partialMockParentAdmin.incrementVersionIdempotent(
          clusterName,
          storeName,
          pushJobId,
          1,
          1,
          Version.PushType.BATCH,
          false,
          false,
          null,
          Optional.empty(),
          Optional.empty(),
          -1,
          Optional.empty(),
          false,
          null,
          -1);
      verify(internalAdmin, never()).addVersionAndTopicOnly(
          clusterName,
          storeName,
          pushJobId,
          VERSION_ID_UNSET,
          1,
          1,
          false,
          false,
          Version.PushType.BATCH,
          null,
          null,
          Optional.empty(),
          -1,
          1,
          Optional.empty(),
          false);
      assertEquals(newVersion, version);
    }
  }

  /**
   * Idempotent increment version should work because existing topic is truncated
   */
  @Test
  public void testIdempotentIncrementVersionWhenPreviousTopicsExistButTruncated() {
    String storeName = Utils.getUniqueString("test_store");
    String pushJobId = Utils.getUniqueString("push_job_id");
    PubSubTopic previousPubSubTopic = pubSubTopicRepository.getTopic(storeName + "_v1");
    doReturn(new HashSet<>(Arrays.asList(previousPubSubTopic))).when(topicManager).listTopics();
    Store store = new ZKStore(
        storeName,
        "owner",
        System.currentTimeMillis(),
        PersistenceType.IN_MEMORY,
        RoutingStrategy.CONSISTENT_HASH,
        ReadStrategy.ANY_OF_ONLINE,
        OfflinePushStrategy.WAIT_N_MINUS_ONE_REPLCIA_PER_PARTITION,
        1);
    Version version = new VersionImpl(storeName, 1, pushJobId + "_different");
    store.addVersion(version);
    doReturn(true).when(internalAdmin).isTopicTruncated(previousPubSubTopic.getName());
    doReturn(store).when(internalAdmin).getStore(clusterName, storeName);
    doReturn(new Pair<>(true, new VersionImpl(storeName, 1, pushJobId))).when(internalAdmin)
        .addVersionAndTopicOnly(
            clusterName,
            storeName,
            pushJobId,
            VERSION_ID_UNSET,
            1,
            1,
            false,
            false,
            Version.PushType.BATCH,
            null,
            null,
            Optional.empty(),
            -1,
            1,
            Optional.empty(),
            false,
            null,
            -1);
    try (PartialMockVeniceParentHelixAdmin partialMockParentAdmin =
        new PartialMockVeniceParentHelixAdmin(internalAdmin, config)) {
      partialMockParentAdmin.setOfflineJobStatus(ExecutionStatus.NEW);
      VeniceWriter veniceWriter = mock(VeniceWriter.class);
      partialMockParentAdmin.setVeniceWriterForCluster(clusterName, veniceWriter);
      doReturn(CompletableFuture.completedFuture(new SimplePubSubProduceResultImpl(topicName, partitionId, 1, -1)))
          .when(veniceWriter)
          .put(any(), any(), anyInt());
      when(zkClient.readData(zkMetadataNodePath, null)).thenReturn(null)
          .thenReturn(
              AdminTopicMetadataAccessor
                  .generateMetadataMap(Optional.of(1L), Optional.of(-1L), Optional.of(1L), Optional.empty()));
      partialMockParentAdmin.incrementVersionIdempotent(
          clusterName,
          storeName,
          pushJobId,
          1,
          1,
          Version.PushType.BATCH,
          false,
          false,
          null,
          Optional.empty(),
          Optional.empty(),
          -1,
          Optional.empty(),
          false,
          null,
          -1);
      verify(internalAdmin).addVersionAndTopicOnly(
          clusterName,
          storeName,
          pushJobId,
          VERSION_ID_UNSET,
          1,
          1,
          false,
          false,
          Version.PushType.BATCH,
          null,
          null,
          Optional.empty(),
          -1,
          1,
          Optional.empty(),
          false,
          null,
          -1);
    }
  }

  /**
   * Idempotent increment version should NOT work because existing topic uses different push ID than the request
   */
  @Test
  public void testIdempotentIncrementVersionWhenPreviousTopicsExistAndOfflineJobIsNotDoneForDifferentPushId() {
    String storeName = Utils.getUniqueString("test_store");
    String pushJobId = Utils.getUniqueString("push_job_id");
    PubSubTopic previousPubSubTopic = pubSubTopicRepository.getTopic(storeName + "_v1");
    doReturn(new HashSet<>(Arrays.asList(previousPubSubTopic))).when(topicManager).listTopics();
    Store store = new ZKStore(
        storeName,
        "owner",
        System.currentTimeMillis(),
        PersistenceType.IN_MEMORY,
        RoutingStrategy.CONSISTENT_HASH,
        ReadStrategy.ANY_OF_ONLINE,
        OfflinePushStrategy.WAIT_N_MINUS_ONE_REPLCIA_PER_PARTITION,
        1);
    Version version = new VersionImpl(storeName, 1, Version.guidBasedDummyPushId());
    store.addVersion(version);
    doReturn(store).when(internalAdmin).getStore(clusterName, storeName);
    doReturn(new Pair<>(store, version)).when(internalAdmin)
        .waitVersion(eq(clusterName), eq(storeName), eq(version.getNumber()), any());
    try (PartialMockVeniceParentHelixAdmin partialMockParentAdmin =
        new PartialMockVeniceParentHelixAdmin(internalAdmin, config)) {
      partialMockParentAdmin.setOfflineJobStatus(ExecutionStatus.NEW);
      try {
        partialMockParentAdmin.incrementVersionIdempotent(clusterName, storeName, pushJobId, 1, 1);
      } catch (VeniceException e) {
        Assert.assertTrue(
            e.getMessage().contains(pushJobId),
            "Exception for topic exists when increment version should contain requested pushId");
      }
    }
  }

  @Test
  public void testIdempotentIncrementVersionWhenPreviousTopicsDoNotExistButVersionExistsForSamePushId() {
    String storeName = Utils.getUniqueString("test_store");
    String pushJobId = Utils.getUniqueString("push_job_id");
    Store store = new ZKStore(
        storeName,
        "owner",
        System.currentTimeMillis(),
        PersistenceType.IN_MEMORY,
        RoutingStrategy.CONSISTENT_HASH,
        ReadStrategy.ANY_OF_ONLINE,
        OfflinePushStrategy.WAIT_N_MINUS_ONE_REPLCIA_PER_PARTITION,
        1);
    Version version = new VersionImpl(storeName, 1, pushJobId);
    store.addVersion(version);
    doReturn(store).when(internalAdmin).getStore(clusterName, storeName);
    doReturn(new Pair<>(false, version)).when(internalAdmin)
        .addVersionAndTopicOnly(
            clusterName,
            storeName,
            pushJobId,
            VERSION_ID_UNSET,
            1,
            1,
            false,
            false,
            Version.PushType.BATCH,
            null,
            null,
            Optional.empty(),
            -1,
            1,
            Optional.empty(),
            false,
            null,
            -1);
    try (PartialMockVeniceParentHelixAdmin partialMockParentAdmin =
        spy(new PartialMockVeniceParentHelixAdmin(internalAdmin, config))) {
      Version newVersion = partialMockParentAdmin.incrementVersionIdempotent(
          clusterName,
          storeName,
          pushJobId,
          1,
          1,
          Version.PushType.BATCH,
          false,
          false,
          null,
          Optional.empty(),
          Optional.empty(),
          -1,
          Optional.empty(),
          false,
          null,
          -1);
      verify(partialMockParentAdmin, never()).sendAddVersionAdminMessage(
          clusterName,
          storeName,
          pushJobId,
          newVersion,
          1,
          Version.PushType.BATCH,
          null,
          -1);
      assertEquals(newVersion, version);
    }
  }

  @Test
  public void testIdempotentIncrementVersionWhenPreviousPushIsARepushAndIncomingPushIsABatchPush() {
    String storeName = Utils.getUniqueString("test-store");
    VeniceParentHelixAdmin mockParentAdmin = mock(VeniceParentHelixAdmin.class);
    VeniceHelixAdmin mockInternalAdmin = mock(VeniceHelixAdmin.class);

    doReturn(mockInternalAdmin).when(mockParentAdmin).getVeniceHelixAdmin();

    Store store = new ZKStore(
        storeName,
        "test_owner",
        1,
        PersistenceType.ROCKS_DB,
        RoutingStrategy.CONSISTENT_HASH,
        ReadStrategy.ANY_OF_ONLINE,
        OfflinePushStrategy.WAIT_N_MINUS_ONE_REPLCIA_PER_PARTITION,
        1);

    Version version = new VersionImpl(storeName, 1, Version.generateRePushId("test_push_id"));
    store.addVersion(version);
    doReturn(store).when(mockParentAdmin).getStore(clusterName, storeName);

    Map<String, VeniceControllerClusterConfig> configMap = new HashMap<>();
    configMap.put(clusterName, config);

    doReturn(
        (LingeringStoreVersionChecker) (
            store1,
            version1,
            time,
            controllerAdmin,
            requesterCert,
            identityParser) -> false).when(mockParentAdmin).getLingeringStoreVersionChecker();
    doReturn(mock(UserSystemStoreLifeCycleHelper.class)).when(mockParentAdmin).getSystemStoreLifeCycleHelper();
    doReturn(new VeniceControllerMultiClusterConfig(configMap)).when(mockParentAdmin).getMultiClusterConfigs();
    doReturn(Optional.of(version.kafkaTopicName())).when(mockParentAdmin)
        .getTopicForCurrentPushJob(eq(clusterName), eq(storeName), anyBoolean(), anyBoolean());

    String incomingPushId = "TEST_BATCH_PUSH";
    doCallRealMethod().when(mockParentAdmin)
        .incrementVersionIdempotent(
            clusterName,
            storeName,
            incomingPushId,
            1,
            1,
            Version.PushType.BATCH,
            false,
            false,
            null,
            Optional.empty(),
            Optional.empty(),
            -1,
            Optional.empty(),
            false,
            null,
            -1);

    Version version2 = new VersionImpl(storeName, 2, incomingPushId);
    doReturn(new Pair(true, version2)).when(mockInternalAdmin)
        .addVersionAndTopicOnly(
            clusterName,
            storeName,
            incomingPushId,
            VERSION_ID_UNSET,
            1,
            1,
            false,
            false,
            Version.PushType.BATCH,
            null,
            null,
            Optional.empty(),
            -1,
            1,
            Optional.empty(),
            false);

    HelixVeniceClusterResources mockHelixVeniceClusterResources = mock(HelixVeniceClusterResources.class);
    doReturn(mockHelixVeniceClusterResources).when(mockInternalAdmin).getHelixVeniceClusterResources(clusterName);
    doReturn(mock(VeniceAdminStats.class)).when(mockHelixVeniceClusterResources).getVeniceAdminStats();

    mockParentAdmin.incrementVersionIdempotent(
        clusterName,
        storeName,
        incomingPushId,
        1,
        1,
        Version.PushType.BATCH,
        false,
        false,
        null,
        Optional.empty(),
        Optional.empty(),
        -1,
        Optional.empty(),
        false,
        null,
        -1);

    verify(mockParentAdmin, times(1)).killOfflinePush(clusterName, version.kafkaTopicName(), true);
  }

  @Test
  public void testIdempotentIncrementVersionWhenPreviousPushIsARepushAndIncomingPushIsARepush() {
    String storeName = Utils.getUniqueString("test-store");
    VeniceParentHelixAdmin mockParentAdmin = mock(VeniceParentHelixAdmin.class);
    VeniceHelixAdmin mockInternalAdmin = mock(VeniceHelixAdmin.class);

    doReturn(mockInternalAdmin).when(mockParentAdmin).getVeniceHelixAdmin();

    Store store = new ZKStore(
        storeName,
        "test_owner",
        1,
        PersistenceType.ROCKS_DB,
        RoutingStrategy.CONSISTENT_HASH,
        ReadStrategy.ANY_OF_ONLINE,
        OfflinePushStrategy.WAIT_N_MINUS_ONE_REPLCIA_PER_PARTITION,
        1);

    Version version = new VersionImpl(storeName, 1, Version.generateRePushId("test_push_id"));
    store.addVersion(version);
    doReturn(store).when(mockParentAdmin).getStore(clusterName, storeName);

    Map<String, VeniceControllerClusterConfig> configMap = new HashMap<>();
    configMap.put(clusterName, config);

    doReturn(
        (LingeringStoreVersionChecker) (
            store1,
            version1,
            time,
            controllerAdmin,
            requesterCert,
            identityParser) -> false).when(mockParentAdmin).getLingeringStoreVersionChecker();
    doReturn(mock(UserSystemStoreLifeCycleHelper.class)).when(mockParentAdmin).getSystemStoreLifeCycleHelper();
    doReturn(new VeniceControllerMultiClusterConfig(configMap)).when(mockParentAdmin).getMultiClusterConfigs();
    doReturn(Optional.of(version.kafkaTopicName())).when(mockParentAdmin)
        .getTopicForCurrentPushJob(eq(clusterName), eq(storeName), anyBoolean(), anyBoolean());

    String incomingPushId = Version.generateRePushId("TEST_BATCH_PUSH");
    doCallRealMethod().when(mockParentAdmin)
        .incrementVersionIdempotent(
            clusterName,
            storeName,
            incomingPushId,
            1,
            1,
            Version.PushType.BATCH,
            false,
            false,
            null,
            Optional.empty(),
            Optional.empty(),
            -1,
            Optional.empty(),
            false,
            null,
            -1);

    Version version2 = new VersionImpl(storeName, 2, incomingPushId);
    doReturn(new Pair(true, version2)).when(mockInternalAdmin)
        .addVersionAndTopicOnly(
            clusterName,
            storeName,
            incomingPushId,
            VERSION_ID_UNSET,
            1,
            1,
            false,
            false,
            Version.PushType.BATCH,
            null,
            null,
            Optional.empty(),
            -1,
            1,
            Optional.empty(),
            false,
            null,
            -1);

    HelixVeniceClusterResources mockHelixVeniceClusterResources = mock(HelixVeniceClusterResources.class);
    doReturn(mockHelixVeniceClusterResources).when(mockInternalAdmin).getHelixVeniceClusterResources(clusterName);
    doReturn(mock(VeniceAdminStats.class)).when(mockHelixVeniceClusterResources).getVeniceAdminStats();

    assertThrows(
        VeniceException.class,
        () -> mockParentAdmin.incrementVersionIdempotent(
            clusterName,
            storeName,
            incomingPushId,
            1,
            1,
            Version.PushType.BATCH,
            false,
            false,
            null,
            Optional.empty(),
            Optional.empty(),
            -1,
            Optional.empty(),
            false,
            null,
            -1));

    verify(mockParentAdmin, never()).killOfflinePush(clusterName, version.kafkaTopicName(), true);
  }

  @Test
  public void testIdempotentIncrementVersionWhenPreviousPushIsARepushAndIncomingPushIsAnIncPushToRT() {
    String storeName = Utils.getUniqueString("test-store");
    VeniceParentHelixAdmin mockParentAdmin = mock(VeniceParentHelixAdmin.class);
    VeniceHelixAdmin mockInternalAdmin = mock(VeniceHelixAdmin.class);

    doReturn(mockInternalAdmin).when(mockParentAdmin).getVeniceHelixAdmin();

    Store store = new ZKStore(
        storeName,
        "test_owner",
        1,
        PersistenceType.ROCKS_DB,
        RoutingStrategy.CONSISTENT_HASH,
        ReadStrategy.ANY_OF_ONLINE,
        OfflinePushStrategy.WAIT_N_MINUS_ONE_REPLCIA_PER_PARTITION,
        1);

    Version version = new VersionImpl(storeName, 1, Version.generateRePushId("test_push_id"));
    store.addVersion(version);
    doReturn(store).when(mockParentAdmin).getStore(clusterName, storeName);

    Map<String, VeniceControllerClusterConfig> configMap = new HashMap<>();
    configMap.put(clusterName, config);

    doReturn(
        (LingeringStoreVersionChecker) (
            store1,
            version1,
            time,
            controllerAdmin,
            requesterCert,
            identityParser) -> false).when(mockParentAdmin).getLingeringStoreVersionChecker();
    doReturn(mock(UserSystemStoreLifeCycleHelper.class)).when(mockParentAdmin).getSystemStoreLifeCycleHelper();
    doReturn(new VeniceControllerMultiClusterConfig(configMap)).when(mockParentAdmin).getMultiClusterConfigs();
    doReturn(Optional.of(version.kafkaTopicName())).when(mockParentAdmin)
        .getTopicForCurrentPushJob(eq(clusterName), eq(storeName), anyBoolean(), anyBoolean());

    String incomingPushId = "TEST_INCREMENTAL_PUSH";
    doCallRealMethod().when(mockParentAdmin)
        .incrementVersionIdempotent(
            clusterName,
            storeName,
            incomingPushId,
            1,
            1,
            Version.PushType.INCREMENTAL,
            false,
            false,
            null,
            Optional.empty(),
            Optional.empty(),
            -1,
            Optional.empty(),
            false,
            null,
            -1);

    HelixVeniceClusterResources mockHelixVeniceClusterResources = mock(HelixVeniceClusterResources.class);
    doReturn(mockHelixVeniceClusterResources).when(mockInternalAdmin).getHelixVeniceClusterResources(clusterName);
    doReturn(mock(VeniceAdminStats.class)).when(mockHelixVeniceClusterResources).getVeniceAdminStats();

    mockParentAdmin.incrementVersionIdempotent(
        clusterName,
        storeName,
        incomingPushId,
        1,
        1,
        Version.PushType.INCREMENTAL,
        false,
        false,
        null,
        Optional.empty(),
        Optional.empty(),
        -1,
        Optional.empty(),
        false,
        null,
        -1);

    verify(mockParentAdmin, never()).killOfflinePush(clusterName, version.kafkaTopicName(), true);
  }

  @Test
  public void testStoreVersionCleanUpWithFewerVersions() {
    String storeName = "test_store";
    Store testStore = new ZKStore(
        storeName,
        "test_owner",
        -1,
        PersistenceType.ROCKS_DB,
        RoutingStrategy.CONSISTENT_HASH,
        ReadStrategy.ANY_OF_ONLINE,
        OfflinePushStrategy.WAIT_ALL_REPLICAS,
        1);
    testStore.addVersion(new VersionImpl(storeName, 1));
    testStore.addVersion(new VersionImpl(storeName, 2));
    HelixReadWriteStoreRepository storeRepo = mock(HelixReadWriteStoreRepository.class);
    doReturn(testStore).when(storeRepo).getStore(storeName);
    doReturn(storeRepo).when(resources).getStoreMetadataRepository();
    parentAdmin.cleanupHistoricalVersions(clusterName, storeName);
    verify(storeRepo).getStore(storeName);
    verify(storeRepo, never()).updateStore(any());
  }

  @Test
  public void testStoreVersionCleanUpWithMoreVersions() {
    String storeName = "test_store";
    Store testStore = new ZKStore(
        storeName,
        "test_owner",
        -1,
        PersistenceType.ROCKS_DB,
        RoutingStrategy.CONSISTENT_HASH,
        ReadStrategy.ANY_OF_ONLINE,
        OfflinePushStrategy.WAIT_ALL_REPLICAS,
        1);
    for (int i = 1; i <= 10; ++i) {
      testStore.addVersion(new VersionImpl(storeName, i));
    }
    HelixReadWriteStoreRepository storeRepo = mock(HelixReadWriteStoreRepository.class);
    doReturn(testStore).when(storeRepo).getStore(storeName);
    doReturn(storeRepo).when(resources).getStoreMetadataRepository();
    mockControllerClients(storeName);

    parentAdmin.cleanupHistoricalVersions(clusterName, storeName);
    verify(storeRepo).getStore(storeName);
    ArgumentCaptor<Store> storeCaptor = ArgumentCaptor.forClass(Store.class);
    verify(storeRepo).updateStore(storeCaptor.capture());
    Store capturedStore = storeCaptor.getValue();
    assertEquals(capturedStore.getVersions().size(), VeniceParentHelixAdmin.STORE_VERSION_RETENTION_COUNT);

    for (int i = 1; i <= 3; ++i) {
      Assert.assertFalse(capturedStore.containsVersion(i));
    }
    // child region current versions 4,5,6 are persisted
    for (int i = 4; i <= 6; ++i) {
      Assert.assertTrue(capturedStore.containsVersion(i));
    }
    // last two probably failed pushes are persisted.
    for (int i = 9; i <= 10; ++i) {
      Assert.assertTrue(capturedStore.containsVersion(i));
    }
  }

  private void mockControllerClients(String storeName) {
    Map<String, ControllerClient> controllerClientMap = new HashMap<>();
    Map<String, String> map = new HashMap<>();
    map.put(storeName, "1");

    for (int i = 0; i < NUM_REGIONS; i++) {
      ControllerClient client = mock(ControllerClient.class);
      StoreResponse storeResponse = new StoreResponse();
      Store s = TestUtils.createTestStore("s" + i, "test", System.currentTimeMillis());
      s.setCurrentVersion(i + 4); // child region current versions 4,5,6
      storeResponse.setStore(StoreInfo.fromStore(s));
      MultiStoreStatusResponse storeStatusResponse = mock(MultiStoreStatusResponse.class);
      doReturn(map).when(storeStatusResponse).getStoreStatusMap();
      doReturn(storeStatusResponse).when(client).getFutureVersions(anyString(), anyString());
      doReturn(storeResponse).when(client).getStore(anyString());
      controllerClientMap.put("region" + i, client);
    }

    doReturn(controllerClientMap).when(internalAdmin).getControllerClientMap(anyString());
  }

  // get a map of mock client that can return vairable execution status
  Map<ExecutionStatus, ControllerClient> getMockJobStatusQueryClient() {
    Map<ExecutionStatus, ControllerClient> clientMap = new HashMap<>();
    for (ExecutionStatus status: ExecutionStatus.values()) {
      JobStatusQueryResponse response = new JobStatusQueryResponse();
      response.setStatus(status.toString());
      ControllerClient statusClient = mock(ControllerClient.class);
      doReturn(response).when(statusClient).queryJobStatus(anyString(), any());
      clientMap.put(status, statusClient);
    }

    return clientMap;
  }

  @Test
  public void testGetIncrementalPushVersion() {
    String storeName = "testStore";
    parentAdmin.getStore(storeName, clusterName);
    Version incrementalPushVersion = new VersionImpl(storeName, 1);
    assertEquals(
        parentAdmin.getIncrementalPushVersion(incrementalPushVersion, ExecutionStatus.COMPLETED),
        incrementalPushVersion);

    try {
      parentAdmin.getIncrementalPushVersion(incrementalPushVersion, ExecutionStatus.STARTED);
      Assert.fail();
    } catch (VeniceException e) {
    }

    try {
      parentAdmin.getIncrementalPushVersion(incrementalPushVersion, ExecutionStatus.ERROR);
      Assert.fail();
    } catch (VeniceException e) {
    }

    doReturn(false).when(internalAdmin).isTopicTruncated(eq(Utils.composeRealTimeTopic(storeName)));
    assertEquals(
        parentAdmin.getIncrementalPushVersion(incrementalPushVersion, ExecutionStatus.COMPLETED),
        incrementalPushVersion);

    doReturn(true).when(internalAdmin).isTopicTruncated(anyString());
    assertThrows(
        VeniceException.class,
        () -> parentAdmin.getIncrementalPushVersion(incrementalPushVersion, ExecutionStatus.COMPLETED));
  }

  @Test
  public void testGetExecutionStatus() {
    Map<ExecutionStatus, ControllerClient> clientMap = getMockJobStatusQueryClient();
    TopicManager topicManager = mock(TopicManager.class);

    JobStatusQueryResponse failResponse = new JobStatusQueryResponse();
    failResponse.setError("error");
    ControllerClient failClient = mock(ControllerClient.class);
    doReturn(failResponse).when(failClient).queryJobStatus(anyString(), any());
    clientMap.put(null, failClient);

    // Completely failing client that cannot even complete leadership discovery.
    ControllerClient completelyFailingClient = mock(ControllerClient.class);
    doReturn(failResponse).when(completelyFailingClient).queryJobStatus(anyString(), any());
    String completelyFailingExceptionMessage = "Unable to discover leader controller";
    doThrow(new VeniceException(completelyFailingExceptionMessage)).when(completelyFailingClient)
        .getLeaderControllerUrl();

    // Verify clients work as expected
    for (ExecutionStatus status: ExecutionStatus.values()) {
      assertEquals(clientMap.get(status).queryJobStatus("topic", Optional.empty()).getStatus(), status.toString());
    }
    Assert.assertTrue(clientMap.get(null).queryJobStatus("topic", Optional.empty()).isError());

    Map<String, ControllerClient> completeMap = new HashMap<>();
    completeMap.put("cluster", clientMap.get(ExecutionStatus.COMPLETED));
    completeMap.put("cluster2", clientMap.get(ExecutionStatus.COMPLETED));
    completeMap.put("cluster3", clientMap.get(ExecutionStatus.COMPLETED));
    Set<PubSubTopic> pubSubTopics = new HashSet<>();
    for (int i = 1; i < 10; i++) {
      pubSubTopics.add(pubSubTopicRepository.getTopic("topic" + i + "_v1"));
    }
    doReturn(pubSubTopics).when(topicManager).listTopics();
    Store store = mock(Store.class);
    doReturn(false).when(store).isIncrementalPushEnabled();
    doReturn(null).when(store).getVersion(anyInt());
    doReturn(store).when(internalAdmin).getStore(anyString(), anyString());
    HelixVeniceClusterResources resources = mock(HelixVeniceClusterResources.class);
    doReturn(mock(ClusterLockManager.class)).when(resources).getClusterLockManager();
    doReturn(resources).when(internalAdmin).getHelixVeniceClusterResources(anyString());
    ReadWriteStoreRepository repository = mock(ReadWriteStoreRepository.class);
    doReturn(repository).when(resources).getStoreMetadataRepository();
    doReturn(store).when(repository).getStore(anyString());
    Version version = mock(Version.class);
    doReturn(version).when(store).getVersion(anyInt());
    doReturn(VersionStatus.CREATED).when(version).getStatus();
    doReturn(Version.PushType.BATCH).when(version).getPushType();
    Admin.OfflinePushStatusInfo offlineJobStatus = parentAdmin.getOffLineJobStatus("IGNORED", "topic1_v1", completeMap);
    Map<String, String> extraInfo = offlineJobStatus.getExtraInfo();
    assertEquals(offlineJobStatus.getExecutionStatus(), ExecutionStatus.COMPLETED);
    verify(internalAdmin, timeout(TIMEOUT_IN_MS)).truncateKafkaTopic("topic1_v1");
    assertEquals(extraInfo.get("cluster"), ExecutionStatus.COMPLETED.toString());
    assertEquals(extraInfo.get("cluster2"), ExecutionStatus.COMPLETED.toString());
    assertEquals(extraInfo.get("cluster3"), ExecutionStatus.COMPLETED.toString());

    completeMap.put("cluster-slow", clientMap.get(ExecutionStatus.NOT_CREATED));
    offlineJobStatus = parentAdmin.getOffLineJobStatus("IGNORED", "topic2_v1", completeMap);
    extraInfo = offlineJobStatus.getExtraInfo();
    assertEquals(offlineJobStatus.getExecutionStatus(), ExecutionStatus.NOT_CREATED); // Do we want this to be
                                                                                      // Progress? limitation of
                                                                                      // ordering used in
                                                                                      // aggregation code
    verify(internalAdmin, never()).truncateKafkaTopic("topic2_v1");
    assertEquals(extraInfo.get("cluster"), ExecutionStatus.COMPLETED.toString());
    assertEquals(extraInfo.get("cluster2"), ExecutionStatus.COMPLETED.toString());
    assertEquals(extraInfo.get("cluster3"), ExecutionStatus.COMPLETED.toString());
    assertEquals(extraInfo.get("cluster-slow"), ExecutionStatus.NOT_CREATED.toString());

    Map<String, ControllerClient> progressMap = new HashMap<>();
    progressMap.put("cluster", clientMap.get(ExecutionStatus.NOT_CREATED));
    progressMap.put("cluster3", clientMap.get(ExecutionStatus.NOT_CREATED));
    offlineJobStatus = parentAdmin.getOffLineJobStatus("IGNORED", "topic3_v1", progressMap);
    extraInfo = offlineJobStatus.getExtraInfo();
    assertEquals(offlineJobStatus.getExecutionStatus(), ExecutionStatus.NOT_CREATED);
    verify(internalAdmin, never()).truncateKafkaTopic("topic3_v1");
    assertEquals(extraInfo.get("cluster"), ExecutionStatus.NOT_CREATED.toString());
    assertEquals(extraInfo.get("cluster3"), ExecutionStatus.NOT_CREATED.toString());

    progressMap.put("cluster5", clientMap.get(ExecutionStatus.NEW));
    offlineJobStatus = parentAdmin.getOffLineJobStatus("IGNORED", "topic4_v1", progressMap);
    extraInfo = offlineJobStatus.getExtraInfo();
    assertEquals(offlineJobStatus.getExecutionStatus(), ExecutionStatus.NEW);
    verify(internalAdmin, never()).truncateKafkaTopic("topic4_v1");
    assertEquals(extraInfo.get("cluster"), ExecutionStatus.NOT_CREATED.toString());
    assertEquals(extraInfo.get("cluster3"), ExecutionStatus.NOT_CREATED.toString());
    assertEquals(extraInfo.get("cluster5"), ExecutionStatus.NEW.toString());

    progressMap.put("cluster7", clientMap.get(ExecutionStatus.PROGRESS));
    offlineJobStatus = parentAdmin.getOffLineJobStatus("IGNORED", "topic5_v1", progressMap);
    extraInfo = offlineJobStatus.getExtraInfo();
    assertEquals(offlineJobStatus.getExecutionStatus(), ExecutionStatus.PROGRESS);
    verify(internalAdmin, never()).truncateKafkaTopic("topic5_v1");
    ;
    assertEquals(extraInfo.get("cluster7"), ExecutionStatus.PROGRESS.toString());

    progressMap.put("cluster9", clientMap.get(ExecutionStatus.STARTED));
    offlineJobStatus = parentAdmin.getOffLineJobStatus("IGNORED", "topic6_v1", progressMap);
    extraInfo = offlineJobStatus.getExtraInfo();
    assertEquals(offlineJobStatus.getExecutionStatus(), ExecutionStatus.PROGRESS);
    verify(internalAdmin, never()).truncateKafkaTopic("topic6_v1");
    assertEquals(extraInfo.get("cluster9"), ExecutionStatus.STARTED.toString());

    progressMap.put("cluster11", clientMap.get(ExecutionStatus.END_OF_PUSH_RECEIVED));
    offlineJobStatus = parentAdmin.getOffLineJobStatus("IGNORED", "topic7_v1", progressMap);
    extraInfo = offlineJobStatus.getExtraInfo();
    assertEquals(offlineJobStatus.getExecutionStatus(), ExecutionStatus.PROGRESS);
    verify(internalAdmin, never()).truncateKafkaTopic("topic7_v1");
    assertEquals(extraInfo.get("cluster11"), ExecutionStatus.END_OF_PUSH_RECEIVED.toString());

    progressMap.put("cluster13", clientMap.get(ExecutionStatus.COMPLETED));
    offlineJobStatus = parentAdmin.getOffLineJobStatus("IGNORED", "topic8_v1", progressMap);
    extraInfo = offlineJobStatus.getExtraInfo();
    assertEquals(offlineJobStatus.getExecutionStatus(), ExecutionStatus.PROGRESS);
    verify(internalAdmin, never()).truncateKafkaTopic("topic8_v1");
    assertEquals(extraInfo.get("cluster13"), ExecutionStatus.COMPLETED.toString());

    // 1 unreachable data center is UNKNOWN; it keeps trying until timeout
    Map<String, ControllerClient> failCompleteMap = new HashMap<>();
    failCompleteMap.put("cluster", clientMap.get(ExecutionStatus.COMPLETED));
    failCompleteMap.put("cluster2", clientMap.get(ExecutionStatus.COMPLETED));
    failCompleteMap.put("cluster3", clientMap.get(ExecutionStatus.COMPLETED));
    failCompleteMap.put("failcluster", clientMap.get(null));
    offlineJobStatus = parentAdmin.getOffLineJobStatus("mycluster", "topic8_v1", failCompleteMap);
    extraInfo = offlineJobStatus.getExtraInfo();
    assertEquals(offlineJobStatus.getExecutionStatus(), ExecutionStatus.UNKNOWN);
    assertEquals(extraInfo.get("cluster"), ExecutionStatus.COMPLETED.toString());
    assertEquals(extraInfo.get("cluster2"), ExecutionStatus.COMPLETED.toString());
    assertEquals(extraInfo.get("cluster3"), ExecutionStatus.COMPLETED.toString());
    assertEquals(extraInfo.get("failcluster"), ExecutionStatus.UNKNOWN.toString());

    // 2 problematic fabrics. One is failing completely and one is returning error response. It should still get the
    // status of other fabrics and return UNKNOWN for the unreachable fabrics.
    failCompleteMap.clear();
    failCompleteMap.put("fabric1", clientMap.get(ExecutionStatus.COMPLETED));
    failCompleteMap.put("fabric2", clientMap.get(ExecutionStatus.COMPLETED));
    failCompleteMap.put("failFabric", clientMap.get(null));
    failCompleteMap.put("completelyFailingFabric", completelyFailingClient);
    offlineJobStatus = parentAdmin.getOffLineJobStatus("mycluster", "topic8_v1", failCompleteMap);
    extraInfo = offlineJobStatus.getExtraInfo();
    assertEquals(extraInfo.get("fabric1"), ExecutionStatus.COMPLETED.toString());
    assertEquals(extraInfo.get("fabric2"), ExecutionStatus.COMPLETED.toString());
    assertEquals(extraInfo.get("failFabric"), ExecutionStatus.UNKNOWN.toString());
    assertEquals(extraInfo.get("completelyFailingFabric"), ExecutionStatus.UNKNOWN.toString());
    Assert.assertTrue(
        offlineJobStatus.getExtraDetails().get("completelyFailingFabric").contains(completelyFailingExceptionMessage));

    Map<String, ControllerClient> errorMap = new HashMap<>();
    errorMap.put("cluster-err", clientMap.get(ExecutionStatus.ERROR));
    offlineJobStatus = parentAdmin.getOffLineJobStatus("mycluster", "topic10_v1", errorMap);
    extraInfo = offlineJobStatus.getExtraInfo();
    verify(internalAdmin, timeout(TIMEOUT_IN_MS)).truncateKafkaTopic("topic10_v1");
    assertEquals(offlineJobStatus.getExecutionStatus(), ExecutionStatus.ERROR);
    assertEquals(extraInfo.get("cluster-err"), ExecutionStatus.ERROR.toString());

    errorMap.put("cluster-complete", clientMap.get(ExecutionStatus.COMPLETED));
    offlineJobStatus = parentAdmin.getOffLineJobStatus("mycluster", "topic11_v1", errorMap);
    extraInfo = offlineJobStatus.getExtraInfo();
    verify(internalAdmin, timeout(TIMEOUT_IN_MS)).truncateKafkaTopic("topic11_v1");
    assertEquals(offlineJobStatus.getExecutionStatus(), ExecutionStatus.ERROR);
    assertEquals(extraInfo.get("cluster-complete"), ExecutionStatus.COMPLETED.toString());

    // Test whether errored topics will be truncated or not when 'maxErroredTopicNumToKeep' is > 0.
    parentAdmin.setMaxErroredTopicNumToKeep(2);
    offlineJobStatus = parentAdmin.getOffLineJobStatus("mycluster", "topic12_v1", errorMap);
    extraInfo = offlineJobStatus.getExtraInfo();
    verify(internalAdmin, never()).truncateKafkaTopic("topic12_v1");
    assertEquals(offlineJobStatus.getExecutionStatus(), ExecutionStatus.ERROR);
    // Reset
    parentAdmin.setMaxErroredTopicNumToKeep(0);

    errorMap.put("cluster-new", clientMap.get(ExecutionStatus.NEW));
    offlineJobStatus = parentAdmin.getOffLineJobStatus("mycluster", "topic13_v1", errorMap);
    extraInfo = offlineJobStatus.getExtraInfo();
    assertEquals(offlineJobStatus.getExecutionStatus(), ExecutionStatus.NEW); // Do we want this to be Progress?
                                                                              // limitation of ordering used in
                                                                              // aggregation code
    assertEquals(extraInfo.get("cluster-new"), ExecutionStatus.NEW.toString());

    doReturn(true).when(store).isIncrementalPushEnabled();
    doReturn(store).when(internalAdmin).getStore(anyString(), anyString());
    completeMap.remove("cluster-slow");
    offlineJobStatus = parentAdmin.getOffLineJobStatus("IGNORED", "topic2_v1", completeMap);
    assertEquals(offlineJobStatus.getExecutionStatus(), ExecutionStatus.COMPLETED);
    verify(internalAdmin, timeout(TIMEOUT_IN_MS)).truncateKafkaTopic("topic2_v1");

  }

  @Test
  public void testUpdateStore() {
    String storeName = Utils.getUniqueString("testUpdateStore");
    Store store = TestUtils.createTestStore(storeName, "test", System.currentTimeMillis());
    doReturn(store).when(internalAdmin).getStore(clusterName, storeName);

    doReturn(CompletableFuture.completedFuture(new SimplePubSubProduceResultImpl(topicName, partitionId, 1, -1)))
        .when(veniceWriter)
        .put(any(), any(), anyInt());

    when(zkClient.readData(zkMetadataNodePath, null)).thenReturn(null)
        .thenReturn(
            AdminTopicMetadataAccessor
                .generateMetadataMap(Optional.of(1L), Optional.of(-1L), Optional.of(1L), Optional.empty()));

    UpdateStoreQueryParams storeQueryParams1 = new UpdateStoreQueryParams().setBlobTransferEnabled(true);
    parentAdmin.initStorageCluster(clusterName);
    parentAdmin.updateStore(clusterName, storeName, storeQueryParams1);

    verify(zkClient, times(1)).readData(zkMetadataNodePath, null);
    ArgumentCaptor<byte[]> keyCaptor = ArgumentCaptor.forClass(byte[].class);
    ArgumentCaptor<byte[]> valueCaptor = ArgumentCaptor.forClass(byte[].class);
    ArgumentCaptor<Integer> schemaCaptor = ArgumentCaptor.forClass(Integer.class);
    verify(veniceWriter).put(keyCaptor.capture(), valueCaptor.capture(), schemaCaptor.capture());

    byte[] keyBytes = keyCaptor.getValue();
    byte[] valueBytes = valueCaptor.getValue();
    int schemaId = schemaCaptor.getValue();
    assertEquals(schemaId, AdminOperationSerializer.LATEST_SCHEMA_ID_FOR_ADMIN_OPERATION);
    assertEquals(keyBytes.length, 0);

    AdminOperation adminMessage = adminOperationSerializer.deserialize(ByteBuffer.wrap(valueBytes), schemaId);
    assertEquals(adminMessage.operationType, AdminMessageType.UPDATE_STORE.getValue());

    UpdateStore updateStore = (UpdateStore) adminMessage.payloadUnion;
    Assert.assertTrue(updateStore.blobTransferEnabled);

    long readQuota = 100L;
    boolean readability = true;
    boolean accessControlled = true;
    Map<String, String> testPartitionerParams = new HashMap<>();

    UpdateStoreQueryParams updateStoreQueryParams = new UpdateStoreQueryParams().setEnableReads(readability)
        .setIncrementalPushEnabled(false)
        .setPartitionCount(64)
        .setPartitionerClass("com.linkedin.venice.partitioner.DefaultVenicePartitioner")
        .setPartitionerParams(testPartitionerParams)
        .setReadQuotaInCU(readQuota)
        .setAccessControlled(accessControlled)
        .setCompressionStrategy(CompressionStrategy.GZIP)
        .setHybridRewindSeconds(135L)
        .setHybridOffsetLagThreshold(2000)
        .setHybridBufferReplayPolicy(REWIND_FROM_SOP)
        .setBootstrapToOnlineTimeoutInHours(48)
        .setReplicationFactor(2)
        .setBlobTransferEnabled(false)
        .setMaxRecordSizeBytes(7777)
        .setMaxNearlineRecordSizeBytes(6666);

    parentAdmin.updateStore(clusterName, storeName, updateStoreQueryParams);

    verify(veniceWriter, times(2)).put(keyCaptor.capture(), valueCaptor.capture(), schemaCaptor.capture());
    valueBytes = valueCaptor.getValue();
    schemaId = schemaCaptor.getValue();
    adminMessage = adminOperationSerializer.deserialize(ByteBuffer.wrap(valueBytes), schemaId);
    updateStore = (UpdateStore) adminMessage.payloadUnion;
    assertEquals(updateStore.clusterName.toString(), clusterName);
    assertEquals(updateStore.storeName.toString(), storeName);
    assertEquals(updateStore.readQuotaInCU, readQuota, "New read quota should be written into kafka message.");
    assertEquals(updateStore.enableReads, readability, "New read readability should be written into kafka message.");
    assertEquals(
        updateStore.currentVersion,
        AdminConsumptionTask.IGNORED_CURRENT_VERSION,
        "As we don't pass any current version into updateStore, a magic version number should be used to prevent current version being overrided in prod region.");
    Assert.assertNotNull(
        updateStore.hybridStoreConfig,
        "Hybrid store config should result in something not null in the avro object");
    assertEquals(updateStore.hybridStoreConfig.rewindTimeInSeconds, 135L);
    assertEquals(updateStore.hybridStoreConfig.offsetLagThresholdToGoOnline, 2000L);
    assertEquals(updateStore.hybridStoreConfig.bufferReplayPolicy, REWIND_FROM_SOP.getValue());
    assertEquals(updateStore.accessControlled, accessControlled);
    assertEquals(updateStore.bootstrapToOnlineTimeoutInHours, 48);
    assertEquals(updateStore.partitionerConfig.amplificationFactor, 1);
    assertEquals(updateStore.partitionerConfig.partitionerParams.toString(), testPartitionerParams.toString());
    assertEquals(
        updateStore.partitionerConfig.partitionerClass.toString(),
        "com.linkedin.venice.partitioner.DefaultVenicePartitioner");
    assertEquals(updateStore.replicationFactor, 2);
    Assert.assertFalse(updateStore.blobTransferEnabled);
    Assert.assertEquals(updateStore.maxRecordSizeBytes, 7777);
    Assert.assertEquals(updateStore.maxNearlineRecordSizeBytes, 6666);
    // Disable Access Control
    accessControlled = false;
    parentAdmin.updateStore(clusterName, storeName, new UpdateStoreQueryParams().setAccessControlled(accessControlled));

    verify(veniceWriter, times(3)).put(keyCaptor.capture(), valueCaptor.capture(), schemaCaptor.capture());
    valueBytes = valueCaptor.getValue();
    schemaId = schemaCaptor.getValue();
    adminMessage = adminOperationSerializer.deserialize(ByteBuffer.wrap(valueBytes), schemaId);
    updateStore = (UpdateStore) adminMessage.payloadUnion;
    assertEquals(updateStore.accessControlled, accessControlled);

    // Update the store twice with the same parameter to make sure get methods in UpdateStoreQueryParams class can work
    // properly.
    parentAdmin.updateStore(clusterName, storeName, updateStoreQueryParams);
    parentAdmin.updateStore(clusterName, storeName, new UpdateStoreQueryParams().setNativeReplicationEnabled(true));

    // Verify the correct config was sent via veniceWriter
    verify(veniceWriter, times(5)).put(keyCaptor.capture(), valueCaptor.capture(), schemaCaptor.capture());
    valueBytes = valueCaptor.getValue();
    schemaId = schemaCaptor.getValue();
    adminMessage = adminOperationSerializer.deserialize(ByteBuffer.wrap(valueBytes), schemaId);
    updateStore = (UpdateStore) adminMessage.payloadUnion;
    Assert.assertTrue(
        updateStore.nativeReplicationEnabled,
        "Native replication was not set to true after updating the store!");
    // Test exception thrown for unsuccessful partitioner instance creation inside store update.
    try {
      parentAdmin.updateStore(
          clusterName,
          storeName,
          new UpdateStoreQueryParams().setPartitionerClass(InvalidKeySchemaPartitioner.class.getName()));
      Assert.fail("The partitioner creation should not be successful");
    } catch (Exception e) {
      Assert.assertTrue(e.getClass().isAssignableFrom(VeniceHttpException.class));
      Assert.assertTrue(e instanceof VeniceHttpException);
      VeniceHttpException veniceHttpException = (VeniceHttpException) e;
      assertEquals(veniceHttpException.getHttpStatusCode(), HttpStatus.SC_BAD_REQUEST);
      assertEquals(veniceHttpException.getErrorType(), ErrorType.INVALID_SCHEMA);
    }
  }

  @Test
  public void testUpdateStoreNativeReplicationSourceFabric() {
    String storeName = Utils.getUniqueString("testUpdateStore");
    Store store = TestUtils.createTestStore(storeName, "test", System.currentTimeMillis());
    doReturn(store).when(internalAdmin).getStore(clusterName, storeName);

    doReturn(CompletableFuture.completedFuture(new SimplePubSubProduceResultImpl(topicName, partitionId, 1, -1)))
        .when(veniceWriter)
        .put(any(), any(), anyInt());

    when(zkClient.readData(zkMetadataNodePath, null)).thenReturn(null)
        .thenReturn(
            AdminTopicMetadataAccessor
                .generateMetadataMap(Optional.of(1L), Optional.of(-1L), Optional.of(1L), Optional.empty()));

    parentAdmin.initStorageCluster(clusterName);
    parentAdmin
        .updateStore(clusterName, storeName, new UpdateStoreQueryParams().setNativeReplicationSourceFabric("dc1"));

    AdminOperation adminMessage = verifyAndGetSingleAdminOperation();
    UpdateStore updateStore = (UpdateStore) adminMessage.payloadUnion;
    assertEquals(
        updateStore.nativeReplicationSourceFabric.toString(),
        "dc1",
        "Native replication source fabric does not match after updating the store!");
  }

  @Test(description = "Test that update store sets target region swap configs correctly")
  public void testUpdateStoreTargetSwapRegion() {
    String storeName = Utils.getUniqueString("testUpdateStore");
    Store store = TestUtils.createTestStore(storeName, "test", System.currentTimeMillis());
    doReturn(store).when(internalAdmin).getStore(clusterName, storeName);

    doReturn(CompletableFuture.completedFuture(new SimplePubSubProduceResultImpl(topicName, partitionId, 1, -1)))
        .when(veniceWriter)
        .put(any(), any(), anyInt());

    when(zkClient.readData(zkMetadataNodePath, null)).thenReturn(null)
        .thenReturn(
            AdminTopicMetadataAccessor
                .generateMetadataMap(Optional.of(1L), Optional.of(-1L), Optional.of(1L), Optional.empty()));

    UpdateStoreQueryParams updateStoreQueryParams = new UpdateStoreQueryParams().setTargetRegionSwap("prod")
        .setTargetRegionSwapWaitTime(100)
        .setIsDavinciHeartbeatReported(false);
    parentAdmin.initStorageCluster(clusterName);
    parentAdmin.updateStore(clusterName, storeName, updateStoreQueryParams);

    AdminOperation adminMessage = verifyAndGetSingleAdminOperation();
    UpdateStore updateStore = (UpdateStore) adminMessage.payloadUnion;
    Assert.assertEquals(updateStore.targetSwapRegion.toString(), "prod");
    Assert.assertEquals(updateStore.targetSwapRegionWaitTime, 100);
    Assert.assertEquals(updateStore.isDaVinciHeartBeatReported, false);
  }

  @Test
  public void testDisableHybridConfigWhenActiveActiveOrIncPushConfigIsEnabled() {
    String storeName = Utils.getUniqueString("testUpdateStore");
    Store store = TestUtils.createTestStore(storeName, "test", System.currentTimeMillis());

    store.setHybridStoreConfig(
        new HybridStoreConfigImpl(
            1000,
            100,
            -1,
            DataReplicationPolicy.NON_AGGREGATE,
            BufferReplayPolicy.REWIND_FROM_EOP));
    store.setActiveActiveReplicationEnabled(true);
    store.setIncrementalPushEnabled(true);
    store.setNativeReplicationEnabled(true);
    store.setChunkingEnabled(true);
    doReturn(store).when(internalAdmin).getStore(clusterName, storeName);

    doReturn(CompletableFuture.completedFuture(new SimplePubSubProduceResultImpl(topicName, partitionId, 1, -1)))
        .when(veniceWriter)
        .put(any(), any(), anyInt());

    when(zkClient.readData(zkMetadataNodePath, null)).thenReturn(null)
        .thenReturn(
            AdminTopicMetadataAccessor
                .generateMetadataMap(Optional.of(1L), Optional.of(-1L), Optional.of(1L), Optional.empty()));

    parentAdmin.initStorageCluster(clusterName);
    // When user disable hybrid but also try to manually turn on A/A or Incremental Push, update operation should fail
    // loudly.
    assertThrows(
        () -> parentAdmin.updateStore(
            clusterName,
            storeName,
            new UpdateStoreQueryParams().setHybridRewindSeconds(-1)
                .setHybridOffsetLagThreshold(-1)
                .setActiveActiveReplicationEnabled(true)));
    assertThrows(
        () -> parentAdmin.updateStore(
            clusterName,
            storeName,
            new UpdateStoreQueryParams().setHybridRewindSeconds(-1)
                .setHybridOffsetLagThreshold(-1)
                .setIncrementalPushEnabled(true)));

    parentAdmin.updateStore(
        clusterName,
        storeName,
        new UpdateStoreQueryParams().setHybridOffsetLagThreshold(-1).setHybridRewindSeconds(-1));

    AdminOperation adminMessage = verifyAndGetSingleAdminOperation();
    UpdateStore updateStore = (UpdateStore) adminMessage.payloadUnion;
    Assert.assertFalse(internalAdmin.isHybrid(updateStore.getHybridStoreConfig()));
    Assert.assertFalse(updateStore.incrementalPushEnabled);
    Assert.assertFalse(updateStore.activeActiveReplicationEnabled);
  }

  @Test
  public void testSetStoreViewConfig() {
    String storeName = Utils.getUniqueString("testUpdateStore");
    setupForStoreViewConfigUpdateTest(storeName);
    Map<String, String> viewConfig = new HashMap<>();
    viewConfig.put(
        "changeCapture",
        "{\"viewClassName\" : \"" + ChangeCaptureView.class.getCanonicalName() + "\", \"viewParameters\" : {}}");
    parentAdmin.updateStore(clusterName, storeName, new UpdateStoreQueryParams().setStoreViews(viewConfig));

    AdminOperation adminMessage = verifyAndGetSingleAdminOperation();
    UpdateStore updateStore = (UpdateStore) adminMessage.payloadUnion;
    Assert.assertTrue(updateStore.getViews().containsKey("changeCapture"));
  }

  @Test
  public void testSetRePartitionViewConfig() {
    String storeName = Utils.getUniqueString("testUpdateStore");
    setupForStoreViewConfigUpdateTest(storeName);
    Map<String, String> viewConfig = new HashMap<>();
    String rePartitionViewConfigString = "{\"viewClassName\" : \"%s\", \"viewParameters\" : {\"%s\":\"%s\"}}";
    String rePartitionViewName = "rePartitionViewA";
    int rePartitionViewPartitionCount = 10;
    String viewString = String.format(
        rePartitionViewConfigString,
        MaterializedView.class.getCanonicalName(),
        MaterializedViewParameters.MATERIALIZED_VIEW_PARTITION_COUNT.name(),
        rePartitionViewPartitionCount);

    // Invalid re-partition view name
    viewConfig.put(rePartitionViewName + VERSION_SEPARATOR, viewString);
    Assert.assertThrows(
        () -> parentAdmin.updateStore(clusterName, storeName, new UpdateStoreQueryParams().setStoreViews(viewConfig)));

    viewConfig.clear();
    viewConfig.put(rePartitionViewName, viewString);
    parentAdmin.updateStore(clusterName, storeName, new UpdateStoreQueryParams().setStoreViews(viewConfig));

    AdminOperation adminMessage = verifyAndGetSingleAdminOperation();
    UpdateStore updateStore = (UpdateStore) adminMessage.payloadUnion;
    Assert.assertTrue(updateStore.getViews().containsKey(rePartitionViewName));
    Map<String, CharSequence> rePartitionViewParameters =
        updateStore.getViews().get(rePartitionViewName).viewParameters;
    Assert.assertNotNull(rePartitionViewParameters.get(MaterializedViewParameters.MATERIALIZED_VIEW_NAME.name()));
    Assert.assertEquals(
        rePartitionViewParameters.get(MaterializedViewParameters.MATERIALIZED_VIEW_NAME.name()).toString(),
        rePartitionViewName);
    Assert.assertEquals(
        Integer.parseInt(
            rePartitionViewParameters.get(MaterializedViewParameters.MATERIALIZED_VIEW_PARTITION_COUNT.name())
                .toString()),
        rePartitionViewPartitionCount);
  }

  @Test
  public void testInsertStoreViewConfig() {
    String storeName = Utils.getUniqueString("testUpdateStore");
    Store store = setupForStoreViewConfigUpdateTest(storeName);
    store.setViewConfigs(
        Collections.singletonMap("testView", new ViewConfigImpl("testViewClassDummyName", Collections.emptyMap())));
    parentAdmin.updateStore(
        clusterName,
        storeName,
        new UpdateStoreQueryParams().setViewName("changeCapture")
            .setViewClassName(ChangeCaptureView.class.getCanonicalName()));

    AdminOperation adminMessage = verifyAndGetSingleAdminOperation();
    UpdateStore updateStore = (UpdateStore) adminMessage.payloadUnion;
    assertEquals(updateStore.getViews().size(), 2);
    Assert.assertTrue(updateStore.getViews().containsKey("changeCapture"));
    assertEquals(
        updateStore.getViews().get("changeCapture").viewClassName.toString(),
        ChangeCaptureView.class.getCanonicalName());
    Assert.assertTrue(updateStore.getViews().get("changeCapture").viewParameters.isEmpty());
  }

  @Test
  public void testInsertMaterializedViewConfig() {
    String storeName = Utils.getUniqueString("testUpdateStore");
    Store store = setupForStoreViewConfigUpdateTest(storeName);
    store.setViewConfigs(
        Collections.singletonMap("testView", new ViewConfigImpl("testViewClassDummyName", Collections.emptyMap())));
    String rePartitionViewName = "rePartitionViewA";
    int rePartitionViewPartitionCount = 10;
    Map<String, String> viewClassParams = new HashMap<>();
    viewClassParams.put(
        MaterializedViewParameters.MATERIALIZED_VIEW_PARTITION_COUNT.name(),
        Integer.toString(rePartitionViewPartitionCount));

    // Invalid re-partition view name
    Assert.assertThrows(
        () -> parentAdmin.updateStore(
            clusterName,
            storeName,
            new UpdateStoreQueryParams().setViewName(rePartitionViewName + VERSION_SEPARATOR)
                .setViewClassName(MaterializedView.class.getCanonicalName())
                .setViewClassParams(viewClassParams)));

    parentAdmin.updateStore(
        clusterName,
        storeName,
        new UpdateStoreQueryParams().setViewName(rePartitionViewName)
            .setViewClassName(MaterializedView.class.getCanonicalName())
            .setViewClassParams(viewClassParams));

    AdminOperation adminMessage = verifyAndGetSingleAdminOperation();
    UpdateStore updateStore = (UpdateStore) adminMessage.payloadUnion;
    assertEquals(updateStore.getViews().size(), 2);
    Assert.assertTrue(updateStore.getViews().containsKey(rePartitionViewName));
    Map<String, CharSequence> rePartitionViewParameters =
        updateStore.getViews().get(rePartitionViewName).viewParameters;
    Assert.assertNotNull(rePartitionViewParameters.get(MaterializedViewParameters.MATERIALIZED_VIEW_NAME.name()));
    Assert.assertEquals(
        rePartitionViewParameters.get(MaterializedViewParameters.MATERIALIZED_VIEW_NAME.name()).toString(),
        rePartitionViewName);
    Assert.assertEquals(
        Integer.parseInt(
            rePartitionViewParameters.get(MaterializedViewParameters.MATERIALIZED_VIEW_PARTITION_COUNT.name())
                .toString()),
        rePartitionViewPartitionCount);
  }

  @Test
  public void testRemoveStoreViewConfig() {
    String storeName = Utils.getUniqueString("testUpdateStore");
    Store store = TestUtils.createTestStore(storeName, "test", System.currentTimeMillis());
    store.setActiveActiveReplicationEnabled(true);
    store.setChunkingEnabled(true);
    store.setViewConfigs(
        Collections.singletonMap(
            "changeCapture",
            new ViewConfigImpl(ChangeCaptureView.class.getCanonicalName(), Collections.emptyMap())));
    doReturn(store).when(internalAdmin).getStore(clusterName, storeName);

    doReturn(CompletableFuture.completedFuture(new SimplePubSubProduceResultImpl(topicName, partitionId, 1, -1)))
        .when(veniceWriter)
        .put(any(), any(), anyInt());

    when(zkClient.readData(zkMetadataNodePath, null)).thenReturn(null)
        .thenReturn(
            AdminTopicMetadataAccessor
                .generateMetadataMap(Optional.of(1L), Optional.of(-1L), Optional.of(1L), Optional.empty()));

    parentAdmin.initStorageCluster(clusterName);
    parentAdmin.updateStore(
        clusterName,
        storeName,
        new UpdateStoreQueryParams().setViewName("changeCapture").setDisableStoreView());

    ArgumentCaptor<byte[]> keyCaptor = ArgumentCaptor.forClass(byte[].class);
    ArgumentCaptor<byte[]> valueCaptor = ArgumentCaptor.forClass(byte[].class);
    ArgumentCaptor<Integer> schemaCaptor = ArgumentCaptor.forClass(Integer.class);

    verify(veniceWriter, times(1)).put(keyCaptor.capture(), valueCaptor.capture(), schemaCaptor.capture());
    byte[] valueBytes = valueCaptor.getValue();
    int schemaId = schemaCaptor.getValue();
    AdminOperation adminMessage = adminOperationSerializer.deserialize(ByteBuffer.wrap(valueBytes), schemaId);
    UpdateStore updateStore = (UpdateStore) adminMessage.payloadUnion;
    assertEquals(updateStore.getViews().size(), 0);
  }

  @Test
  public void testUpdateStoreWithBadPartitionerConfigs() {
    String storeName = Utils.getUniqueString("testUpdateStore");
    Store store = TestUtils.createTestStore(storeName, "test", System.currentTimeMillis());
    doReturn(store).when(internalAdmin).getStore(clusterName, storeName);

    doReturn(CompletableFuture.completedFuture(new SimplePubSubProduceResultImpl(topicName, partitionId, 1, -1)))
        .when(veniceWriter)
        .put(any(), any(), anyInt());

    when(zkClient.readData(zkMetadataNodePath, null)).thenReturn(null)
        .thenReturn(
            AdminTopicMetadataAccessor
                .generateMetadataMap(Optional.of(1L), Optional.of(-1L), Optional.of(1L), Optional.empty()));
    parentAdmin.initStorageCluster(clusterName);

    assertThrows(
        () -> parentAdmin.updateStore(
            clusterName,
            storeName,
            new UpdateStoreQueryParams().setPartitionerClass("com.linkedin.im.a.bad.man")));
    verify(veniceWriter, times(0)).put(any(), any(), anyInt());

    Assert.assertThrows(
        () -> parentAdmin
            .updateStore(clusterName, storeName, new UpdateStoreQueryParams().setWriteComputationEnabled(true)));
    verify(veniceWriter, times(0)).put(any(), any(), anyInt());

    Assert.assertThrows(
        () -> parentAdmin
            .updateStore(clusterName, storeName, new UpdateStoreQueryParams().setActiveActiveReplicationEnabled(true)));
    verify(veniceWriter, times(0)).put(any(), any(), anyInt());
  }

  @Test
  public void testAbortMigrationDeleteStore() {
    String storeName = "test-testAbortMigrationCreateStore";
    String owner = "unitTest";
    Store store = TestUtils.createTestStore(storeName, owner, System.currentTimeMillis());

    doReturn(store).when(internalAdmin).getStore(eq(clusterName), eq(storeName));
    doReturn(store).when(internalAdmin).checkPreConditionForDeletion(eq(clusterName), eq(storeName));
    assertTrue(!store.isMigrating());
    parentAdmin.initStorageCluster(clusterName);
    Exception exp = Assert
        .expectThrows(VeniceException.class, () -> parentAdmin.deleteStore(clusterName, storeName, true, 0, true));
    assertEquals(
        "Store test-testAbortMigrationCreateStore's migrating flag is false. Not safe to delete a store "
            + "that is assumed to be migrating without the migrating flag setup as true.",
        exp.getMessage());
  }

  @Test
  public void testDeleteStore() {
    String storeName = "test-testReCreateStore";
    String owner = "unittest";
    Store store = TestUtils.createTestStore(storeName, owner, System.currentTimeMillis());
    doReturn(store).when(internalAdmin).getStore(eq(clusterName), eq(storeName));
    doReturn(store).when(internalAdmin).checkPreConditionForDeletion(eq(clusterName), eq(storeName));

    doReturn(CompletableFuture.completedFuture(new SimplePubSubProduceResultImpl(topicName, partitionId, 1, -1)))
        .when(veniceWriter)
        .put(any(), any(), anyInt());

    when(zkClient.readData(zkMetadataNodePath, null)).thenReturn(null)
        .thenReturn(
            AdminTopicMetadataAccessor
                .generateMetadataMap(Optional.of(1L), Optional.of(-1L), Optional.of(1L), Optional.empty()));

    parentAdmin.initStorageCluster(clusterName);
    parentAdmin.deleteStore(clusterName, storeName, false, 0, true);

    verify(veniceWriter).put(any(), any(), anyInt());
    verify(zkClient, times(1)).readData(zkMetadataNodePath, null);

    ArgumentCaptor<byte[]> keyCaptor = ArgumentCaptor.forClass(byte[].class);
    ArgumentCaptor<byte[]> valueCaptor = ArgumentCaptor.forClass(byte[].class);
    ArgumentCaptor<Integer> schemaCaptor = ArgumentCaptor.forClass(Integer.class);
    verify(veniceWriter).put(keyCaptor.capture(), valueCaptor.capture(), schemaCaptor.capture());

    byte[] keyBytes = keyCaptor.getValue();
    byte[] valueBytes = valueCaptor.getValue();
    int schemaId = schemaCaptor.getValue();
    assertEquals(schemaId, AdminOperationSerializer.LATEST_SCHEMA_ID_FOR_ADMIN_OPERATION);
    assertEquals(keyBytes.length, 0);

    AdminOperation adminMessage = adminOperationSerializer.deserialize(ByteBuffer.wrap(valueBytes), schemaId);
    assertEquals(adminMessage.operationType, AdminMessageType.DELETE_STORE.getValue());

    DeleteStore deleteStore = (DeleteStore) adminMessage.payloadUnion;
    assertEquals(deleteStore.clusterName.toString(), clusterName);
    assertEquals(deleteStore.storeName.toString(), storeName);
    assertEquals(deleteStore.largestUsedVersionNumber, 0);
  }

  @Test
  public void testGetCurrentVersionForMultiRegions() {
    int regionCount = 4;
    Map<String, ControllerClient> controllerClientMap = prepareForCurrentVersionTest(regionCount);
    Map<String, Integer> result =
        parentAdmin.getCurrentVersionForMultiRegions(clusterName, "test", controllerClientMap);
    assertEquals(result.size(), regionCount, "Should return the current versions for all regions.");
    for (int i = 0; i < regionCount; i++) {
      assertEquals(result.get("region" + i).intValue(), i);
    }
  }

  @Test
  public void testGetCurrentVersionForMultiRegionsWithError() {
    int regionCount = 4;
    Map<String, ControllerClient> controllerClientMap = prepareForCurrentVersionTest(regionCount - 1);
    ControllerClient errorClient = mock(ControllerClient.class);
    StoreResponse errorResponse = new StoreResponse();
    errorResponse.setError("Error getting store for testing.");
    doReturn(errorResponse).when(errorClient).getStore(anyString());
    controllerClientMap.put("region4", errorClient);

    Map<String, Integer> result =
        parentAdmin.getCurrentVersionForMultiRegions(clusterName, "test", controllerClientMap);
    assertEquals(result.size(), regionCount, "Should return the current versions for all regions.");
    for (int i = 0; i < regionCount - 1; i++) {
      assertEquals(result.get("region" + i).intValue(), i);
    }
    assertEquals(
        result.get("region4").intValue(),
        AdminConsumptionTask.IGNORED_CURRENT_VERSION,
        "Met an error while querying a current version from a region, should return -1.");
  }

  private Map<String, ControllerClient> prepareForCurrentVersionTest(int regionCount) {
    Map<String, ControllerClient> controllerClientMap = new HashMap<>();

    for (int i = 0; i < regionCount; i++) {
      ControllerClient client = mock(ControllerClient.class);
      StoreResponse storeResponse = new StoreResponse();
      Store s = TestUtils.createTestStore("s" + i, "test", System.currentTimeMillis());
      s.setCurrentVersion(i);
      storeResponse.setStore(StoreInfo.fromStore(s));
      doReturn(storeResponse).when(client).getStore(anyString());
      controllerClientMap.put("region" + i, client);
    }
    return controllerClientMap;
  }

  @Test
  public void testGetKafkaTopicsByAge() {
    String storeName = Utils.getUniqueString("test-store");
    List<PubSubTopic> versionTopics = parentAdmin.getKafkaTopicsByAge(storeName);
    Assert.assertTrue(versionTopics.isEmpty());

    Set<PubSubTopic> topicList = new HashSet<>();
    topicList.add(pubSubTopicRepository.getTopic(storeName + "_v1"));
    topicList.add(pubSubTopicRepository.getTopic(storeName + "_v2"));
    topicList.add(pubSubTopicRepository.getTopic(storeName + "_v3"));
    doReturn(topicList).when(topicManager).listTopics();
    versionTopics = parentAdmin.getKafkaTopicsByAge(storeName);
    Assert.assertFalse(versionTopics.isEmpty());
    PubSubTopic latestTopic = versionTopics.get(0);
    assertEquals(latestTopic, pubSubTopicRepository.getTopic(storeName + "_v3"));
    Assert.assertTrue(topicList.containsAll(versionTopics));
    Assert.assertTrue(versionTopics.containsAll(topicList));
  }

  @Test
  public void testGetTopicForCurrentPushJob() {
    String storeName = Utils.getUniqueString("test-store");
    VeniceParentHelixAdmin mockParentAdmin = mock(VeniceParentHelixAdmin.class);
    doReturn(internalAdmin).when(mockParentAdmin).getVeniceHelixAdmin();
    doReturn(new ArrayList<String>()).when(mockParentAdmin).getKafkaTopicsByAge(any());
    ControllerClient client = mock(ControllerClient.class);
    Map<String, ControllerClient> map = new HashMap<>();
    map.put("dc-0", client);
    doReturn(map).when(internalAdmin).getControllerClientMap(anyString());
    doCallRealMethod().when(mockParentAdmin).getTopicForCurrentPushJob(clusterName, storeName, false, false);

    Store store = new ZKStore(
        storeName,
        "test_owner",
        1,
        PersistenceType.ROCKS_DB,
        RoutingStrategy.CONSISTENT_HASH,
        ReadStrategy.ANY_OF_ONLINE,
        OfflinePushStrategy.WAIT_N_MINUS_ONE_REPLCIA_PER_PARTITION,
        1);

    store.addVersion(new VersionImpl(storeName, 1, "test_push_id"));
    doReturn(store).when(mockParentAdmin).getStore(clusterName, storeName);
    StoreResponse response = mock(StoreResponse.class);
    StoreInfo info = mock(StoreInfo.class);
    doReturn(response).when(client).getStore(anyString());
    doReturn(info).when(response).getStore();
    doReturn(new Pair<>(store, store.getVersion(1))).when(internalAdmin)
        .waitVersion(eq(clusterName), eq(storeName), eq(1), any());

    Assert.assertFalse(mockParentAdmin.getTopicForCurrentPushJob(clusterName, storeName, false, false).isPresent());

    String latestTopic = storeName + "_v1";
    doReturn(Arrays.asList(pubSubTopicRepository.getTopic(latestTopic))).when(mockParentAdmin)
        .getKafkaTopicsByAge(storeName);

    doReturn(topicManager).when(mockParentAdmin).getTopicManager();

    // When there is a deprecated topic
    doReturn(true).when(mockParentAdmin).isTopicTruncated(latestTopic);
    Assert.assertFalse(mockParentAdmin.getTopicForCurrentPushJob(clusterName, storeName, false, false).isPresent());
    verify(mockParentAdmin, never()).getOffLinePushStatus(clusterName, latestTopic);

    // When there is a regular topic and the job status is terminal
    doReturn(new Admin.OfflinePushStatusInfo(ExecutionStatus.COMPLETED)).when(mockParentAdmin)
        .getOffLinePushStatus(clusterName, latestTopic);
    doReturn(false).when(mockParentAdmin).isTopicTruncated(latestTopic);
    Assert.assertFalse(mockParentAdmin.getTopicForCurrentPushJob(clusterName, storeName, false, false).isPresent());
    verify(mockParentAdmin).getOffLinePushStatus(clusterName, latestTopic);

    // When there is a regular topic and the job status is not terminal
    doReturn(new Admin.OfflinePushStatusInfo(ExecutionStatus.PROGRESS)).when(mockParentAdmin)
        .getOffLinePushStatus(clusterName, latestTopic);
    Optional<String> currentPush = mockParentAdmin.getTopicForCurrentPushJob(clusterName, storeName, false, false);
    Assert.assertTrue(currentPush.isPresent());
    assertEquals(currentPush.get(), latestTopic);
    verify(mockParentAdmin, times(2)).getOffLinePushStatus(clusterName, latestTopic);

    // When there is a regular topic and the job status is 'UNKNOWN' in some region,
    // but overall status is 'COMPLETED'
    Map<String, String> extraInfo = new HashMap<>();
    extraInfo.put("cluster1", ExecutionStatus.UNKNOWN.toString());
    doReturn(new Admin.OfflinePushStatusInfo(ExecutionStatus.COMPLETED, extraInfo)).when(mockParentAdmin)
        .getOffLinePushStatus(clusterName, latestTopic);
    doCallRealMethod().when(mockParentAdmin).setTimer(any());
    mockParentAdmin.setTimer(new TestMockTime());
    currentPush = mockParentAdmin.getTopicForCurrentPushJob(clusterName, storeName, false, false);
    Assert.assertFalse(currentPush.isPresent());
    verify(mockParentAdmin, times(7)).getOffLinePushStatus(clusterName, latestTopic);

    // When there is a regular topic and the job status is 'UNKNOWN' in some region,
    // but overall status is 'PROGRESS'
    doReturn(new Admin.OfflinePushStatusInfo(ExecutionStatus.PROGRESS, extraInfo)).when(mockParentAdmin)
        .getOffLinePushStatus(clusterName, latestTopic);
    currentPush = mockParentAdmin.getTopicForCurrentPushJob(clusterName, storeName, false, false);
    Assert.assertTrue(currentPush.isPresent());
    assertEquals(currentPush.get(), latestTopic);
    verify(mockParentAdmin, times(12)).getOffLinePushStatus(clusterName, latestTopic);

    // When there is a regular topic and the job status is 'UNKNOWN' in some region for the first time,
    // but overall status is 'PROGRESS'
    doReturn(new Admin.OfflinePushStatusInfo(ExecutionStatus.PROGRESS, extraInfo)).when(mockParentAdmin)
        .getOffLinePushStatus(clusterName, latestTopic);
    when(mockParentAdmin.getOffLinePushStatus(clusterName, latestTopic))
        .thenReturn(new Admin.OfflinePushStatusInfo(ExecutionStatus.PROGRESS, extraInfo))
        .thenReturn(new Admin.OfflinePushStatusInfo(ExecutionStatus.PROGRESS));
    currentPush = mockParentAdmin.getTopicForCurrentPushJob(clusterName, storeName, false, false);
    Assert.assertTrue(currentPush.isPresent());
    assertEquals(currentPush.get(), latestTopic);
    verify(mockParentAdmin, times(14)).getOffLinePushStatus(clusterName, latestTopic);

    // When there is a regular topic, but there is no corresponding version
    store.deleteVersion(1);
    doReturn(new Pair<>(store, null)).when(internalAdmin).waitVersion(eq(clusterName), eq(storeName), eq(1), any());

    // If the in memory topic to creation time map doesn't contain topic info, then push will be killed
    doReturn(null).when(internalAdmin).getInMemoryTopicCreationTime(Version.composeKafkaTopic(storeName, 1));
    currentPush = mockParentAdmin.getTopicForCurrentPushJob(clusterName, storeName, false, false);
    Assert.assertFalse(currentPush.isPresent());
    verify(mockParentAdmin, times(1)).killOfflinePush(clusterName, latestTopic, true);

    // If the topic has been created recently, an exception will be thrown to kill the request and killOfflinePush will
    // not be called
    doReturn(SystemTime.INSTANCE.getMilliseconds() - Time.MS_PER_MINUTE).when(internalAdmin)
        .getInMemoryTopicCreationTime(Version.composeKafkaTopic(storeName, 1));
    assertThrows(
        VeniceException.class,
        () -> mockParentAdmin.getTopicForCurrentPushJob(clusterName, storeName, false, false));
    verify(mockParentAdmin, times(1)).killOfflinePush(clusterName, latestTopic, true);

    // If a considerable time has passed since topic creation and the version creation still wasn't written to Zk, then,
    // the push should be killed
    doReturn(SystemTime.INSTANCE.getMilliseconds() - 5 * Time.MS_PER_MINUTE).when(internalAdmin)
        .getInMemoryTopicCreationTime(Version.composeKafkaTopic(storeName, 1));
    currentPush = mockParentAdmin.getTopicForCurrentPushJob(clusterName, storeName, false, false);
    Assert.assertFalse(currentPush.isPresent());
    verify(mockParentAdmin, times(2)).killOfflinePush(clusterName, latestTopic, true);
  }

  @Test
  public void testTruncateTopicsBasedOnMaxErroredTopicNumToKeep() {
    String storeName = Utils.getUniqueString("test-store");
    VeniceParentHelixAdmin mockParentAdmin = mock(VeniceParentHelixAdmin.class);
    List<String> topics = new ArrayList<>();
    topics.add(storeName + "_v1");
    topics.add(storeName + "_v10");
    topics.add(storeName + "_v8");
    topics.add(storeName + "_v5");
    topics.add(storeName + "_v7");
    doReturn(topics).when(mockParentAdmin).existingVersionTopicsForStore(storeName);
    // isTopicTruncated will return false for other topics
    doReturn(true).when(mockParentAdmin).isTopicTruncated(storeName + "_v8");
    doCallRealMethod().when(mockParentAdmin).truncateTopicsBasedOnMaxErroredTopicNumToKeep(any(), anyBoolean(), any());
    doCallRealMethod().when(mockParentAdmin).setMaxErroredTopicNumToKeep(anyInt());
    mockParentAdmin.setMaxErroredTopicNumToKeep(2);
    mockParentAdmin.truncateTopicsBasedOnMaxErroredTopicNumToKeep(topics, false, null);
    /**
     * Since the max error version topics we would like to keep is 2 and the non-truncated version
     * topics include v1, v5, v7 and v10 (v8 is truncated already), we will truncate v1, v5 and keep
     * 2 error non-truncated version topics v7 and v10.
     */
    verify(mockParentAdmin).truncateKafkaTopic(storeName + "_v1");
    verify(mockParentAdmin).truncateKafkaTopic(storeName + "_v5");
    verify(mockParentAdmin, never()).truncateKafkaTopic(storeName + "_v7");
    verify(mockParentAdmin, never()).truncateKafkaTopic(storeName + "_v8");
    verify(mockParentAdmin, never()).truncateKafkaTopic(storeName + "_v10");

    // Test with more truncated topics
    String storeName1 = Utils.getUniqueString("test-store");
    List<String> topics1 = new ArrayList<>();
    topics1.add(storeName1 + "_v1");
    topics1.add(storeName1 + "_v10");
    topics1.add(storeName1 + "_v8");
    topics1.add(storeName1 + "_v5");
    topics1.add(storeName1 + "_v7");
    doReturn(topics1).when(mockParentAdmin).existingVersionTopicsForStore(storeName1);
    doReturn(true).when(mockParentAdmin).isTopicTruncated(storeName1 + "_v10");
    doReturn(true).when(mockParentAdmin).isTopicTruncated(storeName1 + "_v7");
    doReturn(true).when(mockParentAdmin).isTopicTruncated(storeName1 + "_v8");
    doCallRealMethod().when(mockParentAdmin).truncateTopicsBasedOnMaxErroredTopicNumToKeep(any(), anyBoolean(), any());
    mockParentAdmin.truncateTopicsBasedOnMaxErroredTopicNumToKeep(topics1, false, null);
    /**
     * Since the max error version topics we would like to keep is 2 and we only have 2 non-truncated version
     * topics v1 and v5 (v7, v8 and v10 are truncated already), we will not truncate anything.
     */
    verify(mockParentAdmin, never()).truncateKafkaTopic(storeName1 + "_v1");
    verify(mockParentAdmin, never()).truncateKafkaTopic(storeName1 + "_v5");
    verify(mockParentAdmin, never()).truncateKafkaTopic(storeName1 + "_v7");
    verify(mockParentAdmin, never()).truncateKafkaTopic(storeName1 + "_v8");
    verify(mockParentAdmin, never()).truncateKafkaTopic(storeName1 + "_v10");
  }

  @Test
  public void testAdminCanCleanupLeakingTopics() {
    String storeName = "test_store";

    List<PubSubTopic> pubSubTopics = Arrays.asList(
        pubSubTopicRepository.getTopic(storeName + "_v1"),
        pubSubTopicRepository.getTopic(storeName + "_v2"),
        pubSubTopicRepository.getTopic(storeName + "_v3"));
    List<String> topics = Arrays.asList(storeName + "_v1", storeName + "_v2", storeName + "_v3");
    doReturn(new HashSet(pubSubTopics)).when(topicManager).listTopics();

    parentAdmin.truncateTopicsBasedOnMaxErroredTopicNumToKeep(topics, false, null);
    verify(internalAdmin).truncateKafkaTopic(storeName + "_v1");
    verify(internalAdmin).truncateKafkaTopic(storeName + "_v2");
    verify(internalAdmin).truncateKafkaTopic(storeName + "_v3");
  }

  @Test(dataProvider = "True-and-False", dataProviderClass = DataProviderUtils.class)
  public void testAdminCanKillLingeringVersion(boolean isIncrementalPush) {
    try (PartialMockVeniceParentHelixAdmin partialMockParentAdmin =
        new PartialMockVeniceParentHelixAdmin(internalAdmin, config)) {
      long startTime = System.currentTimeMillis();
      TestMockTime mockTime = new TestMockTime(startTime);
      partialMockParentAdmin.setTimer(mockTime);
      mockTime.addMilliseconds(TimeUnit.HOURS.toMillis(30));
      String storeName = "test_store";
      String existingTopicName = storeName + "_v1";
      Store store = mock(Store.class);
      Version version = new VersionImpl(storeName, 1, "test-push");
      partialMockParentAdmin.setOfflineJobStatus(ExecutionStatus.STARTED);
      String newPushJobId = "new-test-push";
      Version newVersion = new VersionImpl(storeName, 2, newPushJobId);

      doReturn(24).when(store).getBootstrapToOnlineTimeoutInHours();
      doReturn(-1).when(store).getRmdVersion();
      doReturn(store).when(internalAdmin).getStore(clusterName, storeName);
      doReturn(version).when(store).getVersion(1);
      doReturn(new Pair<>(store, version)).when(internalAdmin)
          .waitVersion(eq(clusterName), eq(storeName), eq(version.getNumber()), any());
      List<PubSubTopic> pubSubTopics =
          Arrays.asList(pubSubTopicRepository.getTopic(topicName), pubSubTopicRepository.getTopic(existingTopicName));
      doReturn(new HashSet<>(pubSubTopics)).when(topicManager).listTopics();
      doReturn(new Pair<>(true, newVersion)).when(internalAdmin)
          .addVersionAndTopicOnly(
              clusterName,
              storeName,
              newPushJobId,
              VERSION_ID_UNSET,
              3,
              3,
              false,
              true,
              Version.PushType.BATCH,
              null,
              null,
              Optional.empty(),
              -1,
              1,
              Optional.empty(),
              false,
              null,
              -1);

      VeniceWriter veniceWriter = mock(VeniceWriter.class);
      partialMockParentAdmin.setVeniceWriterForCluster(clusterName, veniceWriter);
      doReturn(CompletableFuture.completedFuture(new SimplePubSubProduceResultImpl(topicName, partitionId, 1, -1)))
          .when(veniceWriter)
          .put(any(), any(), anyInt());
      mockControllerClients(storeName);
      when(zkClient.readData(zkMetadataNodePath, null)).thenReturn(null)
          .thenReturn(
              AdminTopicMetadataAccessor
                  .generateMetadataMap(Optional.of(1L), Optional.of(-1L), Optional.of(1L), Optional.empty()));

      if (isIncrementalPush) {
        /**
         * Parent shouldn't allow an incremental push happen on an incompleted batch push;
         * notice that the batch push might already be completed but is reported as incompleted
         * due to transient issues. Either way, incremental push should fail.
         */
        try {
          partialMockParentAdmin.incrementVersionIdempotent(
              clusterName,
              storeName,
              newPushJobId,
              3,
              3,
              Version.PushType.INCREMENTAL,
              false,
              true,
              null,
              Optional.empty(),
              Optional.empty(),
              -1,
              Optional.empty(),
              false,
              null,
              -1);
          Assert.fail("Incremental push should fail if the previous batch push is not in COMPLETE state.");
        } catch (Exception e) {
          /**
           * Make sure that parent will not kill previous batch push.
           */
          Assert.assertFalse(partialMockParentAdmin.isJobKilled(version.kafkaTopicName()));
        }
      } else {
        assertEquals(
            partialMockParentAdmin.incrementVersionIdempotent(
                clusterName,
                storeName,
                newPushJobId,
                3,
                3,
                Version.PushType.BATCH,
                false,
                true,
                null,
                Optional.empty(),
                Optional.empty(),
                -1,
                Optional.empty(),
                false,
                null,
                -1),
            newVersion,
            "Unexpected new version returned by incrementVersionIdempotent");
        // Parent should kill the lingering job.
        Assert.assertTrue(partialMockParentAdmin.isJobKilled(version.kafkaTopicName()));
      }
    }
  }

  @Test
  public void testAdminMessageIsolation() {
    String storeA = "test_store_A";
    String storeB = "test_store_B";
    Version storeAVersion = new VersionImpl(storeA, 1, "");
    Version storeBVersion = new VersionImpl(storeB, 1, "");

    doReturn(new Pair<>(true, storeAVersion)).when(internalAdmin)
        .addVersionAndTopicOnly(
            clusterName,
            storeA,
            "",
            VERSION_ID_UNSET,
            3,
            3,
            true,
            false,
            Version.PushType.BATCH,
            null,
            null,
            Optional.empty(),
            -1,
            1,
            Optional.empty(),
            false,
            null,
            -1);
    doReturn(new Pair<>(true, storeBVersion)).when(internalAdmin)
        .addVersionAndTopicOnly(
            clusterName,
            storeB,
            "",
            VERSION_ID_UNSET,
            3,
            3,
            true,
            false,
            Version.PushType.BATCH,
            null,
            null,
            Optional.empty(),
            -1,
            1,
            Optional.empty(),
            false,
            null,
            -1);
    doReturn(new Exception("test")).when(internalAdmin).getLastExceptionForStore(clusterName, storeA);
    doReturn(CompletableFuture.completedFuture(new SimplePubSubProduceResultImpl(topicName, partitionId, 1, -1)))
        .when(veniceWriter)
        .put(any(), any(), anyInt());

    try {
      parentAdmin.incrementVersionIdempotent(clusterName, storeA, "", 3, 3);
      Assert.fail("Admin operations to a store with existing exception should be blocked");
    } catch (VeniceException e) {
      Assert.assertTrue(e.getMessage().contains("due to existing exception"));
    }
    // store B should still be able to process admin operations.
    assertEquals(
        parentAdmin.incrementVersionIdempotent(clusterName, storeB, "", 3, 3),
        storeBVersion,
        "Unexpected new version returned");

    doReturn(null).when(internalAdmin).getLastExceptionForStore(clusterName, storeA);
    // Store A is unblocked and should be able to process admin operations now.
    assertEquals(
        parentAdmin.incrementVersionIdempotent(clusterName, storeA, "", 3, 3),
        storeAVersion,
        "Unexpected new version returned");
  }

  /**
   * all ACL related api should throw exception as the autorizerservice is not enabled here.
   */
  @Test
  public void testAclException() {
    String storeName = "test-store-authorizer";
    assertThrows(
        VeniceUnsupportedOperationException.class,
        () -> parentAdmin.updateAclForStore(clusterName, storeName, ""));
    assertThrows(VeniceUnsupportedOperationException.class, () -> parentAdmin.getAclForStore(clusterName, storeName));
    assertThrows(
        VeniceUnsupportedOperationException.class,
        () -> parentAdmin.deleteAclForStore(clusterName, storeName));
  }

  @Test(dataProvider = "True-and-False", dataProviderClass = DataProviderUtils.class)
  public void testHybridAndIncrementalUpdateStoreCommands(boolean aaEnabled) {
    String storeName = Utils.getUniqueString("testUpdateStore");
    Store store = TestUtils.createTestStore(storeName, "test", System.currentTimeMillis());
    doReturn(store).when(internalAdmin).getStore(clusterName, storeName);

    doReturn(CompletableFuture.completedFuture(new SimplePubSubProduceResultImpl(topicName, partitionId, 1, -1)))
        .when(veniceWriter)
        .put(any(), any(), anyInt());

    when(zkClient.readData(zkMetadataNodePath, null)).thenReturn(null)
        .thenReturn(
            AdminTopicMetadataAccessor
                .generateMetadataMap(Optional.of(1L), Optional.of(-1L), Optional.of(1L), Optional.empty()));

    parentAdmin.initStorageCluster(clusterName);
    parentAdmin.updateStore(
        clusterName,
        storeName,
        new UpdateStoreQueryParams().setHybridOffsetLagThreshold(20000).setHybridRewindSeconds(60));

    verify(zkClient, times(1)).readData(zkMetadataNodePath, null);
    ArgumentCaptor<byte[]> keyCaptor = ArgumentCaptor.forClass(byte[].class);
    ArgumentCaptor<byte[]> valueCaptor = ArgumentCaptor.forClass(byte[].class);
    ArgumentCaptor<Integer> schemaCaptor = ArgumentCaptor.forClass(Integer.class);
    verify(veniceWriter).put(keyCaptor.capture(), valueCaptor.capture(), schemaCaptor.capture());

    byte[] keyBytes = keyCaptor.getValue();
    byte[] valueBytes = valueCaptor.getValue();
    int schemaId = schemaCaptor.getValue();
    assertEquals(schemaId, AdminOperationSerializer.LATEST_SCHEMA_ID_FOR_ADMIN_OPERATION);
    assertEquals(keyBytes.length, 0);

    AdminOperation adminMessage = adminOperationSerializer.deserialize(ByteBuffer.wrap(valueBytes), schemaId);
    assertEquals(adminMessage.operationType, AdminMessageType.UPDATE_STORE.getValue());

    UpdateStore updateStore = (UpdateStore) adminMessage.payloadUnion;
    assertEquals(updateStore.hybridStoreConfig.offsetLagThresholdToGoOnline, 20000);
    assertEquals(updateStore.hybridStoreConfig.rewindTimeInSeconds, 60);

    store.setActiveActiveReplicationEnabled(aaEnabled);
    store.setHybridStoreConfig(
        new HybridStoreConfigImpl(
            60,
            20000,
            0,
            DataReplicationPolicy.NON_AGGREGATE,
            BufferReplayPolicy.REWIND_FROM_EOP));
    // Incremental push can be enabled on a hybrid store, default inc push policy is inc push to RT now
    if (aaEnabled) {
      parentAdmin.updateStore(clusterName, storeName, new UpdateStoreQueryParams().setIncrementalPushEnabled(true));
      // veniceWriter.put will be called again for the second update store command
      verify(veniceWriter, times(2)).put(keyCaptor.capture(), valueCaptor.capture(), schemaCaptor.capture());
    } else {
      assertThrows(
          () -> parentAdmin
              .updateStore(clusterName, storeName, new UpdateStoreQueryParams().setIncrementalPushEnabled(true)));
    }
  }

  @Test
  public void testSetVersionShouldFailOnParentController() {
    try {
      parentAdmin.setStoreCurrentVersion(clusterName, "any_store", 1);
      Assert.fail("Set version should not be allowed on parent controllers.");
    } catch (VeniceUnsupportedOperationException e) {
      // Expected
    } catch (Throwable e) {
      Assert.fail("SetVersion command on parent controller should fail with VeniceUnsupportedOperationException");
    }
  }

  @Test
  public void testSendAdminMessageAcquiresClusterReadLock() {
    doReturn(CompletableFuture.completedFuture(new SimplePubSubProduceResultImpl(topicName, partitionId, 1, -1)))
        .when(veniceWriter)
        .put(any(), any(), anyInt());
    when(zkClient.readData(zkMetadataNodePath, null)).thenReturn(null)
        .thenReturn(
            AdminTopicMetadataAccessor
                .generateMetadataMap(Optional.of(1L), Optional.of(-1L), Optional.of(1L), Optional.empty()));
    parentAdmin.initStorageCluster(clusterName);
    String storeName = "test-store";
    String owner = "test-owner";
    String keySchemaStr = "\"string\"";
    String valueSchemaStr = "\"string\"";
    parentAdmin.createStore(clusterName, storeName, owner, keySchemaStr, valueSchemaStr);
    doReturn(clusterLockManager).when(resources).getClusterLockManager();
    verify(clusterLockManager).createClusterReadLock();
  }

  @Test
  public void testDataRecoveryAPIs() {
    final String storeName = "test";
    final String owner = "test";
    final int numOfPartition = 5;
    final int replicationFactor = 3;
    final String kafkaTopic = "test_v1";

    OfflinePushStatus status = new OfflinePushStatus(
        kafkaTopic,
        numOfPartition,
        replicationFactor,
        OfflinePushStrategy.WAIT_N_MINUS_ONE_REPLCIA_PER_PARTITION);
    LocalDateTime now = LocalDateTime.now();

    for (int i = 0; i < numOfPartition; i++) {
      PartitionStatus partition = new PartitionStatus(i);
      for (int j = 0; j < replicationFactor; j++) {
        partition.updateReplicaStatus("instanceId-" + j, ExecutionStatus.STARTED);
        partition.updateReplicaStatus("instanceId-" + j, ExecutionStatus.COMPLETED);
      }
      status.setPartitionStatus(partition);
    }

    status.getStatusHistory().add(new StatusSnapshot(ExecutionStatus.STARTED, now.toString()));
    status.getStatusHistory().add(new StatusSnapshot(ExecutionStatus.COMPLETED, now.plusHours(1).toString()));
    doReturn(status).when(internalAdmin).retrievePushStatus(anyString(), any());

    Store s = TestUtils.createTestStore(storeName, owner, System.currentTimeMillis());
    s.addVersion(new VersionImpl(s.getName(), 1, "pushJobId"));
    s.setCurrentVersion(1);
    when(internalAdmin.getRegionPushDetails(anyString(), anyString(), anyBoolean())).thenCallRealMethod();
    doReturn(s).when(internalAdmin).getStore(anyString(), anyString());

    RegionPushDetails details = internalAdmin.getRegionPushDetails(clusterName, storeName, true);
    assertEquals(details.getPushEndTimestamp(), now.plusHours(1).toString());
    assertEquals(details.getVersions().size(), 1);
    assertEquals(details.getCurrentVersion().intValue(), 1);
    assertEquals(details.getPartitionDetails().size(), numOfPartition);
    for (int i = 0; i < numOfPartition; i++) {
      assertEquals(details.getPartitionDetails().get(i).getReplicaDetails().size(), replicationFactor);
    }

    doReturn(null).when(internalAdmin).getStore(anyString(), anyString());
    assertThrows(VeniceNoStoreException.class, () -> internalAdmin.getRegionPushDetails(clusterName, storeName, true));
  }

  @Test
  public void testTargetedRegionValidation() {
    try {
      parentAdmin.incrementVersionIdempotent(
          "test",
          "test",
          "test",
          1,
          1,
          Version.PushType.BATCH,
          false,
          false,
          null,
          null,
          null,
          -1,
          null,
          false,
          "invalidRegion",
          -1);
      Assert.fail("Test should fail, but doesn't");
    } catch (VeniceException e) {
      assertEquals(e.getMessage(), "One of the targeted region invalidRegion is not a valid region in cluster test");
    }
  }

  @Test
  public void testGetFinalReturnStatus() {
    Map<String, ExecutionStatus> statuses = new HashMap<>();
    Set<String> childRegions = new HashSet<>();
    childRegions.add("region1");
    childRegions.add("region2");
    childRegions.add("region3");
    ExecutionStatus finalStatus;

    statuses.clear();
    statuses.put("region1", ExecutionStatus.COMPLETED);
    statuses.put("region2", ExecutionStatus.COMPLETED);
    statuses.put("region3", ExecutionStatus.COMPLETED);
    finalStatus = VeniceParentHelixAdmin.getFinalReturnStatus(statuses, childRegions, 0, new StringBuilder());
    assertEquals(finalStatus, ExecutionStatus.COMPLETED);

    statuses.clear();
    statuses.put("region1", ExecutionStatus.COMPLETED);
    statuses.put("region2", ExecutionStatus.PROGRESS);
    statuses.put("region3", ExecutionStatus.COMPLETED);
    finalStatus = VeniceParentHelixAdmin.getFinalReturnStatus(statuses, childRegions, 0, new StringBuilder());
    assertEquals(finalStatus, ExecutionStatus.PROGRESS);

    statuses.clear();
    statuses.put("region1", ExecutionStatus.COMPLETED);
    statuses.put("region2", ExecutionStatus.ERROR);
    statuses.put("region3", ExecutionStatus.COMPLETED);
    finalStatus = VeniceParentHelixAdmin.getFinalReturnStatus(statuses, childRegions, 0, new StringBuilder());
    assertEquals(finalStatus, ExecutionStatus.ERROR);

    statuses.clear();
    statuses.put("region1", ExecutionStatus.COMPLETED);
    statuses.put("region2", ExecutionStatus.ERROR);
    statuses.put("region3", ExecutionStatus.UNKNOWN);
    finalStatus = VeniceParentHelixAdmin.getFinalReturnStatus(statuses, childRegions, 1, new StringBuilder());
    assertEquals(finalStatus, ExecutionStatus.UNKNOWN);

    statuses.clear();
    statuses.put("region1", ExecutionStatus.UNKNOWN);
    statuses.put("region2", ExecutionStatus.ERROR);
    statuses.put("region3", ExecutionStatus.UNKNOWN);
    finalStatus = VeniceParentHelixAdmin.getFinalReturnStatus(statuses, childRegions, 2, new StringBuilder());
    assertEquals(finalStatus, ExecutionStatus.PROGRESS);

    statuses.clear();
    statuses.put("region1", ExecutionStatus.COMPLETED);
    statuses.put("region2", ExecutionStatus.COMPLETED);
    statuses.put("region3", ExecutionStatus.DVC_INGESTION_ERROR_OTHER);
    finalStatus = VeniceParentHelixAdmin.getFinalReturnStatus(statuses, childRegions, 0, new StringBuilder());
    assertEquals(finalStatus, ExecutionStatus.DVC_INGESTION_ERROR_OTHER);

    statuses.clear();
    statuses.put("region1", ExecutionStatus.COMPLETED);
    statuses.put("region2", ExecutionStatus.COMPLETED);
    statuses.put("region3", ExecutionStatus.DVC_INGESTION_ERROR_DISK_FULL);
    finalStatus = VeniceParentHelixAdmin.getFinalReturnStatus(statuses, childRegions, 0, new StringBuilder());
    assertEquals(finalStatus, ExecutionStatus.DVC_INGESTION_ERROR_DISK_FULL);

    statuses.clear();
    statuses.put("region1", ExecutionStatus.COMPLETED);
    statuses.put("region2", ExecutionStatus.DVC_INGESTION_ERROR_DISK_FULL);
    statuses.put("region3", ExecutionStatus.DVC_INGESTION_ERROR_DISK_FULL);
    finalStatus = VeniceParentHelixAdmin.getFinalReturnStatus(statuses, childRegions, 0, new StringBuilder());
    assertEquals(finalStatus, ExecutionStatus.DVC_INGESTION_ERROR_DISK_FULL);

    statuses.clear();
    statuses.put("region1", ExecutionStatus.COMPLETED);
    statuses.put("region2", ExecutionStatus.DVC_INGESTION_ERROR_MEMORY_LIMIT_REACHED);
    statuses.put("region3", ExecutionStatus.DVC_INGESTION_ERROR_DISK_FULL);
    finalStatus = VeniceParentHelixAdmin.getFinalReturnStatus(statuses, childRegions, 0, new StringBuilder());
    assertEquals(finalStatus, ExecutionStatus.DVC_INGESTION_ERROR_DISK_FULL);

    statuses.clear();
    statuses.put("region1", ExecutionStatus.COMPLETED);
    statuses.put("region2", ExecutionStatus.DVC_INGESTION_ERROR_MEMORY_LIMIT_REACHED);
    statuses.put("region3", ExecutionStatus.DVC_INGESTION_ERROR_OTHER);
    finalStatus = VeniceParentHelixAdmin.getFinalReturnStatus(statuses, childRegions, 0, new StringBuilder());
    assertEquals(finalStatus, ExecutionStatus.DVC_INGESTION_ERROR_OTHER);
  }

  @Test
  public void testIncrementVersionIdempotentForTargetRegionsWithDvcClient() {
    String storeName = Utils.getUniqueString("testIncrementVersionIdempotentForTargetRegionsWithDvcClient");
    Store store = new ZKStore(
        storeName,
        "test_owner",
        1,
        PersistenceType.ROCKS_DB,
        RoutingStrategy.CONSISTENT_HASH,
        ReadStrategy.ANY_OF_ONLINE,
        OfflinePushStrategy.WAIT_N_MINUS_ONE_REPLCIA_PER_PARTITION,
        1);

    Version version = new VersionImpl(storeName, 1, Utils.getUniqueString("test_push_id"));
    store.addVersion(version);
    store.updateVersionForDaVinciHeartbeat(1, true);
    store.setCurrentVersion(1);
    doReturn(store).when(internalAdmin).getStore(clusterName, storeName);

    Map<String, ControllerClient> controllerClientMap = new HashMap<>();
    ControllerClient client = mock(ControllerClient.class);
    StoreResponse storeResponse = new StoreResponse();
    storeResponse.setStore(StoreInfo.fromStore(store));
    doReturn(storeResponse).when(client).getStore(storeName);
    mockControllerClients(storeName);
    controllerClientMap.put("region1", client);
    doReturn(controllerClientMap).when(internalAdmin).getControllerClientMap(clusterName);

    String nextPushJobId = Utils.getUniqueString("test_push_id");
    doReturn(new Pair<>(true, version)).when(internalAdmin)
        .addVersionAndTopicOnly(
            clusterName,
            storeName,
            nextPushJobId,
            -1,
            1,
            1,
            false,
            false,
            Version.PushType.BATCH,
            null,
            null,
            Optional.empty(),
            -1,
            1,
            Optional.empty(),
            false,
            "",
            -1);
    doReturn("region1").when(config).getRegionName();
<<<<<<< HEAD
    doReturn(true).when(config).isDeferredVersionSwapServiceWithDvcCheckEnabled();
=======
    doReturn(true).when(config).isSkipDeferredVersionSwapForDVCEnabled();
>>>>>>> 7dd2b540
    try (PartialMockVeniceParentHelixAdmin partialMockParentAdmin =
        spy(new PartialMockVeniceParentHelixAdmin(internalAdmin, config))) {
      VeniceWriter veniceWriter = mock(VeniceWriter.class);
      partialMockParentAdmin.setVeniceWriterForCluster(clusterName, veniceWriter);
      doReturn(CompletableFuture.completedFuture(new SimplePubSubProduceResultImpl(topicName, partitionId, 1, -1)))
          .when(veniceWriter)
          .put(any(), any(), anyInt());
      when(zkClient.readData(zkMetadataNodePath, null)).thenReturn(null)
<<<<<<< HEAD
          .thenReturn(AdminTopicMetadataAccessor.generateMetadataMap(1, -1, 1));
=======
          .thenReturn(
              AdminTopicMetadataAccessor
                  .generateMetadataMap(Optional.of(1L), Optional.of(-1L), Optional.of(1L), Optional.empty()));
>>>>>>> 7dd2b540
      partialMockParentAdmin.incrementVersionIdempotent(
          clusterName,
          storeName,
          nextPushJobId,
          1,
          1,
          Version.PushType.BATCH,
          false,
          false,
          null,
          Optional.empty(),
          Optional.empty(),
          -1,
          Optional.empty(),
          true,
          "region1",
          -1);

      verify(internalAdmin).addVersionAndTopicOnly(
          clusterName,
          storeName,
          nextPushJobId,
          -1,
          1,
          1,
          false,
          false,
          Version.PushType.BATCH,
          null,
          null,
          Optional.empty(),
          -1,
          1,
          Optional.empty(),
          false,
          "",
          -1);
    }
  }

  private Store setupForStoreViewConfigUpdateTest(String storeName) {
    Store store = TestUtils.createTestStore(storeName, "test", System.currentTimeMillis());
    store.setActiveActiveReplicationEnabled(true);
    store.setChunkingEnabled(true);
    doReturn(store).when(internalAdmin).getStore(clusterName, storeName);

    doReturn(CompletableFuture.completedFuture(new SimplePubSubProduceResultImpl(topicName, partitionId, 1, -1)))
        .when(veniceWriter)
        .put(any(), any(), anyInt());

    when(zkClient.readData(zkMetadataNodePath, null)).thenReturn(null)
        .thenReturn(
            AdminTopicMetadataAccessor
                .generateMetadataMap(Optional.of(1L), Optional.of(-1L), Optional.of(1L), Optional.empty()));

    parentAdmin.initStorageCluster(clusterName);
    return store;
  }

  private AdminOperation verifyAndGetSingleAdminOperation() {
    ArgumentCaptor<byte[]> keyCaptor = ArgumentCaptor.forClass(byte[].class);
    ArgumentCaptor<byte[]> valueCaptor = ArgumentCaptor.forClass(byte[].class);
    ArgumentCaptor<Integer> schemaCaptor = ArgumentCaptor.forClass(Integer.class);

    verify(veniceWriter, times(1)).put(keyCaptor.capture(), valueCaptor.capture(), schemaCaptor.capture());
    byte[] valueBytes = valueCaptor.getValue();
    int schemaId = schemaCaptor.getValue();
    return adminOperationSerializer.deserialize(ByteBuffer.wrap(valueBytes), schemaId);
  }
}<|MERGE_RESOLUTION|>--- conflicted
+++ resolved
@@ -3051,11 +3051,7 @@
             "",
             -1);
     doReturn("region1").when(config).getRegionName();
-<<<<<<< HEAD
-    doReturn(true).when(config).isDeferredVersionSwapServiceWithDvcCheckEnabled();
-=======
     doReturn(true).when(config).isSkipDeferredVersionSwapForDVCEnabled();
->>>>>>> 7dd2b540
     try (PartialMockVeniceParentHelixAdmin partialMockParentAdmin =
         spy(new PartialMockVeniceParentHelixAdmin(internalAdmin, config))) {
       VeniceWriter veniceWriter = mock(VeniceWriter.class);
@@ -3064,13 +3060,9 @@
           .when(veniceWriter)
           .put(any(), any(), anyInt());
       when(zkClient.readData(zkMetadataNodePath, null)).thenReturn(null)
-<<<<<<< HEAD
-          .thenReturn(AdminTopicMetadataAccessor.generateMetadataMap(1, -1, 1));
-=======
           .thenReturn(
               AdminTopicMetadataAccessor
                   .generateMetadataMap(Optional.of(1L), Optional.of(-1L), Optional.of(1L), Optional.empty()));
->>>>>>> 7dd2b540
       partialMockParentAdmin.incrementVersionIdempotent(
           clusterName,
           storeName,
