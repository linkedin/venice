--- conflicted
+++ resolved
@@ -65,10 +65,7 @@
   private VeniceHelixAdmin veniceHelixAdmin;
   private Map<String, ControllerClient> controllerClientMap;
   private static final int controllerTimeout = 1 * Time.MS_PER_SECOND;
-<<<<<<< HEAD
   private MetricsRepository metricsRepository;
-=======
->>>>>>> eac3b912
 
   @BeforeMethod
   public void setUp() {
