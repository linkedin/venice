--- conflicted
+++ resolved
@@ -1275,7 +1275,6 @@
     return mockVeniceWriterFactory;
   }
 
-<<<<<<< HEAD
   /**
    * Data provider for sequential rollforward test scenarios
    * Each test case covers a different branch of the isSequentialRollForward boolean expression
@@ -1283,13 +1282,9 @@
   @org.testng.annotations.DataProvider(name = "sequentialRollForwardTestCases")
   public Object[][] sequentialRollForwardTestCases() {
     return new Object[][] {
-        { "versionSwapNotDeferred", "region1,region2,region3", "region1", false, "region1,region2", true }, // condition
-                                                                                                            // 3 = false
-                                                                                                            // (normal
-                                                                                                            // push)
-        { "targetSwapRegionEmpty", "region1,region2,region3", "region1", true, "", false }, // condition 4 = false
-        { "allConditionsTrue", "region1,region2,region3", "region1", true, "region1,region2", true } // all conditions =
-                                                                                                     // true
+        { "versionSwapNotDeferred", "region1,region2,region3", "region1", false, "region1,region2", true }, 
+        { "targetSwapRegionEmpty", "region1,region2,region3", "region1", true, "", false },
+        { "allConditionsTrue", "region1,region2,region3", "region1", true, "region1,region2", true }
     };
   }
 
@@ -1350,9 +1345,9 @@
 
     // Additional verification: Check that store version status was updated
     verify(mockStore, atLeastOnce()).updateVersionStatus(versionNumber, VersionStatus.ONLINE);
-=======
+  }
+  
   protected AbstractPushMonitor.CurrentVersionChangeNotifier getCurrentVersionChangeNotifier() {
     return currentVersionChangeNotifier;
->>>>>>> cd1f65b8
   }
 }