--- conflicted
+++ resolved
@@ -11,10 +11,7 @@
 import com.linkedin.venice.stats.dimensions.RepushStoreTriggerSource;
 import com.linkedin.venice.stats.dimensions.VeniceResponseStatusCategory;
 import com.linkedin.venice.utils.LogContext;
-<<<<<<< HEAD
 import io.tehuti.metrics.MetricsRepository;
-=======
->>>>>>> 17684d22
 import java.time.Instant;
 import java.time.ZoneId;
 import java.util.concurrent.Executors;
@@ -38,11 +35,7 @@
  * See {@link CompactionManager} for the logic to determine if a store is ready for compaction
  */
 public class LogCompactionService extends AbstractVeniceService {
-<<<<<<< HEAD
-  private static final Logger LOGGER = LogManager.getLogger("[log-compaction] " + LogCompactionService.class);
-=======
   private static final Logger LOGGER = LogManager.getLogger(LogCompactionService.class + " [log-compaction]");
->>>>>>> 17684d22
 
   private static final int SCHEDULED_EXECUTOR_TIMEOUT_S = 60;
   public static final int PRE_EXECUTION_DELAY_MS = 0;
@@ -74,14 +67,10 @@
         PRE_EXECUTION_DELAY_MS,
         clusterConfigs.getLogCompactionIntervalMS(),
         TimeUnit.MILLISECONDS);
-<<<<<<< HEAD
-    LOGGER.info("Log compaction service is started in cluster: {}", clusterName);
-=======
     LOGGER.info(
         "Log compaction service is started in cluster: {} with interval: {} ms",
         clusterName,
         clusterConfigs.getLogCompactionIntervalMS());
->>>>>>> 17684d22
     return true;
   }
 
@@ -133,12 +122,7 @@
               .repushStore(new RepushJobRequest(clusterName, storeInfo.getName(), RepushStoreTriggerSource.SCHEDULED));
           stats.recordStoreCompactionTriggerStatus(storeInfo.getName(), VeniceResponseStatusCategory.SUCCESS);
           LOGGER.info(
-<<<<<<< HEAD
               "Succeeded to trigger log compaction for store: {} in cluster: {} | execution ID: {}",
-=======
-              "Log compaction triggered for cluster: {} store: {} | execution ID: {}",
-              clusterName,
->>>>>>> 17684d22
               response.getName(),
               clusterName,
               response.getExecutionId());
