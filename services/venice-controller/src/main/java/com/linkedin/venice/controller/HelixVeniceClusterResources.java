package com.linkedin.venice.controller;

import com.linkedin.venice.VeniceResource;
import com.linkedin.venice.acl.AclCreationDeletionListener;
import com.linkedin.venice.acl.DynamicAccessController;
import com.linkedin.venice.common.VeniceSystemStoreType;
import com.linkedin.venice.controller.logcompaction.LogCompactionService;
import com.linkedin.venice.controller.stats.AggPartitionHealthStats;
import com.linkedin.venice.controller.stats.ProtocolVersionAutoDetectionStats;
import com.linkedin.venice.controller.stats.VeniceAdminStats;
import com.linkedin.venice.exceptions.VeniceException;
import com.linkedin.venice.helix.HelixAdapterSerializer;
import com.linkedin.venice.helix.HelixCustomizedViewOfflinePushRepository;
import com.linkedin.venice.helix.HelixExternalViewRepository;
import com.linkedin.venice.helix.HelixReadWriteSchemaRepository;
import com.linkedin.venice.helix.HelixReadWriteSchemaRepositoryAdapter;
import com.linkedin.venice.helix.HelixReadWriteStoreRepository;
import com.linkedin.venice.helix.HelixReadWriteStoreRepositoryAdapter;
import com.linkedin.venice.helix.HelixStatusMessageChannel;
import com.linkedin.venice.helix.SafeHelixManager;
import com.linkedin.venice.helix.StoragePersonaRepository;
import com.linkedin.venice.helix.VeniceOfflinePushMonitorAccessor;
import com.linkedin.venice.helix.ZkRoutersClusterManager;
import com.linkedin.venice.helix.ZkStoreConfigAccessor;
import com.linkedin.venice.ingestion.control.RealTimeTopicSwitcher;
import com.linkedin.venice.meta.ReadWriteSchemaRepository;
import com.linkedin.venice.meta.ReadWriteStoreRepository;
import com.linkedin.venice.meta.Store;
import com.linkedin.venice.pushmonitor.AggPushHealthStats;
import com.linkedin.venice.pushmonitor.AggPushStatusCleanUpStats;
import com.linkedin.venice.pushmonitor.LeakedPushStatusCleanUpService;
import com.linkedin.venice.pushmonitor.PushMonitorDelegator;
import com.linkedin.venice.stats.HelixMessageChannelStats;
import com.linkedin.venice.system.store.MetaStoreWriter;
import com.linkedin.venice.utils.locks.AutoCloseableLock;
import com.linkedin.venice.utils.locks.ClusterLockManager;
import io.tehuti.metrics.MetricsRepository;
import java.util.List;
import java.util.Optional;
import java.util.concurrent.ExecutorService;
import java.util.concurrent.Executors;
import java.util.concurrent.TimeUnit;
import java.util.stream.Collectors;
import org.apache.helix.HelixManagerFactory;
import org.apache.helix.InstanceType;
import org.apache.helix.zookeeper.impl.client.ZkClient;
import org.apache.logging.log4j.LogManager;
import org.apache.logging.log4j.Logger;


/**
 * Aggregate all essentials resources required by controller to manage a Venice cluster.
 * <p>
 * All resources in this class is dedicated for one Venice cluster.
 */
public class HelixVeniceClusterResources implements VeniceResource {
  private static final Logger LOGGER = LogManager.getLogger(HelixVeniceClusterResources.class);

  private final String clusterName;
  private final SafeHelixManager helixManager;
  private final ClusterLockManager clusterLockManager;
  private final ReadWriteStoreRepository storeMetadataRepository;
  private final HelixExternalViewRepository routingDataRepository;
  private HelixCustomizedViewOfflinePushRepository customizedViewRepo;
  private final ReadWriteSchemaRepository schemaRepository;
  private final HelixStatusMessageChannel messageChannel;
  private final VeniceControllerClusterConfig config;
  private final PushMonitorDelegator pushMonitor;
  private final LeakedPushStatusCleanUpService leakedPushStatusCleanUpService;
  private final ProtocolVersionAutoDetectionService protocolVersionAutoDetectionService;
  private final LogCompactionService logCompactionService;
  private final ZkRoutersClusterManager routersClusterManager;
  private final AggPartitionHealthStats aggPartitionHealthStats;
  private final ZkStoreConfigAccessor storeConfigAccessor;
  private final Optional<DynamicAccessController> accessController;
  private final ExecutorService errorPartitionResetExecutorService = Executors.newSingleThreadExecutor();
  private final StoragePersonaRepository storagePersonaRepository;

  private ErrorPartitionResetTask errorPartitionResetTask = null;

  final ExecutorService deadStoreStatsPreFetchService = Executors.newSingleThreadExecutor();
  DeadStoreStatsPreFetchTask deadStoreStatsPreFetchTask = null;
  private final Optional<MetaStoreWriter> metaStoreWriter;
  private final VeniceAdminStats veniceAdminStats;
  private final VeniceHelixAdmin admin;

  public HelixVeniceClusterResources(
      String clusterName,
      ZkClient zkClient,
      HelixAdapterSerializer adapterSerializer,
      SafeHelixManager helixManager,
      VeniceControllerClusterConfig config,
      VeniceHelixAdmin admin,
      MetricsRepository metricsRepository,
      RealTimeTopicSwitcher realTimeTopicSwitcher,
      Optional<DynamicAccessController> accessController,
      HelixAdminClient helixAdminClient) {
    this.clusterName = clusterName;
    this.config = config;
    this.helixManager = helixManager;
    this.admin = admin;
    /**
     * So far, Meta system store doesn't support write from parent cluster.
     */
    if (!config.isParent()) {
      metaStoreWriter = Optional.of(admin.getMetaStoreWriter());
    } else {
      metaStoreWriter = Optional.empty();
    }
    /**
     * ClusterLockManager is created per cluster and shared between {@link VeniceHelixAdmin},
     * {@link com.linkedin.venice.pushmonitor.AbstractPushMonitor} and {@link HelixReadWriteStoreRepository}.
     */
    this.clusterLockManager = new ClusterLockManager(clusterName);
    HelixReadWriteStoreRepository readWriteStoreRepository = new HelixReadWriteStoreRepository(
        zkClient,
        adapterSerializer,
        clusterName,
        metaStoreWriter,
        clusterLockManager);
    this.storeMetadataRepository = new HelixReadWriteStoreRepositoryAdapter(
        admin.getReadOnlyZKSharedSystemStoreRepository(),
        readWriteStoreRepository,
        clusterName);
    this.schemaRepository = new HelixReadWriteSchemaRepositoryAdapter(
        admin.getReadOnlyZKSharedSchemaRepository(),
        new HelixReadWriteSchemaRepository(
            readWriteStoreRepository,
            zkClient,
            adapterSerializer,
            clusterName,
            metaStoreWriter,
            config.getRefreshAttemptsForZkReconnect()));

    SafeHelixManager spectatorManager;
    if (this.helixManager.getInstanceType() == InstanceType.SPECTATOR) {
      // HAAS is enabled for storage clusters therefore the helix manager is connected as a spectator and it can be
      // used directly for external view purposes.
      spectatorManager = this.helixManager;
    } else {
      // Use a separate helix manger for listening on the external view to prevent it from blocking state transition and
      // messages.
      spectatorManager = getSpectatorManager(clusterName, zkClient.getServers());
    }
    this.routingDataRepository = new HelixExternalViewRepository(spectatorManager);
    this.customizedViewRepo =
        new HelixCustomizedViewOfflinePushRepository(this.helixManager, storeMetadataRepository, true);
    this.messageChannel = new HelixStatusMessageChannel(
        helixManager,
        new HelixMessageChannelStats(metricsRepository, clusterName),
        config.getHelixSendMessageTimeoutMs());
    VeniceOfflinePushMonitorAccessor offlinePushMonitorAccessor = new VeniceOfflinePushMonitorAccessor(
        clusterName,
        zkClient,
        adapterSerializer,
        config.getLogContext(),
        config.getRefreshAttemptsForZkReconnect());
    String aggregateRealTimeSourceKafkaUrl =
        config.getChildDataCenterKafkaUrlMap().get(config.getAggregateRealTimeSourceRegion());
    boolean unregisterMetricEnabled = config.isUnregisterMetricForDeletedStoreEnabled();

    this.pushMonitor = new PushMonitorDelegator(
        clusterName,
        routingDataRepository,
        offlinePushMonitorAccessor,
        admin,
        storeMetadataRepository,
        new AggPushHealthStats(clusterName, metricsRepository, storeMetadataRepository, unregisterMetricEnabled),
        realTimeTopicSwitcher,
        clusterLockManager,
        aggregateRealTimeSourceKafkaUrl,
        config.getActiveActiveRealTimeSourceKafkaURLs(),
        helixAdminClient,
        config,
        admin.getPushStatusStoreReader(),
        admin.getDisabledPartitionStats(clusterName),
        admin.getVeniceWriterFactory());

    this.leakedPushStatusCleanUpService = new LeakedPushStatusCleanUpService(
        clusterName,
        offlinePushMonitorAccessor,
        storeMetadataRepository,
        admin,
        new AggPushStatusCleanUpStats(clusterName, metricsRepository, storeMetadataRepository, unregisterMetricEnabled),
        this.config.getLeakedPushStatusCleanUpServiceSleepIntervalInMs(),
        this.config.getLeakedResourceAllowedLingerTimeInMs());
    // On controller side, router cluster manager is used as an accessor without maintaining any cache, so do not need
    // to refresh once zk reconnected.
    this.routersClusterManager = new ZkRoutersClusterManager(
        zkClient,
        adapterSerializer,
        clusterName,
        config.getRefreshAttemptsForZkReconnect(),
        config.getRefreshIntervalForZkReconnectInMs());
    this.aggPartitionHealthStats = new AggPartitionHealthStats(
        clusterName,
        metricsRepository,
        routingDataRepository,
        storeMetadataRepository,
        pushMonitor);
    this.storeConfigAccessor = new ZkStoreConfigAccessor(zkClient, adapterSerializer, metaStoreWriter);
    this.accessController = accessController;
    if (config.getErrorPartitionAutoResetLimit() > 0) {
      errorPartitionResetTask = new ErrorPartitionResetTask(
          clusterName,
          helixAdminClient,
          storeMetadataRepository,
          routingDataRepository,
          pushMonitor,
          metricsRepository,
          config.getErrorPartitionAutoResetLimit(),
          config.getErrorPartitionProcessingCycleDelay());
    }

    if (config.isDeadStoreEndpointEnabled() && config.isPreFetchDeadStoreStatsEnabled()) {
      LOGGER.info("Dead store stats pre-fetch task is enabled for cluster: {}", clusterName);
      deadStoreStatsPreFetchTask =
          new DeadStoreStatsPreFetchTask(clusterName, admin, config.getDeadStoreStatsPreFetchRefreshIntervalInMs());
    }
    if (config.isParent() && config.isProtocolVersionAutoDetectionServiceEnabled()) {
      this.protocolVersionAutoDetectionService = new ProtocolVersionAutoDetectionService(
          clusterName,
          admin,
          new ProtocolVersionAutoDetectionStats(
              metricsRepository,
              "admin_operation_protocol_version_auto_detection_service_" + clusterName),
          config.getProtocolVersionAutoDetectionSleepMS());
    } else {
      this.protocolVersionAutoDetectionService = null;
    }

    if (config.isParent() && config.isLogCompactionSchedulingEnabled()) {
<<<<<<< HEAD
      LOGGER.info("Log compaction service is enabled for cluster: {}", clusterName);
      this.logCompactionService = new LogCompactionService(admin, clusterName, config, metricsRepository);
=======
      LOGGER.info("[log-compaction] Log compaction service is enabled for cluster: {}", clusterName);
      this.logCompactionService = new LogCompactionService(admin, clusterName, config);
>>>>>>> 17684d22
    } else {
      LOGGER.info("[log-compaction] Log compaction service is disabled for cluster: {}", clusterName);
      this.logCompactionService = null;
    }

    veniceAdminStats = new VeniceAdminStats(metricsRepository, "venice-admin-" + clusterName);
    this.storagePersonaRepository =
        new StoragePersonaRepository(clusterName, this.storeMetadataRepository, adapterSerializer, zkClient);
  }

  /**
   * This function is used to repair all the stores with replication factor: 0.
   * And these stores will be updated to use the replication factor configured in cluster level.
   */
  private void repairStoreReplicationFactor(ReadWriteStoreRepository metadataRepository) {
    List<Store> stores = metadataRepository.getAllStores();
    for (Store store: stores) {
      String storeName = store.getName();
      VeniceSystemStoreType systemStoreType = VeniceSystemStoreType.getSystemStoreType(storeName);
      if (systemStoreType == null || !systemStoreType.isStoreZkShared()) {
        /**
         * We only need to update the Vanilla Venice stores here since the updated zk shared store
         * will be reflected in all the derived system stores.
         */
        if (store.getReplicationFactor() <= 0) {
          int previousReplicationFactor = store.getReplicationFactor();
          store.setReplicationFactor(config.getReplicationFactor());
          metadataRepository.updateStore(store);
          LOGGER.info(
              "Updated replication factor from {} to {} for store: {}, in cluster: {}",
              previousReplicationFactor,
              config.getReplicationFactor(),
              store.getName(),
              clusterName);
        }
      }
    }
  }

  @Override
  public void refresh() {
    clear();
    // Make sure that metadataRepo is initialized first since schemaRepo and pushMonitor depend on it.
    storeMetadataRepository.refresh();
    repairStoreReplicationFactor(storeMetadataRepository);

    // Initialize the dynamic access client and also register the acl creation/deletion listener.
    if (accessController.isPresent()) {
      DynamicAccessController accessClient = accessController.get();
      accessClient
          .init(storeMetadataRepository.getAllStores().stream().map(Store::getName).collect(Collectors.toList()));
      storeMetadataRepository.registerStoreDataChangedListener(new AclCreationDeletionListener(accessClient));
    }
    schemaRepository.refresh();
    routingDataRepository.refresh();
    customizedViewRepo.refresh();
    pushMonitor.loadAllPushes();
    routersClusterManager.refresh();
    admin.startInstanceMonitor(clusterName);
  }

  @Override
  public void clear() {
    /**
     * Also stop monitoring all the pushes; otherwise, the standby controller host will still listen to
     * push status changes and act on the changes which should have been done by leader controller only,
     * like broadcasting StartOfBufferReplay/TopicSwitch messages.
     */
    pushMonitor.stopAllMonitoring();
    storeMetadataRepository.clear();
    schemaRepository.clear();
    routingDataRepository.clear();
    customizedViewRepo.clear();
    routersClusterManager.clear();
    admin.clearInstanceMonitor(clusterName);
  }

  /**
   * Cause {@link DeadStoreStatsPreFetchTask} service to begin executing.
   */
  public void startDeadStoreStatsPreFetchTask() {
    if (deadStoreStatsPreFetchTask != null) {
      deadStoreStatsPreFetchService.submit(deadStoreStatsPreFetchTask);
    }
  }

  /**
   * Cause {@link DeadStoreStatsPreFetchTask} service to stop executing.
   */
  public void stopDeadStoreStatsPreFetchTask() {
    if (deadStoreStatsPreFetchTask != null) {
      deadStoreStatsPreFetchTask.close();
      deadStoreStatsPreFetchService.shutdown();
      try {
        deadStoreStatsPreFetchService.awaitTermination(30, TimeUnit.SECONDS);
      } catch (InterruptedException e) {
        Thread.currentThread().interrupt();
      }
    }
  }

  /**
   * Cause {@link ErrorPartitionResetTask} service to begin executing.
   */
  public void startErrorPartitionResetTask() {
    if (errorPartitionResetTask != null) {
      errorPartitionResetExecutorService.submit(errorPartitionResetTask);
    }
  }

  /**
   * Cause {@link ErrorPartitionResetTask} service to stop executing.
   */
  public void stopErrorPartitionResetTask() {
    if (errorPartitionResetTask != null) {
      errorPartitionResetTask.close();
      errorPartitionResetExecutorService.shutdown();
      try {
        errorPartitionResetExecutorService.awaitTermination(30, TimeUnit.SECONDS);
      } catch (InterruptedException e) {
        Thread.currentThread().interrupt();
      }
    }
  }

  /**
   * Cause {@link LeakedPushStatusCleanUpService} service to begin executing.
   */
  public void startLeakedPushStatusCleanUpService() {
    if (leakedPushStatusCleanUpService != null) {
      leakedPushStatusCleanUpService.start();
    }
  }

  /**
   * Cause {@link LeakedPushStatusCleanUpService} service to stop executing.
   */
  public void stopLeakedPushStatusCleanUpService() {
    if (leakedPushStatusCleanUpService != null) {
      try {
        leakedPushStatusCleanUpService.stop();
      } catch (Exception e) {
        LOGGER.error("Error when stopping leaked push status clean-up service for cluster: {}", clusterName);
      }
    }
  }

  /**
   * Cause {@link ProtocolVersionAutoDetectionService} service to begin executing.
   */
  public void startProtocolVersionAutoDetectionService() {
    if (protocolVersionAutoDetectionService != null) {
      protocolVersionAutoDetectionService.start();
    }
  }

  /**
   * Cause {@link ProtocolVersionAutoDetectionService} service to stop executing.
   */
  public void stopProtocolVersionAutoDetectionService() {
    if (protocolVersionAutoDetectionService != null) {
      try {
        protocolVersionAutoDetectionService.stop();
      } catch (Exception e) {
        LOGGER.error("Error when stopping protocol version auto detection service for cluster: {}", clusterName);
      }
    }
  }

  /**
   * Cause {@link LogCompactionService} service to begin executing.
   */
  public void startLogCompactionService() {
    if (logCompactionService != null) {
      logCompactionService.start();
    }
  }

  /**
   * Cause {@link LogCompactionService} service to stop executing.
   */
  public void stopLogCompactionService() {
    if (logCompactionService != null) {
      try {
        logCompactionService.stop();
      } catch (Exception e) {
        LOGGER.error("Error when stopping log compaction service for cluster: {}", clusterName);
      }
    }
  }

  public ReadWriteStoreRepository getStoreMetadataRepository() {
    return storeMetadataRepository;
  }

  public ReadWriteSchemaRepository getSchemaRepository() {
    return schemaRepository;
  }

  public HelixExternalViewRepository getRoutingDataRepository() {
    return routingDataRepository;
  }

  public HelixCustomizedViewOfflinePushRepository getCustomizedViewRepository() {
    return customizedViewRepo;
  }

  // setCustomizedViewRepository is used for testing only.
  void setCustomizedViewRepository(HelixCustomizedViewOfflinePushRepository repo) {
    customizedViewRepo = repo;
  }

  public HelixStatusMessageChannel getMessageChannel() {
    return messageChannel;
  }

  public SafeHelixManager getHelixManager() {
    return helixManager;
  }

  public VeniceControllerClusterConfig getConfig() {
    return config;
  }

  public PushMonitorDelegator getPushMonitor() {
    return pushMonitor;
  }

  public ZkRoutersClusterManager getRoutersClusterManager() {
    return routersClusterManager;
  }

  public Optional<MetaStoreWriter> getMetaStoreWriter() {
    return metaStoreWriter;
  }

  public ZkStoreConfigAccessor getStoreConfigAccessor() {
    return storeConfigAccessor;
  }

  public ClusterLockManager getClusterLockManager() {
    return clusterLockManager;
  }

  public VeniceAdminStats getVeniceAdminStats() {
    return veniceAdminStats;
  }

  public StoragePersonaRepository getStoragePersonaRepository() {
    return storagePersonaRepository;
  }

  /**
   * Lock the resource for shutdown operation(leadership handle over and controller shutdown). Once
   * acquired the lock, no other thread could operate for this cluster.
   */
  public AutoCloseableLock lockForShutdown() {
    return clusterLockManager.createClusterWriteLock();
  }

  private SafeHelixManager getSpectatorManager(String clusterName, String zkAddress) {
    SafeHelixManager manager =
        new SafeHelixManager(HelixManagerFactory.getZKHelixManager(clusterName, "", InstanceType.SPECTATOR, zkAddress));
    try {
      manager.connect();
      return manager;
    } catch (Exception e) {
      throw new VeniceException("Spectator manager could not connect to cluster: " + clusterName, e);
    }
  }
}<|MERGE_RESOLUTION|>--- conflicted
+++ resolved
@@ -230,13 +230,8 @@
     }
 
     if (config.isParent() && config.isLogCompactionSchedulingEnabled()) {
-<<<<<<< HEAD
-      LOGGER.info("Log compaction service is enabled for cluster: {}", clusterName);
+      LOGGER.info("[log-compaction] Log compaction service is enabled for cluster: {}", clusterName);
       this.logCompactionService = new LogCompactionService(admin, clusterName, config, metricsRepository);
-=======
-      LOGGER.info("[log-compaction] Log compaction service is enabled for cluster: {}", clusterName);
-      this.logCompactionService = new LogCompactionService(admin, clusterName, config);
->>>>>>> 17684d22
     } else {
       LOGGER.info("[log-compaction] Log compaction service is disabled for cluster: {}", clusterName);
       this.logCompactionService = null;
