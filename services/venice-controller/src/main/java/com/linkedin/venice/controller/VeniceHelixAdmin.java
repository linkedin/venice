--- conflicted
+++ resolved
@@ -4604,16 +4604,11 @@
         return;
       }
     }
-<<<<<<< HEAD
 
     int onlineFutureVersion = getFutureVersionWithStatus(clusterName, storeName, ONLINE);
     int pushedFutureVersion = getFutureVersionWithStatus(clusterName, storeName, PUSHED); // Check for PUSHED status too
                                                                                           // for target region pushes
     if (onlineFutureVersion == Store.NON_EXISTING_VERSION && pushedFutureVersion == NON_EXISTING_VERSION) {
-=======
-    int futureVersion = getOnlineFutureVersion(clusterName, storeName);
-    if (futureVersion == NON_EXISTING_VERSION) {
->>>>>>> 416b125b
       return;
     }
 
