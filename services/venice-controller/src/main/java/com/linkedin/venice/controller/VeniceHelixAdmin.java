--- conflicted
+++ resolved
@@ -4873,14 +4873,12 @@
       }
       int previousVersion = store.getCurrentVersion();
       store.setCurrentVersion(backupVersion);
-<<<<<<< HEAD
       LOGGER.info(
           "Rolling back current version {} to version {} in store {}. Updating previous version {} status to ERROR",
           previousVersion,
           backupVersion,
           storeName,
           previousVersion);
-=======
       VeniceVersionLifecycleEventManager.onCurrentVersionChanged(
           resources.getVeniceVersionLifecycleEventManager(),
           clusterName,
@@ -4890,9 +4888,6 @@
           false,
           store.isMigrating(),
           resources::isSourceCluster);
-      LOGGER
-          .info("Rolling back current version {} to version {} in store {}", previousVersion, backupVersion, storeName);
->>>>>>> cd1f65b8
       realTimeTopicSwitcher.transmitVersionSwapMessage(store, previousVersion, backupVersion);
       store.updateVersionStatus(previousVersion, ERROR);
 
