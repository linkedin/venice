package com.linkedin.venice.controller;

import static com.linkedin.venice.ConfigKeys.KAFKA_BOOTSTRAP_SERVERS;
import static com.linkedin.venice.ConfigKeys.KAFKA_MIN_IN_SYNC_REPLICAS;
import static com.linkedin.venice.ConfigKeys.KAFKA_OVER_SSL;
import static com.linkedin.venice.ConfigKeys.KAFKA_REPLICATION_FACTOR;
import static com.linkedin.venice.ConfigKeys.SSL_KAFKA_BOOTSTRAP_SERVERS;
import static com.linkedin.venice.ConfigKeys.SSL_TO_KAFKA_LEGACY;
import static com.linkedin.venice.controller.UserSystemStoreLifeCycleHelper.AUTO_META_SYSTEM_STORE_PUSH_ID_PREFIX;
import static com.linkedin.venice.exceptions.VeniceNoStoreException.DOES_NOT_EXISTS;
import static com.linkedin.venice.meta.HybridStoreConfigImpl.DEFAULT_HYBRID_OFFSET_LAG_THRESHOLD;
import static com.linkedin.venice.meta.HybridStoreConfigImpl.DEFAULT_HYBRID_TIME_LAG_THRESHOLD;
import static com.linkedin.venice.meta.HybridStoreConfigImpl.DEFAULT_REAL_TIME_TOPIC_NAME;
import static com.linkedin.venice.meta.HybridStoreConfigImpl.DEFAULT_REWIND_TIME_IN_SECONDS;
import static com.linkedin.venice.meta.Store.NON_EXISTING_VERSION;
import static com.linkedin.venice.meta.Version.DEFAULT_RT_VERSION_NUMBER;
import static com.linkedin.venice.meta.Version.PushType;
import static com.linkedin.venice.meta.Version.REAL_TIME_TOPIC_SUFFIX;
import static com.linkedin.venice.meta.VersionStatus.ERROR;
import static com.linkedin.venice.meta.VersionStatus.KILLED;
import static com.linkedin.venice.meta.VersionStatus.NOT_CREATED;
import static com.linkedin.venice.meta.VersionStatus.ONLINE;
import static com.linkedin.venice.meta.VersionStatus.PUSHED;
import static com.linkedin.venice.meta.VersionStatus.STARTED;
import static com.linkedin.venice.pushmonitor.OfflinePushStatus.HELIX_ASSIGNMENT_COMPLETED;
import static com.linkedin.venice.serialization.avro.AvroProtocolDefinition.PARTICIPANT_MESSAGE_SYSTEM_STORE_VALUE;
import static com.linkedin.venice.system.store.MetaStoreWriter.KEY_STRING_STORE_NAME;
import static com.linkedin.venice.utils.AvroSchemaUtils.isValidAvroSchema;
import static com.linkedin.venice.utils.RegionUtils.parseRegionsFilterList;
import static com.linkedin.venice.views.ViewUtils.ETERNAL_TOPIC_RETENTION_ENABLED;
import static com.linkedin.venice.views.ViewUtils.LOG_COMPACTION_ENABLED;
import static com.linkedin.venice.views.ViewUtils.PARTITION_COUNT;
import static com.linkedin.venice.views.ViewUtils.USE_FAST_KAFKA_OPERATION_TIMEOUT;

import com.linkedin.avroutil1.compatibility.AvroIncompatibleSchemaException;
import com.linkedin.avroutil1.compatibility.RandomRecordGenerator;
import com.linkedin.avroutil1.compatibility.RecordGenerationConfig;
import com.linkedin.d2.balancer.D2Client;
import com.linkedin.venice.ConfigKeys;
import com.linkedin.venice.D2.D2ClientUtils;
import com.linkedin.venice.PushJobCheckpoints;
import com.linkedin.venice.SSLConfig;
import com.linkedin.venice.acl.DynamicAccessController;
import com.linkedin.venice.client.store.AvroSpecificStoreClient;
import com.linkedin.venice.client.store.ClientConfig;
import com.linkedin.venice.client.store.ClientFactory;
import com.linkedin.venice.common.PushStatusStoreUtils;
import com.linkedin.venice.common.VeniceSystemStoreType;
import com.linkedin.venice.common.VeniceSystemStoreUtils;
import com.linkedin.venice.compression.CompressionStrategy;
import com.linkedin.venice.compression.ZstdWithDictCompressor;
import com.linkedin.venice.controller.datarecovery.DataRecoveryManager;
import com.linkedin.venice.controller.exception.HelixClusterMaintenanceModeException;
import com.linkedin.venice.controller.helix.SharedHelixReadOnlyZKSharedSchemaRepository;
import com.linkedin.venice.controller.helix.SharedHelixReadOnlyZKSharedSystemStoreRepository;
import com.linkedin.venice.controller.init.ClusterLeaderInitializationManager;
import com.linkedin.venice.controller.init.ClusterLeaderInitializationRoutine;
import com.linkedin.venice.controller.init.PerClusterInternalRTStoreInitializationRoutine;
import com.linkedin.venice.controller.init.SystemSchemaInitializationRoutine;
import com.linkedin.venice.controller.kafka.StoreStatusDecider;
import com.linkedin.venice.controller.kafka.consumer.AdminConsumerService;
import com.linkedin.venice.controller.kafka.protocol.admin.HybridStoreConfigRecord;
import com.linkedin.venice.controller.kafka.protocol.admin.StoreViewConfigRecord;
import com.linkedin.venice.controller.kafka.protocol.serializer.AdminOperationSerializer;
import com.linkedin.venice.controller.logcompaction.CompactionManager;
import com.linkedin.venice.controller.logcompaction.LogCompactionService;
import com.linkedin.venice.controller.repush.RepushJobRequest;
import com.linkedin.venice.controller.repush.RepushOrchestrator;
import com.linkedin.venice.controller.stats.DeadStoreStats;
import com.linkedin.venice.controller.stats.DisabledPartitionStats;
import com.linkedin.venice.controller.stats.PushJobStatusStats;
import com.linkedin.venice.controllerapi.AdminOperationProtocolVersionControllerResponse;
import com.linkedin.venice.controllerapi.ControllerClient;
import com.linkedin.venice.controllerapi.ControllerResponse;
import com.linkedin.venice.controllerapi.ControllerRoute;
import com.linkedin.venice.controllerapi.D2ControllerClient;
import com.linkedin.venice.controllerapi.NewStoreResponse;
import com.linkedin.venice.controllerapi.NodeReplicasReadinessState;
import com.linkedin.venice.controllerapi.RepushInfo;
import com.linkedin.venice.controllerapi.RepushJobResponse;
import com.linkedin.venice.controllerapi.SchemaResponse;
import com.linkedin.venice.controllerapi.StoreComparisonInfo;
import com.linkedin.venice.controllerapi.StoreResponse;
import com.linkedin.venice.controllerapi.UpdateClusterConfigQueryParams;
import com.linkedin.venice.controllerapi.UpdateStoragePersonaQueryParams;
import com.linkedin.venice.controllerapi.UpdateStoreQueryParams;
import com.linkedin.venice.controllerapi.VersionResponse;
import com.linkedin.venice.exceptions.ErrorType;
import com.linkedin.venice.exceptions.InvalidVeniceSchemaException;
import com.linkedin.venice.exceptions.ResourceStillExistsException;
import com.linkedin.venice.exceptions.VeniceException;
import com.linkedin.venice.exceptions.VeniceHttpException;
import com.linkedin.venice.exceptions.VeniceNoClusterException;
import com.linkedin.venice.exceptions.VeniceNoHelixResourceException;
import com.linkedin.venice.exceptions.VeniceNoStoreException;
import com.linkedin.venice.exceptions.VeniceRetriableException;
import com.linkedin.venice.exceptions.VeniceStoreAlreadyExistsException;
import com.linkedin.venice.exceptions.VeniceUnsupportedOperationException;
import com.linkedin.venice.helix.HelixAdapterSerializer;
import com.linkedin.venice.helix.HelixCustomizedViewOfflinePushRepository;
import com.linkedin.venice.helix.HelixLiveInstanceMonitor;
import com.linkedin.venice.helix.HelixPartitionState;
import com.linkedin.venice.helix.HelixReadOnlySchemaRepository;
import com.linkedin.venice.helix.HelixReadOnlyStoreConfigRepository;
import com.linkedin.venice.helix.HelixReadOnlyZKSharedSchemaRepository;
import com.linkedin.venice.helix.HelixReadOnlyZKSharedSystemStoreRepository;
import com.linkedin.venice.helix.HelixReadWriteLiveClusterConfigRepository;
import com.linkedin.venice.helix.HelixState;
import com.linkedin.venice.helix.HelixStoreGraveyard;
import com.linkedin.venice.helix.Replica;
import com.linkedin.venice.helix.ResourceAssignment;
import com.linkedin.venice.helix.SafeHelixManager;
import com.linkedin.venice.helix.StoragePersonaRepository;
import com.linkedin.venice.helix.VeniceOfflinePushMonitorAccessor;
import com.linkedin.venice.helix.ZkAllowlistAccessor;
import com.linkedin.venice.helix.ZkClientFactory;
import com.linkedin.venice.helix.ZkRoutersClusterManager;
import com.linkedin.venice.helix.ZkStoreConfigAccessor;
import com.linkedin.venice.ingestion.control.RealTimeTopicSwitcher;
import com.linkedin.venice.kafka.protocol.enums.ControlMessageType;
import com.linkedin.venice.meta.BackupStrategy;
import com.linkedin.venice.meta.BufferReplayPolicy;
import com.linkedin.venice.meta.DataReplicationPolicy;
import com.linkedin.venice.meta.ETLStoreConfig;
import com.linkedin.venice.meta.ETLStoreConfigImpl;
import com.linkedin.venice.meta.HybridStoreConfig;
import com.linkedin.venice.meta.HybridStoreConfigImpl;
import com.linkedin.venice.meta.Instance;
import com.linkedin.venice.meta.InstanceStatus;
import com.linkedin.venice.meta.LiveClusterConfig;
import com.linkedin.venice.meta.LiveInstanceChangedListener;
import com.linkedin.venice.meta.LiveInstanceMonitor;
import com.linkedin.venice.meta.OfflinePushStrategy;
import com.linkedin.venice.meta.Partition;
import com.linkedin.venice.meta.PartitionAssignment;
import com.linkedin.venice.meta.PartitionerConfig;
import com.linkedin.venice.meta.PartitionerConfigImpl;
import com.linkedin.venice.meta.PersistenceType;
import com.linkedin.venice.meta.ReadWriteSchemaRepository;
import com.linkedin.venice.meta.ReadWriteStoreRepository;
import com.linkedin.venice.meta.RegionPushDetails;
import com.linkedin.venice.meta.RoutersClusterConfig;
import com.linkedin.venice.meta.RoutingDataRepository;
import com.linkedin.venice.meta.Store;
import com.linkedin.venice.meta.StoreCleaner;
import com.linkedin.venice.meta.StoreConfig;
import com.linkedin.venice.meta.StoreDataAudit;
import com.linkedin.venice.meta.StoreGraveyard;
import com.linkedin.venice.meta.StoreInfo;
import com.linkedin.venice.meta.StoreName;
import com.linkedin.venice.meta.StoreVersionInfo;
import com.linkedin.venice.meta.SystemStoreAttributes;
import com.linkedin.venice.meta.VeniceUserStoreType;
import com.linkedin.venice.meta.Version;
import com.linkedin.venice.meta.VersionImpl;
import com.linkedin.venice.meta.VersionStatus;
import com.linkedin.venice.meta.ViewConfig;
import com.linkedin.venice.meta.ZKStore;
import com.linkedin.venice.participant.protocol.KillPushJob;
import com.linkedin.venice.participant.protocol.ParticipantMessageKey;
import com.linkedin.venice.participant.protocol.ParticipantMessageValue;
import com.linkedin.venice.participant.protocol.enums.ParticipantMessageType;
import com.linkedin.venice.persona.StoragePersona;
import com.linkedin.venice.pubsub.PubSubClientsFactory;
import com.linkedin.venice.pubsub.PubSubConsumerAdapterFactory;
import com.linkedin.venice.pubsub.PubSubTopicConfiguration;
import com.linkedin.venice.pubsub.PubSubTopicRepository;
import com.linkedin.venice.pubsub.adapter.kafka.ApacheKafkaUtils;
import com.linkedin.venice.pubsub.adapter.kafka.producer.ApacheKafkaProducerConfig;
import com.linkedin.venice.pubsub.api.PubSubTopic;
import com.linkedin.venice.pubsub.api.exceptions.PubSubOpTimeoutException;
import com.linkedin.venice.pubsub.api.exceptions.PubSubTopicDoesNotExistException;
import com.linkedin.venice.pubsub.manager.TopicManager;
import com.linkedin.venice.pubsub.manager.TopicManagerContext;
import com.linkedin.venice.pubsub.manager.TopicManagerRepository;
import com.linkedin.venice.pushmonitor.ExecutionStatus;
import com.linkedin.venice.pushmonitor.ExecutionStatusWithDetails;
import com.linkedin.venice.pushmonitor.KillOfflinePushMessage;
import com.linkedin.venice.pushmonitor.OfflinePushStatus;
import com.linkedin.venice.pushmonitor.PushMonitor;
import com.linkedin.venice.pushmonitor.PushMonitorDelegator;
import com.linkedin.venice.pushmonitor.PushMonitorUtils;
import com.linkedin.venice.pushmonitor.PushStatusDecider;
import com.linkedin.venice.pushmonitor.StatusSnapshot;
import com.linkedin.venice.pushstatushelper.PushStatusStoreReader;
import com.linkedin.venice.pushstatushelper.PushStatusStoreWriter;
import com.linkedin.venice.schema.AvroSchemaParseUtils;
import com.linkedin.venice.schema.GeneratedSchemaID;
import com.linkedin.venice.schema.SchemaData;
import com.linkedin.venice.schema.SchemaEntry;
import com.linkedin.venice.schema.avro.DirectionalSchemaCompatibilityType;
import com.linkedin.venice.schema.rmd.RmdSchemaEntry;
import com.linkedin.venice.schema.writecompute.DerivedSchemaEntry;
import com.linkedin.venice.security.SSLFactory;
import com.linkedin.venice.serialization.avro.AvroProtocolDefinition;
import com.linkedin.venice.serialization.avro.InternalAvroSpecificSerializer;
import com.linkedin.venice.serialization.avro.VeniceAvroKafkaSerializer;
import com.linkedin.venice.serializer.AvroSerializer;
import com.linkedin.venice.serializer.RecordDeserializer;
import com.linkedin.venice.serializer.SerializerDeserializerFactory;
import com.linkedin.venice.service.ICProvider;
import com.linkedin.venice.stats.AbstractVeniceAggStats;
import com.linkedin.venice.stats.ZkClientStatusStats;
import com.linkedin.venice.status.PushJobDetailsStatus;
import com.linkedin.venice.status.StatusMessageChannel;
import com.linkedin.venice.status.protocol.BatchJobHeartbeatKey;
import com.linkedin.venice.status.protocol.BatchJobHeartbeatValue;
import com.linkedin.venice.status.protocol.PushJobDetails;
import com.linkedin.venice.status.protocol.PushJobDetailsStatusTuple;
import com.linkedin.venice.status.protocol.PushJobStatusRecordKey;
import com.linkedin.venice.system.store.MetaStoreDataType;
import com.linkedin.venice.system.store.MetaStoreReader;
import com.linkedin.venice.system.store.MetaStoreWriter;
import com.linkedin.venice.systemstore.schemas.StoreMetaKey;
import com.linkedin.venice.systemstore.schemas.StoreMetaValue;
import com.linkedin.venice.utils.AvroSchemaUtils;
import com.linkedin.venice.utils.EncodingUtils;
import com.linkedin.venice.utils.ExceptionUtils;
import com.linkedin.venice.utils.HelixUtils;
import com.linkedin.venice.utils.LatencyUtils;
import com.linkedin.venice.utils.LogContext;
import com.linkedin.venice.utils.Pair;
import com.linkedin.venice.utils.PartitionUtils;
import com.linkedin.venice.utils.RedundantExceptionFilter;
import com.linkedin.venice.utils.ReflectUtils;
import com.linkedin.venice.utils.RetryUtils;
import com.linkedin.venice.utils.SslUtils;
import com.linkedin.venice.utils.StoreUtils;
import com.linkedin.venice.utils.Time;
import com.linkedin.venice.utils.Utils;
import com.linkedin.venice.utils.VeniceProperties;
import com.linkedin.venice.utils.concurrent.ConcurrencyUtils;
import com.linkedin.venice.utils.concurrent.VeniceConcurrentHashMap;
import com.linkedin.venice.utils.lazy.Lazy;
import com.linkedin.venice.utils.locks.AutoCloseableLock;
import com.linkedin.venice.views.MaterializedView;
import com.linkedin.venice.views.VeniceView;
import com.linkedin.venice.views.ViewUtils;
import com.linkedin.venice.writer.VeniceWriter;
import com.linkedin.venice.writer.VeniceWriterFactory;
import com.linkedin.venice.writer.VeniceWriterOptions;
import io.tehuti.metrics.MetricsRepository;
import java.nio.ByteBuffer;
import java.security.cert.X509Certificate;
import java.time.Duration;
import java.time.LocalDateTime;
import java.util.ArrayList;
import java.util.Arrays;
import java.util.Collection;
import java.util.Collections;
import java.util.Comparator;
import java.util.HashMap;
import java.util.HashSet;
import java.util.List;
import java.util.Map;
import java.util.Objects;
import java.util.Optional;
import java.util.Properties;
import java.util.Set;
import java.util.concurrent.ConcurrentHashMap;
import java.util.concurrent.ExecutionException;
import java.util.concurrent.ExecutorService;
import java.util.concurrent.Executors;
import java.util.concurrent.Future;
import java.util.concurrent.TimeUnit;
import java.util.concurrent.TimeoutException;
import java.util.function.Consumer;
import java.util.stream.Collectors;
import javax.annotation.Nonnull;
import org.apache.avro.Schema;
import org.apache.avro.util.Utf8;
import org.apache.commons.lang.StringUtils;
import org.apache.commons.lang.Validate;
import org.apache.helix.AccessOption;
import org.apache.helix.HelixAdmin;
import org.apache.helix.HelixException;
import org.apache.helix.HelixManagerProperty;
import org.apache.helix.InstanceType;
import org.apache.helix.PropertyKey;
import org.apache.helix.controller.rebalancer.DelayedAutoRebalancer;
import org.apache.helix.controller.rebalancer.strategy.AutoRebalanceStrategy;
import org.apache.helix.controller.rebalancer.strategy.CrushRebalanceStrategy;
import org.apache.helix.manager.zk.ZKHelixAdmin;
import org.apache.helix.manager.zk.ZKHelixManager;
import org.apache.helix.manager.zk.ZNRecordSerializer;
import org.apache.helix.manager.zk.ZkBaseDataAccessor;
import org.apache.helix.model.ClusterConfig;
import org.apache.helix.model.ExternalView;
import org.apache.helix.model.HelixConfigScope;
import org.apache.helix.model.IdealState;
import org.apache.helix.model.InstanceConfig;
import org.apache.helix.model.LeaderStandbySMD;
import org.apache.helix.model.LiveInstance;
import org.apache.helix.model.MaintenanceSignal;
import org.apache.helix.model.RESTConfig;
import org.apache.helix.model.builder.HelixConfigScopeBuilder;
import org.apache.helix.participant.StateMachineEngine;
import org.apache.helix.zookeeper.datamodel.ZNRecord;
import org.apache.helix.zookeeper.impl.client.ZkClient;
import org.apache.http.HttpStatus;
import org.apache.kafka.clients.CommonClientConfigs;
import org.apache.logging.log4j.LogManager;
import org.apache.logging.log4j.Logger;
import spark.utils.Assert;


/**
 * Helix Admin based on 0.8.4.215 APIs.
 *
 * <p>
 * After using controller as service mode. There are two levels of cluster and controllers. Each venice controller will
 * hold a level1 helix controller which will keep connecting to Helix, there is a cluster only used for all of these
 * level1 controllers(controller's cluster). The second level is our venice clusters. Like prod cluster, dev cluster
 * etc. Each of cluster will be Helix resource in the controller's cluster. Helix will choose one of level1 controller
 * becoming the leader of our venice cluster. In our distributed controllers state transition handler, a level2 controller
 * will be initialized to manage this venice cluster only. If this level1 controller is chosen as the leader controller
 * of multiple Venice clusters, multiple level2 controller will be created based on cluster specific config.
 * <p>
 * Admin is shared by multiple cluster's controllers running in one physical Venice controller instance.
 */
public class VeniceHelixAdmin implements Admin, StoreCleaner {
  static final List<ExecutionStatus> STATUS_PRIORITIES = Arrays.asList(
      ExecutionStatus.PROGRESS,
      ExecutionStatus.STARTED,
      ExecutionStatus.START_OF_INCREMENTAL_PUSH_RECEIVED,
      ExecutionStatus.UNKNOWN,
      ExecutionStatus.NEW,
      ExecutionStatus.NOT_CREATED,
      ExecutionStatus.END_OF_PUSH_RECEIVED,
      ExecutionStatus.DVC_INGESTION_ERROR_OTHER,
      ExecutionStatus.DVC_INGESTION_ERROR_DISK_FULL,
      ExecutionStatus.DVC_INGESTION_ERROR_MEMORY_LIMIT_REACHED,
      ExecutionStatus.DVC_INGESTION_ERROR_TOO_MANY_DEAD_INSTANCES,
      ExecutionStatus.ERROR,
      ExecutionStatus.WARNING,
      ExecutionStatus.COMPLETED,
      ExecutionStatus.END_OF_INCREMENTAL_PUSH_RECEIVED,
      ExecutionStatus.ARCHIVED);

  private static final RedundantExceptionFilter EXCEPTION_FILTER =
      RedundantExceptionFilter.getRedundantExceptionFilter();

  private static final Logger LOGGER = LogManager.getLogger(VeniceHelixAdmin.class);
  private static final int RECORD_COUNT = 10;
  public static final List<Class<? extends Throwable>> RETRY_FAILURE_TYPES = Collections.singletonList(Exception.class);

  private final VeniceControllerMultiClusterConfig multiClusterConfigs;
  private final String controllerClusterName;
  private final int controllerClusterReplica;
  private final String controllerName;
  private final String kafkaBootstrapServers;
  private final String kafkaSSLBootstrapServers;
  private final Map<String, AdminConsumerService> adminConsumerServices = new ConcurrentHashMap<>();

  private static final int CONTROLLER_CLUSTER_NUMBER_OF_PARTITION = 1;
  private static final long CONTROLLER_CLUSTER_RESOURCE_EV_TIMEOUT_MS = TimeUnit.MINUTES.toMillis(5);
  private static final long CONTROLLER_CLUSTER_RESOURCE_EV_CHECK_DELAY_MS = 500;
  private static final long HELIX_RESOURCE_ASSIGNMENT_RETRY_INTERVAL_MS = 500;
  private static final long HELIX_RESOURCE_ASSIGNMENT_LOG_INTERVAL_MS = TimeUnit.MINUTES.toMillis(1);

  protected static final int INTERNAL_STORE_GET_RRT_TOPIC_ATTEMPTS = 3;
  protected static final long INTERNAL_STORE_RTT_RETRY_BACKOFF_MS = TimeUnit.SECONDS.toMillis(5);
  private static final int PARTICIPANT_MESSAGE_STORE_SCHEMA_ID = 1;
  private static final long PUSH_STATUS_STORE_WRITER_TIMEOUT_MS = TimeUnit.SECONDS.toMillis(30);
  private final InternalAvroSpecificSerializer<PushJobDetails> pushJobDetailsSerializer =
      AvroProtocolDefinition.PUSH_JOB_DETAILS.getSerializer();

  static final int VERSION_ID_UNSET = -1;

  // TODO remove this field and all invocations once we are fully on HaaS. Use the helixAdminClient instead.
  private final HelixAdmin admin;
  /**
   * Client/wrapper used for performing Helix operations in Venice.
   */
  private final HelixAdminClient helixAdminClient;
  private TopicManagerRepository topicManagerRepository;
  private final ZkClient zkClient;
  private final HelixAdapterSerializer adapterSerializer;
  private final ZkAllowlistAccessor allowlistAccessor;
  private final ExecutionIdAccessor executionIdAccessor;
  private final RealTimeTopicSwitcher realTimeTopicSwitcher;
  private final long deprecatedJobTopicRetentionMs;

  private final long fatalDataValidationFailureRetentionMs;
  private final long deprecatedJobTopicMaxRetentionMs;
  private final HelixReadOnlyStoreConfigRepository storeConfigRepo;
  private final VeniceWriterFactory veniceWriterFactory;
  private final PubSubConsumerAdapterFactory pubSubConsumerAdapterFactory;
  private final int minNumberOfStoreVersionsToPreserve;
  private final StoreGraveyard storeGraveyard;
  private final Map<String, String> participantMessageStoreRTTMap;
  private final Map<String, VeniceWriter> participantMessageWriterMap;
  private final boolean isControllerClusterHAAS;
  private final String coloLeaderClusterName;
  private final Optional<SSLFactory> sslFactory;
  private final String pushJobStatusStoreClusterName;
  private final PushStatusStoreReader pushStatusStoreReader;
  private final Lazy<PushStatusStoreWriter> pushStatusStoreWriter;
  private final SharedHelixReadOnlyZKSharedSystemStoreRepository zkSharedSystemStoreRepository;
  private final SharedHelixReadOnlyZKSharedSchemaRepository zkSharedSchemaRepository;
  private final MetaStoreWriter metaStoreWriter;
  private final MetaStoreReader metaStoreReader;
  private final D2Client d2Client;
  private final Map<String, HelixReadWriteLiveClusterConfigRepository> clusterToLiveClusterConfigRepo;
  private static final String ZK_INSTANCES_SUB_PATH = "INSTANCES";
  private static final String ZK_CUSTOMIZEDSTATES_SUB_PATH = "CUSTOMIZEDSTATES/" + HelixPartitionState.OFFLINE_PUSH;

  /**
   * Level-1 controller, it always being connected to Helix. And will create sub-controller for specific cluster when
   * getting notification from Helix.
   */
  private SafeHelixManager helixManager;
  /**
   * Builder used to build the data path to access Helix internal data of level-1 cluster.
   */
  private PropertyKey.Builder controllerClusterKeyBuilder;

  private PubSubTopic pushJobDetailsRTTopic;

  // Those variables will be initialized lazily.
  private int pushJobDetailsSchemaId = -1;

  private final Map<String, DisabledPartitionStats> disabledPartitionStatMap = new HashMap<>();
  private final Map<String, PushJobStatusStats> pushJobStatusStatsMap = new HashMap<>();

  private static final String PUSH_JOB_DETAILS_WRITER = "PUSH_JOB_DETAILS_WRITER";
  private final Map<String, VeniceWriter> jobTrackingVeniceWriterMap = new VeniceConcurrentHashMap<>();

  // This map stores the time when topics were created. It only contains topics whose information has not yet been
  // persisted to Zk.
  private final Map<String, Long> topicToCreationTime = new VeniceConcurrentHashMap<>();

  /**
   * Controller Client Map per cluster per colo
   */
  private final Map<String, Map<String, ControllerClient>> clusterControllerClientPerColoMap =
      new VeniceConcurrentHashMap<>();
  private final Map<String, HelixLiveInstanceMonitor> liveInstanceMonitorMap = new HashMap<>();

  private final ClusterLeaderInitializationManager clusterLeaderInitializationManager;
  private VeniceDistClusterControllerStateModelFactory controllerStateModelFactory;

  private long backupVersionDefaultRetentionMs;

  private int defaultMaxRecordSizeBytes;

  private DataRecoveryManager dataRecoveryManager;
  private CompactionManager compactionManager;
  private ParticipantStoreClientsManager participantStoreClientsManager;
  protected final PubSubTopicRepository pubSubTopicRepository;

  private final Object PUSH_JOB_DETAILS_CLIENT_LOCK = new Object();
  private AvroSpecificStoreClient<PushJobStatusRecordKey, PushJobDetails> pushJobDetailsStoreClient = null;

  private final Object LIVENESS_HEARTBEAT_CLIENT_LOCK = new Object();
  private AvroSpecificStoreClient<BatchJobHeartbeatKey, BatchJobHeartbeatValue> livenessHeartbeatStoreClient = null;

  private final Lazy<ByteBuffer> emptyPushZSTDDictionary;

  private Set<PushJobCheckpoints> pushJobUserErrorCheckpoints;
  private final LogContext logContext;

  DeadStoreStats deadStoreStats;

  public VeniceHelixAdmin(
      VeniceControllerMultiClusterConfig multiClusterConfigs,
      MetricsRepository metricsRepository,
      D2Client d2Client,
      PubSubTopicRepository pubSubTopicRepository,
      PubSubClientsFactory pubSubClientsFactory) {
    this(
        multiClusterConfigs,
        metricsRepository,
        false,
        d2Client,
        Optional.empty(),
        Optional.empty(),
        Optional.empty(),
        pubSubTopicRepository,
        pubSubClientsFactory,
        Collections.EMPTY_LIST);
  }

  // TODO Use different configs for different clusters when creating helix admin.
  public VeniceHelixAdmin(
      VeniceControllerMultiClusterConfig multiClusterConfigs,
      MetricsRepository metricsRepository,
      boolean sslEnabled,
      @Nonnull D2Client d2Client,
      Optional<SSLConfig> sslConfig,
      Optional<DynamicAccessController> accessController,
      Optional<ICProvider> icProvider,
      PubSubTopicRepository pubSubTopicRepository,
      PubSubClientsFactory pubSubClientsFactory,
      List<ClusterLeaderInitializationRoutine> additionalInitRoutines) {
    Validate.notNull(d2Client);
    this.multiClusterConfigs = multiClusterConfigs;
    this.logContext = multiClusterConfigs.getLogContext();
    VeniceControllerClusterConfig commonConfig = multiClusterConfigs.getCommonConfig();
    this.controllerName =
        Utils.getHelixNodeIdentifier(multiClusterConfigs.getAdminHostname(), multiClusterConfigs.getAdminPort());
    this.controllerClusterName = multiClusterConfigs.getControllerClusterName();
    this.controllerClusterReplica = multiClusterConfigs.getControllerClusterReplica();
    this.kafkaBootstrapServers = multiClusterConfigs.getKafkaBootstrapServers();
    this.kafkaSSLBootstrapServers = multiClusterConfigs.getSslKafkaBootstrapServers();
    this.deprecatedJobTopicRetentionMs = multiClusterConfigs.getDeprecatedJobTopicRetentionMs();
    this.fatalDataValidationFailureRetentionMs = multiClusterConfigs.getFatalDataValidationFailureRetentionMs();
    this.deprecatedJobTopicMaxRetentionMs = multiClusterConfigs.getDeprecatedJobTopicMaxRetentionMs();
    this.backupVersionDefaultRetentionMs = multiClusterConfigs.getBackupVersionDefaultRetentionMs();
    this.defaultMaxRecordSizeBytes = multiClusterConfigs.getDefaultMaxRecordSizeBytes();

    this.minNumberOfStoreVersionsToPreserve = multiClusterConfigs.getMinNumberOfStoreVersionsToPreserve();
    this.d2Client = d2Client;
    this.pubSubTopicRepository = pubSubTopicRepository;

    if (sslEnabled) {
      try {
        String sslFactoryClassName = multiClusterConfigs.getSslFactoryClassName();
        Properties sslProperties = sslConfig.get().getSslProperties();
        sslFactory = Optional.of(SslUtils.getSSLFactory(sslProperties, sslFactoryClassName));
      } catch (Exception e) {
        LOGGER.error("Failed to create SSL engine", e);
        throw new VeniceException(e);
      }
    } else {
      sslFactory = Optional.empty();
    }

    // TODO: Consider re-using the same zkClient for the ZKHelixAdmin and TopicManager.
    ZkClient zkClientForHelixAdmin = ZkClientFactory.newZkClient(multiClusterConfigs.getZkAddress());
    zkClientForHelixAdmin
        .subscribeStateChanges(new ZkClientStatusStats(metricsRepository, "controller-zk-client-for-helix-admin"));
    /**
     * N.B.: The following setup steps are necessary when using the {@link ZKHelixAdmin} constructor which takes
     * in an external {@link ZkClient}.
     *
     * {@link ZkClient#setZkSerializer(ZkSerializer)} is necessary, otherwise Helix will throw:
     *
     * org.apache.helix.zookeeper.zkclient.exception.ZkMarshallingError: java.io.NotSerializableException: org.apache.helix.ZNRecord
     */
    zkClientForHelixAdmin.setZkSerializer(new ZNRecordSerializer());
    if (!zkClientForHelixAdmin.waitUntilConnected(ZkClient.DEFAULT_CONNECTION_TIMEOUT, TimeUnit.MILLISECONDS)) {
      throw new VeniceException("Failed to connect to ZK within " + ZkClient.DEFAULT_CONNECTION_TIMEOUT + " ms!");
    }
    this.admin = new ZKHelixAdmin(zkClientForHelixAdmin);
    this.helixAdminClient = new ZkHelixAdminClient(multiClusterConfigs, metricsRepository);
    // There is no way to get the internal zkClient from HelixManager or HelixAdmin. So create a new one here.
    this.zkClient = ZkClientFactory.newZkClient(multiClusterConfigs.getZkAddress());
    this.zkClient.subscribeStateChanges(new ZkClientStatusStats(metricsRepository, "controller-zk-client"));
    this.adapterSerializer = new HelixAdapterSerializer();

    this.pubSubConsumerAdapterFactory = pubSubClientsFactory.getConsumerAdapterFactory();

    TopicManagerContext topicManagerContext =
        new TopicManagerContext.Builder().setPubSubTopicRepository(pubSubTopicRepository)
            .setMetricsRepository(metricsRepository)
            .setPubSubPropertiesSupplier(this::getPubSubSSLPropertiesFromControllerConfig)
            .setPubSubAdminAdapterFactory(pubSubClientsFactory.getAdminAdapterFactory())
            .setPubSubConsumerAdapterFactory(pubSubConsumerAdapterFactory)
            .setTopicMetadataFetcherConsumerPoolSize(commonConfig.getTopicManagerMetadataFetcherConsumerPoolSize())
            .setTopicMetadataFetcherThreadPoolSize(commonConfig.getTopicManagerMetadataFetcherThreadPoolSize())
            .build();
    this.topicManagerRepository =
        new TopicManagerRepository(topicManagerContext, getKafkaBootstrapServers(isSslToKafka()));

    this.allowlistAccessor = new ZkAllowlistAccessor(zkClient, adapterSerializer);
    this.executionIdAccessor = new ZkExecutionIdAccessor(zkClient, adapterSerializer);
    this.storeConfigRepo = new HelixReadOnlyStoreConfigRepository(zkClient, adapterSerializer);
    storeConfigRepo.refresh();
    this.storeGraveyard = new HelixStoreGraveyard(zkClient, adapterSerializer, multiClusterConfigs.getClusters());
    veniceWriterFactory = new VeniceWriterFactory(
        commonConfig.getProps().toProperties(),
        pubSubClientsFactory.getProducerAdapterFactory(),
        metricsRepository);
    this.realTimeTopicSwitcher = new RealTimeTopicSwitcher(
        topicManagerRepository.getLocalTopicManager(),
        veniceWriterFactory,
        commonConfig.getProps(),
        pubSubTopicRepository);
    this.participantMessageStoreRTTMap = new VeniceConcurrentHashMap<>();
    this.participantMessageWriterMap = new VeniceConcurrentHashMap<>();
    isControllerClusterHAAS = commonConfig.isControllerClusterLeaderHAAS();
    coloLeaderClusterName = commonConfig.getClusterName();
    pushJobStatusStoreClusterName = commonConfig.getPushJobStatusStoreClusterName();

    zkSharedSystemStoreRepository = new SharedHelixReadOnlyZKSharedSystemStoreRepository(
        zkClient,
        adapterSerializer,
        commonConfig.getSystemSchemaClusterName());
    zkSharedSchemaRepository = new SharedHelixReadOnlyZKSharedSchemaRepository(
        zkSharedSystemStoreRepository,
        zkClient,
        adapterSerializer,
        commonConfig.getSystemSchemaClusterName(),
        commonConfig.getRefreshAttemptsForZkReconnect(),
        commonConfig.getRefreshIntervalForZkReconnectInMs());
    metaStoreWriter = new MetaStoreWriter(
        topicManagerRepository.getLocalTopicManager(),
        veniceWriterFactory,
        zkSharedSchemaRepository,
        pubSubTopicRepository,
        commonConfig.getMetaStoreWriterCloseTimeoutInMS(),
        commonConfig.getMetaStoreWriterCloseConcurrency());
    metaStoreReader = new MetaStoreReader(d2Client, commonConfig.getClusterDiscoveryD2ServiceName());
    pushStatusStoreReader = new PushStatusStoreReader(
        d2Client,
        commonConfig.getClusterDiscoveryD2ServiceName(),
        commonConfig.getPushStatusStoreHeartbeatExpirationTimeInSeconds());
    pushStatusStoreWriter = Lazy.of(() -> {
      String pushStatusStoreName = VeniceSystemStoreType.DAVINCI_PUSH_STATUS_STORE.getZkSharedStoreName();
      SchemaEntry valueSchemaEntry = zkSharedSchemaRepository.getSupersetOrLatestValueSchema(pushStatusStoreName);
      DerivedSchemaEntry updateSchemaEntry =
          zkSharedSchemaRepository.getLatestDerivedSchema(pushStatusStoreName, valueSchemaEntry.getId());
      return new PushStatusStoreWriter(veniceWriterFactory, controllerName, valueSchemaEntry, updateSchemaEntry);
    });

    clusterToLiveClusterConfigRepo = new VeniceConcurrentHashMap<>();
    participantStoreClientsManager = new ParticipantStoreClientsManager(
        d2Client,
        commonConfig.getClusterDiscoveryD2ServiceName(),
        topicManagerRepository,
        veniceWriterFactory,
        pubSubTopicRepository);
    dataRecoveryManager =
        new DataRecoveryManager(this, icProvider, pubSubTopicRepository, participantStoreClientsManager);

    if (multiClusterConfigs.isLogCompactionEnabled()) {
      // TODO LC: extends interchangeable with implements?
      Class<? extends RepushOrchestrator> repushOrchestratorClass =
          ReflectUtils.loadClass(multiClusterConfigs.getRepushOrchestratorClassName());
      try {
        RepushOrchestrator repushOrchestrator = ReflectUtils.callConstructor(
            repushOrchestratorClass,
            new Class[] { VeniceProperties.class },
            new Object[] { multiClusterConfigs.getRepushOrchestratorConfigs() });
        compactionManager =
            new CompactionManager(repushOrchestrator, multiClusterConfigs.getTimeSinceLastLogCompactionThresholdMS());
      } catch (Exception e) {
        LOGGER.error("Failed to enable " + LogCompactionService.class.getSimpleName(), e);
        throw new VeniceException(e);
      }
    }

    List<ClusterLeaderInitializationRoutine> initRoutines = new ArrayList<>();
    initRoutines.add(
        new SystemSchemaInitializationRoutine(
            AvroProtocolDefinition.KAFKA_MESSAGE_ENVELOPE,
            multiClusterConfigs,
            this));
    initRoutines
        .add(new SystemSchemaInitializationRoutine(AvroProtocolDefinition.PARTITION_STATE, multiClusterConfigs, this));
    initRoutines.add(
        new SystemSchemaInitializationRoutine(AvroProtocolDefinition.STORE_VERSION_STATE, multiClusterConfigs, this));
    initRoutines.add(
        new SystemSchemaInitializationRoutine(
            AvroProtocolDefinition.SERVER_METADATA_RESPONSE,
            multiClusterConfigs,
            this));
    initRoutines.add(
        new SystemSchemaInitializationRoutine(
            AvroProtocolDefinition.SERVER_STORE_PROPERTIES_PAYLOAD,
            multiClusterConfigs,
            this));

    if (multiClusterConfigs.isZkSharedMetaSystemSchemaStoreAutoCreationEnabled()) {
      // Add routine to create zk shared metadata system store
      initRoutines.add(
          new SystemSchemaInitializationRoutine(
              AvroProtocolDefinition.METADATA_SYSTEM_SCHEMA_STORE,
              multiClusterConfigs,
              this,
              Optional.of(AvroProtocolDefinition.METADATA_SYSTEM_SCHEMA_STORE_KEY.getCurrentProtocolVersionSchema()),
              Optional.of(VeniceSystemStoreUtils.DEFAULT_USER_SYSTEM_STORE_UPDATE_QUERY_PARAMS),
              true));
    }
    if (multiClusterConfigs.isZkSharedDaVinciPushStatusSystemSchemaStoreAutoCreationEnabled()) {
      // Add routine to create zk shared da vinci push status system store
      initRoutines.add(
          new SystemSchemaInitializationRoutine(
              AvroProtocolDefinition.PUSH_STATUS_SYSTEM_SCHEMA_STORE,
              multiClusterConfigs,
              this,
              Optional.of(AvroProtocolDefinition.PUSH_STATUS_SYSTEM_SCHEMA_STORE_KEY.getCurrentProtocolVersionSchema()),
              Optional.of(VeniceSystemStoreUtils.DEFAULT_USER_SYSTEM_STORE_UPDATE_QUERY_PARAMS),
              true));
    }
    initRoutines.addAll(additionalInitRoutines);

    // Participant stores are not read or written in parent colo. Parent controller skips participant store
    // initialization.
    if (!isParent() && multiClusterConfigs.isParticipantMessageStoreEnabled()) {
      LOGGER.info("Adding PerClusterInternalRTStoreInitializationRoutine for ParticipantMessageStore");
      initRoutines.add(
          new PerClusterInternalRTStoreInitializationRoutine(
              PARTICIPANT_MESSAGE_SYSTEM_STORE_VALUE,
              VeniceSystemStoreUtils::getParticipantStoreNameForCluster,
              multiClusterConfigs,
              this,
              ParticipantMessageKey.getClassSchema()));
    }

<<<<<<< HEAD
    if (multiClusterConfigs.isDeadStoreEndpointEnabled()) {
=======
    if (multiClusterConfigs.isDeadStoreEndpointEnabled(controllerClusterName)) {
>>>>>>> 88cf04e0
      Class<? extends DeadStoreStats> deadStoreStatsClass =
          ReflectUtils.loadClass(multiClusterConfigs.getDeadStoreStatsClassName());
      try {
        deadStoreStats = ReflectUtils.callConstructor(
            deadStoreStatsClass,
            new Class[] { VeniceProperties.class },
            new Object[] { multiClusterConfigs.getDeadStoreStatsConfigs() });
      } catch (Exception e) {
        LOGGER.error("Failed to enable " + DeadStoreStats.class.getSimpleName(), e);
        throw new VeniceException(e);
      }
    }

<<<<<<< HEAD
    clusterLeaderInitializationManager =
        new ClusterLeaderInitializationManager(initRoutines, commonConfig.isConcurrentInitRoutinesEnabled());
=======
    clusterLeaderInitializationManager = new ClusterLeaderInitializationManager(
        initRoutines,
        commonConfig.isConcurrentInitRoutinesEnabled(),
        commonConfig.getLogContext());
>>>>>>> 88cf04e0

    // Create the controller cluster if required.
    if (isControllerClusterHAAS) {
      checkAndCreateVeniceControllerCluster();
    } else {
      createControllerClusterIfRequired();
    }

    controllerStateModelFactory = new VeniceDistClusterControllerStateModelFactory(
        zkClient,
        adapterSerializer,
        this,
        multiClusterConfigs,
        metricsRepository,
        clusterLeaderInitializationManager,
        realTimeTopicSwitcher,
        accessController,
        helixAdminClient);

    for (String clusterName: multiClusterConfigs.getClusters()) {
      if (!multiClusterConfigs.getControllerConfig(clusterName).isErrorLeaderReplicaFailOverEnabled()) {
        continue;
      }

      HelixLiveInstanceMonitor liveInstanceMonitor = new HelixLiveInstanceMonitor(this.zkClient, clusterName);
      DisabledPartitionStats disabledPartitionStats = new DisabledPartitionStats(metricsRepository, clusterName);
      PushJobStatusStats pushJobStatusStats = new PushJobStatusStats(metricsRepository, clusterName);
      disabledPartitionStatMap.put(clusterName, disabledPartitionStats);
      liveInstanceMonitorMap.put(clusterName, liveInstanceMonitor);
      pushJobStatusStatsMap.put(clusterName, pushJobStatusStats);
      // Register new instance callback
      liveInstanceMonitor.registerLiveInstanceChangedListener(new LiveInstanceChangedListener() {
        @Override
        public void handleNewInstances(Set<Instance> newInstances) {
          long startTime = System.currentTimeMillis();
          for (Instance instance: newInstances) {
            Map<String, List<String>> disabledPartitions =
                helixAdminClient.getDisabledPartitionsMap(clusterName, instance.getNodeId());
            for (Map.Entry<String, List<String>> entry: disabledPartitions.entrySet()) {
              helixAdminClient
                  .enablePartition(true, clusterName, instance.getNodeId(), entry.getKey(), entry.getValue());
              disabledPartitionStats.recordClearDisabledPartition(entry.getValue().size());
              LOGGER.info("Enabled disabled replica of resource {}, partitions {}", entry.getKey(), entry.getValue());
            }
          }
          LOGGER.info(
              "Enabling disabled replicas for instances {} took {} ms",
              newInstances.stream().map(Instance::getNodeId).collect(Collectors.joining(",")),
              LatencyUtils.getElapsedTimeFromMsToMs(startTime));
        }

        @Override
        public void handleDeletedInstances(Set<Instance> deletedInstances) {
        }
      });
    }
    emptyPushZSTDDictionary =
        Lazy.of(() -> ByteBuffer.wrap(ZstdWithDictCompressor.buildDictionaryOnSyntheticAvroData()));

    pushJobUserErrorCheckpoints = commonConfig.getPushJobUserErrorCheckpoints();
  }

  private VeniceProperties getPubSubSSLPropertiesFromControllerConfig(String pubSubBootstrapServers) {
    VeniceControllerClusterConfig controllerConfig = multiClusterConfigs.getCommonConfig();

    VeniceProperties originalPros = controllerConfig.getProps();
    Properties clonedProperties = originalPros.toProperties();
    if (originalPros.getBooleanWithAlternative(KAFKA_OVER_SSL, SSL_TO_KAFKA_LEGACY, false)) {
      clonedProperties.setProperty(SSL_KAFKA_BOOTSTRAP_SERVERS, pubSubBootstrapServers);
    } else {
      clonedProperties.setProperty(KAFKA_BOOTSTRAP_SERVERS, pubSubBootstrapServers);
    }
    controllerConfig = new VeniceControllerClusterConfig(new VeniceProperties(clonedProperties));
    Properties properties = multiClusterConfigs.getCommonConfig().getProps().getPropertiesCopy();
    ApacheKafkaProducerConfig.copyKafkaSASLProperties(originalPros, properties, false);
    if (ApacheKafkaUtils.isKafkaSSLProtocol(controllerConfig.getKafkaSecurityProtocol())) {
      Optional<SSLConfig> sslConfig = controllerConfig.getSslConfig();
      if (!sslConfig.isPresent()) {
        throw new VeniceException("SSLConfig should be present when Kafka SSL is enabled");
      }
      properties.putAll(sslConfig.get().getKafkaSSLConfig());
      properties.setProperty(CommonClientConfigs.SECURITY_PROTOCOL_CONFIG, controllerConfig.getKafkaSecurityProtocol());
      properties.setProperty(KAFKA_BOOTSTRAP_SERVERS, controllerConfig.getSslKafkaBootstrapServers());
    } else {
      properties.setProperty(KAFKA_BOOTSTRAP_SERVERS, controllerConfig.getKafkaBootstrapServers());
    }
    return new VeniceProperties(properties);
  }

  public void startInstanceMonitor(String clusterName) {
    if (!multiClusterConfigs.getControllerConfig(clusterName).isErrorLeaderReplicaFailOverEnabled()) {
      return;
    }
    HelixLiveInstanceMonitor liveInstanceMonitor = liveInstanceMonitorMap.get(clusterName);
    if (liveInstanceMonitor == null) {
      LOGGER.warn("Could not find live instance monitor for cluster {}", clusterName);
      return;
    }
    liveInstanceMonitor.refresh();
  }

  public LiveInstanceMonitor getLiveInstanceMonitor(String clusterName) {
    return liveInstanceMonitorMap.get(clusterName);
  }

  public void clearInstanceMonitor(String clusterName) {
    if (!multiClusterConfigs.getControllerConfig(clusterName).isErrorLeaderReplicaFailOverEnabled()) {
      return;
    }
    HelixLiveInstanceMonitor liveInstanceMonitor = liveInstanceMonitorMap.get(clusterName);
    if (liveInstanceMonitor == null) {
      LOGGER.warn("Could not find live instance monitor for cluster {}", clusterName);
      return;
    }
    liveInstanceMonitor.clear();
  }

  private void checkAndCreateVeniceControllerCluster() {
    if (!helixAdminClient.isVeniceControllerClusterCreated()) {
      helixAdminClient.createVeniceControllerCluster();
    }
    if (!helixAdminClient.isClusterInGrandCluster(controllerClusterName)) {
      helixAdminClient.addClusterToGrandCluster(controllerClusterName);
    }
  }

  private synchronized void connectToControllerCluster() {
    if (helixManager != null) {
      LOGGER.warn("Controller {} is already connected to the controller cluster", controllerName);
      return;
    }
    InstanceType instanceType =
        isControllerClusterHAAS ? InstanceType.PARTICIPANT : InstanceType.CONTROLLER_PARTICIPANT;
    String zkAddress = multiClusterConfigs.getControllerClusterZkAddress();

    InstanceConfig.Builder defaultInstanceConfigBuilder =
        new InstanceConfig.Builder().setPort(Integer.toString(multiClusterConfigs.getAdminPort()));

    HelixManagerProperty helixManagerProperty =
        new HelixManagerProperty.Builder().setDefaultInstanceConfigBuilder(defaultInstanceConfigBuilder).build();

    SafeHelixManager tempManager = new SafeHelixManager(
        new ZKHelixManager(controllerClusterName, controllerName, instanceType, zkAddress, null, helixManagerProperty));

    // for refreshing the instance config list if the controller is already a participant in venice-controller cluster
    // but assigned to another venice cluster
    tempManager.addPreConnectCallback(
        new ControllerInstanceTagRefresher(tempManager, multiClusterConfigs.getControllerInstanceTagList()));
    StateMachineEngine stateMachine = tempManager.getStateMachineEngine();
    stateMachine.registerStateModelFactory(LeaderStandbySMD.name, controllerStateModelFactory);
    try {
      tempManager.connect();
    } catch (Exception ex) {
      String errorMessage = "Error connecting to Helix controller cluster " + controllerClusterName
          + " with controller " + controllerName;
      LOGGER.error(errorMessage, ex);
      throw new VeniceException(errorMessage, ex);
    }
    controllerClusterKeyBuilder = new PropertyKey.Builder(tempManager.getClusterName());
    helixManager = tempManager;
    LOGGER.info("Connected to controller cluster {} with controller {}", controllerClusterName, controllerName);
  }

  public ZkClient getZkClient() {
    return zkClient;
  }

  public ExecutionIdAccessor getExecutionIdAccessor() {
    return executionIdAccessor;
  }

  public HelixAdapterSerializer getAdapterSerializer() {
    return adapterSerializer;
  }

  // For testing purpose.
  void setTopicManagerRepository(TopicManagerRepository topicManagerRepository) {
    this.topicManagerRepository = topicManagerRepository;
  }

  /**
   * Create and configure the Venice storage cluster with required properties in Helix and waits
   * the resource's (partial) partition to appear in the external view.
   * @param clusterName Venice cluster name.
   */
  @Override
  public synchronized void initStorageCluster(String clusterName) {
    if (helixManager == null) {
      connectToControllerCluster();
    }
    // Simply validate cluster name here.
    clusterName = clusterName.trim();
    if (clusterName.startsWith("/") || clusterName.endsWith("/") || clusterName.indexOf(' ') >= 0) {
      throw new IllegalArgumentException("Invalid cluster name:" + clusterName);
    }
    if (multiClusterConfigs.getControllerConfig(clusterName).isVeniceClusterLeaderHAAS()) {
      setupStorageClusterAsNeeded(clusterName);
    } else {
      createClusterIfRequired(clusterName);
    }
    // The customized state config may get wiped or have never been written to ZK cluster config before, we need to
    // enable at first.
    HelixUtils.setupCustomizedStateConfig(admin, clusterName);
    // The resource and partition may be disabled for this controller before, we need to enable again at first. Then the
    // state transition will be triggered.
    List<String> partitionNames =
        Collections.singletonList(VeniceControllerStateModel.getPartitionNameFromVeniceClusterName(clusterName));
    helixAdminClient.enablePartition(true, controllerClusterName, controllerName, clusterName, partitionNames);
    if (multiClusterConfigs.getControllerConfig(clusterName).isParticipantMessageStoreEnabled()) {
      participantMessageStoreRTTMap.put(
          clusterName,
          Utils.composeRealTimeTopic(VeniceSystemStoreUtils.getParticipantStoreNameForCluster(clusterName)));
    }
    waitUntilClusterResourceIsVisibleInEV(clusterName);
  }

  private void waitUntilClusterResourceIsVisibleInEV(String clusterName) {
    long startTime = System.currentTimeMillis();
    PropertyKey.Builder keyBuilder = new PropertyKey.Builder(controllerClusterName);
    while (System.currentTimeMillis() - startTime < CONTROLLER_CLUSTER_RESOURCE_EV_TIMEOUT_MS) {
      ExternalView externalView = helixManager.getHelixDataAccessor().getProperty(keyBuilder.externalView(clusterName));
      String partitionName = HelixUtils.getPartitionName(clusterName, 0);
      if (externalView != null && externalView.getStateMap(partitionName) != null
          && !externalView.getStateMap(partitionName).isEmpty()) {
        LOGGER.info("External view is available for cluster resource: {}", clusterName);
        return;
      }
      try {
        // Wait
        Thread.sleep(CONTROLLER_CLUSTER_RESOURCE_EV_CHECK_DELAY_MS);
      } catch (InterruptedException e) {
        throw new VeniceException("Failed to verify the external view of cluster resource: " + clusterName, e);
      }
    }
    throw new VeniceException("Timed out when waiting for the external view of cluster resource: " + clusterName);
  }

  private boolean isResourceStillAlive(String clusterName, String resourceName) {
    String externalViewPath = "/" + clusterName + "/EXTERNALVIEW/" + resourceName;
    return zkClient.exists(externalViewPath);
  }

  List<String> getAllLiveHelixResources(String clusterName) {
    return zkClient.getChildren("/" + clusterName + "/EXTERNALVIEW");
  }

  /**
   * Test if a given helix resource is still alive (existent in ZK).
   * @param resourceName Helix resource name.
   * @return <code>true</code> if resource exists;
   *         <code>false</code> otherwise.
   */
  @Override
  public boolean isResourceStillAlive(String resourceName) {
    if (!Version.isATopicThatIsVersioned(resourceName)) {
      throw new VeniceException("Resource name: " + resourceName + " is invalid");
    }
    String storeName = Version.parseStoreFromKafkaTopicName(resourceName);
    // Find out the cluster first
    Optional<StoreConfig> storeConfig = storeConfigRepo.getStoreConfig(storeName);
    if (!storeConfig.isPresent()) {
      LOGGER.info(
          "StoreConfig doesn't exist for store: {}, will treat resource: {} as deprecated",
          storeName,
          resourceName);
      return false;
    }
    String clusterName = storeConfig.get().getCluster();
    return isResourceStillAlive(clusterName, resourceName);
  }

  /**
   * Test if a cluster is valid (in Helix cluster list).
   * @param clusterName Venice cluster name.
   * @return <code>true</code> if input cluster is in Helix cluster list;
   *         <code>false</code> otherwise.
   */
  @Override
  public boolean isClusterValid(String clusterName) {
    return admin.getClusters().contains(clusterName);
  }

  protected HelixAdmin getHelixAdmin() {
    return this.admin;
  }

  /**
   * Create a new ZK store and its configuration in the store repository and create schemas in the schema repository.
   * @param clusterName Venice cluster where the store locates.
   * @param storeName name of the store.
   * @param owner owner of the store.
   * @param keySchema key schema of the store.
   * @param valueSchema value schema of the store.
   * @param isSystemStore if the store is a system store.
   * @param accessPermissions json string representing the access-permissions.
   */
  @Override
  public void createStore(
      String clusterName,
      String storeName,
      String owner,
      String keySchema,
      String valueSchema,
      boolean isSystemStore,
      Optional<String> accessPermissions) {
    HelixVeniceClusterResources clusterResources = getHelixVeniceClusterResources(clusterName);
    LOGGER.info("Start creating store {} in cluster {} with owner {}", storeName, clusterName, owner);
    try (AutoCloseableLock ignore = clusterResources.getClusterLockManager().createStoreWriteLock(storeName)) {
      checkPreConditionForCreateStore(clusterName, storeName, keySchema, valueSchema, isSystemStore, true);
      VeniceControllerClusterConfig config = getHelixVeniceClusterResources(clusterName).getConfig();
      Store newStore = new ZKStore(
          storeName,
          owner,
          System.currentTimeMillis(),
          config.getPersistenceType(),
          config.getRoutingStrategy(),
          config.getReadStrategy(),
          config.getOfflinePushStrategy(),
          config.getReplicationFactor());

      ReadWriteStoreRepository storeRepo = clusterResources.getStoreMetadataRepository();
      Store existingStore = storeRepo.getStore(storeName);
      if (existingStore != null) {
        /*
         * We already check the pre-condition before, so if we could find a store with the same name,
         * it means the store is a reprocessing store which is left by a failed deletion. So we should delete it.
         */
        deleteStore(clusterName, storeName, existingStore.getLargestUsedVersionNumber(), true);
      }
      /*
       * Now there is no store exists in the store repository, we will try to retrieve the info from the graveyard.
       * Get the largestUsedVersionNumber from graveyard to avoid resource conflict.
       */
      int largestUsedStoreVersion = storeGraveyard.getLargestUsedVersionNumber(storeName);
      if (largestUsedStoreVersion == NON_EXISTING_VERSION) {
        LOGGER.info(
            "Store: {} does NOT exist in the store graveyard. Will initialize the new store at version: {}.",
            storeName,
            NON_EXISTING_VERSION);
      } else {
        LOGGER.info(
            "Found store: {} in the store graveyard. Will initialize the new store at version: {}.",
            storeName,
            largestUsedStoreVersion);
      }

      int largestUsedRTStoreVersion = storeGraveyard.getLargestUsedRTVersionNumber(storeName);
      if (largestUsedRTStoreVersion == NON_EXISTING_VERSION) {
        LOGGER.info(
            "Store: {} does NOT exist in the store graveyard. Will initialize the RT version to {}.",
            storeName,
            NON_EXISTING_VERSION);
      } else {
        LOGGER.info(
            "Found store: {} in the store graveyard. Will initialize the RT version to {}.",
            storeName,
            largestUsedRTStoreVersion);
      }

      configureNewStore(newStore, config, largestUsedStoreVersion, largestUsedRTStoreVersion);

      storeRepo.addStore(newStore);
      // Create global config for that store.
      ZkStoreConfigAccessor storeConfigAccessor = getHelixVeniceClusterResources(clusterName).getStoreConfigAccessor();
      if (!storeConfigAccessor.containsConfig(storeName)) {
        storeConfigAccessor.createConfig(storeName, clusterName);
      }

      // Add schemas
      ReadWriteSchemaRepository schemaRepo = clusterResources.getSchemaRepository();
      schemaRepo.initKeySchema(storeName, keySchema);
      schemaRepo.addValueSchema(storeName, valueSchema, HelixReadOnlySchemaRepository.VALUE_SCHEMA_STARTING_ID);
      LOGGER.info(
          "Completed creating store: {} in cluster: {} with owner: {} and largestUsedVersionNumber: {} and partitionCount: {}",
          storeName,
          clusterName,
          owner,
          newStore.getLargestUsedVersionNumber(),
          newStore.getPartitionCount());
    }
  }

  private void configureNewStore(
      Store newStore,
      VeniceControllerClusterConfig config,
      int largestUsedVersionNumber,
      int largestUsedRTVersionNumber) {
    newStore.setNativeReplicationEnabled(config.isMultiRegion());

    /**
     * Initialize default NR source fabric base on default config for different store types.
     */
    if (newStore.isHybrid()) {
      newStore.setNativeReplicationSourceFabric(config.getNativeReplicationSourceFabricAsDefaultForHybrid());
    } else {
      newStore.setNativeReplicationSourceFabric(config.getNativeReplicationSourceFabricAsDefaultForBatchOnly());
    }
    newStore.setLargestUsedVersionNumber(largestUsedVersionNumber);
    /* If this store existed previously, we do not want to use the same RT topic name that was used by the previous
    store. To ensure this, increase largestUsedRTVersionNumber and new RT name will be different */
    if (getMultiClusterConfigs().isRealTimeTopicVersioningEnabled()) {
      newStore.setLargestUsedRTVersionNumber(largestUsedRTVersionNumber + 1);
    }
  }

  /**
   * This method will delete store data, metadata, version and rt topics
   * One exception is for stores with isMigrating flag set. In that case, the corresponding kafka topics and storeConfig
   * will not be deleted so that they are still available for the cloned store.
   */
  @Override
  public void deleteStore(
      String clusterName,
      String storeName,
      boolean isAbortMigrationCleanup,
      int largestUsedVersionNumber,
      boolean waitOnRTTopicDeletion) {
    deleteStore(
        clusterName,
        storeName,
        largestUsedVersionNumber,
        waitOnRTTopicDeletion,
        false,
        isAbortMigrationCleanup);
  }

  public void deleteStore(
      String clusterName,
      String storeName,
      int largestUsedVersionNumber,
      boolean waitOnRTTopicDeletion) {
    deleteStore(clusterName, storeName, largestUsedVersionNumber, waitOnRTTopicDeletion, false, false);
  }

  private void deleteStore(
      String clusterName,
      String storeName,
      int largestUsedVersionNumber,
      boolean waitOnRTTopicDeletion,
      boolean isForcedDelete,
      boolean isAbortMigrationCleanup) {
    checkControllerLeadershipFor(clusterName);
    LOGGER.info("Start deleting store: {} in cluster {}", storeName, clusterName);
    HelixVeniceClusterResources resources = getHelixVeniceClusterResources(clusterName);
    try (AutoCloseableLock ignore = resources.getClusterLockManager().createStoreWriteLock(storeName)) {
      ReadWriteStoreRepository storeRepository = resources.getStoreMetadataRepository();
      ZkStoreConfigAccessor storeConfigAccessor = getHelixVeniceClusterResources(clusterName).getStoreConfigAccessor();
      StoreConfig storeConfig = storeConfigAccessor.getStoreConfig(storeName);
      Store store = storeRepository.getStore(storeName);
      try {
        checkPreConditionForDeletion(clusterName, storeName, store);
        setLargestUsedVersionForStoreDeletion(store, largestUsedVersionNumber);
        storeRepository.updateStore(store);
      } catch (VeniceNoStoreException e) {
        // It's possible for a store to partially exist due to partial delete/creation failures.
        LOGGER.warn("Store object is missing for store: {} will proceed with the rest of store deletion", storeName);
      }
      if (isAbortMigrationCleanup && store != null && !store.isMigrating()) {
        LOGGER.warn(
            "Deletion of store: {} in cluster: {} was issued as part of abort migration resource cleanup, but the store's "
                + "migrating flag is false. Please ensure the store's migrating flag is set to true in the destination "
                + "cluster before issuing the delete command to prevent accidental deletion of shared resources.",
            storeName,
            clusterName);
        return;
      }
      if (storeConfig != null) {
        setStoreConfigDeletingFlag(storeConfig, clusterName, storeName, store);
        if (storeConfig.isDeleting()) {
          boolean isMetaSystemStoreEnabled = store != null && store.isStoreMetaSystemStoreEnabled();
          storeConfigAccessor.updateConfig(storeConfig, isMetaSystemStoreEnabled);
        }
      }
      if (store != null) {
        List<PubSubTopic> rtTopics = Utils.getAllRealTimeTopicNames(store)
            .stream()
            .map(pubSubTopicRepository::getTopic)
            .collect(Collectors.toList());
        // Delete All versions and push statues
        deleteAllVersionsInStore(clusterName, storeName);
        resources.getPushMonitor().cleanupStoreStatus(storeName);
        // Truncate all the version topics, this is a prerequisite to delete the RT topic
        truncateOldTopics(clusterName, store, true);

        if (!store.isMigrating() && !isAbortMigrationCleanup) {
          // Some implementations of PubSubAdminAdapter may retry multiple times to get/update topic's config in order
          // to truncate it. Because of this, `truncateKafkaTopic` may take long enough time to make `delete store`
          // operation time out. Therefore, we check for the existence of RT topic before trying to truncate it.
          // No known implementation of PubSubAdminAdapter does retries for `containsTopic`.
          for (PubSubTopic rtTopic: rtTopics) {
            if (getTopicManager().containsTopic(rtTopic)) {
              // for RT topic block on deletion so that next create store does not see the lingering RT topic which
              // could have different partition count
              truncateKafkaTopic(rtTopic.getName());
              if (waitOnRTTopicDeletion && getTopicManager().containsTopic(rtTopic)) {
                throw new VeniceRetriableException("Waiting for RT topic deletion for store: " + storeName);
              }
            }
          }
        }

        // Cleanup system stores if applicable
        UserSystemStoreLifeCycleHelper.maybeDeleteSystemStoresForUserStore(
            this,
            storeRepository,
            resources.getPushMonitor(),
            clusterName,
            store,
            metaStoreWriter,
            LOGGER);

        if (isForcedDelete) {
          storeGraveyard.removeStoreFromGraveyard(clusterName, storeName);
        } else {
          // Move the store to graveyard. It will only re-create the znode for store's metadata excluding key and
          // value schemas.
          LOGGER.info("Putting store: {} into graveyard", storeName);
          storeGraveyard.putStoreIntoGraveyard(clusterName, storeRepository.getStore(storeName));
        }
        // Helix will remove all data under this store's znode including key and value schemas.
        resources.getStoreMetadataRepository().deleteStore(storeName);
      }
      storeConfig = storeConfigAccessor.getStoreConfig(storeName);
      // Delete the config for this store after deleting the store.
      if (storeConfig != null && storeConfig.isDeleting()) {
        storeConfigAccessor.deleteConfig(storeName);
      }
      LOGGER.info("Store {} in cluster {} has been deleted.", storeName, clusterName);
    }
  }

  private void setLargestUsedVersionForStoreDeletion(Store store, int providedLargestUsedVersion) {
    if (providedLargestUsedVersion == Store.IGNORE_VERSION) {
      // ignore and use the local largest used version number.
      LOGGER.info(
          "Provided largest used version number is: {} will use local largest used version for store graveyard.",
          providedLargestUsedVersion);
    } else if (providedLargestUsedVersion < store.getLargestUsedVersionNumber()) {
      throw new VeniceException(
          "Provided largest used version number: " + providedLargestUsedVersion
              + " is smaller than the local largest used version number: " + store.getLargestUsedVersionNumber()
              + " for store: " + store.getName());
    } else {
      store.setLargestUsedVersionNumber(providedLargestUsedVersion);
    }
  }

  private void setStoreConfigDeletingFlag(StoreConfig storeConfig, String clusterName, String storeName, Store store) {
    String currentlyDiscoveredClusterName = storeConfig.getCluster();
    if (!currentlyDiscoveredClusterName.equals(clusterName)) {
      // This is most likely the deletion after a store migration operation. In this case the storeConfig should
      // not be deleted because it's still being used to discover the cloned store
      LOGGER.warn(
          "storeConfig for this store {} in cluster {} will not be deleted because it is currently pointing to "
              + "another cluster: {}",
          storeName,
          clusterName,
          currentlyDiscoveredClusterName);
    } else if (store != null && store.isMigrating()) {
      // Cluster discovery is correct but store migration flag has been set.
      // This is most likely a direct deletion command from admin-tool sent to the wrong cluster.
      // i.e. instead of using the proper --end-migration command, a --delete-store command was issued AND sent to the
      // wrong cluster
      LOGGER.warn(
          "Skipping storeConfig deletion for store {} in cluster {} because this is either the cloned store "
              + "after a successful migration or the original store after a failed migration.",
          storeName,
          clusterName);
    } else {
      // Update deletion flag in Store to start deleting. In case of any failures during the deletion, the store
      // could be deleted later after controller is recovered.
      // A worse case is deletion succeeded in parent controller but failed in production controller. After skip
      // the admin message offset, a store was left in some prod colos. While user re-create the store, we will
      // delete this reprocessing store if isDeleting is true for this store.
      storeConfig.setDeleting(true);
    }
  }

  private Integer fetchSystemStoreSchemaId(String clusterName, String storeName, String valueSchemaStr) {
    if (isLeaderControllerFor(clusterName)) {
      // Can be fetched from local repository
      int valueSchemaId = getValueSchemaId(clusterName, storeName, valueSchemaStr);
      if (SchemaData.INVALID_VALUE_SCHEMA_ID == valueSchemaId) {
        throw new InvalidVeniceSchemaException(
            "Can not find any registered value schema for the store " + storeName + " that matches the requested schema"
                + valueSchemaStr);
      }
      return valueSchemaId;
    }
    ControllerClient controllerClient = ControllerClient
        .constructClusterControllerClient(clusterName, getLeaderController(clusterName).getUrl(false), sslFactory);
    SchemaResponse response = controllerClient.getValueSchemaID(storeName, valueSchemaStr);
    if (response.isError()) {
      throw new VeniceException(
          "Failed to fetch schema id for store: " + storeName + ", error: " + response.getError());
    }
    return response.getId();
  }

  static boolean isPushJobFailedDueToUserError(
      PushJobDetailsStatus status,
      PushJobDetails pushJobDetails,
      Set<PushJobCheckpoints> pushJobUserErrorCheckpoints) {
    if (PushJobDetailsStatus.isFailed(status)) {
      PushJobCheckpoints checkpoint = PushJobCheckpoints.valueOf(pushJobDetails.getPushJobLatestCheckpoint());
      return (checkpoint != null && pushJobUserErrorCheckpoints.contains(checkpoint));
    }
    return false;
  }

  static void emitPushJobStatusMetrics(
      Map<String, PushJobStatusStats> pushJobStatusStatsMap,
      PushJobStatusRecordKey pushJobDetailsKey,
      PushJobDetails pushJobDetailsValue,
      Set<PushJobCheckpoints> pushJobUserErrorCheckpoints) {
    List<PushJobDetailsStatusTuple> overallStatuses = pushJobDetailsValue.getOverallStatus();
    if (overallStatuses.isEmpty()) {
      return;
    }
    try {
      PushJobDetailsStatus overallStatus =
          PushJobDetailsStatus.valueOf(overallStatuses.get(overallStatuses.size() - 1).getStatus());
      if (PushJobDetailsStatus.isTerminal(overallStatus.getValue())) {
        String cluster = pushJobDetailsValue.getClusterName().toString();
        PushJobStatusStats pushJobStatusStats = pushJobStatusStatsMap.get(cluster);
        Utf8 incPushKey = new Utf8("incremental.push");
        boolean isIncrementalPush = false;
        if (pushJobDetailsValue.getPushJobConfigs().containsKey(incPushKey)) {
          isIncrementalPush = Boolean.parseBoolean(pushJobDetailsValue.getPushJobConfigs().get(incPushKey).toString());
        }
        StringBuilder logMessage = new StringBuilder();
        logMessage.append("Push job status for store name: ")
            .append(pushJobDetailsKey.getStoreName())
            .append(", version: ")
            .append(pushJobDetailsKey.getVersionNumber())
            .append(", cluster: ")
            .append(cluster);
        if (PushJobDetailsStatus.isFailed(overallStatus)) {
          logMessage.append(" failed with status: ").append(overallStatus);
          if (isPushJobFailedDueToUserError(overallStatus, pushJobDetailsValue, pushJobUserErrorCheckpoints)) {
            logMessage.append(" due to user error");
            if (isIncrementalPush) {
              pushJobStatusStats.recordIncrementalPushFailureDueToUserErrorSensor();
            } else {
              pushJobStatusStats.recordBatchPushFailureDueToUserErrorSensor();
            }
          } else {
            logMessage.append(" due to non-user error");
            if (isIncrementalPush) {
              pushJobStatusStats.recordIncrementalPushFailureNotDueToUserErrorSensor();
            } else {
              pushJobStatusStats.recordBatchPushFailureNotDueToUserErrorSensor();
            }
          }
        } else if (PushJobDetailsStatus.isSucceeded(overallStatus)) {
          logMessage.append(" succeeded with status: ").append(overallStatus);
          // Emit metrics for successful push jobs
          if (isIncrementalPush) {
            pushJobStatusStats.recordIncrementalPushSuccessSensor();
          } else {
            pushJobStatusStats.recordBatchPushSuccessSensor();
          }
        }
        // Append job duration in minutes to log message
        double jobDurationInMinutes = pushJobDetailsValue.getJobDurationInMs() / 60000.0;
        logMessage.append(", duration: ").append(String.format("%.1f mins", jobDurationInMinutes));
        LOGGER.info(
            "{}. Incremental push: {}, push job id: {}, checkpoint: {}",
            logMessage.toString(),
            isIncrementalPush,
            pushJobDetailsValue.getPushId(),
            PushJobCheckpoints.valueOf(pushJobDetailsValue.getPushJobLatestCheckpoint()));
      }
    } catch (Exception e) {
      LOGGER.error(
          "Failed to emit push job status metrics. pushJobDetails key: {}, value: {}",
          pushJobDetailsKey.toString(),
          pushJobDetailsValue.toString(),
          e);
    }
  }

  /**
   * Lazy initialize a Venice writer for an internal real time topic store of push job details records.
   * Use this writer to put a pair of push job detail record (<code>key</code> and <code>value</code>).
   * @param key key with which the specified value is to be associated.
   * @param value value to be associated with the specified key.
   */
  @Override
  public void sendPushJobDetails(PushJobStatusRecordKey key, PushJobDetails value) {
    sendPushJobDetailsToLocalRT(key, value);
    if (isParent()) {
      String lastDualWriteError = "";
      for (Map.Entry<String, ControllerClient> entry: getControllerClientMap(getPushJobStatusStoreClusterName())
          .entrySet()) {
        LOGGER.info("Sending push job details: {} to region: {} for: {}", value, entry.getKey(), key);
        ControllerResponse response = entry.getValue()
            .sendPushJobDetails(
                key.storeName.toString(),
                key.versionNumber,
                getPushJobDetailsSerializer().serialize(null, value));
        if (response.isError()) {
          LOGGER.error(
              "Unable to send push job details to region: {}, for key: {}, value: {} for error: {}",
              entry.getKey(),
              key,
              value,
              response.getError());
          lastDualWriteError = response.getError();
        } else {
          // When A/A is enabled, we only need to write to one child region and it will be replicated to all regions.
          return;
        }
      }
      throw new VeniceException(
          "Unable to dual write push job details to any child region with last error:" + lastDualWriteError);
    }
  }

  void sendPushJobDetailsToLocalRT(PushJobStatusRecordKey key, PushJobDetails value) {
    // Emit push job status metrics
    emitPushJobStatusMetrics(pushJobStatusStatsMap, key, value, pushJobUserErrorCheckpoints);
    // Send push job details to the push job status system store
    if (getPushJobStatusStoreClusterName().isEmpty()) {
      throw new VeniceException(
          ("Unable to send the push job details because " + ConfigKeys.PUSH_JOB_STATUS_STORE_CLUSTER_NAME)
              + " is not configured");
    }
    String pushJobDetailsStoreName = VeniceSystemStoreUtils.getPushJobDetailsStoreName();
    if (pushJobDetailsRTTopic == null) {
      // Verify the RT topic exists and give some time in case it's getting created.
      PubSubTopic expectedRTTopic = pubSubTopicRepository.getTopic(Utils.composeRealTimeTopic(pushJobDetailsStoreName));
      for (int attempt = 0; attempt < INTERNAL_STORE_GET_RRT_TOPIC_ATTEMPTS; attempt++) {
        if (attempt > 0)
          Utils.sleep(INTERNAL_STORE_RTT_RETRY_BACKOFF_MS);
        if (getTopicManager().containsTopicAndAllPartitionsAreOnline(expectedRTTopic)) {
          pushJobDetailsRTTopic = expectedRTTopic;
          LOGGER.info("Topic {} exists and is configured to receive push job details events", expectedRTTopic);
          break;
        }
      }
      if (pushJobDetailsRTTopic == null) {
        throw new VeniceException(
            "Expected RT topic " + expectedRTTopic + " to receive push job details events"
                + " not found. The topic either hasn't been created yet or it's mis-configured");
      }
    }

    VeniceWriter pushJobDetailsWriter = jobTrackingVeniceWriterMap.computeIfAbsent(PUSH_JOB_DETAILS_WRITER, k -> {
      pushJobDetailsSchemaId = fetchSystemStoreSchemaId(
          pushJobStatusStoreClusterName,
          VeniceSystemStoreUtils.getPushJobDetailsStoreName(),
          value.getSchema().toString());
      return getVeniceWriterFactory().createVeniceWriter(
          new VeniceWriterOptions.Builder(pushJobDetailsRTTopic.getName())
              .setKeyPayloadSerializer(new VeniceAvroKafkaSerializer(key.getSchema().toString()))
              .setValuePayloadSerializer(new VeniceAvroKafkaSerializer(value.getSchema().toString()))
              .build());
    });

    pushJobDetailsWriter.put(key, value, pushJobDetailsSchemaId, null);
  }

  /**
   * @return the value to which the specified key is mapped from the Venice internal real time topic store.
   */
  @Override
  public PushJobDetails getPushJobDetails(@Nonnull PushJobStatusRecordKey key) {
    Validate.notNull(key);
    ConcurrencyUtils.executeUnderConditionalLock(() -> {
      String storeName = VeniceSystemStoreUtils.getPushJobDetailsStoreName();
      String d2Service = discoverCluster(storeName).getSecond();
      pushJobDetailsStoreClient = ClientFactory.getAndStartSpecificAvroClient(
          ClientConfig.defaultSpecificClientConfig(storeName, PushJobDetails.class)
              .setD2ServiceName(d2Service)
              .setD2Client(this.d2Client));
    }, () -> pushJobDetailsStoreClient == null, PUSH_JOB_DETAILS_CLIENT_LOCK);
    try {
      return pushJobDetailsStoreClient.get(key).get();
    } catch (Exception e) {
      throw new VeniceException(e);
    }
  }

  /**
   * @return the value to which the specified key is mapped from the Venice internal <code>BATCH_JOB_HEARTBEAT_STORE</code> topic store.
   */
  @Override
  public BatchJobHeartbeatValue getBatchJobHeartbeatValue(@Nonnull BatchJobHeartbeatKey batchJobHeartbeatKey) {
    Validate.notNull(batchJobHeartbeatKey);
    ConcurrencyUtils.executeUnderConditionalLock(() -> {
      String storeName = VeniceSystemStoreType.BATCH_JOB_HEARTBEAT_STORE.getPrefix();
      String d2Service = discoverCluster(storeName).getSecond();
      livenessHeartbeatStoreClient = ClientFactory.getAndStartSpecificAvroClient(
          ClientConfig.defaultSpecificClientConfig(storeName, BatchJobHeartbeatValue.class)
              .setD2ServiceName(d2Service)
              .setD2Client(this.d2Client));
    }, () -> livenessHeartbeatStoreClient == null, LIVENESS_HEARTBEAT_CLIENT_LOCK);
    try {
      return livenessHeartbeatStoreClient.get(batchJobHeartbeatKey).get();
    } catch (Exception e) {
      throw new VeniceException(e);
    }
  }

  /**
   * Create a local Venice writer based on store version info and, for each partition, use the writer to send
   * {@linkplain ControlMessageType#END_OF_PUSH END_OF_PUSH} and {@linkplain ControlMessageType#END_OF_SEGMENT END_OF_SEGMENT} control messages to Kafka.
   * @param clusterName name of the Venice cluster.
   * @param storeName name of the store.
   * @param versionNumber store version number.
   * @param alsoWriteStartOfPush if Venice writer sends a {@linkplain ControlMessageType#START_OF_PUSH START_OF_PUSH} control message first.
   */
  @Override
  public void writeEndOfPush(String clusterName, String storeName, int versionNumber, boolean alsoWriteStartOfPush) {
    // validate store and version exist
    Store store = getStore(clusterName, storeName);

    if (store == null) {
      throw new VeniceNoStoreException(storeName);
    }

    if (store.getCurrentVersion() == versionNumber) {
      if (!VeniceSystemStoreUtils.isSystemStore(storeName)) {
        // This check should only apply to non Zk shared stores.
        throw new VeniceHttpException(
            HttpStatus.SC_CONFLICT,
            "Cannot end push for version " + versionNumber + " that is currently being served");
      }
    }

    Version version = store.getVersion(versionNumber);
    if (version == null) {
      throw new VeniceHttpException(
          HttpStatus.SC_NOT_FOUND,
          "Version " + versionNumber + " was not found for Store " + storeName
              + ".  Cannot end push for version that does not exist");
    }

    String topicToReceiveEndOfPush = version.getPushType().isStreamReprocessing()
        ? Version.composeStreamReprocessingTopic(storeName, versionNumber)
        : Version.composeKafkaTopic(storeName, versionNumber);

    // write EOP message
    VeniceWriterFactory factory = getVeniceWriterFactory();
    int partitionCount = version.getPartitionCount() * version.getPartitionerConfig().getAmplificationFactor();
    VeniceWriterOptions.Builder vwOptionsBuilder =
        new VeniceWriterOptions.Builder(topicToReceiveEndOfPush).setUseKafkaKeySerializer(true)
            .setPartitionCount(partitionCount);
    if (multiClusterConfigs.isParent() && version.isNativeReplicationEnabled()) {
      vwOptionsBuilder.setBrokerAddress(version.getPushStreamSourceAddress());
    }
    try (VeniceWriter veniceWriter = factory.createVeniceWriter(vwOptionsBuilder.build())) {
      if (alsoWriteStartOfPush) {
        veniceWriter.broadcastStartOfPush(
            false,
            version.isChunkingEnabled(),
            version.getCompressionStrategy(),
            new HashMap<>());
      }
      veniceWriter.broadcastEndOfPush(new HashMap<>());
      veniceWriter.flush();
    }
  }

  /**
   * Test if a store is allowed for a batch push.
   * @param storeName name of a store.
   * @return {@code true} is the store is a participant system store or if Venice is running in single-region mode
   */
  @Override
  public boolean whetherEnableBatchPushFromAdmin(String storeName) {
    /*
     * Allow (empty) push to participant system store from child controller directly since participant stores are
     * independent in different fabrics (different data).
     */
    return VeniceSystemStoreUtils.isParticipantStore(storeName) || !multiClusterConfigs.isMultiRegion();
  }

  /**
   * Test if the store migration is allowed for a cluster. It reads the value "allow.store.migration" from
   * the <code>"/clusterName/ClusterConfig"</code> znode.
   * @param clusterName name of Venice cluster.
   * @return <code>true</code> if store migration is allowed for the input cluster;
   *         <code>false</code> otherwise.
   */
  @Override
  public boolean isStoreMigrationAllowed(String clusterName) {
    HelixVeniceClusterResources resources = getHelixVeniceClusterResources(clusterName);
    try (AutoCloseableLock ignore = resources.getClusterLockManager().createClusterReadLock()) {
      HelixReadWriteLiveClusterConfigRepository clusterConfigRepository =
          getReadWriteLiveClusterConfigRepository(clusterName);
      return clusterConfigRepository.getConfigs().isStoreMigrationAllowed();
    }
  }

  /**
   * Main implementation for migrating a store from its source cluster to a new destination cluster.
   * A new store (with same properties, e.g. name, owner, key schema, value schema) is created
   * at the destination cluster and its StoreInfo is also cloned. For a store with enabled meta system store
   * or enabled davinci push status, those system stores are also migrated. Different store versions
   * are evaluated for the migration. For those versions to be migrated, it triggers the
   * {@linkplain ControllerRoute#ADD_VERSION ADD_VERSION} and starts ingestion at the destination cluster.
   * @param srcClusterName name of the source cluster.
   * @param destClusterName name of the destination cluster.
   * @param storeName name of the target store.
   */
  @Override
  public void migrateStore(String srcClusterName, String destClusterName, String storeName) {
    if (srcClusterName.equals(destClusterName)) {
      throw new VeniceException("Source cluster and destination cluster cannot be the same!");
    }

    // Get original store properties
    StoreInfo srcStore = StoreInfo.fromStore(this.getStore(srcClusterName, storeName));
    if (srcStore == null) {
      // Store not found in the source cluster... let's figure out if it's anywhere else...

      StoreConfig storeConfig = storeConfigRepo.getStoreConfigOrThrow(storeName);
      if (storeConfig == null || StringUtils.isEmpty(storeConfig.getCluster())) {
        // The store does not exist in any cluster, so we throw.
        throw new VeniceNoStoreException(storeName);
      }

      if (storeConfig.getCluster().equals(destClusterName)) {
        LOGGER.info(
            "Received command to migrate store '{}' from {} to {}, but that store is already at the destination. Will short-circuit the operation.",
            storeName,
            srcClusterName,
            destClusterName);
        return;
      } else {
        throw new VeniceNoStoreException(
            storeName,
            srcClusterName,
            "Migrate store failed because the store is not in the specified source cluster, but instead in '"
                + storeConfig.getCluster() + "'.");
      }
    }

    if (!isParent()) {
      // Update store and storeConfig to support single datacenter store migration
      this.updateStore(srcClusterName, storeName, new UpdateStoreQueryParams().setStoreMigration(true));
      this.setStoreConfigForMigration(storeName, srcClusterName, destClusterName);
    }

    String destControllerUrl = this.getLeaderController(destClusterName).getUrl(false);
    ControllerClient destControllerClient =
        ControllerClient.constructClusterControllerClient(destClusterName, destControllerUrl, sslFactory);

    // Same as StoresRoutes#getStore, set up backup version retention time. Otherwise, parent and child src store
    // info will always be different for stores with negative BackupVersionRetentionMs.
    if (srcStore.getBackupVersionRetentionMs() < 0) {
      srcStore.setBackupVersionRetentionMs(getBackupVersionDefaultRetentionMs());
    }
    String keySchema = this.getKeySchema(srcClusterName, storeName).getSchema().toString();
    List<SchemaEntry> valueSchemaEntries = this.getValueSchemas(srcClusterName, storeName)
        .stream()
        .sorted(Comparator.comparingInt(SchemaEntry::getId))
        .collect(Collectors.toList());
    Map<String, Map<String, StoreInfo>> srcStoresInChildColos = new HashMap<>();
    Consumer<String> srcStoresInChildColosConsumer = migratingStoreName -> srcStoresInChildColos
        .put(migratingStoreName, getStoreInfoInChildColos(srcClusterName, migratingStoreName));
    srcStoresInChildColosConsumer.accept(storeName);
    if (srcStore.isStoreMetaSystemStoreEnabled()) {
      srcStoresInChildColosConsumer.accept(VeniceSystemStoreType.META_STORE.getSystemStoreName(storeName));
    }
    if (srcStore.isDaVinciPushStatusStoreEnabled()) {
      srcStoresInChildColosConsumer
          .accept(VeniceSystemStoreType.DAVINCI_PUSH_STATUS_STORE.getSystemStoreName(storeName));
    }

    // Create a new store in destination cluster
    NewStoreResponse newStoreResponse = destControllerClient
        .createNewStore(storeName, srcStore.getOwner(), keySchema, valueSchemaEntries.get(0).getSchema().toString());
    if (newStoreResponse.isError()) {
      throw new VeniceException(
          "Failed to create store " + storeName + " in dest cluster " + destClusterName + ". Error "
              + newStoreResponse.getError());
    }
    // Add other value schemas
    for (SchemaEntry schemaEntry: valueSchemaEntries) {
      SchemaResponse schemaResponse =
          destControllerClient.addValueSchema(storeName, schemaEntry.getSchema().toString());
      if (schemaResponse.isError()) {
        throw new VeniceException(
            "Failed to add value schema " + schemaEntry.getId() + " into store " + storeName + " in dest cluster "
                + destClusterName + ". Error " + schemaResponse.getError());
      }
    }

    // Copy remaining properties that will make the cloned store almost identical to the original
    UpdateStoreQueryParams params = new UpdateStoreQueryParams(srcStore, true);
    Set<String> remainingRegions = new HashSet<>();
    remainingRegions.add(multiClusterConfigs.getRegionName());
    for (Map.Entry<String, StoreInfo> entry: srcStoresInChildColos.get(storeName).entrySet()) {
      UpdateStoreQueryParams paramsInChildColo = new UpdateStoreQueryParams(entry.getValue(), true);
      if (params.isDifferent(paramsInChildColo)) {
        // Src parent controller calls dest parent controller to update store with store configs in child colo.
        paramsInChildColo.setRegionsFilter(entry.getKey());
        LOGGER.info("Sending update-store request {} to store {} in {}", paramsInChildColo, storeName, entry.getKey());
        ControllerResponse updateStoreResponse = destControllerClient.updateStore(storeName, paramsInChildColo);
        if (updateStoreResponse.isError()) {
          throw new VeniceException(
              "Failed to update store " + storeName + " in dest cluster " + destClusterName + " in region "
                  + paramsInChildColo + ". Error " + updateStoreResponse.getError());
        }
      } else {
        remainingRegions.add(entry.getKey());
      }
    }
    params.setRegionsFilter(String.join(",", remainingRegions));
    LOGGER.info("Sending update-store request {} to store {} in {}", params, storeName, remainingRegions);
    ControllerResponse updateStoreResponse = destControllerClient.updateStore(storeName, params);
    if (updateStoreResponse.isError()) {
      throw new VeniceException(
          "Failed to update store " + storeName + " in dest cluster " + destClusterName + " in regions "
              + remainingRegions + ". Error " + updateStoreResponse.getError());
    }

    Consumer<String> versionMigrationConsumer = migratingStoreName -> {
      Store migratingStore = this.getStore(srcClusterName, migratingStoreName);
      List<Version> versionsToMigrate = getVersionsToMigrate(srcStoresInChildColos, migratingStore);
      LOGGER.info(
          "Adding versions {} to store {} in dest cluster {}",
          versionsToMigrate.stream().map(Version::getNumber).map(String::valueOf).collect(Collectors.joining(",")),
          migratingStoreName,
          destClusterName);
      for (Version version: versionsToMigrate) {
        VersionResponse versionResponse = destControllerClient.addVersionAndStartIngestion(
            migratingStoreName,
            version.getPushJobId(),
            version.getNumber(),
            // Version topic might be deleted in parent. Get partition count from version instead of topic manager.
            version.getPartitionCount(),
            version.getPushType(),
            // Pass through source addresses as they point to child Kafka in which version topics are not deleted.
            // Before migration ends, dest stores all leaders and followers consume version topics in local fabric.
            version.getPushStreamSourceAddress(),
            version.getHybridStoreConfig() == null ? -1 : version.getHybridStoreConfig().getRewindTimeInSeconds(),
            version.getRmdVersionId());
        if (versionResponse.isError()) {
          throw new VeniceException(
              "Failed to add version and start ingestion for store " + migratingStoreName + " and version "
                  + version.getNumber() + " in dest cluster " + destClusterName + ". Error "
                  + versionResponse.getError());
        }
      }
    };

    if (srcStore.isStoreMetaSystemStoreEnabled()) {
      // Migrate all the meta system store versions
      versionMigrationConsumer.accept(VeniceSystemStoreType.META_STORE.getSystemStoreName(storeName));
    }
    if (srcStore.isDaVinciPushStatusStoreEnabled()) {
      // enable da vinci push status system store in dest cluster
      versionMigrationConsumer.accept(VeniceSystemStoreType.DAVINCI_PUSH_STATUS_STORE.getSystemStoreName(storeName));
    }
    // Migrate all the versions belonging to the regular Venice store
    versionMigrationConsumer.accept(storeName);
  }

  /**
   * Clear KILL messages from a participant system store.
   */
  public void clearIngestionKillMessageAndVerify(String clusterName, String versionTopicName) {
    long startTs = System.currentTimeMillis();
    ParticipantMessageKey key = new ParticipantMessageKey();
    key.messageType = ParticipantMessageType.KILL_PUSH_JOB.getValue();
    key.resourceName = versionTopicName;
    ParticipantMessageValue value = RetryUtils.executeWithMaxAttemptAndExponentialBackoff(
        () -> participantStoreClientsManager.getReader(clusterName).get(key).get(),
        5,
        Duration.ofMillis(100),
        Duration.ofMillis(200),
        Duration.ofSeconds(10),
        RETRY_FAILURE_TYPES);
    if (value == null) {
      return;
    }

    KillPushJob killPushJobMessage = (KillPushJob) value.messageUnion;
    LOGGER.info(
        "Deleting kill message for store-version: {} in cluster: {}. Message age: {}",
        versionTopicName,
        clusterName,
        System.currentTimeMillis() - killPushJobMessage.getTimestamp());

    // Use RetryUtils to add timed-wait
    RetryUtils.executeWithMaxAttemptAndExponentialBackoff(
        () -> deleteParticipantStoreKillMessage(clusterName, versionTopicName),
        1,
        Duration.ofMillis(100),
        Duration.ofMillis(200),
        Duration.ofSeconds(10),
        RETRY_FAILURE_TYPES);

    // wait for kill message to be removed
    RetryUtils.executeWithMaxAttemptAndExponentialBackoff(() -> {
      if (participantStoreClientsManager.getReader(clusterName).get(key).get() != null) {
        throw new VeniceException(
            "Kill message still exists in participant store for store-version: " + versionTopicName + " in cluster: "
                + clusterName);
      }
    }, 5, Duration.ofMillis(100), Duration.ofMillis(200), Duration.ofSeconds(10), RETRY_FAILURE_TYPES);
    LOGGER.info(
        "Spent: {}ms for kill message removal from participant store for store-version: {} in cluster: {}",
        System.currentTimeMillis() - startTs,
        versionTopicName,
        clusterName);
  }

  private Map<String, StoreInfo> getStoreInfoInChildColos(String srcClusterName, String storeName) {
    Map<String, StoreInfo> storeInfoMap = new HashMap<>();
    if (isParent()) {
      Map<String, ControllerClient> controllerClients = this.getControllerClientMap(srcClusterName);
      for (Map.Entry<String, ControllerClient> entry: controllerClients.entrySet()) {
        StoreResponse storeResponse = entry.getValue().getStore(storeName);
        if (storeResponse.isError()) {
          throw new VeniceException(
              "Could not query store from region " + entry.getKey() + " and cluster " + srcClusterName + ". "
                  + storeResponse.getError());
        }
        storeInfoMap.put(entry.getKey(), storeResponse.getStore());
      }
    }
    return storeInfoMap;
  }

  private List<Version> getVersionsToMigrate(
      Map<String, Map<String, StoreInfo>> srcStoresInChildColos,
      Store srcStore) {
    // For single datacenter store migration, sort, filter and return the version list
    if (!isParent()) {
      return srcStore.getVersions()
          .stream()
          .sorted(Comparator.comparingInt(Version::getNumber))
          .filter(version -> Arrays.asList(STARTED, PUSHED, ONLINE).contains(version.getStatus()))
          .collect(Collectors.toList());
    }

    // For multi data center store migration, all store versions in parent controller might be error versions.
    // Therefore, we have to gather live versions from child fabrics.
    Map<Integer, Version> versionNumberToVersionMap = new HashMap<>();
    for (StoreInfo storeInfo: srcStoresInChildColos.get(srcStore.getName()).values()) {
      storeInfo.getVersions()
          .stream()
          .filter(version -> Arrays.asList(STARTED, PUSHED, ONLINE).contains(version.getStatus()))
          .forEach(version -> versionNumberToVersionMap.putIfAbsent(version.getNumber(), version));
    }
    List<Version> versionsToMigrate = versionNumberToVersionMap.values()
        .stream()
        .sorted(Comparator.comparingInt(Version::getNumber))
        .collect(Collectors.toList());
    int largestChildVersionNumber =
        versionsToMigrate.size() > 0 ? versionsToMigrate.get(versionsToMigrate.size() - 1).getNumber() : 0;

    // Then append new versions from the source store in parent controller.
    // Because a new version might not appear in child controllers yet.
    srcStore.getVersions()
        .stream()
        .sorted(Comparator.comparingInt(Version::getNumber))
        .filter(version -> version.getNumber() > largestChildVersionNumber)
        .forEach(versionsToMigrate::add);

    return versionsToMigrate;
  }

  public Map<String, ControllerClient> getControllerClientMap(String clusterName) {
    return clusterControllerClientPerColoMap.computeIfAbsent(clusterName, cn -> {
      Map<String, ControllerClient> controllerClients = new HashMap<>();
      VeniceControllerClusterConfig controllerConfig = multiClusterConfigs.getControllerConfig(clusterName);
      controllerConfig.getChildDataCenterControllerUrlMap()
          .entrySet()
          .forEach(
              entry -> controllerClients.put(
                  entry.getKey(),
                  ControllerClient.constructClusterControllerClient(clusterName, entry.getValue(), sslFactory)));

      controllerConfig.getChildDataCenterControllerD2Map()
          .entrySet()
          .forEach(
              entry -> controllerClients.put(
                  entry.getKey(),
                  new D2ControllerClient(
                      controllerConfig.getD2ServiceName(),
                      clusterName,
                      entry.getValue(),
                      sslFactory)));

      return controllerClients;
    });
  }

  private StoreInfo getStoreInfo(String storeName, String clusterName) {
    ControllerClient controllerClient = getControllerClientMap(clusterName).get(getRegionName());
    if (controllerClient == null) {
      throw new VeniceException(
          "Failed to constructed controller client for cluster " + clusterName + " and region " + getRegionName());
    }
    StoreResponse storeResponse = controllerClient.getStore(storeName);
    if (storeResponse.isError()) {
      throw new VeniceException(
          "Failed to get store " + storeName + " from cluster " + clusterName + " and region " + getRegionName()
              + " with error " + storeResponse.getError());
    }
    return storeResponse.getStore();
  }

  /**
   * @see #updateClusterDiscovery(String, String, String, String)
   */
  @Override
  public void completeMigration(String srcClusterName, String destClusterName, String storeName) {
    this.updateClusterDiscovery(storeName, srcClusterName, destClusterName, srcClusterName);
  }

  /**
   * Abort store migration by resetting migration flag at the source cluster, resetting storeConfig, and updating
   * "cluster" in "/storeConfigs" znode back to the source cluster.
   * @param srcClusterName name of the source cluster.
   * @param destClusterName name of the destination cluster.
   * @param storeName name of the store in migration.
   */
  @Override
  public void abortMigration(String srcClusterName, String destClusterName, String storeName) {
    if (srcClusterName.equals(destClusterName)) {
      throw new VeniceException("Source cluster and destination cluster cannot be the same!");
    }

    /**
     * Reset migration flag.
     * Assume this is the source controller.
     * As a result, this store will be removed from the migration watchlist in {@link VeniceHelixAdmin}.
     */
    this.updateStore(srcClusterName, storeName, new UpdateStoreQueryParams().setStoreMigration(false));

    /**
     * Reset storeConfig.
     * Change destination to the source cluster name so that they are the same.
     * This indicates an aborted migration.
     * As a result, this store will be removed from the migration watchlist in {@link VeniceParentHelixAdmin}.
     */
    this.setStoreConfigForMigration(storeName, srcClusterName, srcClusterName);

    /**
     * Force update cluster discovery so that it will always point to the source cluster.
     * Whichever cluster it currently belongs to do not matter.
     */
    String clusterDiscovered = this.discoverCluster(storeName).getFirst();
    this.updateClusterDiscovery(storeName, clusterDiscovered, srcClusterName, srcClusterName);
  }

  /**
   * @see Admin#updateClusterDiscovery(String, String, String, String)
   */
  @Override
  public void updateClusterDiscovery(String storeName, String oldCluster, String newCluster, String initiatingCluster) {
    HelixVeniceClusterResources resources = getHelixVeniceClusterResources(initiatingCluster);
    try (AutoCloseableLock ignore = resources.getClusterLockManager().createStoreWriteLock(storeName)) {
      ZkStoreConfigAccessor storeConfigAccessor = resources.getStoreConfigAccessor();
      StoreConfig storeConfig = storeConfigAccessor.getStoreConfig(storeName);
      if (storeConfig == null) {
        throw new VeniceException("Store config is empty!");
      } else if (!storeConfig.getCluster().equals(oldCluster)) {
        throw new VeniceException(
            "Store " + storeName + " is expected to be in " + oldCluster + " cluster, but is actually in "
                + storeConfig.getCluster());
      }
      Store store = getStore(initiatingCluster, storeName);
      storeConfig.setCluster(newCluster);
      storeConfigAccessor.updateConfig(storeConfig, store.isStoreMetaSystemStoreEnabled());
      LOGGER.info("Store {} now belongs to cluster {} instead of {}", storeName, newCluster, oldCluster);
    }
  }

  /**
   * Check whether Controller should block the incoming store creation.
   * Inside this function, there is a logic to check whether there are any lingering resources since the requested
   * store could be just deleted recently.
   * This check should be skipped in Child Controller, but only enabled in Parent Controller because of the following
   * reasons:
   * 1. Parent Controller has the strict order that the system store must be created before the host Venice store.
   * 2. Child Controller doesn't have this strict order since the admin messages of Child Controller could be executed
   * in parallel since they are different store names. So when such kind of race condition happens, it will cause a
   * dead loop:
   *   a. The version creation of system store will create a RT topic in Parent Cluster.
   *   b. The RT topic will be mirrored by KMM to the Child Cluster.
   *   c. The version creation admin message of system store will be blocked in Child Controller since the host Venice
   *   store doesn't exist.
   *   d. The store creation admin message of the host Venice store will be blocked in Child Controller because of
   *   lingering resource check (RT topic of its system store already exists, which is created by KMM).
   *
   * TODO: Evaluate if this code needs to change now that KMM has been deprecated.
   *
   * In the future, once Venice gets rid of KMM, the topic won't be automatically created by KMM, and this race condition
   * will be addressed.
   * So far, Child Controller will skip lingering resource check when handling store creation admin message.
   */
  protected void checkPreConditionForCreateStore(
      String clusterName,
      String storeName,
      String keySchema,
      String valueSchema,
      boolean allowSystemStore,
      boolean skipLingeringResourceCheck) {
    if (!StoreName.isValidStoreName(storeName)) {
      throw new VeniceException("Invalid store name " + storeName + ". Only letters, numbers, underscore or dash");
    }
    AvroSchemaUtils.validateAvroSchemaStr(keySchema);
    AvroSchemaUtils.validateAvroSchemaStr(valueSchema);
    AvroSchemaParseUtils.parseSchemaFromJSONStrictValidation(valueSchema);
    checkControllerLeadershipFor(clusterName);
    checkStoreNameConflict(storeName, allowSystemStore);
    // Before creating store, check the global stores configs at first.
    // TODO As some store had already been created before we introduced global store config
    // TODO so we need a way to sync up the data. For example, while we loading all stores from ZK for a cluster,
    // TODO put them into global store configs.
    boolean isLegacyStore = false;
    /**
     * In the following situation, we will skip the lingering resource check for the new store request:
     * 1. The store is migrating, and the cluster name is equal to the migrating destination cluster.
     * 2. The legacy store.
     */
    ZkStoreConfigAccessor storeConfigAccessor = getHelixVeniceClusterResources(clusterName).getStoreConfigAccessor();
    if (storeConfigAccessor.containsConfig(storeName)) {
      StoreConfig storeConfig = storeConfigAccessor.getStoreConfig(storeName);
      if (!storeConfig.isDeleting()) {
        if (!clusterName.equals(storeConfig.getMigrationDestCluster())) {
          throw new VeniceStoreAlreadyExistsException(storeName);
        } else {
          skipLingeringResourceCheck = true;
        }
      } else {
        /**
         * Store config could exist with deleting flag in the following situations:
         * 1. Controller of the same cluster tried to delete the store but failed. In this case, store will be
         *    deleted again in {@link VeniceHelixAdmin#createStore}.
         * 2. Controller of another cluster is deleting the store but has not removed storeConfig yet. In this
         *    case, since there is no lock between controllers of the two clusters, the other controller might
         *    delete the storeConfig when current controller is creating the store. To avoid the race condition,
         *    throw an exception to wait for storeConfig deletion.
         */
        if (!clusterName.equals(storeConfig.getCluster())) {
          throw new VeniceStoreAlreadyExistsException(
              "StoreConfig points to a different cluster " + storeConfig.getCluster()
                  + ". Please wait for storeConfig deletion or use delete-store command to remove storeConfig.");
        }
        isLegacyStore = true;
        skipLingeringResourceCheck = true;
      }
    }

    ReadWriteStoreRepository repository = getHelixVeniceClusterResources(clusterName).getStoreMetadataRepository();
    Store store = repository.getStore(storeName);
    // If the store exists in store repository and it's still active(not being deleted), we don't allow to re-create it.
    if (store != null && !isLegacyStore) {
      throwStoreAlreadyExists(clusterName, storeName);
    }

    if (!skipLingeringResourceCheck) {
      checkResourceCleanupBeforeStoreCreation(clusterName, storeName, !multiClusterConfigs.isParent());
    }

    // Check whether the schema is valid or not
    new SchemaEntry(SchemaData.INVALID_VALUE_SCHEMA_ID, keySchema);
    new SchemaEntry(SchemaData.INVALID_VALUE_SCHEMA_ID, valueSchema);
  }

  private void checkStoreNameConflict(String storeName, boolean allowSystemStore) {
    if (storeName.endsWith(REAL_TIME_TOPIC_SUFFIX)) {
      throw new VeniceException(
          "Store name: " + storeName + " ends with a keyword - `" + REAL_TIME_TOPIC_SUFFIX + "`"
              + " reserved for internal usage, please change it.");
    }

    if (storeName.equals(AbstractVeniceAggStats.STORE_NAME_FOR_TOTAL_STAT)) {
      throw new VeniceException("Store name: " + storeName + " clashes with the internal usage, please change it");
    }

    if (VeniceView.isViewStore(storeName)) {
      throw new VeniceException(
          "Store name: " + storeName + " clashes with the internal usage, please remove the prefix: "
              + VeniceView.VIEW_STORE_PREFIX);
    }

    if (!allowSystemStore && VeniceSystemStoreUtils.isSystemStore(storeName)) {
      throw new VeniceException(
          "Store name: " + storeName + " clashes with the Venice system store usage, please change it");
    }
  }

  Store checkPreConditionForDeletion(String clusterName, String storeName) {
    checkControllerLeadershipFor(clusterName);
    ReadWriteStoreRepository repository = getHelixVeniceClusterResources(clusterName).getStoreMetadataRepository();
    Store store = repository.getStore(storeName);
    checkPreConditionForDeletion(clusterName, storeName, store);
    return store;
  }

  private void checkPreConditionForDeletion(String clusterName, String storeName, Store store) {
    if (store == null) {
      throwStoreDoesNotExist(clusterName, storeName);
    }
    if (VeniceSystemStoreUtils.isUserSystemStore(storeName)) {
      /**
       * For system stores, such as meta system store/DaVinci push status system store, they
       * can be managed separately from the corresponding user stores.
       */
      return;
    }
    if (store.isEnableReads() || store.isEnableWrites()) {
      String errorMsg = "Unable to delete the entire store or versions for store: " + storeName
          + ". Store has not been disabled. Both read and write need to be disabled before deleting.";
      LOGGER.error(errorMsg);
      throw new VeniceException(errorMsg);
    }
  }

  Store checkPreConditionForSingleVersionDeletion(String clusterName, String storeName, int versionNum) {
    checkControllerLeadershipFor(clusterName);
    ReadWriteStoreRepository repository = getHelixVeniceClusterResources(clusterName).getStoreMetadataRepository();
    Store store = repository.getStore(storeName);
    checkPreConditionForSingleVersionDeletion(clusterName, storeName, store, versionNum);
    return store;
  }

  private void checkPreConditionForSingleVersionDeletion(
      String clusterName,
      String storeName,
      Store store,
      int versionNum) {
    if (store == null) {
      throwStoreDoesNotExist(clusterName, storeName);
    }
    // The cannot delete current version restriction is only applied to non-system stores.
    if (!store.isSystemStore() && store.getCurrentVersion() == versionNum) {
      String errorMsg = "Unable to delete the version: " + versionNum
          + ". The current version could not be deleted from store: " + storeName;
      LOGGER.error(errorMsg);
      throw new VeniceUnsupportedOperationException("delete single version", errorMsg);
    }
  }

  /**
   * This function is only being used by store migration parent controllers, which write add version admin message.
   * We use {@link Version#DEFAULT_RT_VERSION_NUMBER} here that does not change anything in the version and the migrated
   * version copies whatever is there in the source version.
   */
  @Override
  public void addVersionAndStartIngestion(
      String clusterName,
      String storeName,
      String pushJobId,
      int versionNumber,
      int numberOfPartitions,
      PushType pushType,
      String remoteKafkaBootstrapServers,
      long rewindTimeInSecondsOverride,
      int replicationMetadataVersionId,
      boolean versionSwapDeferred,
      int repushSourceVersion) {
    addVersionAndStartIngestion(
        clusterName,
        storeName,
        pushJobId,
        versionNumber,
        numberOfPartitions,
        pushType,
        remoteKafkaBootstrapServers,
        rewindTimeInSecondsOverride,
        replicationMetadataVersionId,
        versionSwapDeferred,
        null,
        repushSourceVersion,
        DEFAULT_RT_VERSION_NUMBER);
  }

  /**
   * This is a wrapper for VeniceHelixAdmin#addVersion but performs additional operations needed for add version invoked
   * from the admin channel. Therefore, this method is mainly invoked from the admin task upon processing an add
   * version message.
   */
  public void addVersionAndStartIngestion(
      String clusterName,
      String storeName,
      String pushJobId,
      int versionNumber,
      int numberOfPartitions,
      PushType pushType,
      String remoteKafkaBootstrapServers,
      long rewindTimeInSecondsOverride,
      int replicationMetadataVersionId,
      boolean versionSwapDeferred,
      String targetedRegions,
      int repushSourceVersion,
      int currentRTVersionNumber) {
    Store store = getStore(clusterName, storeName);
    if (store == null) {
      throw new VeniceNoStoreException(storeName, clusterName);
    }
    if (versionNumber <= store.getLargestUsedVersionNumber()) {
      LOGGER.info(
          "Ignoring the add version message since version {} is less than the largestUsedVersionNumber of {} for "
              + " store: {} in cluster: {}",
          versionNumber,
          store.getLargestUsedVersionNumber(),
          storeName,
          clusterName);
      return;
    }
    if (!isParent() && store.isMigrating()) {
      String versionTopicName = Version.composeKafkaTopic(storeName, versionNumber);
      LOGGER.info(
          "Deleting any old ingestion kill messages for version: {} in cluster: {} since store: {} is being migrated",
          versionTopicName,
          clusterName,
          storeName);
      try {
        clearIngestionKillMessageAndVerify(clusterName, versionTopicName);
      } catch (Exception e) {
        throw new VeniceRetriableException(
            "Failed to clear ingestion kill message for store: " + storeName + " and version: " + versionNumber
                + " in cluster: " + clusterName,
            e);
      }
    }
    addVersion(
        clusterName,
        storeName,
        pushJobId,
        versionNumber,
        numberOfPartitions,
        getReplicationFactor(clusterName, storeName),
        true,
        false,
        false,
        true,
        pushType,
        null,
        remoteKafkaBootstrapServers,
        Optional.empty(),
        rewindTimeInSecondsOverride,
        replicationMetadataVersionId,
        Optional.empty(),
        versionSwapDeferred,
        targetedRegions,
        repushSourceVersion,
        currentRTVersionNumber);
  }

  /**
   * This method is invoked in parent controllers to replicate new version signals for migrating store.
   */
  public void replicateAddVersionAndStartIngestion(
      String clusterName,
      String storeName,
      String pushJobId,
      int versionNumber,
      int numberOfPartitions,
      PushType pushType,
      String remoteKafkaBootstrapServers,
      long rewindTimeInSecondsOverride,
      int replicationMetadataVersionId) {
    checkControllerLeadershipFor(clusterName);
    try {
      StoreConfig storeConfig = storeConfigRepo.getStoreConfigOrThrow(storeName);
      String destinationCluster = storeConfig.getMigrationDestCluster();
      String sourceCluster = storeConfig.getMigrationSrcCluster();
      if (storeConfig.getCluster().equals(destinationCluster)) {
        // Migration has completed in this colo but the overall migration is still in progress.
        if (clusterName.equals(destinationCluster)) {
          // Mirror new pushes back to the source cluster in case we abort migration after completion.
          ControllerClient sourceClusterControllerClient = ControllerClient.constructClusterControllerClient(
              sourceCluster,
              getLeaderController(sourceCluster).getUrl(false),
              sslFactory);
          VersionResponse response = sourceClusterControllerClient.addVersionAndStartIngestion(
              storeName,
              pushJobId,
              versionNumber,
              numberOfPartitions,
              pushType,
              remoteKafkaBootstrapServers,
              rewindTimeInSecondsOverride,
              replicationMetadataVersionId);
          if (response.isError()) {
            // Throw exceptions here to utilize admin channel's retry property to overcome transient errors.
            throw new VeniceException(
                "Replicate add version endpoint call back to source cluster: " + sourceCluster + " failed for store: "
                    + storeName + " with version: " + versionNumber + ". Error: " + response.getError());
          }
        }
      } else if (clusterName.equals(sourceCluster)) {
        // Migration is still in progress and we need to mirror new version signal from source to dest.
        ControllerClient destClusterControllerClient = ControllerClient.constructClusterControllerClient(
            destinationCluster,
            getLeaderController(destinationCluster).getUrl(false),
            sslFactory);
        VersionResponse response = destClusterControllerClient.addVersionAndStartIngestion(
            storeName,
            pushJobId,
            versionNumber,
            numberOfPartitions,
            pushType,
            remoteKafkaBootstrapServers,
            rewindTimeInSecondsOverride,
            replicationMetadataVersionId);
        if (response.isError()) {
          throw new VeniceException(
              "Replicate add version endpoint call to destination cluster: " + destinationCluster
                  + " failed for store: " + storeName + " with version: " + versionNumber + ". Error: "
                  + response.getError());
        }
      }
    } catch (Exception e) {
      LOGGER.warn(
          "Exception thrown when replicating add version for store: {} and version: {} as part of store migration",
          storeName,
          versionNumber,
          e);
    }
  }

  /**
   * A wrapper to invoke VeniceHelixAdmin#addVersion to only increment the version and create the topic(s) needed
   * without starting ingestion.
   */
  public Pair<Boolean, Version> addVersionAndTopicOnly(
      String clusterName,
      String storeName,
      String pushJobId,
      int versionNumber,
      int numberOfPartitions,
      int replicationFactor,
      boolean sendStartOfPush,
      boolean sorted,
      PushType pushType,
      String compressionDictionary,
      String remoteKafkaBootstrapServers,
      Optional<String> sourceGridFabric,
      long rewindTimeInSecondsOverride,
      int replicationMetadataVersionId,
      Optional<String> emergencySourceRegion,
      boolean versionSwapDeferred,
      String targetedRegions,
      int repushSourceVersion,
      int largestUsedRTVersionNumber) {
    return addVersion(
        clusterName,
        storeName,
        pushJobId,
        versionNumber,
        numberOfPartitions,
        replicationFactor,
        false,
        sendStartOfPush,
        sorted,
        false,
        pushType,
        compressionDictionary,
        remoteKafkaBootstrapServers,
        sourceGridFabric,
        rewindTimeInSecondsOverride,
        replicationMetadataVersionId,
        emergencySourceRegion,
        versionSwapDeferred,
        targetedRegions,
        repushSourceVersion,
        largestUsedRTVersionNumber);
  }

  /**
   * Only add version to the store without creating the topic or start ingestion. Used to sync version metadata in the
   * parent fabric during store migration.
   */
  public Version addVersionOnly(
      String clusterName,
      String storeName,
      String pushJobId,
      int versionNumber,
      int numberOfPartitions,
      PushType pushType,
      String remoteKafkaBootstrapServers,
      long rewindTimeInSecondsOverride,
      int replicationMetadataVersionId,
      int largestUsedRTVersionNumber) {
    checkControllerLeadershipFor(clusterName);
    HelixVeniceClusterResources resources = getHelixVeniceClusterResources(clusterName);
    ReadWriteStoreRepository repository = resources.getStoreMetadataRepository();
    Store store = repository.getStore(storeName);
    if (store == null) {
      throw new VeniceNoStoreException(storeName, clusterName);
    }
    Version version = new VersionImpl(storeName, versionNumber, pushJobId, numberOfPartitions);
    if (versionNumber < store.getLargestUsedVersionNumber() || store.containsVersion(versionNumber)) {
      LOGGER.info(
          "Ignoring the add version message since version {} is less than the largestUsedVersionNumber of {} for "
              + "store: {} in cluster: {}",
          versionNumber,
          store.getLargestUsedVersionNumber(),
          storeName,
          clusterName);
    } else {
      try (AutoCloseableLock ignore = resources.getClusterLockManager().createStoreWriteLock(storeName)) {
        VeniceSystemStoreType systemStoreType = VeniceSystemStoreType.getSystemStoreType(storeName);
        if (systemStoreType != null && systemStoreType.equals(VeniceSystemStoreType.META_STORE)) {
          setUpMetaStoreAndMayProduceSnapshot(clusterName, systemStoreType.extractRegularStoreName(storeName));
        }
        if (systemStoreType != null && systemStoreType.equals(VeniceSystemStoreType.DAVINCI_PUSH_STATUS_STORE)) {
          setUpDaVinciPushStatusStore(clusterName, systemStoreType.extractRegularStoreName(storeName));
        }

        // Update the store object to avoid potential system store flags reversion during repository.updateStore(store).
        store = repository.getStore(storeName);
        version.setPushType(pushType);
        store.addVersion(version, false, largestUsedRTVersionNumber);

        VeniceControllerClusterConfig clusterConfig = resources.getConfig();
        version.setNativeReplicationEnabled(clusterConfig.isMultiRegion());

        if (version.isNativeReplicationEnabled()) {
          if (remoteKafkaBootstrapServers != null) {
            version.setPushStreamSourceAddress(remoteKafkaBootstrapServers);
          } else {
            version.setPushStreamSourceAddress(getKafkaBootstrapServers(isSslToKafka()));
          }
        }
        /**
         * Version-level rewind time override.
         */
        handleRewindTimeOverride(store, version, rewindTimeInSecondsOverride);

        version.setRmdVersionId(replicationMetadataVersionId);

        repository.updateStore(store);
        LOGGER.info("Add version: {} for store: {}", version.getNumber(), storeName);
      }
    }
    return version;
  }

  private void handleRewindTimeOverride(Store store, Version version, long rewindTimeInSecondsOverride) {
    if (store.isHybrid() && rewindTimeInSecondsOverride >= 0
        && rewindTimeInSecondsOverride != version.getHybridStoreConfig().getRewindTimeInSeconds()) {
      HybridStoreConfig hybridStoreConfig = version.getHybridStoreConfig();
      LOGGER.info(
          "Overriding rewind time in seconds: {} for store: {} and version: {} the original rewind time config: {}",
          rewindTimeInSecondsOverride,
          store.getName(),
          version.getNumber(),
          hybridStoreConfig.getRewindTimeInSeconds());
      hybridStoreConfig.setRewindTimeInSeconds(rewindTimeInSecondsOverride);
      version.setHybridStoreConfig(hybridStoreConfig);
    }
  }

  /**
   * TODO refactor addVersion to these broken down methods instead of doing everything in one giant method.
   * Perform add version to a given store with the provided {@link Version}
   */
  public boolean addSpecificVersion(String clusterName, String storeName, Version version) {
    if (version == null) {
      throw new VeniceException("Version cannot be null");
    }
    int versionNumber = version.getNumber();
    checkControllerLeadershipFor(clusterName);
    HelixVeniceClusterResources resources = getHelixVeniceClusterResources(clusterName);
    ReadWriteStoreRepository storeRepository = resources.getStoreMetadataRepository();
    try {
      try (AutoCloseableLock ignore = resources.getClusterLockManager().createClusterReadLock()) {
        try (AutoCloseableLock ignored = resources.getClusterLockManager().createStoreWriteLockOnly(storeName)) {
          Optional<Version> existingVersionWithSamePushId =
              getVersionWithPushId(clusterName, storeName, version.getPushJobId());
          if (existingVersionWithSamePushId.isPresent()) {
            return false;
          }
          Store store = storeRepository.getStore(storeName);
          if (store == null) {
            throwStoreDoesNotExist(clusterName, storeName);
          } else {
            if (store.containsVersion(versionNumber)) {
              throwVersionAlreadyExists(storeName, versionNumber);
            } else {
              store.addVersion(version, false, DEFAULT_RT_VERSION_NUMBER);
            }
            storeRepository.updateStore(store);
          }
        }
      }
      LOGGER.info("Added version: {} to store: {}", versionNumber, storeName);
      return true;
    } catch (Throwable e) {
      throw new VeniceException(
          "Failed to add provided version with version number: " + versionNumber + " to store: " + storeName
              + ". Detailed stack trace: " + ExceptionUtils.stackTraceToString(e),
          e);
    }
  }

  /**
   * Create the corresponding version topic based on the provided {@link Version}
   */
  public void createSpecificVersionTopic(String clusterName, String storeName, Version version) {
    if (version == null) {
      throw new VeniceException("Version cannot be null");
    }
    checkControllerLeadershipFor(clusterName);
    try {
      VeniceControllerClusterConfig controllerConfig = getHelixVeniceClusterResources(clusterName).getConfig();
      int amplificationFactor = version.getPartitionerConfig().getAmplificationFactor();
      topicToCreationTime.computeIfAbsent(version.kafkaTopicName(), topic -> System.currentTimeMillis());
      createBatchTopics(
          version,
          version.getPushType(),
          getTopicManager(),
          version.getPartitionCount() * amplificationFactor,
          controllerConfig,
          false);
    } finally {
      topicToCreationTime.remove(version.kafkaTopicName());
    }
  }

  /**
   * Create Helix-resources for a given storage node cluster and starts monitoring a new push.
   */
  public void createHelixResourceAndStartMonitoring(String clusterName, String storeName, Version version) {
    if (version == null) {
      throw new VeniceException("Version cannot be null");
    }
    checkControllerLeadershipFor(clusterName);
    Store store = getStore(clusterName, storeName);
    if (store == null) {
      throwStoreDoesNotExist(clusterName, storeName);
    } else {
      startMonitorOfflinePush(
          clusterName,
          version.kafkaTopicName(),
          version.getPartitionCount(),
          store.getReplicationFactor(),
          store.getOffLinePushStrategy());
      helixAdminClient.createVeniceStorageClusterResources(
          clusterName,
          version.kafkaTopicName(),
          version.getPartitionCount(),
          store.getReplicationFactor());
      try {
        retireOldStoreVersions(clusterName, storeName, true, store.getCurrentVersion());
      } catch (Throwable t) {
        LOGGER.error(
            "Failed to delete previous backup version while data recovery to store {} in cluster {}",
            storeName,
            clusterName,
            t);
      }
    }
  }

  /**
   * Create view resources.
   *
   * TODO: Today, this only creates Kafka topics for each view associated for the store version. We today only have kafka
   * based views.  But eventually as views get more complex, we would need to augment this function.
   *
   * @param params default parameters for the resources to be created that may be overridden depending on the behavior
   *               of each specific view associated to the store
   * @param store the store to create these resources for
   * @param version the store version to create these resources for
   */
  private void constructViewResources(Properties params, Store store, Version version, String compressionDictionary) {
    Map<String, ViewConfig> viewConfigs = version.getViewConfigs();
    if (viewConfigs == null || viewConfigs.isEmpty()) {
      return;
    }

    // Construct Kafka topics
    // TODO: Today we only have support for creating Kafka topics as a resource for a given view, but later we would
    // like to add support for potentially other resource types (maybe helix RG's as an example?)
    Map<String, VeniceProperties> viewTopicNamesAndConfigs =
        ViewUtils.getViewTopicsAndConfigs(viewConfigs.values(), params, store.getName(), version.getNumber());
    TopicManager topicManager = getTopicManager();
    for (Map.Entry<String, VeniceProperties> topicNameAndConfigs: viewTopicNamesAndConfigs.entrySet()) {
      String materializedViewTopicName = topicNameAndConfigs.getKey();
      PubSubTopic kafkaTopic = pubSubTopicRepository.getTopic(materializedViewTopicName);
      VeniceProperties kafkaTopicConfigs = topicNameAndConfigs.getValue();
      topicManager.createTopic(
          kafkaTopic,
          kafkaTopicConfigs.getInt(PARTITION_COUNT),
          kafkaTopicConfigs.getInt(KAFKA_REPLICATION_FACTOR),
          kafkaTopicConfigs.getBoolean(ETERNAL_TOPIC_RETENTION_ENABLED),
          kafkaTopicConfigs.getBoolean(LOG_COMPACTION_ENABLED),
          kafkaTopicConfigs.getOptionalInt(KAFKA_MIN_IN_SYNC_REPLICAS),
          kafkaTopicConfigs.getBoolean(USE_FAST_KAFKA_OPERATION_TIMEOUT));
      if (topicNameAndConfigs.getKey().endsWith(MaterializedView.MATERIALIZED_VIEW_TOPIC_SUFFIX)) {
        // Send SOP CM to materialized view topic with sorted flag equal to false due to reshuffle
        VeniceWriterOptions.Builder vwOptionsBuilder =
            new VeniceWriterOptions.Builder(materializedViewTopicName).setUseKafkaKeySerializer(true)
                .setPartitionCount(kafkaTopicConfigs.getInt(PARTITION_COUNT));
        ByteBuffer compressionDictBuffer = null;
        if (compressionDictionary != null) {
          compressionDictBuffer = ByteBuffer.wrap(EncodingUtils.base64DecodeFromString(compressionDictionary));
        } else if (version.getCompressionStrategy().equals(CompressionStrategy.ZSTD_WITH_DICT)) {
          compressionDictBuffer = emptyPushZSTDDictionary.get();
        }
        try (VeniceWriter veniceWriter = getVeniceWriterFactory().createVeniceWriter(vwOptionsBuilder.build())) {
          veniceWriter.broadcastStartOfPush(
              false,
              version.isChunkingEnabled(),
              version.getCompressionStrategy(),
              Optional.ofNullable(compressionDictBuffer),
              Collections.emptyMap());
        }
      }
    }
  }

  private void cleanUpViewResources(Properties params, Store store, Version version) {
    Map<String, ViewConfig> viewConfigs = version.getViewConfigs();
    if (viewConfigs == null || viewConfigs.isEmpty()) {
      return;
    }

    // Deconstruct Kafka topics
    // TODO: Today we only have support for Kafka topics as a resource for a given view, but later we would like
    // to add support for potentially other resource types (maybe helix RG's as an example?)
    Map<String, VeniceProperties> topicNamesAndConfigs = new HashMap<>();
    for (ViewConfig rawView: viewConfigs.values()) {
      VeniceView adminView =
          ViewUtils.getVeniceView(rawView.getViewClassName(), params, store.getName(), rawView.getViewParameters());
      topicNamesAndConfigs.putAll(adminView.getTopicNamesAndConfigsForVersion(version.getNumber()));
    }
    Set<String> versionTopicsToDelete = topicNamesAndConfigs.keySet()
        .stream()
        .filter(t -> VeniceView.parseVersionFromViewTopic(t) == version.getNumber())
        .collect(Collectors.toSet());
    for (String topic: versionTopicsToDelete) {
      truncateKafkaTopic(topic);
    }
  }

  private void createBatchTopics(
      Version version,
      PushType pushType,
      TopicManager topicManager,
      int partitionCount,
      VeniceControllerClusterConfig clusterConfig,
      boolean useFastKafkaOperationTimeout) {
    List<PubSubTopic> topicNamesToCreate = new ArrayList<>(2);
    topicNamesToCreate.add(pubSubTopicRepository.getTopic(version.kafkaTopicName()));
    if (pushType.isStreamReprocessing()) {
      PubSubTopic streamReprocessingTopic = pubSubTopicRepository
          .getTopic(Version.composeStreamReprocessingTopic(version.getStoreName(), version.getNumber()));
      topicNamesToCreate.add(streamReprocessingTopic);
    }
    topicNamesToCreate.forEach(
        topicNameToCreate -> topicManager.createTopic(
            topicNameToCreate,
            partitionCount,
            clusterConfig.getKafkaReplicationFactor(),
            true,
            false,
            clusterConfig.getMinInSyncReplicas(),
            useFastKafkaOperationTimeout));
  }

  private Pair<Boolean, Version> addVersion(
      String clusterName,
      String storeName,
      String pushJobId,
      int versionNumber,
      int numberOfPartitions,
      int replicationFactor,
      boolean startIngestion,
      boolean sendStartOfPush,
      boolean sorted,
      boolean useFastKafkaOperationTimeout,
      PushType pushType,
      String compressionDictionary,
      String remoteKafkaBootstrapServers,
      Optional<String> sourceGridFabric,
      long rewindTimeInSecondsOverride,
      int replicationMetadataVersionId,
      Optional<String> emergencySourceRegion,
      boolean versionSwapDeferred,
      int repushSourceVersion) {
    return addVersion(
        clusterName,
        storeName,
        pushJobId,
        versionNumber,
        numberOfPartitions,
        replicationFactor,
        startIngestion,
        sendStartOfPush,
        sorted,
        useFastKafkaOperationTimeout,
        pushType,
        compressionDictionary,
        remoteKafkaBootstrapServers,
        sourceGridFabric,
        rewindTimeInSecondsOverride,
        replicationMetadataVersionId,
        emergencySourceRegion,
        versionSwapDeferred,
        null,
        repushSourceVersion,
        getStore(clusterName, storeName).getLargestUsedRTVersionNumber());
  }

  private Optional<Version> getVersionFromSourceCluster(
      ReadWriteStoreRepository repository,
      String destinationCluster,
      String storeName,
      int versionNumber) {
    Store store = repository.getStore(storeName);
    if (store == null) {
      throwStoreDoesNotExist(destinationCluster, storeName);
    }
    if (!store.isMigrating()) {
      return Optional.empty();
    }
    ZkStoreConfigAccessor storeConfigAccessor = getStoreConfigAccessor(destinationCluster);
    StoreConfig storeConfig = storeConfigAccessor.getStoreConfig(storeName);
    if (!destinationCluster.equals(storeConfig.getMigrationDestCluster())) {
      // destinationCluster is passed from the add version task, so if the task is not in the destination cluster but in
      // the source cluster, do not replicate anything from the "source" since this is the source cluster
      return Optional.empty();
    }
    String migrationSourceCluster = storeConfig.getMigrationSrcCluster();
    ControllerClient srcControllerClient = getControllerClientMap(migrationSourceCluster).get(getRegionName());
    if (srcControllerClient == null) {
      throw new VeniceException(
          "Failed to constructed controller client for cluster " + migrationSourceCluster + " and region "
              + getRegionName());
    }
    StoreResponse srcStoreResponse = srcControllerClient.getStore(storeName);
    if (srcStoreResponse.isError()) {
      throw new VeniceException(
          "Failed to get store " + storeName + " from cluster " + migrationSourceCluster + " and region "
              + getRegionName() + " with error " + srcStoreResponse.getError());
    }
    StoreInfo srcStoreInfo = srcStoreResponse.getStore();
    // For ongoing new pushes, destination cluster does not need to replicate the exact version configs from the source
    // cluster; destination cluster can apply its own store configs to the new version.
    if (versionNumber > srcStoreInfo.getCurrentVersion()) {
      LOGGER.info(
          "Version {} is an ongoing new push for store {}, use the store configs to populate new version configs",
          versionNumber,
          storeName);
      return Optional.empty();
    }
    LOGGER.info(
        "During store migration, version configs from source cluster {}: {}",
        migrationSourceCluster,
        srcStoreInfo.getVersion(versionNumber).get());
    return srcStoreResponse.getStore().getVersion(versionNumber);
  }

  /**
   * Note, versionNumber may be VERSION_ID_UNSET, which must be accounted for.
   * Add version is a multi step process that can be broken down to three main steps:
   * 1. topic creation or verification, 2. version creation or addition, 3. start ingestion. The execution for some of
   * these steps are different depending on how it's invoked.
   *
   * @return Boolean - whether the version is newly created. Version - existing or new version, or null if the version
   *         is skipped during store migration.
   */
  private Pair<Boolean, Version> addVersion(
      String clusterName,
      String storeName,
      String pushJobId,
      int versionNumber,
      int numberOfPartitions,
      int replicationFactor,
      boolean startIngestion,
      boolean sendStartOfPush,
      boolean sorted,
      boolean useFastKafkaOperationTimeout,
      PushType pushType,
      String compressionDictionary,
      String remoteKafkaBootstrapServers,
      Optional<String> sourceGridFabric,
      long rewindTimeInSecondsOverride,
      int replicationMetadataVersionId,
      Optional<String> emergencySourceRegion,
      boolean versionSwapDeferred,
      String targetedRegions,
      int repushSourceVersion,
      int currentRTVersionNumber) {
    HelixVeniceClusterResources resources = getHelixVeniceClusterResources(clusterName);
    MaintenanceSignal maintenanceSignal =
        HelixUtils.getClusterMaintenanceSignal(clusterName, resources.getHelixManager());

    if (maintenanceSignal != null) {
      throw new HelixClusterMaintenanceModeException(clusterName);
    }

    checkControllerLeadershipFor(clusterName);
    ReadWriteStoreRepository repository = resources.getStoreMetadataRepository();
    Version version = null;
    OfflinePushStrategy offlinePushStrategy;
    int currentVersionBeforePush = -1;
    boolean isRepush = Version.isPushIdRePush(pushJobId);
    VeniceControllerClusterConfig clusterConfig = resources.getConfig();
    BackupStrategy backupStrategy;

    try {
      try (AutoCloseableLock ignore = resources.getClusterLockManager().createClusterReadLock()) {
        try (AutoCloseableLock ignored = resources.getClusterLockManager().createStoreWriteLockOnly(storeName)) {
          Optional<Version> versionWithPushId = getVersionWithPushId(clusterName, storeName, pushJobId);
          if (versionWithPushId.isPresent()) {
            return new Pair<>(false, versionWithPushId.get());
          }

          /**
           * For meta system store, Controller will produce a snapshot to RT topic before creating a new version, so that
           * it will guarantee the rewind will recover the state for both store properties and replica statuses.
           */
          VeniceSystemStoreType systemStoreType = VeniceSystemStoreType.getSystemStoreType(storeName);
          if (systemStoreType != null && systemStoreType.equals(VeniceSystemStoreType.META_STORE)) {
            setUpMetaStoreAndMayProduceSnapshot(clusterName, systemStoreType.extractRegularStoreName(storeName));
          }
          if (systemStoreType != null && systemStoreType.equals(VeniceSystemStoreType.DAVINCI_PUSH_STATUS_STORE)) {
            setUpDaVinciPushStatusStore(clusterName, systemStoreType.extractRegularStoreName(storeName));
          }

          Store store = repository.getStore(storeName);
          if (store == null) {
            throwStoreDoesNotExist(clusterName, storeName);
          }
          currentVersionBeforePush = store.getCurrentVersion();

          // Dest child controllers skip the version whose kafka topic is truncated
          if (store.isMigrating() && skipMigratingVersion(clusterName, storeName, versionNumber)) {

            if (versionNumber > store.getLargestUsedVersionNumber()) {
              store.setLargestUsedVersionNumber(versionNumber);
              repository.updateStore(store);
            }
            LOGGER.warn(
                "Skip adding version: {} for store: {} in cluster: {} because the version topic is truncated/deleted",
                versionNumber,
                storeName,
                clusterName);
            return new Pair<>(false, null);
          }
          backupStrategy = store.getBackupStrategy();
          offlinePushStrategy = store.getOffLinePushStrategy();

          // Check whether the store is migrating and whether the version is smaller or equal to the current version
          // in the source cluster. If so, replicate the version configs from the child controllers of the source
          // cluster;
          // it's safest to replicate the version configs from the child controller in the same region, because parent
          // region or other regions could have their own configs.
          Optional<Version> sourceVersion = (store.isMigrating() && versionNumber != VERSION_ID_UNSET)
              ? getVersionFromSourceCluster(repository, clusterName, storeName, versionNumber)
              : Optional.empty();
          if (sourceVersion.isPresent()) {
            // Adding an existing version to the destination cluster whose version level resources are already created,
            // including Kafka topics with data ready, so skip the steps of recreating these resources.
            version = sourceVersion.get().cloneVersion();
            // Reset version statue; do not make any other config update, version configs are immutable and the version
            // Configs from the source clusters are source of truth
            version.setStatus(STARTED);

            if (store.containsVersion(version.getNumber())) {
              throwVersionAlreadyExists(storeName, version.getNumber());
            }
            // Update ZK with the new version
            store.addVersion(version, true, currentRTVersionNumber);
            repository.updateStore(store);
          } else {
            if (versionNumber == VERSION_ID_UNSET) {
              // No version supplied, generate a new version. This could happen either in the parent
              // controller or local Samza jobs.
              version = new VersionImpl(storeName, store.peekNextVersionNumber(), pushJobId, numberOfPartitions);
            } else {
              if (store.containsVersion(versionNumber)) {
                throwVersionAlreadyExists(storeName, versionNumber);
              }
              version = new VersionImpl(storeName, versionNumber, pushJobId, numberOfPartitions);
            }

            topicToCreationTime.computeIfAbsent(version.kafkaTopicName(), topic -> System.currentTimeMillis());
            createBatchTopics(
                version,
                pushType,
                getTopicManager(),
                numberOfPartitions,
                clusterConfig,
                useFastKafkaOperationTimeout);

            String sourceKafkaBootstrapServers = null;

            store = repository.getStore(storeName);
            if (!store.containsVersion(version.getNumber())) {
              version.setPushType(pushType);
              store.addVersion(version, false, currentRTVersionNumber);
            }

            version.setNativeReplicationEnabled(store.isNativeReplicationEnabled());

            // Check whether native replication is enabled
            if (version.isNativeReplicationEnabled()) {
              if (remoteKafkaBootstrapServers != null) {
                /**
                 * AddVersion is invoked by {@link AdminExecutionTask}
                 * which is processing an AddVersion message that contains remote Kafka bootstrap servers url.
                 */
                version.setPushStreamSourceAddress(remoteKafkaBootstrapServers);
              } else {
                /**
                 * AddVersion is invoked by directly querying controllers
                 */
                String sourceFabric = getNativeReplicationSourceFabric(
                    clusterName,
                    store,
                    sourceGridFabric,
                    emergencySourceRegion,
                    targetedRegions);
                sourceKafkaBootstrapServers = getNativeReplicationKafkaBootstrapServerAddress(sourceFabric);
                if (sourceKafkaBootstrapServers == null) {
                  sourceKafkaBootstrapServers = getKafkaBootstrapServers(isSslToKafka());
                }
                version.setPushStreamSourceAddress(sourceKafkaBootstrapServers);
                version.setNativeReplicationSourceFabric(sourceFabric);
              }
            }

            /**
             * Version-level rewind time override.
             */
            handleRewindTimeOverride(store, version, rewindTimeInSecondsOverride);
            store.setPersistenceType(PersistenceType.ROCKS_DB);

            version.setRmdVersionId(replicationMetadataVersionId);

            version.setVersionSwapDeferred(versionSwapDeferred);

            version.setViewConfigs(store.getViewConfigs());

            if (isRepush && repushSourceVersion > NON_EXISTING_VERSION) {
              version.setRepushSourceVersion(repushSourceVersion);
            }

            if (versionSwapDeferred && StringUtils.isNotEmpty(targetedRegions)) {
              version.setTargetSwapRegion(targetedRegions);
            }

            repository.updateStore(store);
            if (isRealTimeTopicRequired(store, version)) {
              createOrUpdateRealTimeTopics(clusterName, store, version);
            }
            LOGGER.info("Add version: {} for store: {}", version.getNumber(), storeName);

            /**
             *  When native replication is enabled and it's in parent controller, directly create the topic in
             *  the specified source fabric if the source fabric is not the local fabric; the above topic creation
             *  is still required since child controllers need to create a topic locally, and parent controller uses
             *  local VT to determine whether there is any ongoing offline push.
             */
            if (multiClusterConfigs.isParent() && version.isNativeReplicationEnabled()
                && !version.getPushStreamSourceAddress().equals(getKafkaBootstrapServers(isSslToKafka()))) {
              if (sourceKafkaBootstrapServers == null) {
                throw new VeniceException(
                    "Parent controller should know the source Kafka bootstrap server url for store: " + storeName
                        + " and version: " + version.getNumber() + " in cluster: " + clusterName);
              }
              createBatchTopics(
                  version,
                  pushType,
                  getTopicManager(sourceKafkaBootstrapServers),
                  numberOfPartitions,
                  clusterConfig,
                  useFastKafkaOperationTimeout);
            }

            // We shouldn't need to create view resources in parent fabric
            if (!multiClusterConfigs.isParent()) {
              Properties veniceViewProperties = new Properties();
              veniceViewProperties.put(PARTITION_COUNT, numberOfPartitions);
              veniceViewProperties.put(USE_FAST_KAFKA_OPERATION_TIMEOUT, useFastKafkaOperationTimeout);
              veniceViewProperties.putAll(clusterConfig.getProps().toProperties());
              veniceViewProperties.put(LOG_COMPACTION_ENABLED, false);
              veniceViewProperties.put(KAFKA_REPLICATION_FACTOR, clusterConfig.getKafkaReplicationFactor());
              veniceViewProperties.put(ETERNAL_TOPIC_RETENTION_ENABLED, true);

              constructViewResources(veniceViewProperties, store, version, compressionDictionary);
            }

            if (sendStartOfPush) {
              ByteBuffer compressionDictionaryBuffer = null;
              if (compressionDictionary != null) {
                compressionDictionaryBuffer =
                    ByteBuffer.wrap(EncodingUtils.base64DecodeFromString(compressionDictionary));
              } else if (version.getCompressionStrategy().equals(CompressionStrategy.ZSTD_WITH_DICT)) {
                // This compression strategy needs a dictionary even if there is no input data,
                // so we generate a dictionary based on synthetic data. This is done in vpj driver
                // as well, but this code will be triggered in cases like Samza batch push job
                // which is independent of the vpj flow.
                compressionDictionaryBuffer = emptyPushZSTDDictionary.get();
              }

              VeniceWriter veniceWriter = null;
              try {
                VeniceWriterOptions.Builder vwOptionsBuilder =
                    new VeniceWriterOptions.Builder(version.kafkaTopicName()).setUseKafkaKeySerializer(true)
                        .setPartitionCount(numberOfPartitions);
                if (multiClusterConfigs.isParent() && version.isNativeReplicationEnabled()) {
                  // Produce directly into one of the child fabric
                  vwOptionsBuilder.setBrokerAddress(version.getPushStreamSourceAddress());
                } else {
                  vwOptionsBuilder.setBrokerAddress(getKafkaBootstrapServers(isSslToKafka()));
                }
                veniceWriter = getVeniceWriterFactory().createVeniceWriter(vwOptionsBuilder.build());
                veniceWriter.broadcastStartOfPush(
                    sorted,
                    version.isChunkingEnabled(),
                    version.getCompressionStrategy(),
                    Optional.ofNullable(compressionDictionaryBuffer),
                    Collections.emptyMap());
                if (pushType.isStreamReprocessing()) {
                  // Send TS message to version topic to inform leader to switch to the stream reprocessing topic
                  veniceWriter.broadcastTopicSwitch(
                      Collections.singletonList(getKafkaBootstrapServers(isSslToKafka())),
                      Version.composeStreamReprocessingTopic(version.getStoreName(), version.getNumber()),
                      -1L, // -1 indicates rewinding from the beginning of the source topic
                      new HashMap<>());
                }
              } finally {
                if (veniceWriter != null) {
                  veniceWriter.close();
                }
              }
            }
          }
          if (startIngestion) {
            // We need to prepare to monitor before creating helix resource.
            startMonitorOfflinePush(
                clusterName,
                version.kafkaTopicName(),
                numberOfPartitions,
                replicationFactor,
                offlinePushStrategy);
            helixAdminClient.createVeniceStorageClusterResources(
                clusterName,
                version.kafkaTopicName(),
                numberOfPartitions,
                replicationFactor);
          }
        }

        if (startIngestion) {
          // Early delete backup version on start of a push, controlled by store config earlyDeleteBackupEnabled
          if (backupStrategy == BackupStrategy.DELETE_ON_NEW_PUSH_START
              && multiClusterConfigs.getControllerConfig(clusterName).isEarlyDeleteBackUpEnabled() && !isRepush) {
            try {
              retireOldStoreVersions(clusterName, storeName, true, currentVersionBeforePush);
            } catch (Throwable t) {
              LOGGER.error(
                  "Failed to delete previous backup version while pushing {} to store {} in cluster {}",
                  versionNumber,
                  storeName,
                  clusterName,
                  t);
            }
          }
        }
      }

      if (startIngestion) {
        try {
          // Store write lock is released before polling status
          waitUntilNodesAreAssignedForResource(
              clusterName,
              version.kafkaTopicName(),
              offlinePushStrategy,
              clusterConfig.getOffLineJobWaitTimeInMilliseconds(),
              replicationFactor);
        } catch (VeniceNoClusterException e) {
          if (!isLeaderControllerFor(clusterName)) {
            int versionNumberInProgress = version == null ? versionNumber : version.getNumber();
            LOGGER.warn(
                "No longer the leader controller of cluster {}; do not fail the AddVersion command, since the new leader will monitor the push for store version {}_v{}",
                clusterName,
                storeName,
                versionNumberInProgress);
            return new Pair<>(true, version);
          }
        }
      }
      return new Pair<>(true, version);

    } catch (Throwable e) {
      if (useFastKafkaOperationTimeout && e instanceof PubSubOpTimeoutException) {
        // Expected and retriable exception skip error handling within VeniceHelixAdmin and let the caller to
        // handle the exception.
        throw e;
      }
      int failedVersionNumber = version == null ? versionNumber : version.getNumber();
      String errorMessage =
          "Failed to add version: " + failedVersionNumber + " to store: " + storeName + " in cluster: " + clusterName;
      LOGGER.error(errorMessage, e);
      try {
        if (version != null) {
          failedVersionNumber = version.getNumber();
          String statusDetails = "Version creation failure, caught:\n" + ExceptionUtils.stackTraceToString(e);
          handleVersionCreationFailure(clusterName, storeName, failedVersionNumber, statusDetails);
        }
      } catch (Throwable e1) {
        String handlingErrorMsg = "Exception occurred while handling version " + versionNumber
            + " creation failure for store " + storeName + " in cluster " + clusterName;
        LOGGER.error(handlingErrorMsg, e1);
        errorMessage += "\n" + handlingErrorMsg + ". Error message: " + e1.getMessage();
      }
      throw new VeniceException(errorMessage + ". Detailed stack trace: " + ExceptionUtils.stackTraceToString(e), e);
    } finally {
      // If topic creation succeeds and version info is persisted to Zk, we should remove the creation time for a topic
      // If topic creation fails or if version persistence fails, we should remove the creation time for a topic
      if (version != null) {
        topicToCreationTime.remove(version.kafkaTopicName());
      }
    }
  }

  /**
   * Determines whether real-time topics should be created for the given store and version.
   *
   * <p>Real-time topics are created based on the following conditions:
   * <ul>
   *   <li>The store and version must both be hybrid ({@code store.isHybrid()} and {@code version.isHybrid()}).</li>
   *   <li>If the controller is a child, real-time topics are always created.</li>
   *   <li>If the controller is a parent, real-time topics are created only if:
   *     <ul>
   *       <li>Active-active replication is disabled for the store, and</li>
   *       <li>Either the store's data replication policy is {@code DataReplicationPolicy.AGGREGATE}, or</li>
   *       <li>Incremental push is enabled for the store.</li>
   *     </ul>
   *   </li>
   * </ul>
   *
   * @param store the store being evaluated
   * @param version the version being evaluated
   * @return {@code true} if real-time topics should be created; {@code false} otherwise
   */
  boolean isRealTimeTopicRequired(Store store, Version version) {
    if (!store.isHybrid() || !version.isHybrid()) {
      return false;
    }

    // Child controllers always create real-time topics for hybrid stores in their region
    if (!isParent()) {
      return true;
    }

    // Parent controllers create real-time topics in the parent region only under certain conditions
    return !store.isActiveActiveReplicationEnabled()
        && (store.getHybridStoreConfig().getDataReplicationPolicy() == DataReplicationPolicy.AGGREGATE
            || store.isIncrementalPushEnabled());
  }

  /**
   * Creates or updates real-time topics for the specified store (using reference hybrid version) in the given cluster.
   *
   * <p>This method ensures that real-time topics (primary and separate, if applicable) are configured
   * correctly for a hybrid store. It creates the topics if they do not exist and updates their retention
   * time if necessary. For stores with separate real-time topics enabled, the method handles the creation
   * or update of those topics as well.
   *
   * @param clusterName the name of the cluster where the topics are managed
   * @param store the {@link Store} associated with the topics
   * @param version the {@link Version} containing the configuration for the topics, including partition count
   *                and hybrid store settings
   */
  void createOrUpdateRealTimeTopics(String clusterName, Store store, Version version) {
    LOGGER.info(
        "Setting up real-time topics for store: {} with reference hybrid version: {} in cluster: {}",
        store.getName(),
        version.getNumber(),
        clusterName);
    // Create real-time topic if it doesn't exist; otherwise, update the retention time if necessary
    PubSubTopic realTimeTopic = getPubSubTopicRepository().getTopic(Utils.getRealTimeTopicName(version));
    createOrUpdateRealTimeTopic(clusterName, store, version, realTimeTopic);

    // Create separate real-time topic if it doesn't exist; otherwise, update the retention time if necessary
    if (version.isSeparateRealTimeTopicEnabled()) {
      // TODO: Add support for repartitioning separate real-time topics, primarily needed for incremental push jobs.
      createOrUpdateRealTimeTopic(
          clusterName,
          store,
          version,
          getPubSubTopicRepository().getTopic(Utils.getSeparateRealTimeTopicName(version)));
    }
  }

  /**
   * Creates or updates a real-time topic for a given store in the specified cluster.
   *
   * <p>This method ensures that the real-time topic matches the expected configuration based on
   * the store's hybrid settings and the associated version. If the topic already exists:
   * <ul>
   *   <li>It validates the partition count against the expected partition count for the version.</li>
   *   <li>It updates the retention time if necessary.</li>
   * </ul>
   * If the topic does not exist, it creates the topic with the required configuration.
   *
   * @param clusterName the name of the cluster where the topic resides
   * @param store the {@link Store} store to which the topic belongs
   * @param version the reference hybrid {@link Version} containing
   * @param realTimeTopic the {@link PubSubTopic} representing the real-time topic
   * @throws VeniceException if the partition count of an existing topic does not match the expected value
   */
  void createOrUpdateRealTimeTopic(String clusterName, Store store, Version version, PubSubTopic realTimeTopic) {
    int expectedNumOfPartitions = version.getPartitionCount();
    TopicManager topicManager = getTopicManager();
    if (topicManager.containsTopic(realTimeTopic)) {
      validateAndUpdateTopic(realTimeTopic, store, version, expectedNumOfPartitions, topicManager);
    } else {
      VeniceControllerClusterConfig clusterConfig = getControllerConfig(clusterName);
      topicManager.createTopic(
          realTimeTopic,
          expectedNumOfPartitions,
          clusterConfig.getKafkaReplicationFactorRTTopics(),
          StoreUtils.getExpectedRetentionTimeInMs(store, store.getHybridStoreConfig()),
          false,
          // Note: do not enable RT compaction! Might make jobs in Online/Offline model stuck
          clusterConfig.getMinInSyncReplicasRealTimeTopics(),
          false);
    }
    LOGGER.info(
        "Completed setup for real-time topic: {} for store: {} with reference hybrid version: {} and partition count: {}",
        realTimeTopic.getName(),
        store.getName(),
        version.getNumber(),
        expectedNumOfPartitions);
  }

  /**
   * Validates the real-time topic's configuration and updates its retention time if necessary.
   *
   * <p>This method checks if the partition count of the real-time topic matches the expected partition count
   * for the specified version. If the counts do not match, an exception is thrown. Additionally, it validates
   * the topic's retention time against the expected retention time and updates it if required.
   *
   * @param realTimeTopic the {@link PubSubTopic} representing the real-time topic to validate
   * @param store the {@link Store} store to which the topic belongs
   * @param version the reference hybrid {@link Version}
   * @param expectedNumOfPartitions the expected number of partitions for the real-time topic
   * @param topicManager the {@link TopicManager} used for topic management operations
   * @throws VeniceException if the partition count of the topic does not match the expected partition count
   */
  void validateAndUpdateTopic(
      PubSubTopic realTimeTopic,
      Store store,
      Version version,
      int expectedNumOfPartitions,
      TopicManager topicManager) {
    int actualNumOfPartitions = topicManager.getPartitionCount(realTimeTopic);
    // Validate partition count
    if (actualNumOfPartitions != expectedNumOfPartitions) {
      LOGGER.error(
          "Real-time topic: {} for store: {} has different partition count: {} from version partition count: {} version: {} store: {}",
          realTimeTopic.getName(),
          store.getName(),
          actualNumOfPartitions,
          expectedNumOfPartitions,
          version,
          store);
      String errorMessage = String.format(
          "Real-time topic: %s for store: %s has different partition count: %d from version partition count: %d",
          realTimeTopic.getName(),
          store.getName(),
          actualNumOfPartitions,
          expectedNumOfPartitions);
      throw new VeniceException(errorMessage);
    }

    // Validate and update retention time if necessary
    HybridStoreConfig hybridStoreConfig = store.getHybridStoreConfig();
    long expectedRetentionTimeMs = StoreUtils.getExpectedRetentionTimeInMs(store, hybridStoreConfig);
    boolean isUpdated = topicManager.updateTopicRetentionWithRetries(realTimeTopic, expectedRetentionTimeMs);
    LOGGER.info(
        "{} retention time for real-time topic: {} for store: {} (hybrid version: {}, partition count: {})",
        isUpdated ? "Updated" : "Validated",
        realTimeTopic.getName(),
        store.getName(),
        version.getNumber(),
        expectedNumOfPartitions);
  }

  /**
   * During store migration, skip a version if:
   * This is the child controller of the destination cluster
   * And the kafka topic of related store and version is truncated
   * And kafka topic doesn't exist and the version is smaller than the largest used version number which means the version is already deleted in the source cluster.
   *
   * @param clusterName the name of the cluster
   * @param storeName the name of the store
   * @param versionNumber version number
   * @return whether to skip adding the version
   */
  private boolean skipMigratingVersion(String clusterName, String storeName, int versionNumber) {
    if (multiClusterConfigs.isParent()) {
      return false;
    }
    StoreConfig storeConfig = storeConfigRepo.getStoreConfigOrThrow(storeName);
    String destCluster = storeConfig.getMigrationDestCluster();
    if (clusterName.equals(destCluster)) {
      PubSubTopic versionTopic = pubSubTopicRepository.getTopic(Version.composeKafkaTopic(storeName, versionNumber));
      String migrationSourceCluster = storeConfig.getMigrationSrcCluster();
      // If the topic doesn't exist, we don't know whether it's not created or already deleted, so we don't skip
      return getTopicManager().containsTopic(versionTopic) && isTopicTruncated(versionTopic.getName()) ||
      // The topic doesn't exist and less/equal than the largest used version number in the source, it's deleted
          !getTopicManager().containsTopic(versionTopic)
              && (versionNumber <= getStoreInfo(storeName, migrationSourceCluster).getLargestUsedVersionNumber());
    }
    return false;
  }

  void handleVersionCreationFailure(String clusterName, String storeName, int versionNumber, String statusDetails) {
    HelixVeniceClusterResources resources = getHelixVeniceClusterResources(clusterName);
    try (AutoCloseableLock ignore = resources.getClusterLockManager().createStoreWriteLock(storeName)) {
      checkPreConditionForSingleVersionDeletion(clusterName, storeName, versionNumber);
      // Mark offline push job as Error and clean up resources because add version failed.
      PushMonitor offlinePushMonitor = resources.getPushMonitor();
      offlinePushMonitor.markOfflinePushAsError(Version.composeKafkaTopic(storeName, versionNumber), statusDetails);
      deleteOneStoreVersion(clusterName, storeName, versionNumber);
    }
  }

  /**
   * Note: this currently use the pushID to guarantee idempotence, unexpected behavior may result if multiple
   * batch jobs push to the same store at the same time.
   */
  @Override
  public Version incrementVersionIdempotent(
      String clusterName,
      String storeName,
      String pushJobId,
      int numberOfPartitions,
      int replicationFactor,
      PushType pushType,
      boolean sendStartOfPush,
      boolean sorted,
      String compressionDictionary,
      Optional<String> sourceGridFabric,
      Optional<X509Certificate> requesterCert,
      long rewindTimeInSecondsOverride,
      Optional<String> emergencySourceRegion,
      boolean versionSwapDeferred,
      String targetedRegions,
      int repushSourceVersion) {
    if (StringUtils.isNotEmpty(targetedRegions)) {
      /**
       * only parent controller should handle this request. See {@link VeniceParentHelixAdmin#incrementVersionIdempotent}
       */
      throw new VeniceException(
          "Request of creating versions/topics for targeted region push should only be sent to parent controller");
    }
    checkControllerLeadershipFor(clusterName);
    VeniceControllerClusterConfig clusterConfig = getHelixVeniceClusterResources(clusterName).getConfig();
    int replicationMetadataVersionId = clusterConfig.getReplicationMetadataVersion();
    return pushType.isIncremental()
        ? getIncrementalPushVersion(clusterName, storeName, pushJobId)
        : addVersion(
            clusterName,
            storeName,
            pushJobId,
            VERSION_ID_UNSET,
            numberOfPartitions,
            replicationFactor,
            true,
            sendStartOfPush,
            sorted,
            false,
            pushType,
            compressionDictionary,
            null,
            sourceGridFabric,
            rewindTimeInSecondsOverride,
            replicationMetadataVersionId,
            emergencySourceRegion,
            versionSwapDeferred,
            repushSourceVersion).getSecond();
  }

  /**
   * The intended semantic is to use this method to find the version that something is currently pushing to.  It looks
   * at all versions greater than the current version and identifies the version with a status of STARTED.  If there
   * is no STARTED version, it creates a new one for the push to use.  This means we cannot use this method to support
   * multiple concurrent pushes.
   *
   * @param store
   * @return the started version if there is only one, throws an exception if there is an error version with
   * a greater number than the current version.  Otherwise returns Optional.empty()
   */
  protected static Optional<Version> getStartedVersion(Store store) {
    List<Version> startedVersions = new ArrayList<>();
    for (Version version: store.getVersions()) {
      if (version.getNumber() <= store.getCurrentVersion()) {
        continue;
      }
      switch (version.getStatus()) {
        case ONLINE:
        case PUSHED:
          break; // These we can ignore
        case STARTED:
          startedVersions.add(version);
          break;
        case ERROR:
        case NOT_CREATED:
        default:
          throw new VeniceException(
              "Version " + version.getNumber() + " for store " + store.getName() + " has status "
                  + version.getStatus().toString() + ".  Cannot create a new version until this store is cleaned up.");
      }
    }
    if (startedVersions.size() == 1) {
      return Optional.of(startedVersions.get(0));
    } else if (startedVersions.size() > 1) {
      String startedVersionsString = startedVersions.stream()
          .map(Version::getNumber)
          .map(n -> Integer.toString(n))
          .collect(Collectors.joining(","));
      throw new VeniceException(
          "Store " + store.getName() + " has versions " + startedVersionsString + " that are all STARTED.  "
              + "Cannot create a new version while there are multiple STARTED versions");
    }
    return Optional.empty();
  }

  private Optional<Version> getVersionWithPushId(String clusterName, String storeName, String pushId) {
    Store store = getStore(clusterName, storeName);
    if (store == null) {
      throwStoreDoesNotExist(clusterName, storeName);
    }
    for (Version version: store.getVersions()) {
      if (version.getPushJobId().equals(pushId)) {
        LOGGER.info(
            "Version request for pushId {} and store {}. pushId already exists, so returning existing version {}",
            pushId,
            store.getName(),
            version.getNumber());
        return Optional.of(version); // Early exit
      }
    }
    return Optional.empty();
  }

  /**
   * Ensures that a real-time topic exists for the given user system store.
   * If the topic does not already exist in PubSub, it creates the real-time topic
   * and returns the topic name. This method is specific to user system stores,
   * where real-time topics are eagerly created by the controller to prevent
   * blocking of threads that produce data to these stores.
   *
   * @param clusterName the name of the Venice cluster.
   * @param storeName the name of the store.
   * @return the name of the store's real-time topic.
   * @throws VeniceNoStoreException if the store does not exist in the specified cluster.
   * @throws VeniceException if the store is not a user system store or if the partition count is invalid.
   */
  void ensureRealTimeTopicExistsForUserSystemStores(String clusterName, String storeName) {
    checkControllerLeadershipFor(clusterName);
    Store store = getStore(clusterName, storeName);
    if (store == null) {
      throw new VeniceNoStoreException(storeName, clusterName);
    }
    VeniceSystemStoreType systemStoreType = VeniceSystemStoreType.getSystemStoreType(storeName);
    if (VeniceSystemStoreType.META_STORE != systemStoreType
        && VeniceSystemStoreType.DAVINCI_PUSH_STATUS_STORE != systemStoreType) {
      LOGGER.error("Failed to create real time topic for store: {} because it is not a user system store.", storeName);
      throw new VeniceException(
          "Failed to create real time topic for store: " + storeName + " because it is not a user system store.");
    }
    PubSubTopic realTimeTopic = getPubSubTopicRepository().getTopic(Utils.getRealTimeTopicName(store));
    TopicManager topicManager = getTopicManager();
    if (topicManager.containsTopic(realTimeTopic)) {
      return;
    }

    HelixVeniceClusterResources resources = getHelixVeniceClusterResources(clusterName);
    try (AutoCloseableLock ignore = resources.getClusterLockManager().createStoreWriteLock(storeName)) {
      // check again that the real-time topic does not exist
      if (topicManager.containsTopic(realTimeTopic)) {
        return;
      }
      Version version = store.getVersion(store.getLargestUsedVersionNumber());
      int partitionCount = version != null ? version.getPartitionCount() : store.getPartitionCount();
      if (partitionCount == 0) {
        LOGGER.error(
            "Failed to create real time topic for user system store: {} because both store and version have partition count set to 0.",
            storeName);
        throw new VeniceException(
            "Failed to create real time topic for user system store: " + storeName
                + " because both store and version have partition count set to 0.");
      }
      VeniceControllerClusterConfig clusterConfig = getControllerConfig(clusterName);
      LOGGER.info(
          "Creating real time topic for user system store: {} with partition count: {}",
          storeName,
          partitionCount);
      getTopicManager().createTopic(
          realTimeTopic,
          partitionCount,
          clusterConfig.getKafkaReplicationFactorRTTopics(),
          store.getRetentionTime(),
          false,
          // Note: do not enable RT compaction! Might make jobs in Online/Offline model stuck
          clusterConfig.getMinInSyncReplicasRealTimeTopics(),
          false);
    }
  }

  /**
   * @return replication metadata schema for a store in a cluster with specified schema ID and RMD protocol version ID.
   */
  @Override
  public Optional<Schema> getReplicationMetadataSchema(
      String clusterName,
      String storeName,
      int valueSchemaID,
      int rmdVersionID) {
    checkControllerLeadershipFor(clusterName);
    ReadWriteSchemaRepository schemaRepo = getHelixVeniceClusterResources(clusterName).getSchemaRepository();
    SchemaEntry schemaEntry = schemaRepo.getReplicationMetadataSchema(storeName, valueSchemaID, rmdVersionID);
    if (schemaEntry == null) {
      return Optional.empty();
    } else {
      return Optional.of(schemaEntry.getSchema());
    }
  }

  @Override
  public Version getReferenceVersionForStreamingWrites(String clusterName, String storeName, String pushJobId) {
    checkControllerLeadershipFor(clusterName);
    HelixVeniceClusterResources resources = getHelixVeniceClusterResources(clusterName);
    try (AutoCloseableLock ignore = resources.getClusterLockManager().createStoreReadLock(storeName)) {
      validateStoreSetupForRTWrites(clusterName, storeName, pushJobId, PushType.STREAM);
      Store store = resources.getStoreMetadataRepository().getStore(storeName);
      Version hybridVersion = getReferenceHybridVersionForRealTimeWrites(clusterName, store, pushJobId);
      if (!isParent()) {
        PubSubTopic rtTopic = getPubSubTopicRepository().getTopic(Utils.getRealTimeTopicName(hybridVersion));
        int partitionCount = hybridVersion.getPartitionCount();
        validateTopicPresenceAndState(clusterName, storeName, pushJobId, PushType.STREAM, rtTopic, partitionCount);
      }
      return hybridVersion;
    }
  }

  @Override
  public Version getIncrementalPushVersion(String clusterName, String storeName, String pushJobId) {
    checkControllerLeadershipFor(clusterName);
    HelixVeniceClusterResources resources = getHelixVeniceClusterResources(clusterName);
    try (AutoCloseableLock ignore = resources.getClusterLockManager().createStoreReadLock(storeName)) {
      validateStoreSetupForRTWrites(clusterName, storeName, pushJobId, PushType.INCREMENTAL);
      Store store = resources.getStoreMetadataRepository().getStore(storeName);
      Version hybridVersion = getReferenceHybridVersionForRealTimeWrites(clusterName, store, pushJobId);
      // If real-time topic is required, validate that it exists and is in a good state
      if (isRealTimeTopicRequired(store, hybridVersion)) {
        validateTopicForIncrementalPush(clusterName, store, hybridVersion, pushJobId);
      }
      return hybridVersion;
    }
  }

  void validateStoreSetupForRTWrites(String clusterName, String storeName, String pushJobId, PushType pushType) {
    Store store = getHelixVeniceClusterResources(clusterName).getStoreMetadataRepository().getStore(storeName);
    if (store == null) {
      throwStoreDoesNotExist(clusterName, storeName);
    }
    if (!store.isHybrid()) {
      LOGGER.error(
          "{} push writes with pushJobId: {} on store: {} in cluster: {} are not allowed because it is not a hybrid store",
          pushType,
          pushJobId,
          storeName,
          clusterName);
      throw new VeniceException(
          "Store: " + storeName + " is not a hybrid store and cannot be used for " + pushType + " writes");
    }
    if (pushType == PushType.INCREMENTAL && !store.isIncrementalPushEnabled()) {
      LOGGER.error(
          "Incremental push with pushJobId: {} on store: {} in cluster: {} is not allowed because incremental push is not enabled",
          pushJobId,
          storeName,
          clusterName);
      throw new VeniceException("Store: " + storeName + " is not an incremental push store");
    }
  }

  void validateTopicForIncrementalPush(
      String clusterName,
      Store store,
      Version referenceHybridVersion,
      String pushJobId) {
    PubSubTopicRepository topicRepository = getPubSubTopicRepository();
    if (referenceHybridVersion.isSeparateRealTimeTopicEnabled()) {
      PubSubTopic separateRtTopic =
          topicRepository.getTopic(Utils.getSeparateRealTimeTopicName(referenceHybridVersion));
      validateTopicPresenceAndState(
          clusterName,
          store.getName(),
          pushJobId,
          PushType.INCREMENTAL,
          separateRtTopic,
          referenceHybridVersion.getPartitionCount());
      // We can consider short-circuiting here if the separate real-time topic is enabled and
      // the topic is in a good state
    }

    PubSubTopic rtTopic = topicRepository.getTopic(Utils.getRealTimeTopicName(referenceHybridVersion));
    validateTopicPresenceAndState(
        clusterName,
        store.getName(),
        pushJobId,
        PushType.INCREMENTAL,
        rtTopic,
        referenceHybridVersion.getPartitionCount());
  }

  void validateTopicPresenceAndState(
      String clusterName,
      String storeName,
      String pushJobId,
      PushType pushType,
      PubSubTopic topic,
      int partitionCount) {
    if (getTopicManager().containsTopicAndAllPartitionsAreOnline(topic, partitionCount)
        && !isTopicTruncated(topic.getName())) {
      return;
    }
    LOGGER.error(
        "{} push writes from pushJobId: {} cannot be accepted on store: {} in cluster: {} because the topic: {} is either absent or being truncated",
        pushType,
        pushJobId,
        storeName,
        clusterName,
        topic);
    getHelixVeniceClusterResources(clusterName).getVeniceAdminStats().recordUnexpectedTopicAbsenceCount();
    throw new VeniceException(
        pushType + " push writes cannot be accepted on store: " + storeName + " in cluster: " + clusterName
            + " because the topic: " + topic + " is either absent or being truncated");
  }

  Version getReferenceHybridVersionForRealTimeWrites(String clusterName, Store store, String pushJobId) {
    List<Version> versions = new ArrayList<>(store.getVersions());
    if (versions.isEmpty()) {
      LOGGER.error(
          "Store: {} in cluster: {} is not initialized with a version yet. Rejecting request for writes with pushJobId: {}",
          store.getName(),
          clusterName,
          pushJobId);
      throw new VeniceException("Store: " + store.getName() + " is not initialized with a version yet.");
    }

    versions.sort(Comparator.comparingInt(Version::getNumber).reversed());
    for (Version version: versions) {
      if (version.getHybridStoreConfig() != null && version.getStatus() != ERROR && version.getStatus() != KILLED) {
        LOGGER.info(
            "Found hybrid version: {} for store: {} in cluster: {}. Will use it as a reference for pushJobId: {}",
            version.getNumber(),
            version,
            clusterName,
            pushJobId);
        return version;
      }
    }

    String logMessage = String.format(
        "No valid hybrid store version (non-errored) found in store: %s in cluster: %s for pushJobId: %s.",
        store.getName(),
        clusterName,
        pushJobId);
    LOGGER.error(logMessage);
    throw new VeniceException(logMessage);
  }

  /**
   * @return The current version number of an input store in the specified Venice cluster or {@linkplain Store#NON_EXISTING_VERSION} if none exists.
   */
  @Override
  public int getCurrentVersion(String clusterName, String storeName) {
    Store store = getStoreForReadOnly(clusterName, storeName);
    if (store.isEnableReads()) {
      return store.getCurrentVersion();
    } else {
      return NON_EXISTING_VERSION;
    }
  }

  /**
   * @return Returns the online (completed, but not yet swapped) or future version with ongoing ingestion
   * else if none exists returns {@linkplain Store#NON_EXISTING_VERSION}
   */
  @Override
  public int getFutureVersion(String clusterName, String storeName) {
    // Find all ongoing offline pushes at first.
    PushMonitor monitor = getHelixVeniceClusterResources(clusterName).getPushMonitor();
    List<OfflinePushStatus> offlinePushStatuses = monitor.getOfflinePushStatusForStore(storeName);
    if (offlinePushStatuses.isEmpty()) {
      return NON_EXISTING_VERSION;
    }
    Optional<String> offlinePush = offlinePushStatuses.stream()
        .filter(status -> !status.getCurrentStatus().isTerminal())
        .map(OfflinePushStatus::getKafkaTopic)
        .findFirst();
    if (offlinePush.isPresent()) {
      return Version.parseVersionFromKafkaTopicName(offlinePush.get());
    }
    // If the push status is finished, then return the largest online version greater than current version
    return getOnlineFutureVersion(clusterName, storeName);
  }

  @Override
  public int getBackupVersion(String clusterName, String storeName) {
    checkControllerLeadershipFor(clusterName);
    HelixVeniceClusterResources resources = getHelixVeniceClusterResources(clusterName);
    try (AutoCloseableLock ignore = resources.getClusterLockManager().createStoreReadLock(storeName)) {
      Store store = resources.getStoreMetadataRepository().getStore(storeName);
      return getBackupVersionNumber(store.getVersions(), store.getCurrentVersion());
    }
  }

  public int getOnlineFutureVersion(String clusterName, String storeName) {
    Store store = getStoreForReadOnly(clusterName, storeName);
    if (store.getVersions().isEmpty()) {
      return NON_EXISTING_VERSION;
    }

    Version version = store.getVersions().stream().max(Comparable::compareTo).get();
    if (version.getNumber() != store.getCurrentVersion() && version.getStatus().equals(ONLINE)) {
      return version.getNumber();
    }
    return NON_EXISTING_VERSION;
  }

  @Override
  public Map<String, Integer> getCurrentVersionsForMultiColos(String clusterName, String storeName) {
    return null;
  }

  /**
   * @return a new {@linkplain RepushInfo} object with specified store info.
   */
  @Override
  public RepushInfo getRepushInfo(String clusterName, String storeName, Optional<String> fabricName) {
    Store store = getStore(clusterName, storeName);
    boolean isSSL = isSSLEnabledForPush(clusterName, storeName);
    String systemSchemaClusterName = multiClusterConfigs.getSystemSchemaClusterName();
    VeniceControllerClusterConfig systemSchemaClusterConfig =
        multiClusterConfigs.getControllerConfig(systemSchemaClusterName);
    String systemSchemaClusterD2Service = systemSchemaClusterConfig.getClusterToD2Map().get(systemSchemaClusterName);
    String systemSchemaClusterD2ZkHost = systemSchemaClusterConfig.getChildControllerD2ZkHost(getRegionName());
    int currentVersionNumber = store.getCurrentVersion();
    Version version = store.getVersionOrThrow(currentVersionNumber);
    return RepushInfo.createRepushInfo(
        version,
        getKafkaBootstrapServers(isSSL),
        systemSchemaClusterD2Service,
        systemSchemaClusterD2ZkHost);
  }

  /**
   * @see Admin#getFutureVersionsForMultiColos(String, String)
   */
  @Override
  public Map<String, String> getFutureVersionsForMultiColos(String clusterName, String storeName) {
    return Collections.EMPTY_MAP;
  }

  @Override
  public Map<String, String> getBackupVersionsForMultiColos(String clusterName, String storeName) {
    return Collections.EMPTY_MAP;
  }

  /**
   * @see Admin#deleteAllVersionsInStore(String, String)
   */
  @Override
  public List<Version> deleteAllVersionsInStore(String clusterName, String storeName) {
    checkControllerLeadershipFor(clusterName);
    HelixVeniceClusterResources resources = getHelixVeniceClusterResources(clusterName);
    try (AutoCloseableLock ignore = resources.getClusterLockManager().createStoreWriteLock(storeName)) {
      ReadWriteStoreRepository repository = resources.getStoreMetadataRepository();
      Store store = repository.getStore(storeName);
      checkPreConditionForDeletion(clusterName, storeName, store);
      LOGGER.info("Deleting all versions in store: {} in cluster: {}", storeName, clusterName);
      // Set current version to NON_VERSION_AVAILABLE. Otherwise after this store is enabled again, as all of
      // version were deleted, router will get a current version which does not exist actually.
      store.setEnableWrites(true);
      store.setCurrentVersion(NON_EXISTING_VERSION);
      store.setEnableWrites(false);
      repository.updateStore(store);
      List<Version> deletingVersionSnapshot = new ArrayList<>(store.getVersions());

      for (Version version: deletingVersionSnapshot) {
        deleteOneStoreVersion(clusterName, version.getStoreName(), version.getNumber());
      }
      LOGGER.info("Deleted all versions in store: {} in cluster: {}", storeName, clusterName);
      return deletingVersionSnapshot;
    }
  }

  /**
   * @see Admin#deleteOldVersionInStore(String, String, int)
   */
  @Override
  public void deleteOldVersionInStore(String clusterName, String storeName, int versionNum) {
    checkControllerLeadershipFor(clusterName);
    HelixVeniceClusterResources resources = getHelixVeniceClusterResources(clusterName);
    try (AutoCloseableLock ignore = resources.getClusterLockManager().createStoreWriteLock(storeName)) {
      ReadWriteStoreRepository repository = resources.getStoreMetadataRepository();
      Store store = repository.getStore(storeName);
      // Here we do not require the store be disabled. So it might impact reads
      // The thing is a new version is just online, now we delete the old version. So some of routers
      // might still use the old one as the current version, so when they send the request to that version,
      // they will get error response.
      // TODO the way to solve this could be: Introduce a timestamp to represent when the version is online.
      // TOOD And only allow to delete the old version that the newer version has been online for a while.
      checkPreConditionForSingleVersionDeletion(clusterName, storeName, store, versionNum);
      if (!store.containsVersion(versionNum)) {
        LOGGER.warn(
            "Ignore the deletion request. Could not find version: {} in store: {} in cluster: {}",
            versionNum,
            storeName,
            clusterName);
        return;
      }
      LOGGER.info("Deleting version: {} in store: {} in cluster: {}", versionNum, storeName, clusterName);
      deleteOneStoreVersion(clusterName, storeName, versionNum);
      LOGGER.info("Deleted version: {} in store: {} in cluster: {}", versionNum, storeName, clusterName);
    }
  }

  /**
   * Delete version from cluster, removing all related resources
   */
  @Override
  public void deleteOneStoreVersion(String clusterName, String storeName, int versionNumber) {
    deleteOneStoreVersion(clusterName, storeName, versionNumber, false);
  }

  private void deleteOneStoreVersion(String clusterName, String storeName, int versionNumber, boolean isForcedDelete) {
    HelixVeniceClusterResources resources = getHelixVeniceClusterResources(clusterName);
    try (AutoCloseableLock ignore = resources.getClusterLockManager().createStoreWriteLock(storeName)) {
      Store store = resources.getStoreMetadataRepository().getStore(storeName);
      PushMonitor pushMonitor = resources.getPushMonitor();
      if (store == null) {
        throwStoreDoesNotExist(clusterName, storeName);
      }
      Version versionToBeDeleted = store.getVersion(versionNumber);
      if (versionToBeDeleted == null) {
        LOGGER.info(
            "Version: {} doesn't exist in store: {}, will skip `deleteOneStoreVersion`",
            versionNumber,
            storeName);
        return;
      }
      String resourceName = Version.composeKafkaTopic(storeName, versionNumber);
      LOGGER.info("Deleting helix resource: {} in cluster: {}", resourceName, clusterName);
      deleteHelixResource(clusterName, resourceName);
      LOGGER.info("Killing offline push for: {} in cluster: {}", resourceName, clusterName);
      killOfflinePush(clusterName, resourceName, true);

      // Check DIV error in the push status before stopping the monitor.
      boolean hasFatalDataValidationError = hasFatalDataValidationError(pushMonitor, resourceName);
      stopMonitorOfflinePush(clusterName, resourceName, true, isForcedDelete);

      Optional<Version> deletedVersion = deleteVersionFromStoreRepository(clusterName, storeName, versionNumber);
      if (deletedVersion.isPresent()) {
        // Do not delete topic during store migration
        // In such case, the topic will be deleted after store migration, triggered by a new push job
        if (!store.isMigrating()) {
          // Not using deletedVersion.get().kafkaTopicName() because it's incorrect for Zk shared stores.
          String versionTopicName = Version.composeKafkaTopic(storeName, deletedVersion.get().getNumber());
          if (fatalDataValidationFailureRetentionMs != -1 && hasFatalDataValidationError) {
            truncateKafkaTopic(versionTopicName, fatalDataValidationFailureRetentionMs);
          } else {
            truncateKafkaTopic(versionTopicName);
          }

          if (deletedVersion.get().getPushType().isStreamReprocessing()) {
            truncateKafkaTopic(Version.composeStreamReprocessingTopic(storeName, versionNumber));
          }
          cleanUpViewResources(new Properties(), store, deletedVersion.get());
        }
        if (store.isDaVinciPushStatusStoreEnabled() && !isParent()) {
          ExecutorService executor = Executors.newSingleThreadExecutor();
          Future<?> future = executor.submit(
              () -> getPushStatusStoreWriter().deletePushStatus(
                  storeName,
                  deletedVersion.get().getNumber(),
                  Optional.empty(),
                  deletedVersion.get().getPartitionCount()));
          try {
            future.get(PUSH_STATUS_STORE_WRITER_TIMEOUT_MS, TimeUnit.MILLISECONDS);
            LOGGER.info("Deleted da-vinci push status of {}_v{}", storeName, versionNumber);
          } catch (InterruptedException e) {
            LOGGER.error(
                "Got interrupted while waiting for the completion of {}_v{} da-vinci push status deletion",
                storeName,
                versionNumber,
                e);
            future.cancel(true);
            Thread.currentThread().interrupt();
          } catch (ExecutionException e) {
            LOGGER.error("Exception thrown when deleting da-vinci push status of {}_v{}", storeName, versionNumber, e);
          } catch (TimeoutException e) {
            LOGGER.error("Timed out when deleting da-vinci push status of {}_v{}", storeName, versionNumber);
            future.cancel(true);
          } finally {
            executor.shutdownNow();
          }
        }

        PubSubTopic rtTopic = pubSubTopicRepository.getTopic(Utils.getRealTimeTopicName(deletedVersion.get()));
        if (!store.isHybrid() && getTopicManager().containsTopic(rtTopic)) {
          safeDeleteRTTopic(clusterName, deletedVersion.get());
        }
      }
    }
  }

  private boolean hasFatalDataValidationError(PushMonitor pushMonitor, String topicName) {
    try {
      OfflinePushStatus offlinePushStatus = pushMonitor.getOfflinePushOrThrow(topicName);
      return offlinePushStatus.hasFatalDataValidationError();
    } catch (VeniceException e) {
      LOGGER.warn("Failed to get offline push status for topic: {}. It might not exist anymore.", topicName);
      return false;
    }
  }

  private void safeDeleteRTTopic(String clusterName, Version version) {
    String realTimeTopicName = Utils.getRealTimeTopicName(version);
    boolean rtDeletionPermitted = isRTTopicDeletionPermittedByAllControllers(clusterName, realTimeTopicName);

    if (rtDeletionPermitted) {
      deleteRTTopicFromAllFabrics(realTimeTopicName, clusterName);
      // Check if there is incremental push topic exist. If yes, delete it and send out to let other controller to
      // delete it.
      String incrementalPushRTTopicToDelete = Utils.getSeparateRealTimeTopicName(version);
      if (getTopicManager().containsTopic(pubSubTopicRepository.getTopic(incrementalPushRTTopicToDelete))) {
        deleteRTTopicFromAllFabrics(incrementalPushRTTopicToDelete, clusterName);
      }
    }
  }

  public boolean isRTTopicDeletionPermittedByAllControllers(String clusterName, String rtTopicName) {
    // Perform RT cleanup checks for batch only store that used to be hybrid. Check versions
    // to see if any version is still using RT before deleting the RT.
    // Since we perform this check everytime when a store version is deleted we can afford to do best effort
    // approach if some fabrics are unavailable or out of sync (temporarily).
    Map<String, ControllerClient> controllerClientMap = getControllerClientMap(clusterName);

    for (Map.Entry<String, ControllerClient> controllerClientEntry: controllerClientMap.entrySet()) {
      StoreResponse storeResponse;
      String storeName = null;
      try {
        storeName = Version.parseStoreFromRealTimeTopic(rtTopicName);
        String finalStoreName = storeName;
        storeResponse = RetryUtils.executeWithMaxAttemptAndExponentialBackoff(() -> {
          StoreResponse response = controllerClientEntry.getValue().getStore(finalStoreName);
          if (response.isError() && response.getError().contains(DOES_NOT_EXISTS)) {
            throw new VeniceNoStoreException(finalStoreName);
          }
          return response;
        },
            5,
            Duration.ofMillis(10),
            Duration.ofMillis(500),
            Duration.ofSeconds(5),
            Collections.singletonList(VeniceNoStoreException.class));
        if (storeResponse.isError()) {
          if (storeResponse.getError().contains(DOES_NOT_EXISTS)) {
            LOGGER.warn(
                "Store {} does not exist in cluster {} in fabric {}, probably deleted already, skipping RT check",
                storeName,
                clusterName,
                controllerClientEntry.getKey());
            continue;
          }
          LOGGER.warn(
              "Skipping RT cleanup check for store: {} in cluster: {} due to unable to get store from fabric: {} Error: {}",
              storeName,
              clusterName,
              controllerClientEntry.getKey(),
              storeResponse.getError());
          return false;
        }
      } catch (VeniceNoStoreException e) {
        LOGGER.warn(
            "Store {} does not exist in cluster {} in fabric {}, probably deleted already, skipping RT check",
            storeName,
            clusterName,
            controllerClientEntry.getKey());
        continue;
      } catch (VeniceException e) {
        LOGGER.warn(
            "Could not parse store name from RT topic {} in cluster {} in fabric {}.",
            rtTopicName,
            clusterName,
            controllerClientEntry.getKey());
        continue;
      }
      if (Version.containsHybridVersion(storeResponse.getStore().getVersions())) {
        LOGGER.warn(
            "Topic {} cannot be deleted yet because the store {} has at least one hybrid version",
            rtTopicName,
            storeName);
        return false;
      }
    }
    return true;
  }

  private void deleteRTTopicFromAllFabrics(String topic, String clusterName) {
    Map<String, ControllerClient> controllerClientMap = getControllerClientMap(clusterName);
    truncateKafkaTopic(topic);
    for (ControllerClient controllerClient: controllerClientMap.values()) {
      ControllerResponse deleteResponse = controllerClient.deleteKafkaTopic(topic);
      if (deleteResponse.isError()) {
        LOGGER.error("Deleting real time topic " + topic + " encountered error " + deleteResponse.getError());
      }
    }
  }

  /**
   * For a given store, determine its versions to delete based on the {@linkplain BackupStrategy} settings and execute
   * the deletion in the cluster (including all its resources). It also truncates Kafka topics and Helix resources.
   * @param clusterName name of a cluster.
   * @param storeName name of the store to retire.
   * @param deleteBackupOnStartPush indicate if it is called in a start-of-push workflow.
   * @param currentVersionBeforePush current version before a new push.
   */
  @Override
  public void retireOldStoreVersions(
      String clusterName,
      String storeName,
      boolean deleteBackupOnStartPush,
      int currentVersionBeforePush) {
    HelixVeniceClusterResources resources = getHelixVeniceClusterResources(clusterName);
    try (AutoCloseableLock ignore = resources.getClusterLockManager().createStoreWriteLock(storeName)) {
      Store store = resources.getStoreMetadataRepository().getStore(storeName);

      /*
       * If deleteBackupOnStartPush is true decrement minNumberOfStoreVersionsToPreserve by one
       * as newly started push is considered as another version. The code in retrieveVersionsToDelete
       * will not return any store if we pass minNumberOfStoreVersionsToPreserve during push.
       */
      int numVersionToPreserve = minNumberOfStoreVersionsToPreserve - (deleteBackupOnStartPush ? 1 : 0);
      List<Version> versionsToDelete = store.retrieveVersionsToDelete(numVersionToPreserve);
      if (versionsToDelete.isEmpty()) {
        return;
      }

      if (deleteBackupOnStartPush) {
        LOGGER.info("Deleting backup versions as the new push started for upcoming version for store: {}", storeName);
      } else {
        LOGGER.info("Retiring old versions after successful push for store: {}", storeName);
      }

      for (Version version: versionsToDelete) {
        if (version.getNumber() == currentVersionBeforePush) {
          continue;
        }
        try {
          deleteOneStoreVersion(clusterName, storeName, version.getNumber());
        } catch (VeniceException e) {
          LOGGER.warn(
              "Could not delete store {} version number {} in cluster {}",
              storeName,
              version.getNumber(),
              clusterName,
              e);
          continue;
        }
        LOGGER.info("Retired store: {} version: {}", store.getName(), version.getNumber());
      }

      LOGGER.info("Retired {} versions for store: {}", versionsToDelete.size(), storeName);

      truncateOldTopics(clusterName, store, false);
    }
  }

  /**
   * In this function, Controller will setup proper compaction strategy when the push job is full completed, and here are the
   * reasons to set it up after the job completes:
   * 1. For batch push jobs to batch-only store, there is no impact. There could still be duplicate entries because of
   * speculative executions in map-reduce job, but we are not planning to clean them up now.
   * 2. For batch push jobs to hybrid/incremental stores, if the compaction is enabled at the beginning of the job,
   * Kafka compaction could kick in during push job, and storage node could detect DIV error, such as missing messages,
   * checksum mismatch, because speculative execution could produce duplicate entries, and we don't want to fail the push in this scenario
   * and we still want to perform the strong DIV validation in batch push, so we could only enable compaction after the batch push completes.
   * 3. For GF jobs to hybrid store, it is similar as #2, and it contains duplicate entries because there is no de-dedup
   * happening anywhere.
   *
   * With this way, when load rebalance happens for hybrid/incremental stores, DIV error could be detected during ingestion
   * at any phase since compaction might be enabled long-time ago. So in storage node, we need to add one more safeguard
   * before throwing the DIV exception to check whether the topic is compaction-enabled or not.
   * Since Venice is not going to change the compaction policy between non-compact and compact back and forth, checking
   * whether topic is compaction-enabled or not when encountering DIV error should be good enough.
   */
  @Override
  public void topicCleanupWhenPushComplete(String clusterName, String storeName, int versionNumber) {
    HelixVeniceClusterResources resources = getHelixVeniceClusterResources(clusterName);
    VeniceControllerClusterConfig clusterConfig = resources.getConfig();
    ReadWriteStoreRepository storeRepository = resources.getStoreMetadataRepository();
    Store store = storeRepository.getStore(storeName);
    if (store.isHybrid() && clusterConfig.isKafkaLogCompactionForHybridStoresEnabled()) {
      PubSubTopic versionTopic =
          getPubSubTopicRepository().getTopic(Version.composeKafkaTopic(storeName, versionNumber));
      long minCompactionLagSeconds = store.getMinCompactionLagSeconds();
      long expectedMinCompactionLagMs =
          minCompactionLagSeconds > 0 ? minCompactionLagSeconds * Time.MS_PER_SECOND : minCompactionLagSeconds;
      long maxCompactionLagSeconds = store.getMaxCompactionLagSeconds();
      long expectedMaxCompactionLagMs =
          maxCompactionLagSeconds > 0 ? maxCompactionLagSeconds * Time.MS_PER_SECOND : maxCompactionLagSeconds;
      Consumer<PubSubTopic> updateTopicCompaction = (topic) -> getTopicManager().updateTopicCompactionPolicy(
          topic,
          true,
          expectedMinCompactionLagMs,
          expectedMaxCompactionLagMs > 0 ? Optional.of(expectedMaxCompactionLagMs) : Optional.empty());
      updateTopicCompaction.accept(versionTopic);

      // Compaction settings should also be applied to corresponding view topics
      Map<String, ViewConfig> viewConfigs = store.getVersionOrThrow(versionNumber).getViewConfigs();
      if (viewConfigs != null && !viewConfigs.isEmpty()) {
        Map<String, VeniceProperties> viewTopicNamesAndConfigs =
            ViewUtils.getViewTopicsAndConfigs(viewConfigs.values(), new Properties(), storeName, versionNumber);
        for (String topic: viewTopicNamesAndConfigs.keySet()) {
          PubSubTopic viewTopic = getPubSubTopicRepository().getTopic(topic);
          updateTopicCompaction.accept(viewTopic);
        }
      }
    }
  }

  /**
   * Delete the version specified from the store and return the deleted version. Zk shared store will only return the
   * version to be deleted (if it exists) and not actually removing it from the {@link Store} object.
   */
  private Optional<Version> deleteVersionFromStoreRepository(String clusterName, String storeName, int versionNumber) {
    HelixVeniceClusterResources resources = getHelixVeniceClusterResources(clusterName);
    LOGGER.info("Deleting version {} in store: {} in cluster: {}", versionNumber, storeName, clusterName);
    Optional<Version> deletedVersion;
    try (AutoCloseableLock ignore = resources.getClusterLockManager().createStoreWriteLock(storeName)) {
      ReadWriteStoreRepository storeRepository = resources.getStoreMetadataRepository();
      Store store = storeRepository.getStore(storeName);
      if (store == null) {
        throw new VeniceNoStoreException(storeName);
      }

      /**
       * If the system store type is {@link VeniceSystemStoreType.META_STORE}, we will use the same logic
       * as the regular Venice store here since it also contains multiple versions maintained on system store basis.
       */
      Version version = store.deleteVersion(versionNumber);
      if (version == null) {
        deletedVersion = Optional.empty();
      } else {
        deletedVersion = Optional.of(version);
        storeRepository.updateStore(store);
      }
      if (!deletedVersion.isPresent()) {
        LOGGER.warn(
            "Can not find version: {} in store: {}.  It has probably already been deleted",
            versionNumber,
            storeName);
      }
    }
    LOGGER.info("Deleted version {} in Store: {} in cluster: {}", versionNumber, storeName, clusterName);
    return deletedVersion;
  }

  /**
   * Check if a kafka topic is absent or truncated.
   * @see ConfigKeys#DEPRECATED_TOPIC_MAX_RETENTION_MS
   */
  @Override
  public boolean isTopicTruncated(String kafkaTopicName) {
    return getTopicManager()
        .isTopicTruncated(pubSubTopicRepository.getTopic(kafkaTopicName), deprecatedJobTopicMaxRetentionMs);
  }

  /**
   * Test if retention is less than the configured DEPRECATED_TOPIC_MAX_RETENTION_MS value.
   * @return <code>true</code> if the specified retention is below the configuration;
   *         <code></code> false otherwise.
   * @see ConfigKeys#DEPRECATED_TOPIC_MAX_RETENTION_MS
   */
  @Override
  public boolean isTopicTruncatedBasedOnRetention(long retention) {
    return getTopicManager().isRetentionBelowTruncatedThreshold(retention, deprecatedJobTopicMaxRetentionMs);
  }

  /**
   * Topic should also be considered to get cleaned up if:
   * retention is less than the configured {@linkplain ConfigKeys#DEPRECATED_TOPIC_MAX_RETENTION_MS} value.
   * or
   * 1. Topic retention equals fatalDataValidationFailureRetentionMs.
   * 2. Topic is a version topic.
   * 3. fatalDataValidationFailureRetentionMs has already passed since its creation.
   */
  @Override
  public boolean isTopicTruncatedBasedOnRetention(String kafkaTopicName, long retentionTime) {
    if (isTopicTruncatedBasedOnRetention(retentionTime)) {
      return true;
    }

    if (retentionTime == fatalDataValidationFailureRetentionMs && Version.isVersionTopic(kafkaTopicName)) {
      PushJobStatusRecordKey storeVersionKey = new PushJobStatusRecordKey();
      storeVersionKey.storeName = Version.parseStoreFromKafkaTopicName(kafkaTopicName);
      storeVersionKey.versionNumber = Version.parseVersionFromKafkaTopicName(kafkaTopicName);
      try {
        PushJobDetails jobDetails = getPushJobDetails(storeVersionKey);
        if (jobDetails != null) {
          /** Use {@link PushJobDetails.reportTimestamp} to approximate time of topic creation.*/
          if (LatencyUtils
              .getElapsedTimeFromMsToMs(jobDetails.reportTimestamp) > fatalDataValidationFailureRetentionMs) {
            return true;
          }
        }
      } catch (Exception e) {
        LOGGER.warn(
            "Failed to get push job details for store: {}, version: {}",
            storeVersionKey.storeName,
            storeVersionKey.versionNumber,
            e);
      }
    }

    return false;
  }

  /**
   * @return the controller configuration value for MIN_NUMBER_OF_UNUSED_KAFKA_TOPICS_TO_PRESERVE.
   * @see ConfigKeys#MIN_NUMBER_OF_UNUSED_KAFKA_TOPICS_TO_PRESERVE
   */
  @Override
  public int getMinNumberOfUnusedKafkaTopicsToPreserve() {
    return multiClusterConfigs.getCommonConfig().getMinNumberOfUnusedKafkaTopicsToPreserve();
  }

  /**
   * We don't actually truncate any Kafka topic here; we just update the retention time.
   * @param kafkaTopicName
   * @return
   */
  @Override
  public boolean truncateKafkaTopic(String kafkaTopicName) {
    /**
     * Topic truncation doesn't care about whether the topic actually exists in Kafka Broker or not since
     * the truncation will only update the topic metadata in Kafka Zookeeper.
     * This logic is used to avoid the scenario that the topic exists in Kafka Zookeeper, but not fully ready in
     * Kafka Broker yet.
     */
    if (multiClusterConfigs.isParent()) {
      return truncateKafkaTopicInParentFabrics(kafkaTopicName);
    } else {
      return truncateKafkaTopic(getTopicManager(), kafkaTopicName, this.deprecatedJobTopicRetentionMs);
    }
  }

  /**
   * @see Admin#truncateKafkaTopic(String, long)
   */
  @Override
  public boolean truncateKafkaTopic(String topicName, long retentionTime) {
    return multiClusterConfigs.isParent()
        ? truncateKafkaTopicInParentFabrics(topicName)
        : truncateKafkaTopic(getTopicManager(), topicName, retentionTime);
  }

  private boolean truncateKafkaTopic(String kafkaTopicName, Map<String, PubSubTopicConfiguration> topicConfigs) {
    if (multiClusterConfigs.isParent()) {
      /**
       * topicConfigs is ignored on purpose, since we couldn't guarantee configs are in sync in
       * different Kafka clusters.
       */
      return truncateKafkaTopicInParentFabrics(kafkaTopicName);
    } else {
      return truncateKafkaTopic(getTopicManager(), kafkaTopicName, topicConfigs);
    }
  }

  /**
   * Iterate through all parent fabric Kafka clusters and truncate the given kafka topic.
   */
  private boolean truncateKafkaTopicInParentFabrics(String kafkaTopicName) {
    boolean allTopicsAreDeleted = true;
    Set<String> parentFabrics = multiClusterConfigs.getParentFabrics();
    for (String parentFabric: parentFabrics) {
      String kafkaBootstrapServerAddress = getNativeReplicationKafkaBootstrapServerAddress(parentFabric);
      allTopicsAreDeleted &= truncateKafkaTopic(
          getTopicManager(kafkaBootstrapServerAddress),
          kafkaTopicName,
          this.deprecatedJobTopicRetentionMs);
    }
    return allTopicsAreDeleted;
  }

  private boolean truncateKafkaTopic(
      TopicManager topicManager,
      String kafkaTopicName,
      long deprecatedJobTopicRetentionMs) {
    try {

      if (topicManager
          .updateTopicRetention(pubSubTopicRepository.getTopic(kafkaTopicName), deprecatedJobTopicRetentionMs)) {
        return true;
      }
    } catch (PubSubTopicDoesNotExistException e) {
      LOGGER.info(
          "Topic {} does not exist in Kafka cluster {}, will skip the truncation",
          kafkaTopicName,
          topicManager.getPubSubClusterAddress());
    } catch (Exception e) {
      LOGGER.warn(
          "Unable to update the retention for topic {} in Kafka cluster {}, will skip the truncation",
          kafkaTopicName,
          topicManager.getPubSubClusterAddress(),
          e);
    }
    return false;
  }

  private boolean truncateKafkaTopic(
      TopicManager topicManager,
      String kafkaTopicName,
      Map<String, PubSubTopicConfiguration> topicConfigs) {
    if (topicConfigs.containsKey(kafkaTopicName)) {
      if (topicManager.updateTopicRetention(
          pubSubTopicRepository.getTopic(kafkaTopicName),
          deprecatedJobTopicRetentionMs,
          topicConfigs.get(kafkaTopicName))) {
        return true;
      }
    } else {
      LOGGER.info("Topic: {} doesn't exist or not found in the configs, will skip the truncation", kafkaTopicName);
    }
    // return false to indicate the retention config has already been updated.
    return false;
  }

  /**
   * Truncate old unused Kafka topics. These could arise from resource leaking of topics during certain
   * scenarios.
   *
   * If it is for store deletion, this function will truncate all the topics;
   * Otherwise, it will only truncate topics without corresponding active version.
   *
   * N.B.: visibility is package-private to ease testing...
   *
   * @param store for which to clean up old topics
   * @param forStoreDeletion
   *
   */
  void truncateOldTopics(String clusterName, Store store, boolean forStoreDeletion) {
    if (store.isMigrating()) {
      LOGGER.info("This store {} is being migrated. Skip topic deletion.", store.getName());
      return;
    }

    Set<Integer> currentlyKnownVersionNumbers =
        store.getVersions().stream().map(version -> version.getNumber()).collect(Collectors.toSet());

    Set<PubSubTopic> allTopics = getTopicManager().listTopics();

    Set<PubSubTopic> allTopicsRelatedToThisStore = allTopics.stream()
        /** Exclude RT buffer topics, admin topics and all other special topics */
        .filter(t -> Version.isATopicThatIsVersioned(t.getName()))
        /** Keep only those topics pertaining to the store in question */
        .filter(t -> Version.parseStoreFromKafkaTopicName(t.getName()).equals(store.getName()))
        .collect(Collectors.toSet());

    if (allTopicsRelatedToThisStore.isEmpty()) {
      LOGGER.info("Searched for old topics belonging to store: {}, and did not find any.", store.getName());
      return;
    }
    Set<PubSubTopic> oldTopicsToTruncate = allTopicsRelatedToThisStore;
    if (!forStoreDeletion) {
      /**
       * For store version deprecation, controller will truncate all the topics without corresponding versions and
       * the version belonging to is smaller than the largest used version of current store.
       *
       * The reason to check whether the to-be-deleted version is smaller than the largest used version of current store or not:
       * 1. Topic could be created either by Kafka MM or addVersion function call (triggered by
       * {@link AdminConsumptionTask};
       * 2. If the topic is created by Kafka MM and the actual version creation gets delayed for some reason, the following
       * scenario could happen (assuming the current version is n):
       *   a. Topics: store_v(n-2), store_v(n-1), store_v(n), store_v(n+1) could exist at the same time because of the actual
       *     version creation gets delayed;
       *   b. The largest used version of current store is (n).
       * In this scenario, Controller should only deprecate store_v(n-2), instead of both store_v(n-2) and store_v(n+1) [because
       * of no corresponding store version], since the later one is still valid.
       */
      oldTopicsToTruncate = allTopicsRelatedToThisStore.stream().filter((topic) -> {
        int versionForCurrentTopic = Version.parseVersionFromKafkaTopicName(topic.getName());
        return !currentlyKnownVersionNumbers.contains(versionForCurrentTopic)
            && versionForCurrentTopic <= store.getLargestUsedVersionNumber();
      }).collect(Collectors.toSet());
    }

    if (oldTopicsToTruncate.isEmpty()) {
      LOGGER.info("Searched for old topics belonging to store: {}', and did not find any.", store.getName());
    } else {
      LOGGER.info("Detected the following old topics to truncate: {}", oldTopicsToTruncate);
      int numberOfNewTopicsMarkedForDelete = 0;
      Map<PubSubTopic, PubSubTopicConfiguration> pubSubTopicConfigs =
          getTopicManager().getSomeTopicConfigs(oldTopicsToTruncate);
      Map<String, PubSubTopicConfiguration> topicConfigs = new HashMap<>();
      for (Map.Entry<PubSubTopic, PubSubTopicConfiguration> entry: pubSubTopicConfigs.entrySet()) {
        topicConfigs.put(entry.getKey().getName(), entry.getValue());
      }
      for (PubSubTopic t: oldTopicsToTruncate) {
        if (truncateKafkaTopic(t.getName(), topicConfigs)) {
          ++numberOfNewTopicsMarkedForDelete;
        }
        if (!VeniceView.isViewTopic(t.getName())) {
          deleteHelixResource(clusterName, t.getName());
        }
      }
      LOGGER.info("Deleted {} old HelixResources for store: {}.", numberOfNewTopicsMarkedForDelete, store.getName());
      LOGGER.info(
          "Finished truncating old topics for store: {}'. Retention time for {} topics out of {} have been updated.",
          store.getName(),
          numberOfNewTopicsMarkedForDelete,
          oldTopicsToTruncate.size());
    }
  }

  /***
   * If you need to do mutations on the store, then you must hold onto the lock until you've persisted your mutations.
   * Only use this method if you're doing read-only operations on the store.
   * @param clusterName
   * @param storeName
   * @return
   */
  private Store getStoreForReadOnly(String clusterName, String storeName) {
    checkControllerLeadershipFor(clusterName);
    HelixVeniceClusterResources resources = getHelixVeniceClusterResources(clusterName);
    try (AutoCloseableLock ignore = resources.getClusterLockManager().createStoreReadLock(storeName)) {
      Store store = resources.getStoreMetadataRepository().getStore(storeName);
      if (store == null) {
        throw new VeniceNoStoreException(storeName);
      }
      return store; /* is a clone */
    }
  }

  /**
   * @return all versions of the specified store from a cluster.
   */
  @Override
  public List<Version> versionsForStore(String clusterName, String storeName) {
    checkControllerLeadershipFor(clusterName);
    HelixVeniceClusterResources resources = getHelixVeniceClusterResources(clusterName);
    List<Version> versions;
    try (AutoCloseableLock ignore = resources.getClusterLockManager().createStoreReadLock(storeName)) {
      Store store = resources.getStoreMetadataRepository().getStore(storeName);
      if (store == null) {
        throw new VeniceNoStoreException(storeName);
      }
      versions = store.getVersions();
    }
    return versions;
  }

  /**
   * @return all stores in the specified cluster.
   */
  @Override
  public List<Store> getAllStores(String clusterName) {
    checkControllerLeadershipFor(clusterName);
    HelixVeniceClusterResources resources = getHelixVeniceClusterResources(clusterName);
    return resources.getStoreMetadataRepository().getAllStores();
  }

  /**
   * @see Admin#getAllStoreStatuses(String)
   */
  @Override
  public Map<String, String> getAllStoreStatuses(String clusterName) {
    checkControllerLeadershipFor(clusterName);
    HelixVeniceClusterResources resources = getHelixVeniceClusterResources(clusterName);
    List<Store> storeList = resources.getStoreMetadataRepository().getAllStores();
    RoutingDataRepository routingDataRepository =
        getHelixVeniceClusterResources(clusterName).getRoutingDataRepository();
    ResourceAssignment resourceAssignment = routingDataRepository.getResourceAssignment();
    return StoreStatusDecider
        .getStoreStatues(storeList, resourceAssignment, getHelixVeniceClusterResources(clusterName).getPushMonitor());
  }

  /**
   * Test if the input store exists in a cluster.
   * @param clusterName name of a cluster.
   * @param storeName name of a store.
   * @return <code>ture</code> if store exists in the cluster.
   *         <code>false</code> otherwise.
   */
  @Override
  public boolean hasStore(String clusterName, String storeName) {
    checkControllerLeadershipFor(clusterName);
    HelixVeniceClusterResources resources = getHelixVeniceClusterResources(clusterName);
    try (AutoCloseableLock ignore = resources.getClusterLockManager().createStoreReadLock(storeName)) {
      return resources.getStoreMetadataRepository().hasStore(storeName);
    }
  }

  /**
   * @return <code>Store</code> object reference from the input store name.
   */
  @Override
  public Store getStore(String clusterName, String storeName) {
    checkControllerLeadershipFor(clusterName);
    ReadWriteStoreRepository repository = getHelixVeniceClusterResources(clusterName).getStoreMetadataRepository();
    return repository.getStore(storeName);
  }

  StoreVersionInfo waitVersion(String clusterName, String storeName, int versionNumber, Duration timeout) {
    checkControllerLeadershipFor(clusterName);
    ReadWriteStoreRepository repository = getHelixVeniceClusterResources(clusterName).getStoreMetadataRepository();
    return repository.waitVersion(storeName, versionNumber, timeout);
  }

  /**
   * Update the current version of a specified store.
   */
  @Override
  public void setStoreCurrentVersion(String clusterName, String storeName, int versionNumber) {
    this.setStoreCurrentVersion(clusterName, storeName, versionNumber, false);
  }

  /**
   * In most cases, parent region should not update the current version. This is only allowed via an update-store call
   * where the region filter list only contains one region, which is the region of the parent controller
   */
  private void setStoreCurrentVersion(
      String clusterName,
      String storeName,
      int versionNumber,
      boolean allowedInParent) {
    if (isParent() && !allowedInParent) {
      // Parent colo should not update the current version of a store unless explicitly asked to do so
      LOGGER.info(
          "Skipping current version update for store: {} in cluster: {} because it is not allowed in the "
              + "parent region",
          storeName,
          clusterName);
      return;
    }

    storeMetadataUpdate(clusterName, storeName, store -> {
      if (store.getCurrentVersion() != NON_EXISTING_VERSION) {
        if (versionNumber != NON_EXISTING_VERSION && !store.containsVersion(versionNumber)) {
          throw new VeniceException("Version: " + versionNumber + " does not exist for store:" + storeName);
        }

        if (!store.isEnableWrites()) {
          throw new VeniceException(
              "Unable to update store: " + storeName + " current version since store writeability is false");
        }
      }
      int previousVersion = store.getCurrentVersion();
      store.setCurrentVersion(versionNumber);
      if (!isParent()) {
        // Parent controller should not transmit the version swap message
        realTimeTopicSwitcher.transmitVersionSwapMessage(store, previousVersion, versionNumber);
      }
      return store;
    });
  }

  @Override
  public void rollForwardToFutureVersion(String clusterName, String storeName, String regionFilter) {
    if (!StringUtils.isEmpty(regionFilter)) {
      Set<String> regionsFilter = parseRegionsFilterList(regionFilter);
      if (!regionsFilter.contains(multiClusterConfigs.getRegionName())) {
        LOGGER.info(
            "rollForwardToFutureVersion command will be skipped for store: {} in cluster: {}, because the region filter is {}"
                + " which doesn't include the current region: {}",
            storeName,
            clusterName,
            regionsFilter,
            multiClusterConfigs.getRegionName());
        return;
      }
    }
    int futureVersion = getOnlineFutureVersion(clusterName, storeName);
    if (futureVersion == NON_EXISTING_VERSION) {
      return;
    }
    storeMetadataUpdate(clusterName, storeName, store -> {
      if (!store.isEnableWrites()) {
        throw new VeniceException(
            "Unable to update store:" + storeName + " current version since store does not enable writes");
      }
      int previousVersion = store.getCurrentVersion();
      store.setCurrentVersion(futureVersion);
      LOGGER.info(
          "Rolling forward current version {} to version {} in store {}",
          previousVersion,
          futureVersion,
          storeName);
      realTimeTopicSwitcher.transmitVersionSwapMessage(store, previousVersion, futureVersion);
      return store;
    });
  }

  /**
   * Set backup version as current version in a child region.
   */
  @Override
  public void rollbackToBackupVersion(String clusterName, String storeName, String regionFilter) {
    if (!StringUtils.isEmpty(regionFilter)) {
      Set<String> regionsFilter = parseRegionsFilterList(regionFilter);
      if (!regionsFilter.contains(multiClusterConfigs.getRegionName())) {
        LOGGER.info(
            "rollbackToBackupVersion command will be skipped for store: {} in cluster: {}, because the region filter is {}"
                + " which doesn't include the current region: {}",
            storeName,
            clusterName,
            regionsFilter,
            multiClusterConfigs.getRegionName());
        return;
      }
    }

    storeMetadataUpdate(clusterName, storeName, store -> {
      if (!store.isEnableWrites()) {
        throw new VeniceException(
            "Unable to update store:" + storeName + " current version since store does not enable write");
      }
      int backupVersion = getBackupVersionNumber(store.getVersions(), store.getCurrentVersion());
      if (backupVersion == NON_EXISTING_VERSION) {
        return store;
      }
      int previousVersion = store.getCurrentVersion();
      store.setCurrentVersion(backupVersion);
      LOGGER
          .info("Rolling back current version {} to version {} in store {}", previousVersion, backupVersion, storeName);
      realTimeTopicSwitcher.transmitVersionSwapMessage(store, previousVersion, backupVersion);
      return store;
    });
  }

  /**
   * Get backup version number, the largest online version number that is less than the current version number
   */
  public int getBackupVersionNumber(List<Version> versions, int currentVersion) {
    versions.sort(Comparator.comparingInt(Version::getNumber).reversed());
    for (Version v: versions) {
      if (v.getNumber() < currentVersion && ONLINE.equals(v.getStatus())) {
        return v.getNumber();
      }
    }
    return NON_EXISTING_VERSION;
  }

  /**
   * Update the largest used version number of a specified store.
   */
  @Override
  public void setStoreLargestUsedVersion(String clusterName, String storeName, int versionNumber) {
    storeMetadataUpdate(clusterName, storeName, store -> {
      store.setLargestUsedVersionNumber(versionNumber);
      return store;
    });
  }

  /**
   * Update the largest used RT version number of a specified store.
   */
  @Override
  public void setStoreLargestUsedRTVersion(String clusterName, String storeName, int versionNumber) {
    storeMetadataUpdate(clusterName, storeName, store -> {
      store.setLargestUsedRTVersionNumber(versionNumber);
      return store;
    });
  }

  /**
   * Update the owner of a specified store.
   */
  @Override
  public void setStoreOwner(String clusterName, String storeName, String owner) {
    storeMetadataUpdate(clusterName, storeName, store -> {
      store.setOwner(owner);
      return store;
    });
  }

  /**
   * Since partition check/calculation only happens when adding new store version, {@link #setStorePartitionCount(String, String, int)}
   * would only change the number of partition for the following pushes. Current version would not be changed.
   */
  @Override
  public void setStorePartitionCount(String clusterName, String storeName, int partitionCount) {
    VeniceControllerClusterConfig clusterConfig = getHelixVeniceClusterResources(clusterName).getConfig();
    storeMetadataUpdate(clusterName, storeName, store -> {
      preCheckStorePartitionCountUpdate(clusterName, store, partitionCount);
      // Do not update the partitionCount on the store.version as version config is immutable. The
      // version.getPartitionCount()
      // is read only in ensureRealTimeTopicExistsForUserSystemStores and createInternalStore creation, so modifying
      // currentVersion should not have
      // any effect.
      if (store.isHybrid()
          && multiClusterConfigs.getControllerConfig(clusterName).isHybridStorePartitionCountUpdateEnabled()) {
        generateAndUpdateRealTimeTopicName(store);
        LOGGER.info(
            "Updated largestUsedRTVersionNumber to {} for store {} in cluster {}",
            store.getLargestUsedRTVersionNumber(),
            storeName,
            clusterName);
      }
      if (partitionCount != 0) {
        store.setPartitionCount(partitionCount);
      } else {
        store.setPartitionCount(clusterConfig.getMinNumberOfPartitions());
      }

      return store;
    });
  }

  void preCheckStorePartitionCountUpdate(String clusterName, Store store, int newPartitionCount) {
    String errorMessagePrefix = "Store update error for " + store.getName() + " in cluster: " + clusterName + ": ";
    VeniceControllerClusterConfig clusterConfig = getHelixVeniceClusterResources(clusterName).getConfig();
    int maxPartitionNum = clusterConfig.getMaxNumberOfPartitions();

    if (store.isHybrid() && store.getPartitionCount() != newPartitionCount) {
      if (multiClusterConfigs.getControllerConfig(clusterName).isHybridStorePartitionCountUpdateEnabled()
          && newPartitionCount <= maxPartitionNum && newPartitionCount >= 0) {
        LOGGER.info(
            "Allow updating store " + store.getName() + " partition count to " + newPartitionCount
                + " because `updateRealTimeTopic` is true.");
        return;
      }
      // Allow the update if partition count is not configured and the new partition count matches RT partition count
      if (store.getPartitionCount() == 0) {
        TopicManager topicManager;
        if (isParent()) {
          // RT might not exist in parent colo. Get RT partition count from a child colo.
          String childDatacenter = clusterConfig.getChildDatacenters().iterator().next();
          topicManager = getTopicManager(multiClusterConfigs.getChildDataCenterKafkaUrlMap().get(childDatacenter));
        } else {
          topicManager = getTopicManager();
        }
        PubSubTopic realTimeTopic = pubSubTopicRepository.getTopic(Utils.getRealTimeTopicName(store));
        if (topicManager.containsTopic(realTimeTopic)
            && topicManager.getPartitionCount(realTimeTopic) == newPartitionCount) {
          LOGGER.info("Allow updating store " + store.getName() + " partition count to " + newPartitionCount);
          return;
        }
      }
      String errorMessage = errorMessagePrefix + "Cannot change partition count for this hybrid store";
      LOGGER.error(errorMessage);
      throw new VeniceHttpException(HttpStatus.SC_BAD_REQUEST, errorMessage, ErrorType.INVALID_CONFIG);
    }

    if (newPartitionCount > maxPartitionNum) {
      String errorMessage =
          errorMessagePrefix + "Partition count: " + newPartitionCount + " should be less than max: " + maxPartitionNum;
      LOGGER.error(errorMessage);
      throw new VeniceHttpException(HttpStatus.SC_BAD_REQUEST, errorMessage, ErrorType.INVALID_CONFIG);
    }
    if (newPartitionCount < 0) {
      String errorMessage = errorMessagePrefix + "Partition count: " + newPartitionCount + " should NOT be negative";
      LOGGER.error(errorMessage);
      throw new VeniceHttpException(HttpStatus.SC_BAD_REQUEST, errorMessage, ErrorType.INVALID_CONFIG);
    }
  }

  private void generateAndUpdateRealTimeTopicName(Store store) {
    String newRealTimeTopicName = Utils.isRTVersioningApplicable(store.getName())
        ? Utils.composeRealTimeTopic(store.getName(), store.getLargestUsedRTVersionNumber() + 1)
        : DEFAULT_REAL_TIME_TOPIC_NAME;

    store.getHybridStoreConfig().setRealTimeTopicName(newRealTimeTopicName);
    /*
       After partition count update, new VT, if is hybrid, has to use a new RT with the same partition count, so we
       increase `largestUsedRTVersionNumber`; this will ensure that a new RT is created when/if needed
     */
    store.setLargestUsedRTVersionNumber(store.getLargestUsedRTVersionNumber() + 1);
  }

  void setStorePartitionerConfig(String clusterName, String storeName, PartitionerConfig partitionerConfig) {
    storeMetadataUpdate(clusterName, storeName, store -> {
      // Only amplification factor is allowed to be changed if the store is a hybrid store.
      if (store.isHybrid() && !(Objects.equals(store.getPartitionerConfig(), partitionerConfig)
          || isAmplificationFactorUpdateOnly(store.getPartitionerConfig(), partitionerConfig))) {
        throw new VeniceHttpException(
            HttpStatus.SC_BAD_REQUEST,
            "Partitioner config change from " + store.getPartitionerConfig() + " to " + partitionerConfig
                + " in hybrid store is not supported except amplification factor.");
      } else {
        store.setPartitionerConfig(partitionerConfig);
        return store;
      }
    });
  }

  /**
   * Update the writability of a specified store.
   */
  @Override
  public void setStoreWriteability(String clusterName, String storeName, boolean desiredWriteability) {
    storeMetadataUpdate(clusterName, storeName, store -> {
      store.setEnableWrites(desiredWriteability);

      return store;
    });
  }

  /**
   * Update the readability of a specified store.
   */
  @Override
  public void setStoreReadability(String clusterName, String storeName, boolean desiredReadability) {
    storeMetadataUpdate(clusterName, storeName, store -> {
      store.setEnableReads(desiredReadability);

      return store;
    });
  }

  /**
   * Update both readability and writability of a specified store.
   */
  @Override
  public void setStoreReadWriteability(String clusterName, String storeName, boolean isAccessible) {
    storeMetadataUpdate(clusterName, storeName, store -> {
      store.setEnableReads(isAccessible);
      store.setEnableWrites(isAccessible);

      return store;
    });
  }

  /**
   * We will not expose this interface to Spark server. Updating quota can only be done by #updateStore
   * TODO: remove all store attribute setters.
   */
  private void setStoreStorageQuota(String clusterName, String storeName, long storageQuotaInByte) {
    storeMetadataUpdate(clusterName, storeName, store -> {
      if (storageQuotaInByte < 0 && storageQuotaInByte != Store.UNLIMITED_STORAGE_QUOTA) {
        throw new VeniceException("storage quota can not be less than 0");
      }
      store.setStorageQuotaInByte(storageQuotaInByte);

      return store;
    });
  }

  private void setStoreReadQuota(String clusterName, String storeName, long readQuotaInCU) {
    storeMetadataUpdate(clusterName, storeName, store -> {
      if (readQuotaInCU < 0) {
        throw new VeniceException("read quota can not be less than 0");
      }
      store.setReadQuotaInCU(readQuotaInCU);

      return store;
    });
  }

  void setAccessControl(String clusterName, String storeName, boolean accessControlled) {
    storeMetadataUpdate(clusterName, storeName, store -> {
      store.setAccessControlled(accessControlled);

      return store;
    });
  }

  @Override
  public StoreMetaValue getMetaStoreValue(StoreMetaKey metaKey, String storeName) {
    String metaStoreName = VeniceSystemStoreType.META_STORE.getSystemStoreName(storeName);
    String d2Service = discoverCluster(storeName).getSecond();

    try (AvroSpecificStoreClient<StoreMetaKey, StoreMetaValue> client = ClientFactory.getAndStartSpecificAvroClient(
        ClientConfig.defaultSpecificClientConfig(metaStoreName, StoreMetaValue.class)
            .setD2ServiceName(d2Service)
            .setD2Client(this.d2Client))) {
      return client.get(metaKey).get();
    } catch (Exception e) {
      LOGGER.warn("Could not fetch meta store value for key " + metaKey, e);
      return null;
    }
  }

  @Override
  public Set<Integer> getInUseValueSchemaIds(String clusterName, String storeName) {
    if (isParent()) {
      return Collections.emptySet();
    }

    Store store = getStore(clusterName, storeName);
    Set<Integer> schemaIds = new HashSet<>();

    // Fetch value schema id used by all existing store version
    for (Version version: store.getVersions()) {
      Map<String, String> map = new HashMap<>(2);
      map.put(KEY_STRING_STORE_NAME, storeName);
      map.put(MetaStoreWriter.KEY_STRING_VERSION_NUMBER, Integer.toString(version.getNumber()));
      StoreMetaKey key = MetaStoreDataType.VALUE_SCHEMAS_WRITTEN_PER_STORE_VERSION.getStoreMetaKey(map);
      StoreMetaValue metaValue = getMetaStoreValue(key, storeName);

      if (metaValue == null) {
        String msg = "Could not find in-use value schema for store " + storeName;
        LOGGER.warn(msg);
        throw new VeniceException(msg);
      }
      schemaIds.addAll(metaValue.storeValueSchemaIdsWrittenPerStoreVersion);
    }
    return schemaIds;
  }

  public void deleteValueSchemas(String clusterName, String storeName, Set<Integer> unusedValueSchemaIds) {
    Set<Integer> inuseValueSchemaIds = getInUseValueSchemaIds(clusterName, storeName);
    boolean isCommon = unusedValueSchemaIds.stream().anyMatch(inuseValueSchemaIds::contains);
    if (isCommon) {
      String msg = "For store " + storeName + " cannot delete value schema ids they being used. schema ids: "
          + unusedValueSchemaIds;
      LOGGER.error(msg);
      throw new VeniceException(msg);
    }
    // delete the unused schemas.
    unusedValueSchemaIds.forEach(id -> {
      getHelixVeniceClusterResources(clusterName).getSchemaRepository().removeValueSchema(storeName, id);
      LOGGER.info("Removed value schema with ID " + id + " for store " + storeName);
    });
  }

  private void setStoreCompressionStrategy(
      String clusterName,
      String storeName,
      CompressionStrategy compressionStrategy) {
    storeMetadataUpdate(clusterName, storeName, store -> {
      store.setCompressionStrategy(compressionStrategy);

      return store;
    });
  }

  private void setClientDecompressionEnabled(String clusterName, String storeName, boolean clientDecompressionEnabled) {
    storeMetadataUpdate(clusterName, storeName, store -> {
      store.setClientDecompressionEnabled(clientDecompressionEnabled);
      return store;
    });
  }

  private void setChunkingEnabled(String clusterName, String storeName, boolean chunkingEnabled) {
    storeMetadataUpdate(clusterName, storeName, store -> {
      store.setChunkingEnabled(chunkingEnabled);
      return store;
    });
  }

  private void setRmdChunkingEnabled(String clusterName, String storeName, boolean rmdChunkingEnabled) {
    storeMetadataUpdate(clusterName, storeName, store -> {
      store.setRmdChunkingEnabled(rmdChunkingEnabled);
      return store;
    });
  }

  void setIncrementalPushEnabled(String clusterName, String storeName, boolean incrementalPushEnabled) {
    storeMetadataUpdate(clusterName, storeName, store -> {
      VeniceControllerClusterConfig config = getHelixVeniceClusterResources(clusterName).getConfig();
      if (incrementalPushEnabled || store.isHybrid()) {
        // Enabling incremental push
        store.setNativeReplicationSourceFabric(config.getNativeReplicationSourceFabricAsDefaultForHybrid());
        store.setActiveActiveReplicationEnabled(
            store.isActiveActiveReplicationEnabled()
                || (config.isActiveActiveReplicationEnabledAsDefaultForHybrid() && !store.isSystemStore()));
      } else {
        // Disabling incremental push
        // This is only possible when hybrid settings are set to null before turning of incremental push for the store.
        store.setNativeReplicationSourceFabric(config.getNativeReplicationSourceFabricAsDefaultForBatchOnly());
        store.setActiveActiveReplicationEnabled(false);
      }
      store.setIncrementalPushEnabled(incrementalPushEnabled);

      return store;
    });
  }

  void setSeparateRealTimeTopicEnabled(String clusterName, String storeName, boolean separateRealTimeTopicEnabled) {
    storeMetadataUpdate(clusterName, storeName, store -> {
      store.setSeparateRealTimeTopicEnabled(separateRealTimeTopicEnabled);
      return store;
    });
  }

  private void setReplicationFactor(String clusterName, String storeName, int replicaFactor) {
    storeMetadataUpdate(clusterName, storeName, store -> {
      store.setReplicationFactor(replicaFactor);

      return store;
    });
  }

  private void setBatchGetLimit(String clusterName, String storeName, int batchGetLimit) {
    storeMetadataUpdate(clusterName, storeName, store -> {
      store.setBatchGetLimit(batchGetLimit);

      return store;
    });
  }

  private void setNumVersionsToPreserve(String clusterName, String storeName, int numVersionsToPreserve) {
    storeMetadataUpdate(clusterName, storeName, store -> {
      store.setNumVersionsToPreserve(numVersionsToPreserve);

      return store;
    });
  }

  private void setStoreMigration(String clusterName, String storeName, boolean migrating) {
    storeMetadataUpdate(clusterName, storeName, store -> {
      store.setMigrating(migrating);
      return store;
    });
  }

  private void setMigrationDuplicateStore(String clusterName, String storeName, boolean migrationDuplicateStore) {
    storeMetadataUpdate(clusterName, storeName, store -> {
      store.setMigrationDuplicateStore(migrationDuplicateStore);
      return store;
    });
  }

  private void setWriteComputationEnabled(String clusterName, String storeName, boolean writeComputationEnabled) {
    storeMetadataUpdate(clusterName, storeName, store -> {
      store.setWriteComputationEnabled(writeComputationEnabled);
      return store;
    });
  }

  void setReplicationMetadataVersionID(String clusterName, String storeName, int rmdVersion) {
    storeMetadataUpdate(clusterName, storeName, store -> {
      store.setRmdVersion(rmdVersion);
      return store;
    });
  }

  private void setReadComputationEnabled(String clusterName, String storeName, boolean computationEnabled) {
    storeMetadataUpdate(clusterName, storeName, store -> {
      store.setReadComputationEnabled(computationEnabled);
      return store;
    });
  }

  void setBootstrapToOnlineTimeoutInHours(String clusterName, String storeName, int bootstrapToOnlineTimeoutInHours) {
    storeMetadataUpdate(clusterName, storeName, store -> {
      store.setBootstrapToOnlineTimeoutInHours(bootstrapToOnlineTimeoutInHours);
      return store;
    });
  }

  private void setNativeReplicationEnabled(String clusterName, String storeName, boolean nativeReplicationEnabled) {
    storeMetadataUpdate(clusterName, storeName, store -> {
      store.setNativeReplicationEnabled(nativeReplicationEnabled);
      return store;
    });
  }

  private void setPushStreamSourceAddress(String clusterName, String storeName, String pushStreamSourceAddress) {
    storeMetadataUpdate(clusterName, storeName, store -> {
      store.setPushStreamSourceAddress(pushStreamSourceAddress);
      return store;
    });
  }

  private void addStoreViews(String clusterName, String storeName, Map<String, String> viewConfigMap) {
    storeMetadataUpdate(clusterName, storeName, store -> {
      store.setViewConfigs(StoreViewUtils.convertStringMapViewToViewConfigMap(viewConfigMap));
      return store;
    });
  }

  private void setBackupStrategy(String clusterName, String storeName, BackupStrategy backupStrategy) {
    storeMetadataUpdate(clusterName, storeName, store -> {
      store.setBackupStrategy(backupStrategy);
      return store;
    });
  }

  private void setAutoSchemaRegisterPushJobEnabled(
      String clusterName,
      String storeName,
      boolean autoSchemaRegisterPushJobEnabled) {
    storeMetadataUpdate(clusterName, storeName, store -> {
      store.setSchemaAutoRegisterFromPushJobEnabled(autoSchemaRegisterPushJobEnabled);
      return store;
    });
  }

  void setHybridStoreDiskQuotaEnabled(String clusterName, String storeName, boolean hybridStoreDiskQuotaEnabled) {
    storeMetadataUpdate(clusterName, storeName, store -> {
      store.setHybridStoreDiskQuotaEnabled(hybridStoreDiskQuotaEnabled);
      return store;
    });
  }

  private void setBackupVersionRetentionMs(String clusterName, String storeName, long backupVersionRetentionMs) {
    storeMetadataUpdate(clusterName, storeName, store -> {
      store.setBackupVersionRetentionMs(backupVersionRetentionMs);
      return store;
    });
  }

  private void setNativeReplicationSourceFabric(
      String clusterName,
      String storeName,
      String nativeReplicationSourceFabric) {
    storeMetadataUpdate(clusterName, storeName, store -> {
      store.setNativeReplicationSourceFabric(nativeReplicationSourceFabric);
      return store;
    });
  }

  void setActiveActiveReplicationEnabled(String clusterName, String storeName, boolean activeActiveReplicationEnabled) {
    storeMetadataUpdate(clusterName, storeName, store -> {
      store.setActiveActiveReplicationEnabled(activeActiveReplicationEnabled);
      return store;
    });
  }

  private void disableMetaSystemStore(String clusterName, String storeName) {
    LOGGER.info("Disabling meta system store for store: {} of cluster: {}", storeName, clusterName);
    storeMetadataUpdate(clusterName, storeName, store -> {
      store.setStoreMetaSystemStoreEnabled(false);
      store.setStoreMetadataSystemStoreEnabled(false);
      return store;
    });
  }

  private void disableDavinciPushStatusStore(String clusterName, String storeName) {
    LOGGER.info("Disabling davinci push status store for store: {} of cluster: {}", storeName, clusterName);
    storeMetadataUpdate(clusterName, storeName, store -> {
      store.setDaVinciPushStatusStoreEnabled(false);
      return store;
    });
  }

  private void setLatestSupersetSchemaId(String clusterName, String storeName, int latestSupersetSchemaId) {
    storeMetadataUpdate(clusterName, storeName, store -> {
      store.setLatestSuperSetValueSchemaId(latestSupersetSchemaId);
      return store;
    });
  }

  private void setStorageNodeReadQuotaEnabled(
      String clusterName,
      String storeName,
      boolean storageNodeReadQuotaEnabled) {
    storeMetadataUpdate(clusterName, storeName, store -> {
      store.setStorageNodeReadQuotaEnabled(storageNodeReadQuotaEnabled);
      return store;
    });
  }

  /**
   * TODO: some logics are in parent controller {@link VeniceParentHelixAdmin} #updateStore and
   *       some are in the child controller here. Need to unify them in the future.
   */
  @Override
  public void updateStore(String clusterName, String storeName, UpdateStoreQueryParams params) {
    checkControllerLeadershipFor(clusterName);
    HelixVeniceClusterResources resources = getHelixVeniceClusterResources(clusterName);
    try (AutoCloseableLock ignore = resources.getClusterLockManager().createStoreWriteLock(storeName)) {
      internalUpdateStore(clusterName, storeName, params);
    }
  }

  /**
   * Update the {@linkplain LiveClusterConfig} at runtime for a specified cluster.
   * @param clusterName name of the Venice cluster.
   * @param params parameters to update.
   */
  @Override
  public void updateClusterConfig(String clusterName, UpdateClusterConfigQueryParams params) {
    checkControllerLeadershipFor(clusterName);
    Optional<Map<String, Integer>> regionToKafkaFetchQuota = params.getServerKafkaFetchQuotaRecordsPerSecond();
    Optional<Boolean> storeMigrationAllowed = params.getStoreMigrationAllowed();
    Optional<Boolean> childControllerAdminTopicConsumptionEnabled =
        params.getChildControllerAdminTopicConsumptionEnabled();

    HelixVeniceClusterResources resources = getHelixVeniceClusterResources(clusterName);
    try (AutoCloseableLock ignore = resources.getClusterLockManager().createClusterWriteLock()) {
      HelixReadWriteLiveClusterConfigRepository clusterConfigRepository =
          getReadWriteLiveClusterConfigRepository(clusterName);
      LiveClusterConfig clonedClusterConfig = new LiveClusterConfig(clusterConfigRepository.getConfigs());
      regionToKafkaFetchQuota.ifPresent(quota -> {
        Map<String, Integer> regionToKafkaFetchQuotaInLiveConfigs =
            clonedClusterConfig.getServerKafkaFetchQuotaRecordsPerSecond();
        if (regionToKafkaFetchQuotaInLiveConfigs == null) {
          clonedClusterConfig.setServerKafkaFetchQuotaRecordsPerSecond(quota);
        } else {
          regionToKafkaFetchQuotaInLiveConfigs.putAll(quota);
        }
      });
      storeMigrationAllowed.ifPresent(clonedClusterConfig::setStoreMigrationAllowed);
      childControllerAdminTopicConsumptionEnabled
          .ifPresent(clonedClusterConfig::setChildControllerAdminTopicConsumptionEnabled);
      clusterConfigRepository.updateConfigs(clonedClusterConfig);
    }
  }

  private void internalUpdateStore(String clusterName, String storeName, UpdateStoreQueryParams params) {
    // There are certain configs that are only allowed to be updated in child regions. We might still want the ability
    // to update such configs in the parent region via the Admin tool for operational reasons. So, we allow such updates
    // if the regions filter only specifies one region, which is the parent region.
    boolean onlyParentRegionFilter = false;

    // Check whether the command affects this region.
    if (params.getRegionsFilter().isPresent()) {
      Set<String> regionsFilter = parseRegionsFilterList(params.getRegionsFilter().get());
      if (!regionsFilter.contains(multiClusterConfigs.getRegionName())) {
        LOGGER.info(
            "UpdateStore command will be skipped for store: {} in cluster: {}, because the region filter is {}"
                + " which doesn't include the current region: {}",
            storeName,
            clusterName,
            regionsFilter,
            multiClusterConfigs.getRegionName());
        return;
      }

      if (isParent() && regionsFilter.size() == 1) {
        onlyParentRegionFilter = true;
      }
    }

    Store originalStore = getStore(clusterName, storeName);
    if (originalStore == null) {
      throw new VeniceNoStoreException(storeName, clusterName);
    }
    if (originalStore.isHybrid()) {
      // If this is a hybrid store, always try to disable compaction if RT topic exists.
      try {
        PubSubTopic rtTopic = pubSubTopicRepository.getTopic(Utils.getRealTimeTopicName(originalStore));
        getTopicManager().updateTopicCompactionPolicy(rtTopic, false);
      } catch (PubSubTopicDoesNotExistException e) {
        LOGGER.error("Could not find realtime topic for hybrid store {}", storeName);
      }
    }

    Optional<String> owner = params.getOwner();
    Optional<Boolean> readability = params.getEnableReads();
    Optional<Boolean> writeability = params.getEnableWrites();
    Optional<Integer> partitionCount = params.getPartitionCount();
    Optional<String> partitionerClass = params.getPartitionerClass();
    Optional<Map<String, String>> partitionerParams = params.getPartitionerParams();
    Optional<Integer> amplificationFactor = params.getAmplificationFactor();
    Optional<Long> storageQuotaInByte = params.getStorageQuotaInByte();
    Optional<Long> readQuotaInCU = params.getReadQuotaInCU();
    Optional<Integer> currentVersion = params.getCurrentVersion();
    Optional<Integer> largestUsedVersionNumber = params.getLargestUsedVersionNumber();
    Optional<Integer> largestUsedRTVersionNumber = params.getLargestUsedRTVersionNumber();
    Optional<Long> hybridRewindSeconds = params.getHybridRewindSeconds();
    Optional<Long> hybridOffsetLagThreshold = params.getHybridOffsetLagThreshold();
    Optional<Long> hybridTimeLagThreshold = params.getHybridTimeLagThreshold();
    Optional<DataReplicationPolicy> hybridDataReplicationPolicy = params.getHybridDataReplicationPolicy();
    Optional<BufferReplayPolicy> hybridBufferReplayPolicy = params.getHybridBufferReplayPolicy();
    Optional<String> realTimeTopicName = params.getRealTimeTopicName();
    Optional<Boolean> accessControlled = params.getAccessControlled();
    Optional<CompressionStrategy> compressionStrategy = params.getCompressionStrategy();
    Optional<Boolean> clientDecompressionEnabled = params.getClientDecompressionEnabled();
    Optional<Boolean> chunkingEnabled = params.getChunkingEnabled();
    Optional<Boolean> rmdChunkingEnabled = params.getRmdChunkingEnabled();
    Optional<Integer> batchGetLimit = params.getBatchGetLimit();
    Optional<Integer> numVersionsToPreserve = params.getNumVersionsToPreserve();
    Optional<Boolean> incrementalPushEnabled = params.getIncrementalPushEnabled();
    Optional<Boolean> separateRealTimeTopicEnabled = params.getSeparateRealTimeTopicEnabled();
    Optional<Boolean> storeMigration = params.getStoreMigration();
    Optional<Boolean> writeComputationEnabled = params.getWriteComputationEnabled();
    Optional<Integer> replicationMetadataVersionID = params.getReplicationMetadataVersionID();
    Optional<Boolean> readComputationEnabled = params.getReadComputationEnabled();
    Optional<Integer> bootstrapToOnlineTimeoutInHours = params.getBootstrapToOnlineTimeoutInHours();
    Optional<BackupStrategy> backupStrategy = params.getBackupStrategy();
    Optional<Boolean> autoSchemaRegisterPushJobEnabled = params.getAutoSchemaRegisterPushJobEnabled();
    Optional<Boolean> hybridStoreDiskQuotaEnabled = params.getHybridStoreDiskQuotaEnabled();
    Optional<Boolean> regularVersionETLEnabled = params.getRegularVersionETLEnabled();
    Optional<Boolean> futureVersionETLEnabled = params.getFutureVersionETLEnabled();
    Optional<String> etledUserProxyAccount = params.getETLedProxyUserAccount();
    Optional<Boolean> nativeReplicationEnabled = params.getNativeReplicationEnabled();
    Optional<String> pushStreamSourceAddress = params.getPushStreamSourceAddress();
    Optional<Long> backupVersionRetentionMs = params.getBackupVersionRetentionMs();
    Optional<Integer> replicationFactor = params.getReplicationFactor();
    Optional<Boolean> migrationDuplicateStore = params.getMigrationDuplicateStore();
    Optional<String> nativeReplicationSourceFabric = params.getNativeReplicationSourceFabric();
    Optional<Boolean> activeActiveReplicationEnabled = params.getActiveActiveReplicationEnabled();
    Optional<String> personaName = params.getStoragePersona();
    Optional<Map<String, String>> storeViews = params.getStoreViews();
    Optional<Integer> latestSupersetSchemaId = params.getLatestSupersetSchemaId();
    Optional<Boolean> storageNodeReadQuotaEnabled = params.getStorageNodeReadQuotaEnabled();
    Optional<Long> minCompactionLagSeconds = params.getMinCompactionLagSeconds();
    Optional<Long> maxCompactionLagSeconds = params.getMaxCompactionLagSeconds();
    Optional<Integer> maxRecordSizeBytes = params.getMaxRecordSizeBytes();
    Optional<Integer> maxNearlineRecordSizeBytes = params.getMaxNearlineRecordSizeBytes();
    Optional<Boolean> unusedSchemaDeletionEnabled = params.getUnusedSchemaDeletionEnabled();
    Optional<Boolean> blobTransferEnabled = params.getBlobTransferEnabled();
    Optional<Boolean> nearlineProducerCompressionEnabled = params.getNearlineProducerCompressionEnabled();
    Optional<Integer> nearlineProducerCountPerWriter = params.getNearlineProducerCountPerWriter();
    Optional<String> targetSwapRegion = params.getTargetSwapRegion();
    Optional<Integer> targetSwapRegionWaitTime = params.getTargetRegionSwapWaitTime();
    Optional<Boolean> isDavinciHeartbeatReported = params.getIsDavinciHeartbeatReported();
    Optional<Boolean> globalRtDivEnabled = params.isGlobalRtDivEnabled();

    final Optional<HybridStoreConfig> newHybridStoreConfig;
    if (hybridRewindSeconds.isPresent() || hybridOffsetLagThreshold.isPresent() || hybridTimeLagThreshold.isPresent()
        || hybridDataReplicationPolicy.isPresent() || hybridBufferReplayPolicy.isPresent()) {
      HybridStoreConfig hybridConfig = mergeNewSettingsIntoOldHybridStoreConfig(
          originalStore,
          hybridRewindSeconds,
          hybridOffsetLagThreshold,
          hybridTimeLagThreshold,
          hybridDataReplicationPolicy,
          hybridBufferReplayPolicy,
          realTimeTopicName);
      newHybridStoreConfig = Optional.ofNullable(hybridConfig);
    } else {
      newHybridStoreConfig = Optional.empty();
    }

    try {
      if (owner.isPresent()) {
        setStoreOwner(clusterName, storeName, owner.get());
      }

      if (readability.isPresent()) {
        setStoreReadability(clusterName, storeName, readability.get());
      }

      if (writeability.isPresent()) {
        setStoreWriteability(clusterName, storeName, writeability.get());
      }

      if (partitionCount.isPresent()) {
        setStorePartitionCount(clusterName, storeName, partitionCount.get());
      }

      /**
       * If either of these three fields is not present, we should use store's original value to construct correct
       * updated partitioner config.
       */
      if (partitionerClass.isPresent() || partitionerParams.isPresent() || amplificationFactor.isPresent()) {
        PartitionerConfig updatedPartitionerConfig = mergeNewSettingsIntoOldPartitionerConfig(
            originalStore,
            partitionerClass,
            partitionerParams,
            amplificationFactor);
        setStorePartitionerConfig(clusterName, storeName, updatedPartitionerConfig);
      }

      if (storageQuotaInByte.isPresent()) {
        setStoreStorageQuota(clusterName, storeName, storageQuotaInByte.get());
      }

      if (readQuotaInCU.isPresent()) {
        HelixVeniceClusterResources resources = getHelixVeniceClusterResources(clusterName);
        ZkRoutersClusterManager routersClusterManager = resources.getRoutersClusterManager();
        int routerCount = routersClusterManager.getLiveRoutersCount();
        VeniceControllerClusterConfig clusterConfig = getHelixVeniceClusterResources(clusterName).getConfig();
        int defaultReadQuotaPerRouter = clusterConfig.getDefaultReadQuotaPerRouter();

        if (Math.max(defaultReadQuotaPerRouter, routerCount * defaultReadQuotaPerRouter) < readQuotaInCU.get()) {
          throw new VeniceException(
              "Cannot update read quota for store " + storeName + " in cluster " + clusterName + ". Read quota "
                  + readQuotaInCU.get() + " requested is more than the cluster quota.");
        }
        setStoreReadQuota(clusterName, storeName, readQuotaInCU.get());
      }

      if (currentVersion.isPresent()) {
        setStoreCurrentVersion(clusterName, storeName, currentVersion.get(), onlyParentRegionFilter);
      }

      if (largestUsedVersionNumber.isPresent()) {
        setStoreLargestUsedVersion(clusterName, storeName, largestUsedVersionNumber.get());
      }

      if (largestUsedRTVersionNumber.isPresent()) {
        setStoreLargestUsedRTVersion(clusterName, storeName, largestUsedRTVersionNumber.get());
      }

      if (bootstrapToOnlineTimeoutInHours.isPresent()) {
        setBootstrapToOnlineTimeoutInHours(clusterName, storeName, bootstrapToOnlineTimeoutInHours.get());
      }

      VeniceControllerClusterConfig clusterConfig = getHelixVeniceClusterResources(clusterName).getConfig();
      if (newHybridStoreConfig.isPresent()) {
        // To fix the final variable problem in the lambda expression
        final HybridStoreConfig finalHybridConfig = newHybridStoreConfig.get();
        storeMetadataUpdate(clusterName, storeName, store -> {
          if (!isHybrid(finalHybridConfig)) {
            /**
             * If all the hybrid config values are negative, it indicates that the store is being set back to batch-only store.
             * We cannot remove the RT topic immediately because with NR and AA, existing current version is
             * still consuming the RT topic.
             */
            store.setHybridStoreConfig(null);
            store.setIncrementalPushEnabled(false);
            // Enable/disable native replication for batch-only stores if the cluster level config for new batch
            // stores is on
            store.setNativeReplicationSourceFabric(
                clusterConfig.getNativeReplicationSourceFabricAsDefaultForBatchOnly());
            store.setActiveActiveReplicationEnabled(false);
          } else {
            // Batch-only store is being converted to hybrid store.
            if (!store.isHybrid()) {
              /*
               * Enable/disable native replication for hybrid stores if the cluster level config
               * for new hybrid stores is on
               */
              store
                  .setNativeReplicationSourceFabric(clusterConfig.getNativeReplicationSourceFabricAsDefaultForHybrid());
              /*
               * Enable/disable active-active replication for user hybrid stores if the cluster level config
               * for new hybrid stores is on
               */
              store.setActiveActiveReplicationEnabled(
                  store.isActiveActiveReplicationEnabled()
                      || (clusterConfig.isActiveActiveReplicationEnabledAsDefaultForHybrid()
                          && !store.isSystemStore()));
            }
            store.setHybridStoreConfig(finalHybridConfig);
            PubSubTopic rtTopic = pubSubTopicRepository.getTopic(Utils.getRealTimeTopicName(store));
            if (getTopicManager().containsTopicAndAllPartitionsAreOnline(rtTopic)) {
              // RT already exists, ensure the retention is correct
              getTopicManager()
                  .updateTopicRetention(rtTopic, StoreUtils.getExpectedRetentionTimeInMs(store, finalHybridConfig));
            }
          }
          return store;
        });
      }

      if (accessControlled.isPresent()) {
        setAccessControl(clusterName, storeName, accessControlled.get());
      }

      if (compressionStrategy.isPresent()) {
        setStoreCompressionStrategy(clusterName, storeName, compressionStrategy.get());
      }

      if (clientDecompressionEnabled.isPresent()) {
        setClientDecompressionEnabled(clusterName, storeName, clientDecompressionEnabled.get());
      }

      if (chunkingEnabled.isPresent()) {
        setChunkingEnabled(clusterName, storeName, chunkingEnabled.get());
      }

      if (rmdChunkingEnabled.isPresent()) {
        setRmdChunkingEnabled(clusterName, storeName, rmdChunkingEnabled.get());
      }

      if (batchGetLimit.isPresent()) {
        setBatchGetLimit(clusterName, storeName, batchGetLimit.get());
      }

      if (numVersionsToPreserve.isPresent()) {
        setNumVersionsToPreserve(clusterName, storeName, numVersionsToPreserve.get());
      }

      if (incrementalPushEnabled.isPresent()) {
        if (incrementalPushEnabled.get()) {
          enableHybridModeOrUpdateSettings(clusterName, storeName);
        }
        setIncrementalPushEnabled(clusterName, storeName, incrementalPushEnabled.get());
      }

      if (separateRealTimeTopicEnabled.isPresent()) {
        setSeparateRealTimeTopicEnabled(clusterName, storeName, separateRealTimeTopicEnabled.get());
      }

      if (replicationFactor.isPresent()) {
        setReplicationFactor(clusterName, storeName, replicationFactor.get());
      }

      if (storeMigration.isPresent()) {
        setStoreMigration(clusterName, storeName, storeMigration.get());
      }

      if (migrationDuplicateStore.isPresent()) {
        setMigrationDuplicateStore(clusterName, storeName, migrationDuplicateStore.get());
      }

      if (writeComputationEnabled.isPresent()) {
        setWriteComputationEnabled(clusterName, storeName, writeComputationEnabled.get());
      }

      if (replicationMetadataVersionID.isPresent()) {
        setReplicationMetadataVersionID(clusterName, storeName, replicationMetadataVersionID.get());
      }

      if (readComputationEnabled.isPresent()) {
        setReadComputationEnabled(clusterName, storeName, readComputationEnabled.get());
      }

      if (nativeReplicationEnabled.isPresent()) {
        setNativeReplicationEnabled(clusterName, storeName, nativeReplicationEnabled.get());
      }

      if (activeActiveReplicationEnabled.isPresent()) {
        setActiveActiveReplicationEnabled(clusterName, storeName, activeActiveReplicationEnabled.get());
      }

      if (pushStreamSourceAddress.isPresent()) {
        setPushStreamSourceAddress(clusterName, storeName, pushStreamSourceAddress.get());
      }

      if (backupStrategy.isPresent()) {
        setBackupStrategy(clusterName, storeName, backupStrategy.get());
      }

      autoSchemaRegisterPushJobEnabled
          .ifPresent(value -> setAutoSchemaRegisterPushJobEnabled(clusterName, storeName, value));
      hybridStoreDiskQuotaEnabled.ifPresent(value -> setHybridStoreDiskQuotaEnabled(clusterName, storeName, value));
      if (regularVersionETLEnabled.isPresent() || futureVersionETLEnabled.isPresent()
          || etledUserProxyAccount.isPresent()) {
        ETLStoreConfig etlStoreConfig = new ETLStoreConfigImpl(
            etledUserProxyAccount.orElse(originalStore.getEtlStoreConfig().getEtledUserProxyAccount()),
            regularVersionETLEnabled.orElse(originalStore.getEtlStoreConfig().isRegularVersionETLEnabled()),
            futureVersionETLEnabled.orElse(originalStore.getEtlStoreConfig().isFutureVersionETLEnabled()));
        storeMetadataUpdate(clusterName, storeName, store -> {
          store.setEtlStoreConfig(etlStoreConfig);
          return store;
        });
      }
      if (backupVersionRetentionMs.isPresent()) {
        setBackupVersionRetentionMs(clusterName, storeName, backupVersionRetentionMs.get());
      }

      if (nativeReplicationSourceFabric.isPresent()) {
        setNativeReplicationSourceFabric(clusterName, storeName, nativeReplicationSourceFabric.get());
      }

      if (params.disableMetaStore().isPresent() && params.disableMetaStore().get()) {
        disableMetaSystemStore(clusterName, storeName);
      }

      if (params.disableDavinciPushStatusStore().isPresent() && params.disableDavinciPushStatusStore().get()) {
        disableDavinciPushStatusStore(clusterName, storeName);
      }

      if (personaName.isPresent()) {
        StoragePersonaRepository repository = getHelixVeniceClusterResources(clusterName).getStoragePersonaRepository();
        repository.addStoresToPersona(personaName.get(), Arrays.asList(storeName));
      }

      if (storeViews.isPresent()) {
        addStoreViews(clusterName, storeName, storeViews.get());
      }

      if (latestSupersetSchemaId.isPresent()) {
        setLatestSupersetSchemaId(clusterName, storeName, latestSupersetSchemaId.get());
      }

      if (minCompactionLagSeconds.isPresent()) {
        storeMetadataUpdate(clusterName, storeName, store -> {
          store.setMinCompactionLagSeconds(minCompactionLagSeconds.get());
          return store;
        });
      }
      if (maxCompactionLagSeconds.isPresent()) {
        storeMetadataUpdate(clusterName, storeName, store -> {
          store.setMaxCompactionLagSeconds(maxCompactionLagSeconds.get());
          return store;
        });
      }

      maxRecordSizeBytes.ifPresent(aInt -> storeMetadataUpdate(clusterName, storeName, store -> {
        store.setMaxRecordSizeBytes(aInt);
        return store;
      }));

      maxNearlineRecordSizeBytes.ifPresent(aInt -> storeMetadataUpdate(clusterName, storeName, store -> {
        store.setMaxNearlineRecordSizeBytes(aInt);
        return store;
      }));

      unusedSchemaDeletionEnabled.ifPresent(aBoolean -> storeMetadataUpdate(clusterName, storeName, store -> {
        store.setUnusedSchemaDeletionEnabled(aBoolean);
        return store;
      }));

      storageNodeReadQuotaEnabled
          .ifPresent(aBoolean -> setStorageNodeReadQuotaEnabled(clusterName, storeName, aBoolean));

      blobTransferEnabled.ifPresent(aBoolean -> storeMetadataUpdate(clusterName, storeName, store -> {
        store.setBlobTransferEnabled(aBoolean);
        return store;
      }));

      nearlineProducerCompressionEnabled.ifPresent(aBoolean -> storeMetadataUpdate(clusterName, storeName, store -> {
        store.setNearlineProducerCompressionEnabled(aBoolean);
        return store;
      }));

      nearlineProducerCountPerWriter.ifPresent(aInt -> storeMetadataUpdate(clusterName, storeName, store -> {
        store.setNearlineProducerCountPerWriter(aInt);
        return store;
      }));

      targetSwapRegion.ifPresent(aString -> storeMetadataUpdate(clusterName, storeName, store -> {
        store.setTargetSwapRegion((aString));
        return store;
      }));

      targetSwapRegionWaitTime.ifPresent(aInt -> storeMetadataUpdate(clusterName, storeName, store -> {
        store.setTargetSwapRegionWaitTime(aInt);
        return store;
      }));

      isDavinciHeartbeatReported.ifPresent(aBool -> storeMetadataUpdate(clusterName, storeName, store -> {
        store.setIsDavinciHeartbeatReported(aBool);
        return store;
      }));

      globalRtDivEnabled.ifPresent(aBool -> storeMetadataUpdate(clusterName, storeName, store -> {
        store.setGlobalRtDivEnabled(aBool);
        return store;
      }));

      LOGGER.info("Finished updating store: {} in cluster: {}", storeName, clusterName);
    } catch (VeniceException e) {
      LOGGER.error(
          "Caught exception when updating store: {} in cluster: {}. Will attempt to rollback changes.",
          storeName,
          clusterName,
          e);
      // rollback to original store
      storeMetadataUpdate(clusterName, storeName, store -> originalStore);
      PubSubTopic rtTopic = pubSubTopicRepository.getTopic(Utils.getRealTimeTopicName(originalStore));
      if (originalStore.isHybrid() && newHybridStoreConfig.isPresent()
          && getTopicManager().containsTopicAndAllPartitionsAreOnline(rtTopic)) {
        // Ensure the topic retention is rolled back too
        getTopicManager().updateTopicRetention(
            rtTopic,
            StoreUtils.getExpectedRetentionTimeInMs(originalStore, originalStore.getHybridStoreConfig()));
      }
      LOGGER.info(
          "Successfully rolled back changes to store: {} in cluster: {}. Will now throw the original exception: {}.",
          storeName,
          clusterName,
          e.getClass().getSimpleName());
      throw e;
    }
  }

  /**
   * Enabling hybrid mode for incremental push store is moved into
   * {@link VeniceParentHelixAdmin#updateStore(String, String, UpdateStoreQueryParams)}
   * TODO: Remove the method and its usage after the deployment of parent controller updateStore change.
   */
  private void enableHybridModeOrUpdateSettings(String clusterName, String storeName) {
    storeMetadataUpdate(clusterName, storeName, store -> {
      HybridStoreConfig hybridStoreConfig = store.getHybridStoreConfig();
      if (hybridStoreConfig == null) {
        store.setHybridStoreConfig(
            new HybridStoreConfigImpl(
                DEFAULT_REWIND_TIME_IN_SECONDS,
                DEFAULT_HYBRID_OFFSET_LAG_THRESHOLD,
                DEFAULT_HYBRID_TIME_LAG_THRESHOLD,
                DataReplicationPolicy.NON_AGGREGATE,
                null));
      } else if (hybridStoreConfig.getDataReplicationPolicy() == null) {
        store.setHybridStoreConfig(
            new HybridStoreConfigImpl(
                hybridStoreConfig.getRewindTimeInSeconds(),
                hybridStoreConfig.getOffsetLagThresholdToGoOnline(),
                hybridStoreConfig.getProducerTimestampLagThresholdToGoOnlineInSeconds(),
                DataReplicationPolicy.NON_AGGREGATE,
                hybridStoreConfig.getBufferReplayPolicy(),
                hybridStoreConfig.getRealTimeTopicName()));
      }
      return store;
    });
  }

  /**
   * This method is invoked in parent controllers for store migration.
   */
  public void replicateUpdateStore(String clusterName, String storeName, UpdateStoreQueryParams params) {
    try {
      StoreConfig storeConfig = storeConfigRepo.getStoreConfigOrThrow(storeName);
      String destinationCluster = storeConfig.getMigrationDestCluster();
      String sourceCluster = storeConfig.getMigrationSrcCluster();
      if (storeConfig.getCluster().equals(destinationCluster)) {
        // Migration has completed in this colo but the overall migration is still in progress.
        if (clusterName.equals(destinationCluster)) {
          // Mirror new updates back to the source cluster in case we abort migration after completion.
          ControllerClient sourceClusterControllerClient =
              new ControllerClient(sourceCluster, getLeaderController(sourceCluster).getUrl(false), sslFactory);
          ControllerResponse response = sourceClusterControllerClient.updateStore(storeName, params);
          if (response.isError()) {
            LOGGER.warn(
                "Replicate new update endpoint call to source cluster: {} failed for store: {}. Error: {}",
                sourceCluster,
                storeName,
                response.getError());
          }
        }
      } else if (clusterName.equals(sourceCluster)) {
        ControllerClient destClusterControllerClient =
            new ControllerClient(destinationCluster, getLeaderController(destinationCluster).getUrl(false), sslFactory);
        ControllerResponse response = destClusterControllerClient.updateStore(storeName, params);
        if (response.isError()) {
          LOGGER.warn(
              "Replicate update store endpoint call to destination cluster: {} failed for store: {}. Error: {}",
              destinationCluster,
              storeName,
              response.getError());
        }
      }
    } catch (Exception e) {
      LOGGER
          .warn("Exception thrown when replicating new update for store: {} as part of store migration", storeName, e);
    }
  }

  /**
   * Used by both the {@link VeniceHelixAdmin} and the {@link VeniceParentHelixAdmin}
   *
   * @param oldStore Existing Store that is the source for updates. This object will not be modified by this method.
   * @param hybridRewindSeconds Optional is present if the returned object should include a new rewind time
   * @param hybridOffsetLagThreshold Optional is present if the returned object should include a new offset lag threshold
   * @return null if oldStore has no hybrid configs and optionals are not present,
   *   otherwise a fully specified {@link HybridStoreConfig}
   */
  protected static HybridStoreConfig mergeNewSettingsIntoOldHybridStoreConfig(
      Store oldStore,
      Optional<Long> hybridRewindSeconds,
      Optional<Long> hybridOffsetLagThreshold,
      Optional<Long> hybridTimeLagThreshold,
      Optional<DataReplicationPolicy> hybridDataReplicationPolicy,
      Optional<BufferReplayPolicy> bufferReplayPolicy,
      Optional<String> realTimeTopicName) {
    if (!hybridRewindSeconds.isPresent() && !hybridOffsetLagThreshold.isPresent() && !oldStore.isHybrid()) {
      return null; // For the nullable union in the avro record
    }
    HybridStoreConfig mergedHybridStoreConfig;
    if (oldStore.isHybrid()) { // for an existing hybrid store, just replace any specified values
      HybridStoreConfig oldHybridConfig = oldStore.getHybridStoreConfig().clone();
      mergedHybridStoreConfig = new HybridStoreConfigImpl(
          hybridRewindSeconds.isPresent() ? hybridRewindSeconds.get() : oldHybridConfig.getRewindTimeInSeconds(),
          hybridOffsetLagThreshold.isPresent()
              ? hybridOffsetLagThreshold.get()
              : oldHybridConfig.getOffsetLagThresholdToGoOnline(),
          hybridTimeLagThreshold.isPresent()
              ? hybridTimeLagThreshold.get()
              : oldHybridConfig.getProducerTimestampLagThresholdToGoOnlineInSeconds(),
          hybridDataReplicationPolicy.isPresent()
              ? hybridDataReplicationPolicy.get()
              : oldHybridConfig.getDataReplicationPolicy(),
          bufferReplayPolicy.isPresent() ? bufferReplayPolicy.get() : oldHybridConfig.getBufferReplayPolicy(),
          realTimeTopicName.orElseGet(oldHybridConfig::getRealTimeTopicName));
    } else {
      // switching a non-hybrid store to hybrid; must specify:
      // 1. rewind time
      // 2. either offset lag threshold or time lag threshold, or both
      if (!(hybridRewindSeconds.isPresent()
          && (hybridOffsetLagThreshold.isPresent() || hybridTimeLagThreshold.isPresent()))) {
        throw new VeniceException(
            oldStore.getName() + " was not a hybrid store.  In order to make it a hybrid store both "
                + " rewind time in seconds and offset or time lag threshold must be specified");
      }

      String newRealTimeTopicName = oldStore.getLargestUsedRTVersionNumber() > DEFAULT_RT_VERSION_NUMBER
          && Utils.isRTVersioningApplicable(oldStore.getName())
              ? Utils.composeRealTimeTopic(oldStore.getName(), oldStore.getLargestUsedRTVersionNumber())
              : DEFAULT_REAL_TIME_TOPIC_NAME;

      mergedHybridStoreConfig = new HybridStoreConfigImpl(
          hybridRewindSeconds.get(),
          // If not specified, offset/time lag threshold will be -1 and will not be used to determine whether
          // a partition is ready to serve
          hybridOffsetLagThreshold.orElse(DEFAULT_HYBRID_OFFSET_LAG_THRESHOLD),
          hybridTimeLagThreshold.orElse(DEFAULT_HYBRID_TIME_LAG_THRESHOLD),
          hybridDataReplicationPolicy.orElse(DataReplicationPolicy.NON_AGGREGATE),
          bufferReplayPolicy.orElse(BufferReplayPolicy.REWIND_FROM_EOP),
          realTimeTopicName.orElse(newRealTimeTopicName));
    }
    if (mergedHybridStoreConfig.getRewindTimeInSeconds() > 0
        && mergedHybridStoreConfig.getOffsetLagThresholdToGoOnline() < 0
        && mergedHybridStoreConfig.getProducerTimestampLagThresholdToGoOnlineInSeconds() < 0) {
      throw new VeniceException(
          "Both offset lag threshold and time lag threshold are negative when setting hybrid" + " configs for store "
              + oldStore.getName());
    }
    return mergedHybridStoreConfig;
  }

  static PartitionerConfig mergeNewSettingsIntoOldPartitionerConfig(
      Store oldStore,
      Optional<String> partitionerClass,
      Optional<Map<String, String>> partitionerParams,
      Optional<Integer> amplificationFactor) {
    PartitionerConfig originalPartitionerConfig;
    if (oldStore.getPartitionerConfig() == null) {
      originalPartitionerConfig = new PartitionerConfigImpl();
    } else {
      originalPartitionerConfig = oldStore.getPartitionerConfig();
    }
    return new PartitionerConfigImpl(
        partitionerClass.orElse(originalPartitionerConfig.getPartitionerClass()),
        partitionerParams.orElse(originalPartitionerConfig.getPartitionerParams()),
        amplificationFactor.orElse(originalPartitionerConfig.getAmplificationFactor()));
  }

  static Map<String, StoreViewConfigRecord> mergeNewViewConfigsIntoOldConfigs(
      Store oldStore,
      Map<String, String> viewParameters) throws VeniceException {
    // Merge the existing configs with the incoming configs. The new configs will override existing ones which share the
    // same key.
    Map<String, ViewConfig> oldViewConfigMap = oldStore.getViewConfigs();
    if (oldViewConfigMap == null) {
      oldViewConfigMap = new HashMap<>();
    }
    Map<String, StoreViewConfigRecord> mergedConfigs =
        StoreViewUtils.convertViewConfigMapToStoreViewRecordMap(oldViewConfigMap);
    mergedConfigs.putAll(StoreViewUtils.convertStringMapViewToStoreViewConfigRecordMap(viewParameters));
    return mergedConfigs;
  }

  static Map<String, StoreViewConfigRecord> addNewViewConfigsIntoOldConfigs(
      Store oldStore,
      String viewClass,
      ViewConfig viewConfig) throws VeniceException {
    // Add new view config into the existing config map. The new configs will override existing ones which share the
    // same key.
    Map<String, ViewConfig> oldViewConfigMap = oldStore.getViewConfigs();
    if (oldViewConfigMap == null) {
      oldViewConfigMap = new HashMap<>();
    }
    Map<String, StoreViewConfigRecord> mergedConfigs =
        StoreViewUtils.convertViewConfigMapToStoreViewRecordMap(oldViewConfigMap);

    StoreViewConfigRecord newStoreViewConfigRecord =
        StoreViewUtils.convertViewConfigToStoreViewConfigRecord(viewConfig);
    mergedConfigs.put(viewClass, newStoreViewConfigRecord);
    return mergedConfigs;
  }

  static Map<String, StoreViewConfigRecord> removeViewConfigFromStoreViewConfigMap(Store oldStore, String viewClass)
      throws VeniceException {
    Map<String, ViewConfig> oldViewConfigMap = oldStore.getViewConfigs();
    if (oldViewConfigMap == null) {
      oldViewConfigMap = new HashMap<>();
    }
    Map<String, StoreViewConfigRecord> mergedConfigs =
        StoreViewUtils.convertViewConfigMapToStoreViewRecordMap(oldViewConfigMap);
    mergedConfigs.remove(viewClass);
    return mergedConfigs;
  }

  /**
   * Update the store metadata by applying provided operation.
   * @param clusterName name of the cluster.
   * @param storeName name of the to be updated store.
   * @param operation the defined operation that update the store.
   */
  public void storeMetadataUpdate(String clusterName, String storeName, StoreMetadataOperation operation) {
    checkPreConditionForUpdateStore(clusterName, storeName);
    HelixVeniceClusterResources resources = getHelixVeniceClusterResources(clusterName);
    try (AutoCloseableLock ignore = resources.getClusterLockManager().createStoreWriteLock(storeName)) {
      ReadWriteStoreRepository repository = resources.getStoreMetadataRepository();
      Store store = repository.getStore(storeName);
      Store updatedStore = operation.update(store);
      repository.updateStore(updatedStore);
    } catch (Exception e) {
      LOGGER.error("Failed to execute StoreMetadataOperation for store: {} in cluster: {}", storeName, clusterName, e);
      throw e;
    }
  }

  private void checkPreConditionForUpdateStore(String clusterName, String storeName) {
    checkControllerLeadershipFor(clusterName);
    ReadWriteStoreRepository repository = getHelixVeniceClusterResources(clusterName).getStoreMetadataRepository();
    if (repository.getStore(storeName) == null) {
      throwStoreDoesNotExist(clusterName, storeName);
    }
  }

  /**
   * @return the configuration value for {@linkplain ConfigKeys#STORAGE_ENGINE_OVERHEAD_RATIO}
   */
  @Override
  public double getStorageEngineOverheadRatio(String clusterName) {
    return multiClusterConfigs.getControllerConfig(clusterName).getStorageEngineOverheadRatio();
  }

  private void waitUntilNodesAreAssignedForResource(
      String clusterName,
      String topic,
      OfflinePushStrategy strategy,
      long maxWaitTimeMs,
      int replicationFactor) {

    HelixVeniceClusterResources clusterResources = getHelixVeniceClusterResources(clusterName);
    PushMonitor pushMonitor = clusterResources.getPushMonitor();
    RoutingDataRepository routingDataRepository = clusterResources.getRoutingDataRepository();
    PushStatusDecider statusDecider = strategy.getPushStatusDecider();

    Optional<String> notReadyReason = Optional.of("unknown");
    long startTime = System.currentTimeMillis();
    long logTime = 0;
    for (long elapsedTime = 0; elapsedTime <= maxWaitTimeMs; elapsedTime = System.currentTimeMillis() - startTime) {
      try (AutoCloseableLock ignore = clusterResources.getClusterLockManager().createClusterReadLock()) {
        if (!isLeaderControllerFor(clusterName)) {
          LOGGER.warn(
              "No longer leader controller for cluster {}; will stop waiting for the resource assignment for {}",
              clusterName,
              topic);
          return;
        }
        if (pushMonitor.getOfflinePushOrThrow(topic).getCurrentStatus().isError()) {
          throw new VeniceException("Push " + topic + " has already failed.");
        }

        ResourceAssignment resourceAssignment = routingDataRepository.getResourceAssignment();
        notReadyReason =
            statusDecider.hasEnoughNodesToStartPush(topic, replicationFactor, resourceAssignment, notReadyReason);
        if (!notReadyReason.isPresent()) {
          LOGGER.info("After waiting for {}ms, resource allocation is completed for: {}.", elapsedTime, topic);
          pushMonitor
              .refreshAndUpdatePushStatus(topic, ExecutionStatus.STARTED, Optional.of(HELIX_ASSIGNMENT_COMPLETED));
          pushMonitor.recordPushPreparationDuration(topic, TimeUnit.MILLISECONDS.toSeconds(elapsedTime));
          return;
        }
        if ((elapsedTime - logTime) > HELIX_RESOURCE_ASSIGNMENT_LOG_INTERVAL_MS) {
          LOGGER.info(
              "After waiting for {}ms, resource assignment for: {} is still not complete, strategy: {}, "
                  + "replicationFactor: {}, reason: {}",
              elapsedTime,
              topic,
              strategy,
              replicationFactor,
              notReadyReason.get());
          logTime = elapsedTime;
        }
      }
      Utils.sleep(HELIX_RESOURCE_ASSIGNMENT_RETRY_INTERVAL_MS);
    }

    // Time out, after waiting maxWaitTimeMs, there are not enough nodes assigned.
    pushMonitor.recordPushPreparationDuration(topic, TimeUnit.MILLISECONDS.toSeconds(maxWaitTimeMs));
    throw new VeniceException(
        "After waiting for " + maxWaitTimeMs + "ms, resource assignment for: " + topic + " timed out, strategy="
            + strategy + ", replicationFactor=" + replicationFactor + ", reason=" + notReadyReason.get());
  }

  @Override
  public boolean containsHelixResource(String clusterName, String kafkaTopic) {
    checkControllerLeadershipFor(clusterName);
    return helixAdminClient.containsResource(clusterName, kafkaTopic);
  }

  @Override
  public void deleteHelixResource(String clusterName, String kafkaTopic) {
    checkControllerLeadershipFor(clusterName);

    getHelixAdminClient().dropResource(clusterName, kafkaTopic);
    LOGGER.info("Successfully dropped the resource: {} for cluster: {}", kafkaTopic, clusterName);

    enableDisabledPartition(clusterName, kafkaTopic, false);
  }

  public void enableDisabledPartition(String clusterName, String kafkaTopic, boolean enableAll) {
    Set<Instance> instances = getLiveInstanceMonitor(clusterName).getAllLiveInstances();
    Map<String, List<String>> disabledPartitions;
    for (Instance instance: instances) {
      try {
        disabledPartitions = getHelixAdminClient().getDisabledPartitionsMap(clusterName, instance.getNodeId());
      } catch (HelixException helixException) {
        String msg = "Failed to get disabled partition map in cluster " + clusterName + " for host " + instance;
        if (!EXCEPTION_FILTER.isRedundantException(msg)) {
          LOGGER.warn(msg, helixException);
        }
        continue;
      }
      for (Map.Entry<String, List<String>> entry: disabledPartitions.entrySet()) {
        if (enableAll || entry.getKey().equals(kafkaTopic)) {
          // clean up disabled partition map, so that it does not grow indefinitely with dropped resources
          getDisabledPartitionStats(clusterName).recordClearDisabledPartition(entry.getValue().size());
          getHelixAdminClient()
              .enablePartition(true, clusterName, instance.getNodeId(), entry.getKey(), entry.getValue());
          LOGGER.info("Cleaning up disabled replica of resource {}, partitions {}", entry.getKey(), entry.getValue());
        }
      }
    }
  }

  /**
   * @return the key schema for the specified store.
   */
  @Override
  public SchemaEntry getKeySchema(String clusterName, String storeName) {
    checkControllerLeadershipFor(clusterName);
    ReadWriteSchemaRepository schemaRepo = getHelixVeniceClusterResources(clusterName).getSchemaRepository();
    return schemaRepo.getKeySchema(storeName);
  }

  /**
   * @return the value schema for the specified store.
   */
  @Override
  public Collection<SchemaEntry> getValueSchemas(String clusterName, String storeName) {
    checkControllerLeadershipFor(clusterName);
    ReadWriteSchemaRepository schemaRepo = getHelixVeniceClusterResources(clusterName).getSchemaRepository();
    return schemaRepo.getValueSchemas(storeName);
  }

  /**
   * @return the derived schema for the specified store.
   */
  @Override
  public Collection<DerivedSchemaEntry> getDerivedSchemas(String clusterName, String storeName) {
    checkControllerLeadershipFor(clusterName);
    ReadWriteSchemaRepository schemaRepo = getHelixVeniceClusterResources(clusterName).getSchemaRepository();
    return schemaRepo.getDerivedSchemas(storeName);
  }

  /**
   * @return the schema id for the specified store and value schema.
   */
  @Override
  public int getValueSchemaId(String clusterName, String storeName, String valueSchemaStr) {
    checkControllerLeadershipFor(clusterName);
    ReadWriteSchemaRepository schemaRepo = getHelixVeniceClusterResources(clusterName).getSchemaRepository();
    int schemaId = schemaRepo.getValueSchemaId(storeName, valueSchemaStr);
    // validate the schema as VPJ uses this method to fetch the value schema. Fail loudly if the schema user trying
    // to push is bad.
    if (schemaId != SchemaData.INVALID_VALUE_SCHEMA_ID) {
      AvroSchemaUtils.validateAvroSchemaStr(valueSchemaStr);
    }
    return schemaId;
  }

  /**
   * @return the derived schema id for the specified store and derived schema.
   */
  @Override
  public GeneratedSchemaID getDerivedSchemaId(String clusterName, String storeName, String schemaStr) {
    checkControllerLeadershipFor(clusterName);
    ReadWriteSchemaRepository schemaRepo = getHelixVeniceClusterResources(clusterName).getSchemaRepository();
    GeneratedSchemaID schemaID = schemaRepo.getDerivedSchemaId(storeName, schemaStr);
    // validate the schema as VPJ uses this method to fetch the value schema. Fail loudly if the schema user trying
    // to push is bad.
    if (schemaID.isValid()) {
      AvroSchemaUtils.validateAvroSchemaStr(schemaStr);
    }
    return schemaID;
  }

  /**
   * @return the derived schema for the specified store and id.
   */
  @Override
  public SchemaEntry getValueSchema(String clusterName, String storeName, int id) {
    checkControllerLeadershipFor(clusterName);
    ReadWriteSchemaRepository schemaRepo = getHelixVeniceClusterResources(clusterName).getSchemaRepository();
    return schemaRepo.getValueSchema(storeName, id);
  }

  private void validateValueSchemaUsingRandomGenerator(String schemaStr, String clusterName, String storeName) {
    VeniceControllerClusterConfig config = getHelixVeniceClusterResources(clusterName).getConfig();
    if (!config.isControllerSchemaValidationEnabled()) {
      return;
    }

    ReadWriteSchemaRepository schemaRepository = getHelixVeniceClusterResources(clusterName).getSchemaRepository();
    Collection<SchemaEntry> schemaEntries = schemaRepository.getValueSchemas(storeName);
    AvroSerializer serializer;
    Schema existingSchema = null;

    Schema newSchema = AvroSchemaParseUtils.parseSchemaFromJSONStrictValidation(schemaStr);
    RandomRecordGenerator recordGenerator = new RandomRecordGenerator();
    RecordGenerationConfig genConfig = RecordGenerationConfig.newConfig().withAvoidNulls(true);

    for (int i = 0; i < RECORD_COUNT; i++) {
      // check if new records written with new schema can be read using existing older schema
      // Object record =
      Object record = recordGenerator.randomGeneric(newSchema, genConfig);
      serializer = new AvroSerializer<>(newSchema);
      byte[] bytes = serializer.serialize(record);
      for (SchemaEntry schemaEntry: schemaEntries) {
        try {
          existingSchema = schemaEntry.getSchema();
          if (!isValidAvroSchema(existingSchema)) {
            LOGGER.warn("Skip validating ill-formed schema for store: {}", storeName);
            continue;
          }
          RecordDeserializer<Object> deserializer =
              SerializerDeserializerFactory.getAvroGenericDeserializer(newSchema, existingSchema);
          deserializer.deserialize(bytes);
        } catch (Exception e) {
          if (e instanceof AvroIncompatibleSchemaException) {
            LOGGER.warn("Found incompatible avro schema with bad union branch for store: {}", storeName, e);
            continue;
          }
          throw new InvalidVeniceSchemaException(
              "Error while trying to add new schema: " + schemaStr + "  for store " + storeName
                  + " as it is incompatible with existing schema: " + existingSchema,
              e);
        }
      }
    }

    // check if records written with older schema can be read using the new schema
    for (int i = 0; i < RECORD_COUNT; i++) {
      for (SchemaEntry schemaEntry: schemaEntries) {
        try {
          Object record = recordGenerator.randomGeneric(schemaEntry.getSchema(), genConfig);
          serializer = new AvroSerializer(schemaEntry.getSchema());
          byte[] bytes = serializer.serialize(record);
          existingSchema = schemaEntry.getSchema();
          if (!isValidAvroSchema(existingSchema)) {
            LOGGER.warn("Skip validating ill-formed schema for store: {}", storeName);
            continue;
          }
          RecordDeserializer<Object> deserializer =
              SerializerDeserializerFactory.getAvroGenericDeserializer(existingSchema, newSchema);
          deserializer.deserialize(bytes);
        } catch (Exception e) {
          if (e instanceof AvroIncompatibleSchemaException) {
            LOGGER.warn("Found incompatible avro schema with bad union branch for store: {}", storeName, e);
            continue;
          }
          throw new InvalidVeniceSchemaException(
              "Error while trying to add new schema: " + schemaStr + "  for store " + storeName
                  + " as it is incompatible with existing schema: " + existingSchema,
              e);
        }
      }
    }
  }

  /**
   * @see #addValueSchema(String, String, String, int, DirectionalSchemaCompatibilityType)
   */
  @Override
  public SchemaEntry addValueSchema(
      String clusterName,
      String storeName,
      String valueSchemaStr,
      DirectionalSchemaCompatibilityType expectedCompatibilityType) {
    checkControllerLeadershipFor(clusterName);
    ReadWriteSchemaRepository schemaRepository = getHelixVeniceClusterResources(clusterName).getSchemaRepository();
    schemaRepository.addValueSchema(storeName, valueSchemaStr, expectedCompatibilityType);
    return new SchemaEntry(schemaRepository.getValueSchemaId(storeName, valueSchemaStr), valueSchemaStr);
  }

  /**
   * Add a new value schema for the given store with all specified properties and return a new SchemaEntry object
   * containing the schema and its id.
   * @return an <code>SchemaEntry</code> object composed of a schema and its corresponding id.
   */
  @Override
  public SchemaEntry addValueSchema(
      String clusterName,
      String storeName,
      String valueSchemaStr,
      int schemaId,
      DirectionalSchemaCompatibilityType compatibilityType) {
    checkControllerLeadershipFor(clusterName);
    ReadWriteSchemaRepository schemaRepository = getHelixVeniceClusterResources(clusterName).getSchemaRepository();
    int newValueSchemaId =
        schemaRepository.preCheckValueSchemaAndGetNextAvailableId(storeName, valueSchemaStr, compatibilityType);
    if (newValueSchemaId != SchemaData.DUPLICATE_VALUE_SCHEMA_CODE && newValueSchemaId != schemaId) {
      throw new VeniceException(
          "Inconsistent value schema id between the caller and the local schema repository."
              + " Expected new schema id of " + schemaId + " but the next available id from the local repository is "
              + newValueSchemaId + " for store " + storeName + " in cluster " + clusterName + " Schema: "
              + valueSchemaStr);
    }
    return schemaRepository.addValueSchema(storeName, valueSchemaStr, newValueSchemaId);
  }

  /**
   * Add a new derived schema for the given store with all specified properties and return a new
   * <code>DerivedSchemaEntry</code> object containing the schema and its id.
   * @return an <code>DerivedSchemaEntry</code> object composed of specified properties.
   */
  @Override
  public DerivedSchemaEntry addDerivedSchema(
      String clusterName,
      String storeName,
      int valueSchemaId,
      String derivedSchemaStr) {
    checkControllerLeadershipFor(clusterName);
    ReadWriteSchemaRepository schemaRepository = getHelixVeniceClusterResources(clusterName).getSchemaRepository();
    schemaRepository.addDerivedSchema(storeName, derivedSchemaStr, valueSchemaId);

    return new DerivedSchemaEntry(
        valueSchemaId,
        schemaRepository.getDerivedSchemaId(storeName, derivedSchemaStr).getGeneratedSchemaVersion(),
        derivedSchemaStr);
  }

  /**
   * Add a new derived schema for the given store with all specified properties.
   * @return an <code>DerivedSchemaEntry</code> object composed of specified properties.
   */
  @Override
  public DerivedSchemaEntry addDerivedSchema(
      String clusterName,
      String storeName,
      int valueSchemaId,
      int derivedSchemaId,
      String derivedSchemaStr) {
    checkControllerLeadershipFor(clusterName);
    return getHelixVeniceClusterResources(clusterName).getSchemaRepository()
        .addDerivedSchema(storeName, derivedSchemaStr, valueSchemaId, derivedSchemaId);
  }

  /**
   * @see Admin#removeDerivedSchema(String, String, int, int)
   */
  @Override
  public DerivedSchemaEntry removeDerivedSchema(
      String clusterName,
      String storeName,
      int valueSchemaId,
      int derivedSchemaId) {
    checkControllerLeadershipFor(clusterName);
    return getHelixVeniceClusterResources(clusterName).getSchemaRepository()
        .removeDerivedSchema(storeName, valueSchemaId, derivedSchemaId);
  }

  /**
   * Add a new superset schema for the given store with all specified properties.
   * <p>
   *   Generate the superset schema off the current schema and latest superset schema (if any, if not pick the latest value schema) existing in the store.
   *   If the newly generated superset schema is unique add it to the store and update latestSuperSetValueSchemaId of the store.
   */
  @Override
  public SchemaEntry addSupersetSchema(
      String clusterName,
      String storeName,
      String valueSchema,
      int valueSchemaId,
      String supersetSchemaStr,
      int supersetSchemaId) {
    checkControllerLeadershipFor(clusterName);
    ReadWriteSchemaRepository schemaRepository = getHelixVeniceClusterResources(clusterName).getSchemaRepository();

    final SchemaEntry existingSupersetSchemaEntry = schemaRepository.getValueSchema(storeName, supersetSchemaId);
    if (existingSupersetSchemaEntry == null) {
      // If the new superset schema does not exist in the schema repo, add it
      LOGGER.info("Adding superset schema: {} for store: {}", supersetSchemaStr, storeName);
      schemaRepository.addValueSchema(storeName, supersetSchemaStr, supersetSchemaId);

    } else {
      final Schema newSupersetSchema = AvroSchemaParseUtils.parseSchemaFromJSONStrictValidation(supersetSchemaStr);
      if (!AvroSchemaUtils.compareSchemaIgnoreFieldOrder(existingSupersetSchemaEntry.getSchema(), newSupersetSchema)) {
        throw new VeniceException(
            "Existing schema with id " + existingSupersetSchemaEntry.getId() + " does not match with new schema "
                + supersetSchemaStr);
      }
    }

    // add the value schema
    return schemaRepository.addValueSchema(storeName, valueSchema, valueSchemaId);
  }

  int getValueSchemaIdIgnoreFieldOrder(
      String clusterName,
      String storeName,
      String valueSchemaStr,
      Comparator<Schema> schemaComparator) {
    checkControllerLeadershipFor(clusterName);
    SchemaEntry valueSchemaEntry = new SchemaEntry(SchemaData.UNKNOWN_SCHEMA_ID, valueSchemaStr);

    for (SchemaEntry schemaEntry: getValueSchemas(clusterName, storeName)) {
      if (schemaComparator.compare(schemaEntry.getSchema(), valueSchemaEntry.getSchema()) == 0) {
        return schemaEntry.getId();
      }
    }
    return SchemaData.INVALID_VALUE_SCHEMA_ID;

  }

  int checkPreConditionForAddValueSchemaAndGetNewSchemaId(
      String clusterName,
      String storeName,
      String valueSchemaStr,
      DirectionalSchemaCompatibilityType expectedCompatibilityType) {
    AvroSchemaUtils.validateAvroSchemaStr(valueSchemaStr);
    AvroSchemaParseUtils.parseSchemaFromJSONStrictValidation(valueSchemaStr);
    validateValueSchemaUsingRandomGenerator(valueSchemaStr, clusterName, storeName);
    checkControllerLeadershipFor(clusterName);
    return getHelixVeniceClusterResources(clusterName).getSchemaRepository()
        .preCheckValueSchemaAndGetNextAvailableId(storeName, valueSchemaStr, expectedCompatibilityType);
  }

  int checkPreConditionForAddDerivedSchemaAndGetNewSchemaId(
      String clusterName,
      String storeName,
      int valueSchemaId,
      String derivedSchemaStr) {
    checkControllerLeadershipFor(clusterName);
    return getHelixVeniceClusterResources(clusterName).getSchemaRepository()
        .preCheckDerivedSchemaAndGetNextAvailableId(storeName, valueSchemaId, derivedSchemaStr);
  }

  /**
   * @return a collection of <code>ReplicationMetadataSchemaEntry</code> object for the given store and cluster.
   */
  @Override
  public Collection<RmdSchemaEntry> getReplicationMetadataSchemas(String clusterName, String storeName) {
    checkControllerLeadershipFor(clusterName);
    ReadWriteSchemaRepository schemaRepo = getHelixVeniceClusterResources(clusterName).getSchemaRepository();
    return schemaRepo.getReplicationMetadataSchemas(storeName);
  }

  boolean checkIfValueSchemaAlreadyHasRmdSchema(
      String clusterName,
      String storeName,
      final int valueSchemaID,
      final int replicationMetadataVersionId) {
    checkControllerLeadershipFor(clusterName);
    Collection<RmdSchemaEntry> schemaEntries =
        getHelixVeniceClusterResources(clusterName).getSchemaRepository().getReplicationMetadataSchemas(storeName);
    for (RmdSchemaEntry rmdSchemaEntry: schemaEntries) {
      if (rmdSchemaEntry.getValueSchemaID() == valueSchemaID
          && rmdSchemaEntry.getId() == replicationMetadataVersionId) {
        return true;
      }
    }
    return false;
  }

  boolean checkIfMetadataSchemaAlreadyPresent(
      String clusterName,
      String storeName,
      int valueSchemaId,
      RmdSchemaEntry rmdSchemaEntry) {
    checkControllerLeadershipFor(clusterName);
    try {
      Collection<RmdSchemaEntry> schemaEntries =
          getHelixVeniceClusterResources(clusterName).getSchemaRepository().getReplicationMetadataSchemas(storeName);
      for (RmdSchemaEntry schemaEntry: schemaEntries) {
        if (schemaEntry.equals(rmdSchemaEntry)) {
          return true;
        }
      }
    } catch (Exception e) {
      LOGGER.warn("Exception in checkIfMetadataSchemaAlreadyPresent ", e);
    }
    return false;
  }

  /**
   * Create a new <code>ReplicationMetadataSchemaEntry</code> object with the given properties and add it into schema
   * repository if no duplication.
   * @return <code>ReplicationMetadataSchemaEntry</code> object reference.
   */
  @Override
  public RmdSchemaEntry addReplicationMetadataSchema(
      String clusterName,
      String storeName,
      int valueSchemaId,
      int replicationMetadataVersionId,
      String replicationMetadataSchemaStr) {
    checkControllerLeadershipFor(clusterName);

    RmdSchemaEntry rmdSchemaEntry =
        new RmdSchemaEntry(valueSchemaId, replicationMetadataVersionId, replicationMetadataSchemaStr);
    if (checkIfMetadataSchemaAlreadyPresent(clusterName, storeName, valueSchemaId, rmdSchemaEntry)) {
      LOGGER.info(
          "Timestamp metadata schema Already present: for store: {} in cluster: {} metadataSchema: {} "
              + "replicationMetadataVersionId: {} valueSchemaId: {}",
          storeName,
          clusterName,
          replicationMetadataSchemaStr,
          replicationMetadataVersionId,
          valueSchemaId);
      return rmdSchemaEntry;
    }

    return getHelixVeniceClusterResources(clusterName).getSchemaRepository()
        .addReplicationMetadataSchema(
            storeName,
            valueSchemaId,
            replicationMetadataSchemaStr,
            replicationMetadataVersionId);
  }

  /**
   * Check the creation results of a user store's system store. If the system store's current version is in error state,
   * re-issue a new empty push and waits for the empty push to complete.
   */
  @Override
  public void validateAndMaybeRetrySystemStoreAutoCreation(
      String clusterName,
      String storeName,
      VeniceSystemStoreType systemStoreType) {
    if (isParent()) {
      // We will only verify system store auto creation in child regions.
      return;
    }
    checkControllerLeadershipFor(clusterName);
    ReadWriteStoreRepository repository = getHelixVeniceClusterResources(clusterName).getStoreMetadataRepository();
    Store store = repository.getStoreOrThrow(storeName);
    String systemStoreName = systemStoreType.getSystemStoreName(storeName);
    if (!UserSystemStoreLifeCycleHelper.isSystemStoreTypeEnabledInUserStore(store, systemStoreType)) {
      LOGGER.warn(
          "System store type {} is not enabled in user store: {}, will skip the validation.",
          systemStoreType,
          storeName);
      return;
    }
    SystemStoreAttributes systemStoreAttributes = store.getSystemStores().get(systemStoreType.getPrefix());
    if (systemStoreAttributes.getCurrentVersion() == NON_EXISTING_VERSION) {
      int latestVersionNumber = systemStoreAttributes.getLargestUsedVersionNumber();
      List<Version> filteredVersionList = systemStoreAttributes.getVersions()
          .stream()
          .filter(v -> (v.getNumber() == latestVersionNumber))
          .collect(Collectors.toList());
      if (filteredVersionList.isEmpty() || filteredVersionList.get(0).getStatus().equals(ERROR)) {
        // Latest push failed, we should issue a local empty push to create a new version.
        String pushJobId = AUTO_META_SYSTEM_STORE_PUSH_ID_PREFIX + System.currentTimeMillis();
        LOGGER.info("Empty push is triggered to store: {} in cluster: {}", storeName, clusterName);
        Version version = incrementVersionIdempotent(
            clusterName,
            systemStoreName,
            pushJobId,
            calculateNumberOfPartitions(clusterName, systemStoreName),
            getReplicationFactor(clusterName, systemStoreName));
        int versionNumber = version.getNumber();
        writeEndOfPush(clusterName, systemStoreName, versionNumber, true);
        LOGGER.warn(
            "System store: {} pushed failed. Issuing a new empty push to create version: {} ",
            systemStoreName,
            versionNumber);
      } else {
        throw new VeniceRetriableException(
            "System store:" + systemStoreName + " push is still ongoing, will check it again. This is not an error.");
      }
    } else {
      LOGGER.info(
          "System store: {} pushed with version id: {}",
          systemStoreName,
          systemStoreAttributes.getCurrentVersion());
    }
  }

  /**
   * @return a list of storage node instance names for a given cluster.
   */
  @Override
  public List<String> getStorageNodes(String clusterName) {
    checkControllerLeadershipFor(clusterName);
    return helixAdminClient.getInstancesInCluster(clusterName);
  }

  public HelixAdminClient getHelixAdminClient() {
    return helixAdminClient;
  }

  public DisabledPartitionStats getDisabledPartitionStats(String clusterName) {
    return disabledPartitionStatMap.get(clusterName);
  }

  /**
   * @return a map containing the storage node name and its connectivity status (<code>InstanceStatus</code>).
   */
  @Override
  public Map<String, String> getStorageNodesStatus(String clusterName, boolean enableReplica) {
    checkControllerLeadershipFor(clusterName);
    List<String> instances = helixAdminClient.getInstancesInCluster(clusterName);
    RoutingDataRepository routingDataRepository =
        getHelixVeniceClusterResources(clusterName).getRoutingDataRepository();
    Map<String, String> instancesStatusesMap = new HashMap<>();
    for (String instance: instances) {
      if (routingDataRepository.isLiveInstance(instance)) {
        instancesStatusesMap.put(instance, InstanceStatus.CONNECTED.toString());
      } else {
        instancesStatusesMap.put(instance, InstanceStatus.DISCONNECTED.toString());
      }
      if (enableReplica) {
        Map<String, List<String>> disabledPartitions = helixAdminClient.getDisabledPartitionsMap(clusterName, instance);
        for (Map.Entry<String, List<String>> entry: disabledPartitions.entrySet()) {
          helixAdminClient.enablePartition(true, clusterName, instance, entry.getKey(), entry.getValue());
          getDisabledPartitionStats(clusterName).recordClearDisabledPartition(entry.getValue().size());
          LOGGER.info(
              "Enabled disabled replica of resource {}, partitions {} in cluster {}",
              entry.getKey(),
              entry.getValue(),
              clusterName);
        }
      }
    }
    return instancesStatusesMap;
  }

  Schema getSupersetOrLatestValueSchema(String clusterName, Store store) {
    ReadWriteSchemaRepository schemaRepository = getHelixVeniceClusterResources(clusterName).getSchemaRepository();
    // If already a superset schema exists, try to generate the new superset from that and the input value schema
    SchemaEntry existingSchema = schemaRepository.getSupersetOrLatestValueSchema(store.getName());
    return existingSchema == null ? null : existingSchema.getSchema();
  }

  /**
   * Remove one storage node from the given cluster.
   * <p>
   *   It removes the given helix nodeId from the allowlist in ZK and its associated resource in Helix.
   */
  @Override
  public void removeStorageNode(String clusterName, String instanceId) {
    checkControllerLeadershipFor(clusterName);
    LOGGER.info("Removing storage node: {} from cluster: {}", instanceId, clusterName);
    RoutingDataRepository routingDataRepository =
        getHelixVeniceClusterResources(clusterName).getRoutingDataRepository();
    if (routingDataRepository.isLiveInstance(instanceId)) {
      // The given storage node is still connected to cluster.
      throw new VeniceException(
          "Storage node: " + instanceId + " is still connected to cluster: " + clusterName
              + ", could not be removed from that cluster.");
    }

    // Remove storage node from both allowlist and helix instances list.
    removeInstanceFromAllowList(clusterName, instanceId);
    helixAdminClient.dropStorageInstance(clusterName, instanceId);
    LOGGER.info("Removed storage node: {} from cluster: {}", instanceId, clusterName);
  }

  /**
   * @see Admin#stop(String)
   */
  @Override
  public synchronized void stop(String clusterName) {
    // Instead of disconnecting the sub-controller for the given cluster, we should disable it for this controller,
    // then the LEADER->STANDBY and STANDBY->OFFLINE will be triggered, our handler will handle the resource collection.
    List<String> partitionNames = new ArrayList<>();
    partitionNames.add(VeniceControllerStateModel.getPartitionNameFromVeniceClusterName(clusterName));
    helixAdminClient.enablePartition(false, controllerClusterName, controllerName, clusterName, partitionNames);
  }

  /**
   * @see Admin#stopVeniceController()
   */
  @Override
  public void stopVeniceController() {
    try {
      helixManager.disconnect();
      topicManagerRepository.close();
      zkClient.close();
      admin.close();
      helixAdminClient.close();
    } catch (Exception e) {
      throw new VeniceException("Can not stop controller correctly.", e);
    }
  }

  /**
   * @see Admin#getOffLinePushStatus(String, String)
   */
  @Override
  public OfflinePushStatusInfo getOffLinePushStatus(String clusterName, String kafkaTopic) {
    return getOffLinePushStatus(clusterName, kafkaTopic, Optional.empty(), null, null);
  }

  @Override
  public OfflinePushStatusInfo getOffLinePushStatus(
      String clusterName,
      String kafkaTopic,
      Optional<String> incrementalPushVersion,
      String region,
      String targetedRegions,
      boolean isTargetRegionPushWithDeferredSwap) {
    return getOffLinePushStatus(clusterName, kafkaTopic, incrementalPushVersion, region, targetedRegions);
  }

  /**
   * @see Admin#getOffLinePushStatus(String, String, Optional, String, String, boolean).
   */
  public OfflinePushStatusInfo getOffLinePushStatus(
      String clusterName,
      String kafkaTopic,
      Optional<String> incrementalPushVersion,
      String region,
      String targetedRegions) {
    checkControllerLeadershipFor(clusterName);
    if (region != null) {
      checkCurrentFabricMatchesExpectedFabric(region);
    }
    PushMonitor monitor = getHelixVeniceClusterResources(clusterName).getPushMonitor();
    String storeName = Version.parseStoreFromKafkaTopicName(kafkaTopic);
    Store store = getStore(clusterName, storeName);
    if (store == null) {
      throw new VeniceNoStoreException(storeName);
    }
    int versionNumber = Version.parseVersionFromVersionTopicName(kafkaTopic);

    if (!incrementalPushVersion.isPresent()) {
      OfflinePushStatusInfo offlinePushStatusInfo = getOfflinePushStatusInfo(
          clusterName,
          kafkaTopic,
          incrementalPushVersion,
          monitor,
          store,
          versionNumber,
          !StringUtils.isEmpty(targetedRegions));
      if (region != null) {
        offlinePushStatusInfo.setUncompletedPartitions(monitor.getUncompletedPartitions(kafkaTopic));
      }
      return offlinePushStatusInfo;
    }

    List<OfflinePushStatusInfo> list = new ArrayList<>();
    // for incremental for push status. check all the incremental enabled versions of the store
    for (Version version: store.getVersions()) {
      if (!version.isIncrementalPushEnabled() || version.getStatus() == ERROR) {
        continue;
      }
      try {
        String kafkaTopicToTry = Version.composeKafkaTopic(storeName, version.getNumber());
        OfflinePushStatusInfo offlinePushStatusInfoOtherVersion = getOfflinePushStatusInfo(
            clusterName,
            kafkaTopicToTry,
            incrementalPushVersion,
            monitor,
            store,
            version.getNumber(),
            !StringUtils.isEmpty(targetedRegions));
        list.add(offlinePushStatusInfoOtherVersion);
      } catch (VeniceNoHelixResourceException e) {
        LOGGER.warn("Resource for store: {} version: {} not found!", storeName, version, e);
      }

    }

    if (list.size() == 0) {
      LOGGER.warn(
          "Could not find any valid incremental push status for store: {}, returning NOT_CREATED status.",
          storeName);
      return new OfflinePushStatusInfo(ExecutionStatus.NOT_CREATED, null, "Offline job hasn't been created yet.");
    }
    // higher priority of EOIP followed by SOIP and NOT_CREATED
    list.sort(((o1, o2) -> {
      int val1 = o1.getExecutionStatus().getValue();
      int val2 = o2.getExecutionStatus().getValue();
      return val2 - val1;
    }));

    ExecutionStatus status = list.get(0).getExecutionStatus();
    // if status is not SOIP remove incremental push version from the supposedlyOngoingIncrementalPushVersions
    if (incrementalPushVersion.isPresent()
        && (status == ExecutionStatus.END_OF_INCREMENTAL_PUSH_RECEIVED || status == ExecutionStatus.NOT_CREATED)
        && store.isDaVinciPushStatusStoreEnabled() && !isParent()) {
      getPushStatusStoreWriter().removeFromSupposedlyOngoingIncrementalPushVersions(
          store.getName(),
          versionNumber,
          incrementalPushVersion.get());
    }
    return list.get(0);
  }

  private ExecutionStatusWithDetails getIncrementalPushStatus(
      String clusterName,
      String kafkaTopic,
      String incrementalPushVersion,
      PushMonitor monitor,
      Store store) {
    HelixCustomizedViewOfflinePushRepository cvRepo =
        getHelixVeniceClusterResources(clusterName).getCustomizedViewRepository();
    boolean usePushStatusStoreForIncrementalPush =
        multiClusterConfigs.getControllerConfig(clusterName).usePushStatusStoreForIncrementalPush();
    if (usePushStatusStoreForIncrementalPush) {
      if (store.isDaVinciPushStatusStoreEnabled()) {
        return monitor.getIncrementalPushStatusFromPushStatusStore(
            kafkaTopic,
            incrementalPushVersion,
            cvRepo,
            getPushStatusStoreReader());
      } else {
        LOGGER.warn(
            "Push status system store is not enabled for store: {} in cluster: {}, using ZK for incremental push status reads",
            store.getName(),
            clusterName);
      }
    }
    return monitor.getIncrementalPushStatusAndDetails(kafkaTopic, incrementalPushVersion, cvRepo);
  }

  private OfflinePushStatusInfo getOfflinePushStatusInfo(
      String clusterName,
      String kafkaTopic,
      Optional<String> incrementalPushVersion,
      PushMonitor monitor,
      Store store,
      int versionNumber,
      boolean isTargetPush) {
    ExecutionStatusWithDetails statusAndDetails;

    HelixVeniceClusterResources resources = getHelixVeniceClusterResources(clusterName);
    MaintenanceSignal maintenanceSignal =
        HelixUtils.getClusterMaintenanceSignal(clusterName, resources.getHelixManager());

    // Check if cluster is in maintenance mode due to too many offline instances or too many partitions per instance
    if (isTargetPush && maintenanceSignal != null && maintenanceSignal
        .getAutoTriggerReason() == MaintenanceSignal.AutoTriggerReason.MAX_OFFLINE_INSTANCES_EXCEEDED) {
      String msg = "Push errored out for " + kafkaTopic + "due to too many offline instances. Reason: "
          + maintenanceSignal.getReason();
      LOGGER.error(msg);
      return new OfflinePushStatusInfo(ExecutionStatus.ERROR, null, msg);
    }

    if (incrementalPushVersion.isPresent()) {
      statusAndDetails =
          getIncrementalPushStatus(clusterName, kafkaTopic, incrementalPushVersion.get(), monitor, store);
    } else {
      statusAndDetails = monitor.getPushStatusAndDetails(kafkaTopic);
    }
    ExecutionStatus executionStatus = statusAndDetails.getStatus();
    String details = statusAndDetails.getDetails();
    Long statusUpdateTimestamp = statusAndDetails.getStatusUpdateTimestamp();
    if (executionStatus.equals(ExecutionStatus.NOT_CREATED)) {
      StringBuilder moreDetailsBuilder = new StringBuilder(details == null ? "" : details + " and ");

      // Check whether cluster is in maintenance mode or not
      if (maintenanceSignal != null) {
        moreDetailsBuilder.append("Cluster: ").append(clusterName).append(" is in maintenance mode");
      } else {
        moreDetailsBuilder.append("Version creation for topic: ").append(kafkaTopic).append(" got delayed");
      }
      details = moreDetailsBuilder.toString();
    }

    // Retrieve Da Vinci push status
    // Da Vinci can only subscribe to an existing version, so skip 1st push
    if (store.isDaVinciPushStatusStoreEnabled() && (versionNumber > 1 || incrementalPushVersion.isPresent())) {
      if (monitor.isOfflinePushMonitorDaVinciPushStatusEnabled() && !incrementalPushVersion.isPresent()) {
        // The offline push status will contain Da Vinci push status when either server or Da Vinci push status becomes
        // terminal.
        return new OfflinePushStatusInfo(executionStatus, statusUpdateTimestamp, details);
      }
      Version version = store.getVersion(versionNumber);
      if (version != null) {
        ExecutionStatusWithDetails daVinciStatusAndDetails = PushMonitorUtils.getDaVinciPushStatusAndDetails(
            getPushStatusStoreReader(),
            version.kafkaTopicName(),
            version.getPartitionCount(),
            incrementalPushVersion,
            multiClusterConfigs.getControllerConfig(clusterName).getDaVinciPushStatusScanMaxOfflineInstanceCount(),
            multiClusterConfigs.getControllerConfig(clusterName).getDaVinciPushStatusScanMaxOfflineInstanceRatio(),
            multiClusterConfigs.getCommonConfig().useDaVinciSpecificExecutionStatusForError());
        ExecutionStatus daVinciStatus = daVinciStatusAndDetails.getStatus();
        String daVinciDetails = daVinciStatusAndDetails.getDetails();
        ExecutionStatus overallExecutionStatus = getOverallPushStatus(executionStatus, daVinciStatus);
        if (overallExecutionStatus != executionStatus) {
          executionStatus = overallExecutionStatus;
          statusUpdateTimestamp = null;
        }
        if (details != null || daVinciDetails != null) {
          String overallDetails = "";
          if (details != null) {
            overallDetails += details;
          }
          if (daVinciDetails != null) {
            overallDetails += (overallDetails.isEmpty() ? "" : " ") + daVinciDetails;
          }
          details = overallDetails;
        }
      } else {
        LOGGER
            .info("Version {} of {} does not exist, will not check push status store", versionNumber, store.getName());
      }
    }
    return new OfflinePushStatusInfo(executionStatus, statusUpdateTimestamp, details);
  }

  // The method merges push status from Venice Server replicas and online Da Vinci hosts and return the unified status.
  protected static ExecutionStatus getOverallPushStatus(ExecutionStatus veniceStatus, ExecutionStatus daVinciStatus) {
    List<ExecutionStatus> statuses = Arrays.asList(veniceStatus, daVinciStatus);
    statuses.sort(Comparator.comparingInt(STATUS_PRIORITIES::indexOf));
    return statuses.get(0);
  }

  // TODO remove this method once we are fully on HaaS
  // Create the controller cluster for venice cluster assignment if required.
  private void createControllerClusterIfRequired() {
    if (admin.getClusters().contains(controllerClusterName)) {
      LOGGER.info("Cluster: {} already exists.", controllerClusterName);
      return;
    }

    boolean isClusterCreated = admin.addCluster(controllerClusterName, false);
    if (isClusterCreated == false) {
      /**
       * N.B.: {@link HelixAdmin#addCluster(String, boolean)} has a somewhat quirky implementation:
       *
       * When it returns true, it does not necessarily mean the cluster is fully created, because it
       * short-circuits the rest of its work if it sees the top-level znode is present.
       *
       * When it returns false, it means the cluster is either not created at all or is only partially
       * created.
       *
       * Therefore, when calling this function twice in a row, it is possible that the first invocation
       * may do a portion of the setup work, and then fail on a subsequent step (thus returning false);
       * and that the second invocation would short-circuit when seeing that the initial portion of the
       * work is done (thus returning true). In this case, however, the cluster is actually not created.
       *
       * Because the function swallows any errors (though still logs them, thankfully) and only returns
       * a boolean, it is impossible to catch the specific exception that prevented the first invocation
       * from working, hence why our own logs instruct the operator to look for previous Helix logs for
       * the details...
       *
       * In the main code, I (FGV) believe we don't retry the #addCluster() call, so we should not fall
       * in the scenario where this returns true and we mistakenly think the cluster exists. This does
       * happen in the integration test suite, however, which retries service creation several times
       * if it gets any exception.
       *
       * In any case, if we call this function twice and progress past this code block, another Helix
       * function below, {@link HelixAdmin#setConfig(HelixConfigScope, Map)}, fails with the following
       * symptoms:
       *
       * org.apache.helix.HelixException: fail to set config. cluster: venice-controllers is NOT setup.
       *
       * Thus, if you see this, it is actually because {@link HelixAdmin#addCluster(String, boolean)}
       * returned true even though the Helix cluster is only partially setup.
       */
      throw new VeniceException(
          "admin.addCluster() for '" + controllerClusterName + "' returned false. "
              + "Look for previous errors logged by Helix for more details...");
    }
    HelixConfigScope configScope =
        new HelixConfigScopeBuilder(HelixConfigScope.ConfigScopeProperty.CLUSTER).forCluster(controllerClusterName)
            .build();
    Map<String, String> helixClusterProperties = new HashMap<String, String>();
    helixClusterProperties.put(ZKHelixManager.ALLOW_PARTICIPANT_AUTO_JOIN, String.valueOf(true));
    // Topology and fault zone type fields are used by CRUSH alg. Helix would apply the constraints on CRUSH alg to
    // choose proper instance to hold the replica.
    helixClusterProperties
        .put(ClusterConfig.ClusterConfigProperty.TOPOLOGY_AWARE_ENABLED.name(), String.valueOf(false));
    /**
     * This {@link HelixAdmin#setConfig(HelixConfigScope, Map)} function will throw a HelixException if
     * the previous {@link HelixAdmin#addCluster(String, boolean)} call failed silently (details above).
     */
    admin.setConfig(configScope, helixClusterProperties);
    admin.addStateModelDef(controllerClusterName, LeaderStandbySMD.name, LeaderStandbySMD.build());
  }

  private void setupStorageClusterAsNeeded(String clusterName) {
    if (!helixAdminClient.isVeniceStorageClusterCreated(clusterName)) {
      ClusterConfig helixClusterConfig = new ClusterConfig(clusterName);
      helixClusterConfig.getRecord().setBooleanField(ZKHelixManager.ALLOW_PARTICIPANT_AUTO_JOIN, true);
      VeniceControllerClusterConfig clusterConfigs = multiClusterConfigs.getControllerConfig(clusterName);
      long delayRebalanceTimeMs = clusterConfigs.getDelayToRebalanceMS();
      if (delayRebalanceTimeMs > 0) {
        helixClusterConfig.setRebalanceDelayTime(delayRebalanceTimeMs);
        helixClusterConfig.setDelayRebalaceEnabled(true);
      }
      helixClusterConfig.setPersistBestPossibleAssignment(true);
      // Topology and fault zone type fields are used by CRUSH alg. Helix would apply the constraints on CRUSH alg to
      // choose proper instance to hold the replica.
      helixClusterConfig.setTopology("/" + HelixUtils.TOPOLOGY_CONSTRAINT);
      helixClusterConfig.setFaultZoneType(HelixUtils.TOPOLOGY_CONSTRAINT);

      RESTConfig restConfig = null;
      if (!StringUtils.isEmpty(clusterConfigs.getHelixRestCustomizedHealthUrl())) {
        restConfig = new RESTConfig(clusterName);
        restConfig.set(RESTConfig.SimpleFields.CUSTOMIZED_HEALTH_URL, clusterConfigs.getHelixRestCustomizedHealthUrl());
      }

      helixAdminClient.createVeniceStorageCluster(clusterName, helixClusterConfig, restConfig);
    }
    if (!helixAdminClient.isClusterInGrandCluster(clusterName)) {
      helixAdminClient.addClusterToGrandCluster(clusterName);
    }
    if (!helixAdminClient.isVeniceStorageClusterInControllerCluster(clusterName)) {
      helixAdminClient.addVeniceStorageClusterToControllerCluster(clusterName);
    }
  }

  // TODO remove this method once we are fully on HaaS
  private void createClusterIfRequired(String clusterName) {
    if (admin.getClusters().contains(clusterName)) {
      LOGGER.info("Cluster: {} already exists.", clusterName);
      return;
    }

    boolean isClusterCreated = admin.addCluster(clusterName, false);
    if (!isClusterCreated) {
      LOGGER.info("Cluster: {} creation returned false.", clusterName);
      return;
    }

    VeniceControllerClusterConfig config = multiClusterConfigs.getControllerConfig(clusterName);
    HelixConfigScope configScope =
        new HelixConfigScopeBuilder(HelixConfigScope.ConfigScopeProperty.CLUSTER).forCluster(clusterName).build();
    Map<String, String> helixClusterProperties = new HashMap<>();
    helixClusterProperties.put(ZKHelixManager.ALLOW_PARTICIPANT_AUTO_JOIN, String.valueOf(true));
    long delayedTime = config.getDelayToRebalanceMS();
    if (delayedTime > 0) {
      helixClusterProperties
          .put(ClusterConfig.ClusterConfigProperty.DELAY_REBALANCE_TIME.name(), String.valueOf(delayedTime));
    }
    helixClusterProperties
        .put(ClusterConfig.ClusterConfigProperty.PERSIST_BEST_POSSIBLE_ASSIGNMENT.name(), String.valueOf(true));
    // Topology and fault zone type fields are used by CRUSH alg. Helix would apply the constrains on CRUSH alg to
    // choose proper instance to hold the replica.
    helixClusterProperties
        .put(ClusterConfig.ClusterConfigProperty.TOPOLOGY.name(), "/" + HelixUtils.TOPOLOGY_CONSTRAINT);
    helixClusterProperties
        .put(ClusterConfig.ClusterConfigProperty.FAULT_ZONE_TYPE.name(), HelixUtils.TOPOLOGY_CONSTRAINT);
    admin.setConfig(configScope, helixClusterProperties);
    LOGGER.info(
        "Cluster creation: {} completed, auto join to true. Delayed rebalance time: {}ms",
        clusterName,
        delayedTime);
    admin.addStateModelDef(clusterName, LeaderStandbySMD.name, LeaderStandbySMD.build());

    admin.addResource(
        controllerClusterName,
        clusterName,
        CONTROLLER_CLUSTER_NUMBER_OF_PARTITION,
        LeaderStandbySMD.name,
        IdealState.RebalanceMode.FULL_AUTO.toString(),
        AutoRebalanceStrategy.class.getName());
    IdealState idealState = admin.getResourceIdealState(controllerClusterName, clusterName);
    // Use crush alg to allocate controller as well.
    idealState.setMinActiveReplicas(controllerClusterReplica);
    idealState.setRebalancerClassName(DelayedAutoRebalancer.class.getName());
    idealState.setRebalanceStrategy(CrushRebalanceStrategy.class.getName());
    admin.setResourceIdealState(controllerClusterName, clusterName, idealState);
    admin.rebalance(controllerClusterName, clusterName, controllerClusterReplica);
  }

  private void throwStoreAlreadyExists(String clusterName, String storeName) {
    String errorMessage = "Store:" + storeName + " already exists. Can not add it to cluster:" + clusterName;
    LOGGER.error(errorMessage);
    throw new VeniceStoreAlreadyExistsException(storeName, clusterName);
  }

  private void throwStoreDoesNotExist(String clusterName, String storeName) {
    String errorMessage = "Store:" + storeName + " does not exist in cluster:" + clusterName;
    LOGGER.error(errorMessage);
    throw new VeniceNoStoreException(storeName, clusterName);
  }

  private void throwVersionAlreadyExists(String storeName, int version) {
    String errorMessage = "Version" + version + " already exists in Store:" + storeName + ". Can not add it to store.";
    logAndThrow(errorMessage);
  }

  private void throwClusterNotInitialized(String clusterName) {
    throw new VeniceNoClusterException(clusterName);
  }

  private void logAndThrow(String msg) {
    LOGGER.info(msg);
    throw new VeniceException(msg);
  }

  /**
   * @see Admin#getKafkaBootstrapServers(boolean)
   */
  @Override
  public String getKafkaBootstrapServers(boolean isSSL) {
    if (isSSL) {
      return kafkaSSLBootstrapServers;
    } else {
      return kafkaBootstrapServers;
    }
  }

  @Override
  public String getRegionName() {
    return multiClusterConfigs.getRegionName();
  }

  /**
   * @return KafkaUrl for the given fabric.
   * @see ConfigKeys#CHILD_DATA_CENTER_KAFKA_URL_PREFIX
   */
  @Override
  public String getNativeReplicationKafkaBootstrapServerAddress(String sourceFabric) {
    return multiClusterConfigs.getChildDataCenterKafkaUrlMap().get(sourceFabric);
  }

  /**
   * Source fabric selection priority:
   * 1. Parent controller emergency source fabric config.
   * 2. VPJ plugin targeted region config, however it will compute all selections based on the criteria below to select the source region.
   * 3. VPJ plugin source grid fabric config.
   * 4. Store level source fabric config.
   * 5. Cluster level source fabric config.
   * @return the selected source fabric for a given store.
   */
  @Override
  public String getNativeReplicationSourceFabric(
      String clusterName,
      Store store,
      Optional<String> sourceGridFabric,
      Optional<String> emergencySourceRegion,
      String targetedRegions) {
    String sourceFabric = emergencySourceRegion.orElse(null);

    // always respect emergency region so return directly if it is not empty
    if (StringUtils.isNotEmpty(sourceFabric)) {
      return sourceFabric;
    }

    Set<String> regions = targetedRegions != null ? parseRegionsFilterList(targetedRegions) : null;

    if (sourceGridFabric.isPresent()) {
      sourceFabric = getPreferredRegion(sourceGridFabric.get(), regions);
    }

    if (StringUtils.isEmpty(sourceFabric)) {
      sourceFabric = getPreferredRegion(store.getNativeReplicationSourceFabric(), regions);
    }

    if (StringUtils.isEmpty(sourceFabric)) {
      sourceFabric = getPreferredRegion(
          getMultiClusterConfigs().getControllerConfig(clusterName).getNativeReplicationSourceFabric(),
          regions);
    }

    if (StringUtils.isEmpty(sourceFabric) && regions != null) {
      String selection = regions.iterator().next();
      LOGGER.warn(
          "User specified targeted regions: {} for store {} but default source fabric selection is not in the list. Use {} from the list instead",
          targetedRegions,
          store.getName(),
          selection);
      sourceFabric = selection;
    }
    return sourceFabric;
  }

  /**
   * Select the preferred regions from the given set if the set is provided.
   * @param candidate
   * @param regions
   * @return
   */
  private String getPreferredRegion(String candidate, Set<String> regions) {
    if (regions == null || regions.contains(candidate)) {
      return candidate;
    }
    return null;
  }

  /**
   * @see Admin#isSSLEnabledForPush(String, String)
   */
  @Override
  public boolean isSSLEnabledForPush(String clusterName, String storeName) {
    if (isSslToKafka()) {
      Store store = getStore(clusterName, storeName);
      if (store == null) {
        throw new VeniceNoStoreException(storeName);
      }
      if (store.isHybrid()) {
        if (multiClusterConfigs.getCommonConfig().isEnableNearlinePushSSLAllowlist()
            && (!multiClusterConfigs.getCommonConfig().getPushSSLAllowlist().contains(storeName))) {
          // allowlist is enabled but the given store is not in that list, so ssl is not enabled for this store.
          return false;
        }
      } else {
        if (multiClusterConfigs.getCommonConfig().isEnableOfflinePushSSLAllowlist()
            && (!multiClusterConfigs.getCommonConfig().getPushSSLAllowlist().contains(storeName))) {
          // allowlist is enabled but the given store is not in that list, so ssl is not enabled for this store.
          return false;
        }
      }
      // allowlist is not enabled, or allowlist is enabled and the given store is in that list, so ssl is enabled for
      // this store for push.
      return true;
    } else {
      return false;
    }
  }

  /**
   * Test if ssl is enabled to Kafka.
   * @see ConfigKeys#SSL_TO_KAFKA_LEGACY
   * @see ConfigKeys#KAFKA_OVER_SSL
   */
  @Override
  public boolean isSslToKafka() {
    return this.multiClusterConfigs.isSslToKafka();
  }

  TopicManagerRepository getTopicManagerRepository() {
    return this.topicManagerRepository;
  }

  /**
   * @see Admin#getTopicManager()
   */
  @Override
  public TopicManager getTopicManager() {
    return this.topicManagerRepository.getLocalTopicManager();
  }

  /**
   * @see Admin#getTopicManager(String)
   */
  @Override
  public TopicManager getTopicManager(String pubSubServerAddress) {
    return this.topicManagerRepository.getTopicManager(pubSubServerAddress);
  }

  /**
   * @see Admin#isLeaderControllerFor(String)
   */
  @Override
  public boolean isLeaderControllerFor(String clusterName) {
    VeniceControllerStateModel model = controllerStateModelFactory.getModel(clusterName);
    if (model == null) {
      return false;
    }
    return model.isLeader();
  }

  @Override
  public InstanceRemovableStatuses getAggregatedHealthStatus(
      String cluster,
      List<String> instances,
      List<String> toBeStoppedInstances,
      boolean isSSLEnabled) {
    InstanceRemovableStatuses statuses = new InstanceRemovableStatuses();

    // If current controller is not the leader, redirect with leader URL
    if (!isLeaderControllerFor(cluster)) {
      statuses.setRedirectUrl(getLeaderController(cluster).getUrl(isSSLEnabled));
      return statuses;
    }

    Map<String, String> nonStoppableInstances = new HashMap<>();
    List<String> stoppableInstances = new ArrayList<>();
    statuses.setNonStoppableInstancesWithReasons(nonStoppableInstances);
    statuses.setStoppableInstances(stoppableInstances);
    HelixVeniceClusterResources resources = getHelixVeniceClusterResources(cluster);

    List<NodeRemovableResult> removableResults =
        InstanceStatusDecider.getInstanceStoppableStatuses(resources, cluster, instances, toBeStoppedInstances);
    for (NodeRemovableResult nodeRemovableResult: removableResults) {
      if (nodeRemovableResult.isRemovable()) {
        stoppableInstances.add(nodeRemovableResult.getInstanceId());
      } else {
        nonStoppableInstances.put(nodeRemovableResult.getInstanceId(), nodeRemovableResult.getFormattedMessage());
      }
    }
    return statuses;
  }

  /**
   * Calculate number of partition for given store.
   */
  @Override
  public int calculateNumberOfPartitions(String clusterName, String storeName) {
    checkControllerLeadershipFor(clusterName);
    HelixVeniceClusterResources resources = getHelixVeniceClusterResources(clusterName);
    Store store = resources.getStoreMetadataRepository().getStoreOrThrow(storeName);
    VeniceControllerClusterConfig config = resources.getConfig();
    return PartitionUtils.calculatePartitionCount(
        storeName,
        store.getStorageQuotaInByte(),
        store.getPartitionCount(),
        config.getPartitionSize(),
        config.getMinNumberOfPartitions(),
        config.getMaxNumberOfPartitions(),
        config.isPartitionCountRoundUpEnabled(),
        config.getPartitionCountRoundUpSize());
  }

  /**
   * @return the replication factor of the given store.
   */
  @Override
  public int getReplicationFactor(String clusterName, String storeName) {
    int replicationFactor = getHelixVeniceClusterResources(clusterName).getStoreMetadataRepository()
        .getStore(storeName)
        .getReplicationFactor();
    if (replicationFactor <= 0) {
      throw new VeniceException(
          "Unexpected replication factor: " + replicationFactor + " for store: " + storeName + " in cluster: "
              + clusterName);
    }
    return replicationFactor;
  }

  /**
   * @return a list of <code>Replica</code> created for the given resource.
   */
  @Override
  public List<Replica> getReplicas(String clusterName, String kafkaTopic) {
    checkControllerLeadershipFor(clusterName);
    List<Replica> replicas = new ArrayList<>();
    PartitionAssignment partitionAssignment =
        getHelixVeniceClusterResources(clusterName).getRoutingDataRepository().getPartitionAssignments(kafkaTopic);

    partitionAssignment.getAllPartitions().forEach(partition -> {
      int partitionId = partition.getId();
      partition.getAllInstancesByHelixState().forEach((helixState, instanceList) -> {
        instanceList.forEach(instance -> {
          Replica replica = new Replica(instance, partitionId, kafkaTopic);
          replica.setStatus(helixState);
          replicas.add(replica);
        });
      });
    });

    return replicas;
  }

  /**
   * @see Admin#getReplicasOfStorageNode(String, String)
   */
  @Override
  public List<Replica> getReplicasOfStorageNode(String cluster, String instanceId) {
    checkControllerLeadershipFor(cluster);
    return InstanceStatusDecider.getReplicasForInstance(getHelixVeniceClusterResources(cluster), instanceId);
  }

  /**
   * @see Admin#isInstanceRemovable(String, String, List)
   */
  @Override
  public NodeRemovableResult isInstanceRemovable(String clusterName, String helixNodeId, List<String> lockedNodes) {
    checkControllerLeadershipFor(clusterName);
    return InstanceStatusDecider
        .isRemovable(getHelixVeniceClusterResources(clusterName), clusterName, helixNodeId, lockedNodes);
  }

  /**
   * @see Admin#getLeaderController(String)
   *
   * Get the Venice controller leader for a storage cluster. We look at the external view of the controller cluster to
   * find the Venice controller leader for a storage cluster. Because in both Helix as a library or Helix as a service
   * (HaaS), the leader in the controller cluster external view is the Venice controller leader. During HaaS transition,
   * controller leader property will become a HaaS controller, which is not the Venice controller that we want.
   * Therefore, we don't refer to controller leader property to get leader controller.
   */
  @Override
  public Instance getLeaderController(String clusterName) {
    List<Instance> leaderControllers = getControllersByHelixState(clusterName, HelixState.LEADER_STATE);
    return leaderControllers.get(0);
  }

  /**
   * Get controllers instance based on the given helix state.
   * We look at the external view of the controller cluster to find the venice controller by the wanted state.
   */
  public List<Instance> getControllersByHelixState(String clusterName, String helixState) {
    // Validate helix state
    if (!HelixState.isValidHelixState(helixState)) {
      throw new VeniceException("Invalid Helix state: " + helixState);
    }

    if (!multiClusterConfigs.getClusters().contains(clusterName)) {
      throw new VeniceNoClusterException(clusterName);
    }
    final int maxAttempts = 10;
    PropertyKey.Builder keyBuilder = new PropertyKey.Builder(controllerClusterName);
    String partitionName = HelixUtils.getPartitionName(clusterName, 0);
    for (int attempt = 1; attempt <= maxAttempts; ++attempt) {
      ExternalView externalView = helixManager.getHelixDataAccessor().getProperty(keyBuilder.externalView(clusterName));
      List<Instance> controllers = new ArrayList<>();
      if (externalView == null || externalView.getStateMap(partitionName) == null) {
        // Assignment is incomplete, try again later
        continue;
      }
      Map<String, String> veniceClusterStateMap = externalView.getStateMap(partitionName);
      for (Map.Entry<String, String> instanceNameAndState: veniceClusterStateMap.entrySet()) {
        if (instanceNameAndState.getValue().equals(helixState)) {
          // Found the Venice controller, adding to the return list
          String id = instanceNameAndState.getKey();
          controllers.add(
              new Instance(
                  id,
                  Utils.parseHostFromHelixNodeIdentifier(id),
                  Utils.parsePortFromHelixNodeIdentifier(id),
                  multiClusterConfigs.getAdminSecurePort(),
                  multiClusterConfigs.getAdminGrpcPort(),
                  multiClusterConfigs.getAdminSecureGrpcPort()));
        }
      }

      // Return the controllers if found
      if (!controllers.isEmpty()) {
        return controllers;
      }

      if (attempt < maxAttempts) {
        LOGGER.warn(
            "Venice controller with state {} does not exist for cluster: {}, attempt: {}/{}",
            helixState,
            clusterName,
            attempt,
            maxAttempts);
        Utils.sleep(5 * Time.MS_PER_SECOND);
      }
    }
    String message = "Unable to find Venice controller " + helixState + " for cluster: " + clusterName + " after "
        + maxAttempts + " attempts";
    LOGGER.error(message);
    throw new VeniceException(message);
  }

  /**
   * Add the given helix nodeId into the allowlist in ZK.
   */
  @Override
  public void addInstanceToAllowlist(String clusterName, String helixNodeId) {
    checkControllerLeadershipFor(clusterName);
    allowlistAccessor.addInstanceToAllowList(clusterName, helixNodeId);
  }

  /**
   * Remove the given helix nodeId from the allowlist in ZK.
   */
  @Override
  public void removeInstanceFromAllowList(String clusterName, String helixNodeId) {
    checkControllerLeadershipFor(clusterName);
    allowlistAccessor.removeInstanceFromAllowList(clusterName, helixNodeId);
  }

  /**
   * @return a list of all helix nodeIds in the allowlist for the given cluster from ZK.
   */
  @Override
  public Set<String> getAllowlist(String clusterName) {
    checkControllerLeadershipFor(clusterName);
    return allowlistAccessor.getAllowList(clusterName);
  }

  void checkPreConditionForKillOfflinePush(String clusterName, String kafkaTopic) {
    checkControllerLeadershipFor(clusterName);
    if (!Version.isVersionTopicOrStreamReprocessingTopic(kafkaTopic)) {
      throw new VeniceException("Topic: " + kafkaTopic + " is not a valid Venice version topic.");
    }
  }

  private Version getStoreVersion(String clusterName, String topic) {
    String storeName = Version.parseStoreFromKafkaTopicName(topic);
    int versionId = Version.parseVersionFromKafkaTopicName(topic);
    Store store = getStore(clusterName, storeName);
    if (store == null) {
      throw new VeniceNoStoreException(storeName, clusterName);
    }
    return store.getVersion(versionId);
  }

  /**
   * @see Admin#killOfflinePush(String, String, boolean)
   */
  @Override
  public void killOfflinePush(String clusterName, String kafkaTopic, boolean isForcedKill) {
    if (!isResourceStillAlive(kafkaTopic)) {
      /**
       * To avoid sending kill job messages if the resource is already removed, and this
       * could happen in the following scenario:
       * 1. The first try of resource deletion fails in the middle, which could be caused by
       * sending killing job message timeout;
       * 2. The second try of deleting the same resource will try to send the killing job message
       * again even the resource has already been deleted (kill job messages are eventually processed
       * by every participant);
       * So the killing job message is not necessary since the resource doesn't exist, and we should
       * not send kill job message since it is expensive and easy to time-out.
       */
      LOGGER.info("Resource: {} doesn't exist, kill job will be skipped", kafkaTopic);
      return;
    }
    checkPreConditionForKillOfflinePush(clusterName, kafkaTopic);
    HelixVeniceClusterResources resources = getHelixVeniceClusterResources(clusterName);
    if (!isForcedKill) {
      String storeName = Version.parseStoreFromKafkaTopicName(kafkaTopic);
      try (AutoCloseableLock ignore = resources.getClusterLockManager().createStoreWriteLockOnly(storeName)) {
        /**
         * Check whether the specified store is already terminated or not.
         * If yes, the kill job message will be skipped.
         */
        Version version;
        try {
          version = getStoreVersion(clusterName, kafkaTopic);
        } catch (VeniceNoStoreException e) {
          LOGGER.warn(
              "Kill job will be skipped since the corresponding store for topic: {} doesn't exist in cluster: {}",
              kafkaTopic,
              clusterName);
          return;
        }
        if (version != null) {
          VersionStatus status = version.getStatus();
          if (VersionStatus.isBootstrapCompleted(status)) {
            /**
             * This is trying to avoid kill job entry in participant store if the version is already online.
             * This won't solve all the edge cases since the following race condition could still happen, but it is fine.
             * The race condition could be:
             * 1. The version status is still not 'ONLINE' yet from Controller's view, then kill job message will be sent to storage node;
             * 2. When storage node receives the kill job message, the version from storage node's perspective could be already
             *    'online';
             *
             * The reason not to fix this race condition:
             * 1. It should happen rarely;
             * 2. This will change the lifecycle of store version greatly, which might introduce other potential issues;
             *
             * The target use case is for new fabric build out.
             * In Blueshift project, we are planning to leverage participant store to short-circuit
             * the bootstrap if the corresponding version has been killed in the source fabric.
             * So in the new fabric, we need the kill-job message to be as accurate as possible to
             * avoid the discrepancy.
             */
            LOGGER.info("Resource: {} has finished bootstrapping, so kill job will be skipped", kafkaTopic);
            return;
          }

          // If the version has already been killed/errored in the past, skip updating.
          if (VersionStatus.isVersionKilled(status) || VersionStatus.isVersionErrored(status)) {
            LOGGER.info(
                "Resource: {} has been updated to {} previously, so kill job will be skipped",
                kafkaTopic,
                status.name());
            return;
          }

          // Update version status to KILLED on ZkNode.
          ReadWriteStoreRepository repository = resources.getStoreMetadataRepository();
          Store store = repository.getStore(storeName);
          store.updateVersionStatus(version.getNumber(), KILLED);
          repository.updateStore(store);
        }
      }
    }

    StatusMessageChannel messageChannel = resources.getMessageChannel();
    // As we should already have retry outside of this function call, so we do not need to retry again inside.
    int retryCount = 1;
    // Broadcast kill message to all of storage nodes assigned to given resource. Helix will help us to only send
    // message to the live instances.
    // The alternative way here is that get the storage nodes in BOOTSTRAP state of given resource, then send the
    // kill message node by node. Considering the simplicity, broadcast is a better.
    // In prospective of performance, each time helix sending a message needs to read the whole LIVE_INSTANCE and
    // EXTERNAL_VIEW from ZK, so sending message nodes by nodes would generate lots of useless read requests. Of course
    // broadcast would generate useless write requests to ZK(N-M useless messages, N=number of nodes assigned to
    // resource,
    // M=number of nodes have completed the ingestion or have not started). But considering the number of nodes in
    // our cluster is not too big, so it's not a big deal here.
    if (multiClusterConfigs.getControllerConfig(clusterName).isAdminHelixMessagingChannelEnabled()) {
      messageChannel.sendToStorageNodes(clusterName, new KillOfflinePushMessage(kafkaTopic), kafkaTopic, retryCount);
    }
    if (multiClusterConfigs.getControllerConfig(clusterName).isParticipantMessageStoreEnabled()
        && participantMessageStoreRTTMap.containsKey(clusterName)) {
      sendKillMessageToParticipantStore(clusterName, kafkaTopic);
    }
  }

  /**
   * Compose a <code>ParticipantMessageKey</code> message and execute a delete operation on the key to the cluster's participant store.
   */
  public void deleteParticipantStoreKillMessage(String clusterName, String kafkaTopic) {
    LOGGER.info(
        "Delete KILL ingestion message for topic: {} from participant store in cluster: {}",
        kafkaTopic,
        clusterName);
    VeniceWriter writer = participantStoreClientsManager.getWriter(clusterName);
    ParticipantMessageKey key = new ParticipantMessageKey();
    key.resourceName = kafkaTopic;
    key.messageType = ParticipantMessageType.KILL_PUSH_JOB.getValue();
    writer.delete(key, null);
    writer.flush();
  }

  public void sendKillMessageToParticipantStore(String clusterName, String kafkaTopic) {
    LOGGER.info("Send kill message for topic: {} to participant store of cluster: {}", kafkaTopic, clusterName);
    VeniceWriter writer = participantStoreClientsManager.getWriter(clusterName);
    ParticipantMessageType killPushJobType = ParticipantMessageType.KILL_PUSH_JOB;
    ParticipantMessageKey key = new ParticipantMessageKey();
    key.resourceName = kafkaTopic;
    key.messageType = killPushJobType.getValue();
    KillPushJob message = new KillPushJob();
    message.timestamp = System.currentTimeMillis();
    ParticipantMessageValue value = new ParticipantMessageValue();
    value.messageType = killPushJobType.getValue();
    value.messageUnion = message;
    writer.put(key, value, PARTICIPANT_MESSAGE_STORE_SCHEMA_ID);
  }

  /**
   * @see Admin#getStorageNodesStatus(String, boolean)
   */
  @Override
  public StorageNodeStatus getStorageNodesStatus(String clusterName, String instanceId) {
    checkControllerLeadershipFor(clusterName);
    List<Replica> replicas = getReplicasOfStorageNode(clusterName, instanceId);
    StorageNodeStatus status = new StorageNodeStatus();
    for (Replica replica: replicas) {
      status.addStatusForReplica(
          HelixUtils.getPartitionName(replica.getResource(), replica.getPartitionId()),
          replica.getStatus());
    }
    return status;
  }

  /**
   * @see Admin#isStorageNodeNewerOrEqualTo(String, String, StorageNodeStatus)
   */
  // TODO we don't use this function to check the storage node status. The isRemovable looks enough to ensure the
  // TODO upgrading would not affect the push and online reading request. Leave this function here to see do we need it
  // in the future.
  @Override
  public boolean isStorageNodeNewerOrEqualTo(String clusterName, String instanceId, StorageNodeStatus oldStatus) {
    checkControllerLeadershipFor(clusterName);
    StorageNodeStatus currentStatus = getStorageNodesStatus(clusterName, instanceId);
    return currentStatus.isNewerOrEqual(oldStatus);
  }

  /**
   * Package private on purpose, only used by tests.
   *
   * Enable or disable the delayed rebalance for the given cluster. By default, the delayed reblance is enabled/disabled
   * depends on the cluster's configuration. Through this method, SRE/DEV could enable or disable the delayed reblance
   * temporarily or set a different delayed rebalance time temporarily.
   *
   * @param  delayedTime how long the helix will not rebalance after a server is disconnected. If the given value
   *                     equal or smaller than 0, we disable the delayed rebalance.
   */
  void setDelayedRebalanceTime(String clusterName, long delayedTime) {
    boolean enable = delayedTime > 0;
    PropertyKey.Builder keyBuilder = new PropertyKey.Builder(clusterName);
    PropertyKey clusterConfigPath = keyBuilder.clusterConfig();
    ClusterConfig clusterConfig = helixManager.getHelixDataAccessor().getProperty(clusterConfigPath);
    if (clusterConfig == null) {
      throw new VeniceException("Got a null clusterConfig from: " + clusterConfigPath);
    }
    clusterConfig.getRecord()
        .setLongField(ClusterConfig.ClusterConfigProperty.DELAY_REBALANCE_TIME.name(), delayedTime);
    helixManager.getHelixDataAccessor().setProperty(keyBuilder.clusterConfig(), clusterConfig);
    // TODO use the helix new config API below once it's ready. Right now helix has a bug that controller would not get
    // the update from the new config.
    /* ConfigAccessor configAccessor = new ConfigAccessor(zkClient);
    HelixConfigScope clusterScope =
        new HelixConfigScopeBuilder(HelixConfigScope.ConfigScopeProperty.CLUSTER).forCluster(clusterName).build();
    configAccessor.set(clusterScope, ClusterConfig.ClusterConfigProperty.DELAY_REBALANCE_DISABLED.name(),
        String.valueOf(disable));*/
    String message = enable
        ? "Enabled delayed rebalance for cluster: " + clusterName + " with delayed time" + delayedTime
        : "Disabled delayed rebalance for cluster: " + clusterName;
    LOGGER.info(message);
  }

  /**
   * Package private on purpose, only used by tests.
   *
   * @return current delayed rebalance time value for the given cluster
   */
  long getDelayedRebalanceTime(String clusterName) {
    PropertyKey.Builder keyBuilder = new PropertyKey.Builder(clusterName);
    PropertyKey clusterConfigPath = keyBuilder.clusterConfig();
    ClusterConfig clusterConfig = helixManager.getHelixDataAccessor().getProperty(clusterConfigPath);
    if (clusterConfig == null) {
      throw new VeniceException("Got a null clusterConfig from: " + clusterConfigPath);
    }
    return clusterConfig.getRecord().getLongField(ClusterConfig.ClusterConfigProperty.DELAY_REBALANCE_TIME.name(), 0L);
  }

  /**
   * @see Admin#setAdminConsumerService(String, AdminConsumerService)
   */
  @Override
  public void setAdminConsumerService(String clusterName, AdminConsumerService service) {
    adminConsumerServices.put(clusterName, service);
  }

  /**
   * @see Admin#skipAdminMessage(String, long, boolean)
   */
  @Override
  public void skipAdminMessage(String clusterName, long offset, boolean skipDIV) {
    if (adminConsumerServices.containsKey(clusterName)) {
      adminConsumerServices.get(clusterName).setOffsetToSkip(clusterName, offset, skipDIV);
    } else {
      throw new VeniceException("Cannot skip execution, must first setAdminConsumerService for cluster " + clusterName);
    }

  }

  /**
   * @see Admin#getLastSucceedExecutionId(String)
   */
  @Override
  public Long getLastSucceedExecutionId(String clusterName) {
    if (adminConsumerServices.containsKey(clusterName)) {
      return adminConsumerServices.get(clusterName).getLastSucceededExecutionIdInCluster(clusterName);
    } else {
      throw new VeniceException(
          "Cannot get the last succeed execution Id, must first setAdminConsumerService for cluster " + clusterName);
    }
  }

  /**
   * Get last succeeded execution id for a given store; if storeName is null, return the last succeeded execution id
   * for the cluster
   * @param clusterName
   * @param storeName
   * @return the last succeeded execution id or null if the cluster/store is invalid or the admin consumer service
   *         for the given cluster is not up and running yet.
   */
  public Long getLastSucceededExecutionId(String clusterName, String storeName) {
    if (storeName == null) {
      return getLastSucceedExecutionId(clusterName);
    } else {
      String userStoreName = VeniceSystemStoreType.extractUserStoreName(storeName);
      return adminConsumerServices.containsKey(clusterName)
          ? adminConsumerServices.get(clusterName).getLastSucceededExecutionId(userStoreName)
          : null;
    }
  }

  Exception getLastExceptionForStore(String clusterName, String storeName) {
    return adminConsumerServices.containsKey(clusterName)
        ? adminConsumerServices.get(clusterName).getLastExceptionForStore(storeName)
        : null;
  }

  /**
   * @see Admin#getAdminCommandExecutionTracker(String)
   */
  @Override
  public Optional<AdminCommandExecutionTracker> getAdminCommandExecutionTracker(String clusterName) {
    return Optional.empty();
  }

  /**
   * @return cluster-level execution id, offset, upstream offset, and admin operation protocol version.
   *        If store name is specified, it returns store-level execution id.
   */
  public Map<String, Long> getAdminTopicMetadata(String clusterName, Optional<String> storeName) {
    if (storeName.isPresent()) {
      Long executionId = getExecutionIdAccessor().getLastSucceededExecutionIdMap(clusterName).get(storeName.get());
      return executionId == null
          ? Collections.emptyMap()
          : AdminTopicMetadataAccessor
              .generateMetadataMap(Optional.of(-1L), Optional.of(-1L), Optional.of(executionId), Optional.of(-1L));
    }
    return getAdminConsumerService(clusterName).getAdminTopicMetadata(clusterName);
  }

  /**
   * Update cluster-level execution id, offset and upstream offset.
   * If store name is specified, it updates the store-level execution id.
   */
  public void updateAdminTopicMetadata(
      String clusterName,
      long executionId,
      Optional<String> storeName,
      Optional<Long> offset,
      Optional<Long> upstreamOffset) {
    if (storeName.isPresent()) {
      getExecutionIdAccessor().updateLastSucceededExecutionIdMap(clusterName, storeName.get(), executionId);
    } else {
      if (!offset.isPresent() || !upstreamOffset.isPresent()) {
        throw new VeniceException("Offsets must be provided to update cluster-level admin topic metadata");
      }
      getAdminConsumerService(clusterName)
          .updateAdminTopicMetadata(clusterName, executionId, offset.get(), upstreamOffset.get());
    }
  }

  /**
   * Unsupported operation in the child controller.
   */
  public void updateAdminOperationProtocolVersion(String clusterName, Long adminOperationProtocolVersion) {
    throw new VeniceUnsupportedOperationException(
        "updateAdminOperationProtocolVersion is not supported for child controller");
  }

  /**
   * Get the admin operation protocol versions from controllers (leader + standby) for specific cluster.
   * @param clusterName: the cluster name
   * @return map (controllerUrl: version). Example: {http://localhost:1234=1, http://localhost:1235=1}*/
  @Override
  public Map<String, Long> getAdminOperationVersionFromControllers(String clusterName) {
    checkControllerLeadershipFor(clusterName);

    Map<String, Long> controllerUrlToAdminOperationVersionMap = new HashMap<>();

    // Get the version from the current controller - leader
    String leaderControllerUrl = getLeaderController(clusterName).getUrl(false);
    controllerUrlToAdminOperationVersionMap.put(leaderControllerUrl, getLocalAdminOperationProtocolVersion());

    // Create the controller client to reuse
    // (this is controller client to communicate with other controllers in the same cluster, the same region)
    ControllerClient localControllerClient =
        ControllerClient.constructClusterControllerClient(clusterName, leaderControllerUrl, sslFactory);

    // Get version for standby controllers
    List<Instance> standbyControllers = getControllersByHelixState(clusterName, HelixState.STANDBY_STATE);

    for (Instance standbyController: standbyControllers) {
      String standbyControllerUrl = standbyController.getUrl(false);

      // Get the admin operation protocol version from standby controller
      AdminOperationProtocolVersionControllerResponse response =
          localControllerClient.getLocalAdminOperationProtocolVersion();
      if (response.isError()) {
        throw new VeniceException(
            "Failed to get admin operation protocol version from standby controller: " + standbyControllerUrl
                + ", error message: " + response.getError());
      }
      controllerUrlToAdminOperationVersionMap
          .put(response.getRequestUrl(), response.getLocalAdminOperationProtocolVersion());
    }

    return controllerUrlToAdminOperationVersionMap;
  }

  /**
   * Get the local admin operation protocol version.
   */
  @Override
  public long getLocalAdminOperationProtocolVersion() {
    return AdminOperationSerializer.LATEST_SCHEMA_ID_FOR_ADMIN_OPERATION;
  }

  /**
   * @see Admin#getRoutersClusterConfig(String)
   */
  @Override
  public RoutersClusterConfig getRoutersClusterConfig(String clusterName) {
    checkControllerLeadershipFor(clusterName);
    ZkRoutersClusterManager routersClusterManager =
        getHelixVeniceClusterResources(clusterName).getRoutersClusterManager();
    return routersClusterManager.getRoutersClusterConfig();
  }

  /**
   * @see Admin#updateRoutersClusterConfig(String, Optional, Optional, Optional, Optional)
   */
  @Override
  public void updateRoutersClusterConfig(
      String clusterName,
      Optional<Boolean> isThrottlingEnable,
      Optional<Boolean> isQuotaRebalancedEnable,
      Optional<Boolean> isMaxCapacityProtectionEnabled,
      Optional<Integer> expectedRouterCount) {
    ZkRoutersClusterManager routersClusterManager =
        getHelixVeniceClusterResources(clusterName).getRoutersClusterManager();

    checkControllerLeadershipFor(clusterName);
    if (isThrottlingEnable.isPresent()) {
      routersClusterManager.enableThrottling(isThrottlingEnable.get());
    }
    if (isMaxCapacityProtectionEnabled.isPresent()) {
      routersClusterManager.enableMaxCapacityProtection(isMaxCapacityProtectionEnabled.get());
    }
  }

  /**
   * Unsupported operation in the child controller.
   */
  @Override
  public Map<String, String> getAllStorePushStrategyForMigration() {
    throw new VeniceUnsupportedOperationException("getAllStorePushStrategyForMigration");
  }

  /**
   * Unsupported operation in the child controller.
   */
  @Override
  public void setStorePushStrategyForMigration(String voldemortStoreName, String strategy) {
    throw new VeniceUnsupportedOperationException("setStorePushStrategyForMigration");
  }

  /**
   * @see Admin#discoverCluster(String)
   */
  @Override
  public Pair<String, String> discoverCluster(String storeName) {
    StoreConfig config = storeConfigRepo.getStoreConfigOrThrow(storeName);
    if (config == null || StringUtils.isEmpty(config.getCluster())) {
      throw new VeniceNoStoreException(
          storeName,
          null,
          "Make sure the store is created and the provided store name is correct");
    }
    String clusterName = config.getCluster();
    String d2Service = multiClusterConfigs.getClusterToD2Map().get(clusterName);
    if (d2Service == null) {
      throw new VeniceException("Could not find d2 service by given cluster: " + clusterName);
    }
    return new Pair<>(clusterName, d2Service);
  }

  /**
   * @see Admin#getServerD2Service(String)
   */
  @Override
  public String getServerD2Service(String clusterName) {
    return multiClusterConfigs.getClusterToServerD2Map().get(clusterName);
  }

  /**
   * @see Admin#findAllBootstrappingVersions(String)
   * TODO: With L/F we need to deprecate this function OR augment it to read the customized view as opposed to helix states
   */
  @Override
  public Map<String, String> findAllBootstrappingVersions(String clusterName) {
    checkControllerLeadershipFor(clusterName);
    Map<String, String> result = new HashMap<>();
    // Find all ongoing offline pushes at first.
    PushMonitor monitor = getHelixVeniceClusterResources(clusterName).getPushMonitor();
    monitor.getTopicsOfOngoingOfflinePushes().forEach(topic -> result.put(topic, STARTED.toString()));
    // Find the versions which had been ONLINE, but some of replicas are still bootstrapping due to:
    // 1. As we use N-1 strategy, so there might be some slow replicas caused by kafka or other issues.
    // 2. Storage node was added/removed/disconnected, so replicas need to bootstrap again on the same or other node.
    RoutingDataRepository routingDataRepository =
        getHelixVeniceClusterResources(clusterName).getRoutingDataRepository();
    ReadWriteStoreRepository storeRepository = getHelixVeniceClusterResources(clusterName).getStoreMetadataRepository();
    ResourceAssignment resourceAssignment = routingDataRepository.getResourceAssignment();
    for (String topic: resourceAssignment.getAssignedResources()) {
      if (result.containsKey(topic)) {
        continue;
      }
      PartitionAssignment partitionAssignment = resourceAssignment.getPartitionAssignment(topic);
      for (Partition p: partitionAssignment.getAllPartitions()) {
        if (p.getInstancesInState(ExecutionStatus.STARTED).size() > 0) {
          String storeName = Version.parseStoreFromKafkaTopicName(topic);
          VersionStatus status;
          Store store = storeRepository.getStore(storeName);
          if (store != null) {
            status = store.getVersionStatus(Version.parseVersionFromKafkaTopicName(topic));
          } else {
            status = NOT_CREATED;
          }
          result.put(topic, status.toString());
          // Found at least one bootstrap replica, skip to next topic.
          break;
        }
      }
    }
    return result;
  }

  /**
   * @return a <code>VeniceWriterFactory</code> object used by the Venice controller to create the venice writer.
   */
  public VeniceWriterFactory getVeniceWriterFactory() {
    return veniceWriterFactory;
  }

  /**
   * @return a <code>PubSubClientFactory</code> object used by the Venice controller to create Pubsub clients.
   */
  @Override
  public PubSubConsumerAdapterFactory getPubSubConsumerAdapterFactory() {
    return pubSubConsumerAdapterFactory;
  }

  @Override
  public VeniceProperties getPubSubSSLProperties(String pubSubBrokerAddress) {
    return this.getPubSubSSLPropertiesFromControllerConfig(pubSubBrokerAddress);
  }

  // public for testing purpose
  public AdminConsumerService getAdminConsumerService(String clusterName) {
    return adminConsumerServices.get(clusterName);
  }

  private void startMonitorOfflinePush(
      String clusterName,
      String kafkaTopic,
      int numberOfPartition,
      int replicationFactor,
      OfflinePushStrategy strategy) {
    PushMonitorDelegator offlinePushMonitor = getHelixVeniceClusterResources(clusterName).getPushMonitor();
    offlinePushMonitor.startMonitorOfflinePush(kafkaTopic, numberOfPartition, replicationFactor, strategy);
  }

  public void stopMonitorOfflinePush(
      String clusterName,
      String topic,
      boolean deletePushStatus,
      boolean isForcedDelete) {
    PushMonitor offlinePushMonitor = getHelixVeniceClusterResources(clusterName).getPushMonitor();
    offlinePushMonitor.stopMonitorOfflinePush(topic, deletePushStatus, isForcedDelete);
  }

  Store checkPreConditionForUpdateStoreMetadata(String clusterName, String storeName) {
    checkControllerLeadershipFor(clusterName);
    ReadWriteStoreRepository repository = getHelixVeniceClusterResources(clusterName).getStoreMetadataRepository();
    Store store = repository.getStore(storeName);
    if (store == null) {
      throw new VeniceNoStoreException(storeName);
    }
    return store;
  }

  /**
   * Cause VeniceHelixAdmin and its associated services to stop executing.
   */
  @Override
  public void close() {
    Utils.closeQuietlyWithErrorLogged(getPushStatusStoreReader());
    pushStatusStoreWriter.ifPresent(PushStatusStoreWriter::close);

    helixManager.disconnect();
    Utils.closeQuietlyWithErrorLogged(zkSharedSystemStoreRepository);
    Utils.closeQuietlyWithErrorLogged(zkSharedSchemaRepository);
    zkClient.close();
    jobTrackingVeniceWriterMap.forEach((k, v) -> Utils.closeQuietlyWithErrorLogged(v));
    jobTrackingVeniceWriterMap.clear();
    participantMessageWriterMap.forEach((k, v) -> Utils.closeQuietlyWithErrorLogged(v));
    participantMessageWriterMap.clear();
    dataRecoveryManager.close();
    participantStoreClientsManager.close();
    Utils.closeQuietlyWithErrorLogged(topicManagerRepository);
    Utils.closeQuietlyWithErrorLogged(pushJobDetailsStoreClient);
    Utils.closeQuietlyWithErrorLogged(livenessHeartbeatStoreClient);
    clusterControllerClientPerColoMap.forEach(
        (clusterName, controllerClientMap) -> controllerClientMap.values().forEach(Utils::closeQuietlyWithErrorLogged));
    D2ClientUtils.shutdownClient(d2Client);
  }

  /**
   * Check whether this controller is the leader controller for a cluster. If not, throw the VeniceException.
   *
   * @param clusterName
   */
  void checkControllerLeadershipFor(String clusterName) {
    if (!isLeaderControllerFor(clusterName)) {
      throw new VeniceException(
          "This controller:" + controllerName + " is not the leader controller for cluster: " + clusterName);
    }
  }

  @Override
  public HelixVeniceClusterResources getHelixVeniceClusterResources(String cluster) {
    Optional<HelixVeniceClusterResources> resources = controllerStateModelFactory.getModel(cluster).getResources();
    if (!resources.isPresent()) {
      throwClusterNotInitialized(cluster);
    }
    return resources.get();
  }

  void addConfig(VeniceControllerClusterConfig config) {
    multiClusterConfigs.addClusterConfig(config);
  }

  String getControllerName() {
    return controllerName;
  }

  @Override
  public HelixReadOnlyStoreConfigRepository getStoreConfigRepo() {
    return storeConfigRepo;
  }

  private HelixReadWriteLiveClusterConfigRepository getReadWriteLiveClusterConfigRepository(String cluster) {
    return clusterToLiveClusterConfigRepo.computeIfAbsent(cluster, clusterName -> {
      HelixReadWriteLiveClusterConfigRepository clusterConfigRepository =
          new HelixReadWriteLiveClusterConfigRepository(zkClient, adapterSerializer, clusterName);
      clusterConfigRepository.refresh();
      return clusterConfigRepository;
    });
  }

  public interface StoreMetadataOperation {
    /**
     * define the operation that update a store. Return the store after metadata being updated so that it could
     * be updated by metadataRepository
     */
    Store update(Store store);
  }

  /**
   * This function is used to detect whether current node is the leader controller of controller cluster.
   *
   * Be careful to use this function since it will talk to Zookeeper directly every time.
   *
   * @return
   */
  @Override
  public boolean isLeaderControllerOfControllerCluster() {
    if (isControllerClusterHAAS) {
      return isLeaderControllerFor(coloLeaderClusterName);
    }
    LiveInstance leader =
        helixManager.getHelixDataAccessor().getProperty(controllerClusterKeyBuilder.controllerLeader());
    if (leader == null || leader.getId() == null) {
      LOGGER.warn("Cannot determine the controller cluster leader or leader id");
      return false;
    }
    return leader.getId().equals(this.controllerName);
  }

  /**
   * Update "migrationDestCluster" and "migrationSrcCluster" fields of the "/storeConfigs/storeName" znode.
   * @param storeName name of the store.
   * @param srcClusterName name of the source cluster.
   * @param destClusterName name of the destination cluster.
   */
  public void setStoreConfigForMigration(String storeName, String srcClusterName, String destClusterName) {
    ZkStoreConfigAccessor storeConfigAccessor = getHelixVeniceClusterResources(srcClusterName).getStoreConfigAccessor();
    StoreConfig storeConfig = storeConfigAccessor.getStoreConfig(storeName);
    storeConfig.setMigrationSrcCluster(srcClusterName);
    storeConfig.setMigrationDestCluster(destClusterName);
    Store store = getStore(srcClusterName, storeName);
    storeConfigAccessor.updateConfig(storeConfig, store.isStoreMetaSystemStoreEnabled());
  }

  /**
   * @see Admin#updateAclForStore(String, String, String)
   */
  @Override
  public void updateAclForStore(String clusterName, String storeName, String accessPermissions) {
    throw new VeniceUnsupportedOperationException("updateAclForStore is not supported in child controller!");
  }

  /**
   * @see Admin#getAclForStore(String, String)
   */
  @Override
  public String getAclForStore(String clusterName, String storeName) {
    throw new VeniceUnsupportedOperationException("getAclForStore is not supported!");
  }

  /**
   * @see Admin#deleteAclForStore(String, String)
   */
  @Override
  public void deleteAclForStore(String clusterName, String storeName) {
    throw new VeniceUnsupportedOperationException("deleteAclForStore is not supported!");
  }

  /**
   * @see Admin#configureActiveActiveReplication(String, VeniceUserStoreType, Optional, boolean, Optional)
   */
  @Override
  public void configureActiveActiveReplication(
      String clusterName,
      VeniceUserStoreType storeType,
      Optional<String> storeName,
      boolean enableActiveActiveReplicationForCluster,
      Optional<String> regionsFilter) {
    /**
     * Check whether the command affects this fabric.
     */
    if (regionsFilter.isPresent()) {
      Set<String> fabrics = parseRegionsFilterList(regionsFilter.get());
      if (!fabrics.contains(multiClusterConfigs.getRegionName())) {
        LOGGER.info(
            "EnableActiveActiveReplicationForCluster command will be skipped for cluster: {}, because the "
                + "fabrics filter is {} which doesn't include the current fabric: {}",
            clusterName,
            fabrics,
            multiClusterConfigs.getRegionName());
        return;
      }

    }

    if (storeName.isPresent()) {
      /**
       * Legacy stores venice_system_store_davinci_push_status_store_<cluster_name> still exist.
       * But {@link HelixReadOnlyStoreRepositoryAdapter#getStore(String)} cannot find
       * them by store names. Skip davinci push status stores until legacy znodes are cleaned up.
       */
      VeniceSystemStoreType systemStoreType = VeniceSystemStoreType.getSystemStoreType(storeName.get());
      if (systemStoreType != null && systemStoreType.equals(VeniceSystemStoreType.DAVINCI_PUSH_STATUS_STORE)) {
        LOGGER.info("Will not enable active active replication for davinci push status store: {}", storeName.get());
        return;
      }

      /**
       * The function is invoked by {@link AdminExecutionTask} if the
       * storeName is present.
       */
      Store originalStore = getStore(clusterName, storeName.get());
      if (originalStore == null) {
        throw new VeniceNoStoreException(storeName.get(), clusterName);
      }
      boolean shouldUpdateActiveActiveReplication = false;
      switch (storeType) {
        case BATCH_ONLY:
          shouldUpdateActiveActiveReplication =
              !originalStore.isHybrid() && !originalStore.isIncrementalPushEnabled() && !originalStore.isSystemStore();
          break;
        case HYBRID_ONLY:
          shouldUpdateActiveActiveReplication =
              originalStore.isHybrid() && !originalStore.isIncrementalPushEnabled() && !originalStore.isSystemStore();
          break;
        case INCREMENTAL_PUSH:
          shouldUpdateActiveActiveReplication =
              originalStore.isIncrementalPushEnabled() && !originalStore.isSystemStore();
          break;
        case HYBRID_OR_INCREMENTAL:
          shouldUpdateActiveActiveReplication =
              (originalStore.isHybrid() || originalStore.isIncrementalPushEnabled()) && !originalStore.isSystemStore();
          break;
        case SYSTEM:
          shouldUpdateActiveActiveReplication = originalStore.isSystemStore();
          break;
        case ALL:
          shouldUpdateActiveActiveReplication = true;
          break;
        default:
          break;
      }
      // Filter out aggregate mode store explicitly.
      if (enableActiveActiveReplicationForCluster && originalStore.isHybrid()
          && originalStore.getHybridStoreConfig().getDataReplicationPolicy().equals(DataReplicationPolicy.AGGREGATE)) {
        shouldUpdateActiveActiveReplication = false;
      }
      if (shouldUpdateActiveActiveReplication) {
        LOGGER.info("Will enable active active replication for store: {}", storeName.get());
        setActiveActiveReplicationEnabled(clusterName, storeName.get(), enableActiveActiveReplicationForCluster);
      } else {
        LOGGER.info("Will not enable active active replication for store: {}", storeName.get());
      }
    } else {
      /**
       * The batch update command hits child controller directly; all stores in the cluster will be updated
       */
      List<Store> storesToBeConfigured;
      switch (storeType) {
        case BATCH_ONLY:
          storesToBeConfigured = getAllStores(clusterName).stream()
              .filter(s -> (!s.isHybrid() && !s.isIncrementalPushEnabled()))
              .collect(Collectors.toList());
          break;
        case HYBRID_ONLY:
          storesToBeConfigured = getAllStores(clusterName).stream()
              .filter(s -> (s.isHybrid() && !s.isIncrementalPushEnabled()))
              .collect(Collectors.toList());
          break;
        case INCREMENTAL_PUSH:
          storesToBeConfigured =
              getAllStores(clusterName).stream().filter(Store::isIncrementalPushEnabled).collect(Collectors.toList());
          break;
        case HYBRID_OR_INCREMENTAL:
          storesToBeConfigured = getAllStores(clusterName).stream()
              .filter(store -> (store.isHybrid() || store.isIncrementalPushEnabled()))
              .collect(Collectors.toList());
          break;
        case SYSTEM:
          storesToBeConfigured =
              getAllStores(clusterName).stream().filter(Store::isSystemStore).collect(Collectors.toList());
          break;
        case ALL:
          storesToBeConfigured = getAllStores(clusterName);
          break;
        default:
          throw new VeniceException("Unsupported store type." + storeType);
      }

      // Filter out aggregate mode store explicitly.
      storesToBeConfigured = storesToBeConfigured.stream()
          .filter(
              store -> !(store.isHybrid()
                  && store.getHybridStoreConfig().getDataReplicationPolicy().equals(DataReplicationPolicy.AGGREGATE)))
          .filter(
              store -> !((VeniceSystemStoreType.getSystemStoreType(store.getName()) != null)
                  && (VeniceSystemStoreType.getSystemStoreType(store.getName()).isStoreZkShared())))
          .collect(Collectors.toList());
      storesToBeConfigured.forEach(store -> {
        LOGGER.info("Will enable active active replication for store: {}", store.getName());
        setActiveActiveReplicationEnabled(clusterName, store.getName(), enableActiveActiveReplicationForCluster);
      });
    }
  }

  /**
   * @return a list of <code>StoreInfo</code> of all stores in the specified cluster.
   */
  @Override
  public ArrayList<StoreInfo> getClusterStores(String clusterName) {
    // Return all stores at this step in the process
    return (ArrayList<StoreInfo>) getAllStores(clusterName).stream()
        /**
         * This filtering should not be needed because {@link #getAllStores(String)} should not return any null items,
         * but just in case, we have it here as defensive code...
         */
        .filter(Objects::nonNull)
        .map(StoreInfo::fromStore)
        .collect(Collectors.toList());
  }

  @Override
  public Map<String, StoreDataAudit> getClusterStaleStores(String clusterName) {
    throw new UnsupportedOperationException("This function has not been implemented.");
  }

  /**
   * - intermediary between {@link LogCompactionService} and {@link CompactionManager}
   * - injects the child controller's {@link ControllerClient} into the function {@link CompactionManager#getStoresForCompaction(String, Map)}
   * - serves as API endpoint to query stores ready for log compaction
   * @param clusterName
   * @return a list of <code>StoreInfo</code> of stores in clusterName that are ready for log compaction.
   */
  @Override
  public List<StoreInfo> getStoresForCompaction(String clusterName) {
    Assert.isTrue(multiClusterConfigs.isLogCompactionEnabled(), "Log compaction is not enabled for this cluster!");
    try {
      Map<String, ControllerClient> childControllers = getControllerClientMap(clusterName);
      return compactionManager.getStoresForCompaction(clusterName, childControllers);
    } catch (Exception e) {
      throw new VeniceException("Something went wrong trying to fetch stores for compaction.", e);
    }
  }

  /**
   * triggers repush for storeName for log compaction of store topic
   * <p>
   * - intermediary between {@link LogCompactionService} and
   * {@link CompactionManager} - serves as API endpoint to trigger scheduled & adhoc log compaction
   *
   * @param repushJobRequest@return
   */
  @Override
  public RepushJobResponse repushStore(RepushJobRequest repushJobRequest) throws Exception {
    Assert.isTrue(multiClusterConfigs.isLogCompactionEnabled(), "Log compaction is not enabled for this cluster!");
    try {
      return compactionManager.repushStore(repushJobRequest);
    } catch (Exception e) {
      LOGGER.error("Error while triggering repush for store: {}", repushJobRequest.getStoreName(), e);
      throw e; // this method is the first common point for scheduled & adhoc log compaction, each has different error
    }
  }

  // for testing
  @Override
  public CompactionManager getCompactionManager() {
    return compactionManager;
  }

  @Override
  public Map<String, RegionPushDetails> listStorePushInfo(
      String clusterName,
      String storeName,
      boolean isPartitionDetailEnabled) {
    throw new UnsupportedOperationException("This function has not been implemented.");
  }

  public void preFetchDeadStoreStats(String clusterName, List<StoreInfo> storeInfos) {
    checkControllerLeadershipFor(clusterName);
    deadStoreStats.preFetchStats(storeInfos);
  }

  /**
   * @see Admin#getDeadStores(String, String, boolean)
   */
  @Override
  public List<StoreInfo> getDeadStores(String clusterName, String storeName, boolean includeSystemStores) {
    checkControllerLeadershipFor(clusterName);
<<<<<<< HEAD
    if (!multiClusterConfigs.isDeadStoreEndpointEnabled()) {
=======
    if (!multiClusterConfigs.isDeadStoreEndpointEnabled(clusterName)) {
>>>>>>> 88cf04e0
      throw new VeniceUnsupportedOperationException("Dead store stats is not enabled.");
    }

    if (storeName == null) {
      List<StoreInfo> clusterStoreInfos = getAllStores(clusterName).stream()
          .filter(Objects::nonNull)
          .filter(store -> includeSystemStores || !store.isSystemStore())
          .map(StoreInfo::fromStore)
          .collect(Collectors.toList());
      return deadStoreStats.getDeadStores(clusterStoreInfos);
    } else {
      StoreInfo store = StoreInfo.fromStore(getStore(clusterName, storeName));
      if (store == null) {
        throw new VeniceNoStoreException(storeName, clusterName);
      }
      return deadStoreStats.getDeadStores(Collections.singletonList(store));
    }
  }

  /**
   * @return <code>RegionPushDetails</code> object containing the specified store's push status.
   */
  @Override
  public RegionPushDetails getRegionPushDetails(String clusterName, String storeName, boolean isPartitionDetailAdded) {
    StoreInfo store = StoreInfo.fromStore(getStore(clusterName, storeName));
    if (store == null) {
      throw new VeniceNoStoreException(storeName, clusterName);
    }

    RegionPushDetails ret = new RegionPushDetails();
    OfflinePushStatus zkData = retrievePushStatus(clusterName, store);

    for (StatusSnapshot status: zkData.getStatusHistory()) {
      if (shouldUpdateEndTime(ret, status)) {
        ret.setPushEndTimestamp(status.getTime());
      } else if (shouldUpdateStartTime(ret, status)) {
        ret.setPushStartTimestamp(status.getTime());
      } else if (status.getStatus().isError()) {
        ret.setErrorMessage(zkData.getStatusDetails());
        ret.setLatestFailedPush(status.getTime());
      }
    }

    for (Version v: store.getVersions()) {
      ret.addVersion(v.getNumber());
    }
    ret.setCurrentVersion(store.getCurrentVersion());
    if (isPartitionDetailAdded) {
      ret.addPartitionDetails(zkData);
    }
    return ret;
  }

  public OfflinePushStatus retrievePushStatus(String clusterName, StoreInfo store) {
    VeniceOfflinePushMonitorAccessor accessor = new VeniceOfflinePushMonitorAccessor(
        clusterName,
        getZkClient(),
        getAdapterSerializer(),
        multiClusterConfigs.getLogContext());

    Optional<Version> currentVersion = store.getVersion(store.getCurrentVersion());
    String kafkaTopic = currentVersion.isPresent() ? currentVersion.get().kafkaTopicName() : "";
    OfflinePushStatus status = accessor.getOfflinePushStatusAndItsPartitionStatuses(kafkaTopic);
    return status;
  }

  private boolean shouldUpdateStartTime(final RegionPushDetails curResult, final StatusSnapshot status) {
    LocalDateTime timestamp = LocalDateTime.parse(status.getTime());
    return status.getStatus() == ExecutionStatus.STARTED && (curResult.getPushStartTimestamp() == null
        || timestamp.isBefore(LocalDateTime.parse(curResult.getPushStartTimestamp())));
  }

  private boolean shouldUpdateEndTime(final RegionPushDetails curResult, final StatusSnapshot status) {
    LocalDateTime timestamp = LocalDateTime.parse(status.getTime());
    return status.getStatus() == ExecutionStatus.COMPLETED && (curResult.getPushEndTimestamp() == null
        || timestamp.isAfter(LocalDateTime.parse(curResult.getPushEndTimestamp())));
  }

  /**
   * @see Admin#checkResourceCleanupBeforeStoreCreation(String, String)
   */
  @Override
  public void checkResourceCleanupBeforeStoreCreation(String clusterName, String storeName) {
    checkResourceCleanupBeforeStoreCreation(clusterName, storeName, true);
  }

  /**
   * Delete stores from the cluster including both store data and metadata.
   * <p>The API provides the flexibility to delete a single store or a single version.
   * Cluster name and fabric are required parameters, but store name and version number are optional.
   * If store name is empty, all stores in the cluster are deleted.
   * @param clusterName name of the Venice cluster.
   * @param fabric name of the fabric.
   * @param storeName name of the to be deleted store, if value is absent, all stores in the cluster are deleted.
   * @param versionNum the number of the version to be deleted, if present, only the specified version is deleted.
   */
  @Override
  public void wipeCluster(String clusterName, String fabric, Optional<String> storeName, Optional<Integer> versionNum) {
    checkControllerLeadershipFor(clusterName);
    checkCurrentFabricMatchesExpectedFabric(fabric);
    if (!isClusterWipeAllowed(clusterName)) {
      throw new VeniceException("Current fabric " + fabric + " does not allow cluster wipe");
    }
    HelixVeniceClusterResources resources = getHelixVeniceClusterResources(clusterName);
    if (storeName.isPresent()) {
      if (versionNum.isPresent()) {
        deleteOneStoreVersion(clusterName, storeName.get(), versionNum.get(), true);
      } else {
        setStoreReadWriteability(clusterName, storeName.get(), false);
        deleteStore(clusterName, storeName.get(), Store.IGNORE_VERSION, false, true, false);
      }
    } else {
      try (AutoCloseableLock ignore = resources.getClusterLockManager().createClusterWriteLock()) {
        for (Store store: resources.getStoreMetadataRepository().getAllStores()) {
          // Do not delete system stores as some are initialized when controller starts and will not be copied from
          // source fabric
          if (store.isSystemStore()) {
            continue;
          }
          setStoreReadWriteability(clusterName, store.getName(), false);
          deleteStore(clusterName, store.getName(), Store.IGNORE_VERSION, false, true, false);
        }
      }
    }
  }

  /**
   * @see Admin#compareStore(String, String, String, String)
   */
  @Override
  public StoreComparisonInfo compareStore(String clusterName, String storeName, String fabricA, String fabricB) {
    throw new VeniceUnsupportedOperationException("compareStore is not supported in child controller!");
  }

  /**
   * @see Admin#copyOverStoreSchemasAndConfigs(String, String, String, String)
   */
  @Override
  public StoreInfo copyOverStoreSchemasAndConfigs(
      String clusterName,
      String srcFabric,
      String destFabric,
      String storeName) {
    throw new VeniceUnsupportedOperationException(
        "copyOverStoreSchemasAndConfigs is not supported in child controller!");
  }

  ZkStoreConfigAccessor getStoreConfigAccessor(String clusterName) {
    return getHelixVeniceClusterResources(clusterName).getStoreConfigAccessor();
  }

  ReadWriteStoreRepository getMetadataRepository(String clusterName) {
    return getHelixVeniceClusterResources(clusterName).getStoreMetadataRepository();
  }

  void checkResourceCleanupBeforeStoreCreation(String clusterName, String storeName, boolean checkHelixResource) {
    checkControllerLeadershipFor(clusterName);
    ZkStoreConfigAccessor storeConfigAccess = getStoreConfigAccessor(clusterName);
    StoreConfig storeConfig = storeConfigAccess.getStoreConfig(storeName);
    if (storeConfig != null) {
      throw new VeniceException("Store: " + storeName + " still exists in cluster: " + storeConfig.getCluster());
    }
    ReadWriteStoreRepository repository = getMetadataRepository(clusterName);
    Store store = repository.getStore(storeName);
    if (store != null) {
      throw new VeniceException("Store: " + storeName + " still exists in cluster: " + clusterName);
    }

    /**
     * All store version topics from before deletion will not be used since we will create a new version number
     * that has not been used previously. We let TopicCleanupService take care of the cleanups.
     *
     * The version check skip was introduced when Venice was running with Kafka MirrorMaker to avoid a KMM crash.
     * TODO: Evaluate if this code needs to change now that KMM logic has been deprecated.
     *
     * So for topic check, we ensure RT topics for the Venice store and its system stores are deleted.
     */
    checkKafkaTopicAndHelixResource(clusterName, storeName, false, checkHelixResource, false);
  }

  void checkKafkaTopicAndHelixResource(
      String clusterName,
      String storeName,
      boolean checkVersionTopic,
      boolean checkHelixResource,
      boolean checkOfflinePush) {
    Set<String> allRelevantStores = Arrays.stream(VeniceSystemStoreType.values())
        .filter(VeniceSystemStoreType::isStoreZkShared)
        .map(s -> s.getSystemStoreName(storeName))
        .collect(Collectors.toSet());
    allRelevantStores.add(storeName);

    // Check Kafka topics belonging to this store.
    Set<PubSubTopic> topics = getTopicManager().listTopics();
    topics.forEach(topic -> {
      String storeNameForTopic = null;
      if (topic.isRealTime()) {
        storeNameForTopic = topic.getStoreName();
      } else if (checkVersionTopic) {
        storeNameForTopic = topic.getStoreName();
      }
      if (storeNameForTopic != null && allRelevantStores.contains(storeNameForTopic)) {
        throw new ResourceStillExistsException(
            "Topic: " + topic + " still exists for store: " + storeName + ", please make sure all "
                + (checkVersionTopic ? "" : "real-time ") + "topics are removed.");
      }
    });
    // Check all helix resources.
    if (checkHelixResource) {
      List<String> helixAliveResources = getAllLiveHelixResources(clusterName);
      helixAliveResources.forEach(resource -> {
        if (Version.isVersionTopic(resource)) {
          String storeNameForResource = Version.parseStoreFromVersionTopic(resource);
          if (allRelevantStores.contains(storeNameForResource)) {
            throw new ResourceStillExistsException(
                "Helix Resource: " + resource + " still exists for store: " + storeName
                    + ", please make sure all helix resources are removed.");
          }
        }
      });
    }
    // Check all offline push zk nodes.
    if (checkOfflinePush) {
      VeniceOfflinePushMonitorAccessor accessor = new VeniceOfflinePushMonitorAccessor(
          clusterName,
          zkClient,
          adapterSerializer,
          multiClusterConfigs.getLogContext());
      List<String> offlinePushes = zkClient.getChildren(accessor.getOfflinePushStatuesParentPath());
      offlinePushes.forEach(resource -> {
        if (Version.isVersionTopic(resource)) {
          String storeNameForResource = Version.parseStoreFromVersionTopic(resource);
          if (allRelevantStores.contains(storeNameForResource)) {
            throw new ResourceStillExistsException(
                "Offline push: " + resource + " still exists for store: " + storeName
                    + ", please make sure all offline push nodes are removed.");
          }
        }
      });
    }
  }

  Store checkPreConditionForAclOp(String clusterName, String storeName) {
    checkControllerLeadershipFor(clusterName);
    ReadWriteStoreRepository repository = getHelixVeniceClusterResources(clusterName).getStoreMetadataRepository();
    Store store = repository.getStore(storeName);
    if (store == null) {
      throwStoreDoesNotExist(clusterName, storeName);
    }
    return store;
  }

  /**
   * A store is not hybrid in the following two scenarios:
   * If hybridStoreConfig is null, it means store is not hybrid.
   * If all the hybrid config values are negative, it indicates that the store is being set back to batch-only store.
   */
  boolean isHybrid(HybridStoreConfig hybridStoreConfig) {
    return hybridStoreConfig != null
        && (hybridStoreConfig.getRewindTimeInSeconds() >= 0 || hybridStoreConfig.getOffsetLagThresholdToGoOnline() >= 0
            || hybridStoreConfig.getProducerTimestampLagThresholdToGoOnlineInSeconds() >= 0);
  }

  /**
   * @see VeniceHelixAdmin#isHybrid(HybridStoreConfig)
   */
  boolean isHybrid(HybridStoreConfigRecord hybridStoreConfigRecord) {
    HybridStoreConfig hybridStoreConfig = null;
    if (hybridStoreConfigRecord != null) {
      hybridStoreConfig = new HybridStoreConfigImpl(
          hybridStoreConfigRecord.rewindTimeInSeconds,
          hybridStoreConfigRecord.offsetLagThresholdToGoOnline,
          hybridStoreConfigRecord.producerTimestampLagThresholdToGoOnlineInSeconds,
          DataReplicationPolicy.valueOf(hybridStoreConfigRecord.dataReplicationPolicy),
          BufferReplayPolicy.valueOf(hybridStoreConfigRecord.bufferReplayPolicy),
          hybridStoreConfigRecord.realTimeTopicName.toString());
    }
    return isHybrid(hybridStoreConfig);
  }

  /**
   * @see Admin#isParent()
   */
  @Override
  public boolean isParent() {
    return multiClusterConfigs.isParent();
  }

  /**
   * @see Admin#getParentControllerRegionState()
   */
  @Override
  public ParentControllerRegionState getParentControllerRegionState() {
    return multiClusterConfigs.getParentControllerRegionState();
  }

  /**
   * @see Admin#getChildDataCenterControllerUrlMap(String)
   */
  @Override
  public Map<String, String> getChildDataCenterControllerUrlMap(String clusterName) {
    /**
     * According to {@link VeniceControllerClusterConfig#VeniceControllerClusterConfig(VeniceProperties)}, the map is empty
     * if this is a child controller.
     */
    return multiClusterConfigs.getControllerConfig(clusterName).getChildDataCenterControllerUrlMap();
  }

  /**
   * @see Admin#getChildDataCenterControllerD2Map(String)
   */
  @Override
  public Map<String, String> getChildDataCenterControllerD2Map(String clusterName) {
    return multiClusterConfigs.getControllerConfig(clusterName).getChildDataCenterControllerD2Map();
  }

  /**
   * @see Admin#getChildControllerD2ServiceName(String)
   */
  @Override
  public String getChildControllerD2ServiceName(String clusterName) {
    return multiClusterConfigs.getControllerConfig(clusterName).getD2ServiceName();
  }

  /**
   * @see Admin#getReadOnlyZKSharedSystemStoreRepository()
   */
  @Override
  public HelixReadOnlyZKSharedSystemStoreRepository getReadOnlyZKSharedSystemStoreRepository() {
    return zkSharedSystemStoreRepository;
  }

  /**
   * @see Admin#getReadOnlyZKSharedSchemaRepository()
   */
  @Override
  public HelixReadOnlyZKSharedSchemaRepository getReadOnlyZKSharedSchemaRepository() {
    return zkSharedSchemaRepository;
  }

  /**
   * @see Admin#getMetaStoreWriter()
   */
  @Override
  public MetaStoreWriter getMetaStoreWriter() {
    return metaStoreWriter;
  }

  @Override
  public MetaStoreReader getMetaStoreReader() {
    return metaStoreReader;
  }

  /**
   * @see Admin#getEmergencySourceRegion(String)
   */
  @Override
  public Optional<String> getEmergencySourceRegion(@Nonnull String clusterName) {
    String emergencySourceRegion = multiClusterConfigs.getEmergencySourceRegion(clusterName);
    if (StringUtils.isNotEmpty(emergencySourceRegion)) {
      return Optional.of(emergencySourceRegion);
    } else {
      return Optional.empty();
    }
  }

  /**
   * @see Admin#getAggregateRealTimeTopicSource(String)
   */
  @Override
  public Optional<String> getAggregateRealTimeTopicSource(String clusterName) {
    String sourceRegion = multiClusterConfigs.getControllerConfig(clusterName).getAggregateRealTimeSourceRegion();
    if (!StringUtils.isEmpty(sourceRegion)) {
      return Optional.of(getNativeReplicationKafkaBootstrapServerAddress(sourceRegion));
    } else {
      return Optional.empty();
    }
  }

  /**
   * @see Admin#isActiveActiveReplicationEnabledInAllRegion(String, String, boolean)
   */
  @Override
  public boolean isActiveActiveReplicationEnabledInAllRegion(
      String clusterName,
      String storeName,
      boolean checkCurrentVersion) {
    throw new VeniceUnsupportedOperationException(
        "isActiveActiveReplicationEnabledInAllRegion is not supported in child controller!");
  }

  /**
   * @see Admin#getClustersLeaderOf()
   */
  @Override
  public List<String> getClustersLeaderOf() {
    List<String> clusters = new ArrayList<>();
    for (VeniceControllerStateModel model: controllerStateModelFactory.getAllModels()) {
      if (model.getCurrentState().equals(LeaderStandbySMD.States.LEADER.toString())) {
        clusters.add(model.getClusterName());
      }
    }
    return clusters;
  }

  /**
   * Return the topic creation time if it has not been persisted to Zk yet.
   * @param topic The topic whose creation time is needed.
   * @return the topic creation time if it has not yet persisted to Zk yet. 0 if topic information has persisted to Zk or if the topic doesn't exist.
   */
  Long getInMemoryTopicCreationTime(String topic) {
    return topicToCreationTime.get(topic);
  }

  private void setUpDaVinciPushStatusStore(String clusterName, String storeName) {
    checkControllerLeadershipFor(clusterName);
    ReadWriteStoreRepository repository = getHelixVeniceClusterResources(clusterName).getStoreMetadataRepository();
    Store store = repository.getStore(storeName);
    if (store == null) {
      throwStoreDoesNotExist(clusterName, storeName);
    }
    String daVinciPushStatusStoreName = VeniceSystemStoreType.DAVINCI_PUSH_STATUS_STORE.getSystemStoreName(storeName);

    if (!isParent()) {
      // We do not materialize PS3 for parent region. Hence, skip RT topic creation.
      ensureRealTimeTopicExistsForUserSystemStores(clusterName, daVinciPushStatusStoreName);
    }
    if (!store.isDaVinciPushStatusStoreEnabled()) {
      storeMetadataUpdate(clusterName, storeName, (s) -> {
        s.setDaVinciPushStatusStoreEnabled(true);
        return s;
      });
    }
  }

  /**
   * Set up the meta store and produce snapshot to meta store RT. Should be called in the child controllers.
   * @param clusterName The cluster name.
   * @param regularStoreName The regular user store name.
   */
  void setUpMetaStoreAndMayProduceSnapshot(String clusterName, String regularStoreName) {
    checkControllerLeadershipFor(clusterName);
    ReadWriteStoreRepository repository = getHelixVeniceClusterResources(clusterName).getStoreMetadataRepository();
    Store store = repository.getStore(regularStoreName);
    if (store == null) {
      throwStoreDoesNotExist(clusterName, regularStoreName);
    }

    // Make sure RT topic exists before producing.
    if (!isParent()) {
      // We do not materialize meta store for parent region. Hence, skip RT topic creation.
      ensureRealTimeTopicExistsForUserSystemStores(
          clusterName,
          VeniceSystemStoreType.META_STORE.getSystemStoreName(regularStoreName));
    }

    // Update the store flag to enable meta system store.
    if (!store.isStoreMetaSystemStoreEnabled()) {
      storeMetadataUpdate(clusterName, regularStoreName, (s) -> {
        s.setStoreMetaSystemStoreEnabled(true);
        return s;
      });
    }

    Optional<MetaStoreWriter> metaStoreWriter = getHelixVeniceClusterResources(clusterName).getMetaStoreWriter();
    if (!metaStoreWriter.isPresent()) {
      LOGGER.info(
          "MetaStoreWriter from VeniceHelixResource is absent, will skip producing snapshot to meta store RT for store: {}",
          regularStoreName);
      return;
    }
    // Get updated store
    store = repository.getStore(regularStoreName);
    // Local store properties
    metaStoreWriter.get().writeStoreProperties(clusterName, store);
    // Store cluster configs
    metaStoreWriter.get()
        .writeStoreClusterConfig(
            getHelixVeniceClusterResources(clusterName).getStoreConfigAccessor().getStoreConfig(regularStoreName));
    LOGGER.info(
        "Wrote store property snapshot to meta system store for venice store: {} in cluster: {}",
        regularStoreName,
        clusterName);
    // Key/value schemas
    Collection<SchemaEntry> keySchemas = new HashSet<>();
    keySchemas.add(getKeySchema(clusterName, regularStoreName));
    metaStoreWriter.get().writeStoreKeySchemas(regularStoreName, keySchemas);
    LOGGER.info(
        "Wrote key schema to meta system store for venice store: " + regularStoreName + " in cluster: " + clusterName);
    Collection<SchemaEntry> valueSchemas = getValueSchemas(clusterName, regularStoreName);
    metaStoreWriter.get().writeStoreValueSchemas(regularStoreName, valueSchemas);
    LOGGER.info(
        "Wrote value schemas to meta system store for venice store: {} in cluster: {}",
        regularStoreName,
        clusterName);
  }

  private boolean isAmplificationFactorUpdateOnly(
      PartitionerConfig originalPartitionerConfig,
      PartitionerConfig newPartitionerConfig) {
    if (newPartitionerConfig == null) {
      throw new VeniceException(
          "New partitioner config is null, in theory it will never happen as we should pre-fill new partitioner config.");
    }
    // We verify if only amp factor is changed by updating original partition config's amp factor and compare it with
    // given partitioner config.
    PartitionerConfig ampFactorUpdatedPartitionerConfig =
        originalPartitionerConfig == null ? new PartitionerConfigImpl() : originalPartitionerConfig.clone();
    ampFactorUpdatedPartitionerConfig.setAmplificationFactor(newPartitionerConfig.getAmplificationFactor());
    return Objects.equals(ampFactorUpdatedPartitionerConfig, newPartitionerConfig);
  }

  /**
   * @see Admin#getBackupVersionDefaultRetentionMs()
   */
  @Override
  public long getBackupVersionDefaultRetentionMs() {
    return backupVersionDefaultRetentionMs;
  }

  /** @see Admin#getDefaultMaxRecordSizeBytes() */
  @Override
  public int getDefaultMaxRecordSizeBytes() {
    return defaultMaxRecordSizeBytes;
  }

  private Pair<NodeReplicasReadinessState, List<Replica>> areAllCurrentVersionReplicasReady(
      HelixCustomizedViewOfflinePushRepository customizedViewRepo,
      ReadWriteStoreRepository storeRepo,
      String nodeId) {
    List<Replica> unreadyReplicas = new ArrayList<>();
    List<Replica> localReplicas = Utils.getReplicasForInstance(customizedViewRepo, nodeId);

    ResourceAssignment resourceAssn = customizedViewRepo.getResourceAssignment();
    for (Replica replica: localReplicas) {
      // Skip if replica is a stale version.
      if (!Utils.isCurrentVersion(replica.getResource(), storeRepo)) {
        continue;
      }

      List<Instance> readyToServeInstances = customizedViewRepo.getReadyToServeInstances(
          resourceAssn.getPartitionAssignment(replica.getResource()),
          replica.getPartitionId());

      // A current replica is unready if its running instance is unready and it is not an extra replica.
      if (!readyToServeInstances.contains(replica.getInstance())
          && !Utils.isExtraReplica(storeRepo, replica, readyToServeInstances)) {
        unreadyReplicas.add(replica);
      }
    }
    return new Pair<>(
        unreadyReplicas.isEmpty() ? NodeReplicasReadinessState.READY : NodeReplicasReadinessState.UNREADY,
        unreadyReplicas);
  }

  /**
   * @see Admin#nodeReplicaReadiness(String, String)
   */
  @Override
  public Pair<NodeReplicasReadinessState, List<Replica>> nodeReplicaReadiness(String cluster, String helixNodeId) {
    checkControllerLeadershipFor(cluster);
    List<String> instances = helixAdminClient.getInstancesInCluster(cluster);
    HelixCustomizedViewOfflinePushRepository customizedViewRepo =
        getHelixVeniceClusterResources(cluster).getCustomizedViewRepository();
    ReadWriteStoreRepository storeRepo = getHelixVeniceClusterResources(cluster).getStoreMetadataRepository();

    if (!instances.contains(helixNodeId)) {
      throw new VeniceException("Node: " + helixNodeId + " is not in the cluster: " + cluster);
    }

    if (!HelixUtils.isLiveInstance(cluster, helixNodeId, getHelixVeniceClusterResources(cluster).getHelixManager())) {
      return new Pair<>(NodeReplicasReadinessState.INANIMATE, Collections.emptyList());
    }
    return areAllCurrentVersionReplicasReady(customizedViewRepo, storeRepo, helixNodeId);
  }

  private void checkCurrentFabricMatchesExpectedFabric(String fabric) {
    if (!multiClusterConfigs.getRegionName().equals(fabric)) {
      throw new VeniceException(
          "Current fabric: " + multiClusterConfigs.getRegionName() + " does not match with request parameter fabric: "
              + fabric);
    }
  }

  /**
   * @see Admin#initiateDataRecovery(String, String, int, String, String, boolean, Optional)
   */
  @Override
  public void initiateDataRecovery(
      String clusterName,
      String storeName,
      int version,
      String sourceFabric,
      String destinationFabric,
      boolean copyAllVersionConfigs,
      Optional<Version> sourceFabricVersion) {
    RetryUtils.executeWithMaxAttemptAndExponentialBackoff(
        () -> checkControllerLeadershipFor(clusterName),
        1,
        Duration.ofMillis(100),
        Duration.ofMillis(200),
        Duration.ofSeconds(10),
        RETRY_FAILURE_TYPES);
    checkCurrentFabricMatchesExpectedFabric(destinationFabric);
    if (!sourceFabricVersion.isPresent()) {
      throw new VeniceException("Source fabric version object is required for data recovery");
    }
    dataRecoveryManager.verifyStoreVersionIsReadyForDataRecovery(clusterName, storeName, version);
    dataRecoveryManager.initiateDataRecovery(
        clusterName,
        storeName,
        version,
        sourceFabric,
        copyAllVersionConfigs,
        sourceFabricVersion.get());
  }

  /**
   * @see Admin#prepareDataRecovery(String, String, int, String, String, Optional)
   */
  @Override
  public void prepareDataRecovery(
      String clusterName,
      String storeName,
      int version,
      String sourceFabric,
      String destinationFabric,
      Optional<Integer> sourceAmplificationFactor) {
    checkControllerLeadershipFor(clusterName);
    checkCurrentFabricMatchesExpectedFabric(destinationFabric);
    dataRecoveryManager.prepareStoreVersionForDataRecovery(clusterName, storeName, destinationFabric, version);
  }

  /**
   * @see Admin#isStoreVersionReadyForDataRecovery(String, String, int, String, String, Optional)
   */
  @Override
  public Pair<Boolean, String> isStoreVersionReadyForDataRecovery(
      String clusterName,
      String storeName,
      int version,
      String sourceFabric,
      String destinationFabric,
      Optional<Integer> sourceAmplificationFactor) {
    checkControllerLeadershipFor(clusterName);
    boolean isReady = true;
    String reason = "";
    try {
      checkCurrentFabricMatchesExpectedFabric(destinationFabric);
      dataRecoveryManager.verifyStoreVersionIsReadyForDataRecovery(clusterName, storeName, version);
    } catch (Exception e) {
      isReady = false;
      reason = e.getMessage();
    }
    return new Pair<>(isReady, reason);
  }

  /**
   * @see Admin#isAdminTopicConsumptionEnabled(String)
   */
  @Override
  public boolean isAdminTopicConsumptionEnabled(String clusterName) {
    if (!isLeaderControllerFor(clusterName)) {
      // Defensive code: disable admin topic consumption on standby controllers
      return false;
    }
    if (isParent()) {
      return true;
    }
    boolean adminTopicConsumptionEnabled;
    // HelixVeniceClusterResources should exist on leader controller
    HelixVeniceClusterResources resources = getHelixVeniceClusterResources(clusterName);
    try (AutoCloseableLock ignore = resources.getClusterLockManager().createClusterReadLock()) {
      HelixReadWriteLiveClusterConfigRepository liveConfigRepository =
          getReadWriteLiveClusterConfigRepository(clusterName);
      // Enable child controller admin topic consumption when configs applied at startup and live config are true.
      // The live configs are used during store migration.
      adminTopicConsumptionEnabled = liveConfigRepository.getConfigs().isChildControllerAdminTopicConsumptionEnabled()
          && multiClusterConfigs.getControllerConfig(clusterName).isMultiRegion();
    }
    return adminTopicConsumptionEnabled;
  }

  /**
   * @return the largest used version number for the given store from store graveyard.
   */
  @Override
  public int getLargestUsedVersionFromStoreGraveyard(String clusterName, String storeName) {
    return getStoreGraveyard().getLargestUsedVersionNumber(storeName);
  }

  /**
   * @see StoragePersonaRepository#addPersona(String, long, Set, Set)
   */
  @Override
  public void createStoragePersona(
      String clusterName,
      String name,
      long quotaNumber,
      Set<String> storesToEnforce,
      Set<String> owners) {
    checkControllerLeadershipFor(clusterName);
    HelixVeniceClusterResources resources = getHelixVeniceClusterResources(clusterName);
    try {
      StoragePersonaRepository repository = resources.getStoragePersonaRepository();
      repository.addPersona(name, quotaNumber, storesToEnforce, owners);
    } catch (Exception e) {
      LOGGER.error("Failed to execute CreateStoragePersonaOperation.", e);
      throw e;
    }
  }

  /**
   * @see StoragePersonaRepository#getPersona(String)
   */
  @Override
  public StoragePersona getStoragePersona(String clusterName, String name) {
    checkControllerLeadershipFor(clusterName);
    StoragePersonaRepository repository = getHelixVeniceClusterResources(clusterName).getStoragePersonaRepository();
    return repository.getPersona(name);
  }

  /**
   * @see StoragePersonaRepository#deletePersona(String)
   */
  @Override
  public void deleteStoragePersona(String clusterName, String name) {
    checkControllerLeadershipFor(clusterName);
    HelixVeniceClusterResources resources = getHelixVeniceClusterResources(clusterName);
    try {
      StoragePersonaRepository repository = resources.getStoragePersonaRepository();
      repository.deletePersona(name);
    } catch (Exception e) {
      LOGGER.error("Failed to execute DeleteStoragePersonaOperation.", e);
      throw e;
    }
  }

  /**
   * @see StoragePersonaRepository#updatePersona(String, UpdateStoragePersonaQueryParams)
   */
  @Override
  public void updateStoragePersona(String clusterName, String name, UpdateStoragePersonaQueryParams queryParams) {
    checkControllerLeadershipFor(clusterName);
    HelixVeniceClusterResources resources = getHelixVeniceClusterResources(clusterName);
    try {
      StoragePersonaRepository repository = resources.getStoragePersonaRepository();
      repository.updatePersona(name, queryParams);
    } catch (Exception e) {
      LOGGER.error("Failed to execute UpdateStoragePersonaOperation.", e);
      throw e;
    }
  }

  /**
   * @see StoragePersonaRepository#getPersonaContainingStore(String)
   */
  @Override
  public StoragePersona getPersonaAssociatedWithStore(String clusterName, String storeName) {
    checkControllerLeadershipFor(clusterName);
    StoragePersonaRepository repository = getHelixVeniceClusterResources(clusterName).getStoragePersonaRepository();
    return repository.getPersonaContainingStore(storeName);
  }

  @Override
  public List<StoragePersona> getClusterStoragePersonas(String clusterName) {
    checkControllerLeadershipFor(clusterName);
    StoragePersonaRepository repository = getHelixVeniceClusterResources(clusterName).getStoragePersonaRepository();
    return repository.getAllPersonas();
  }

  @Override
  public List<String> cleanupInstanceCustomizedStates(String clusterName) {
    checkControllerLeadershipFor(clusterName);
    ReadWriteStoreRepository repository = getHelixVeniceClusterResources(clusterName).getStoreMetadataRepository();
    List<String> deletedZNodes = new ArrayList<>();
    Set<String> irrelevantStoreVersions = new HashSet<>();
    ZkBaseDataAccessor<ZNRecord> znRecordAccessor = new ZkBaseDataAccessor<>(zkClient);
    String instancesZkPath = HelixUtils.getHelixClusterZkPath(clusterName) + "/" + ZK_INSTANCES_SUB_PATH;
    List<String> instances = znRecordAccessor.getChildNames(instancesZkPath, AccessOption.PERSISTENT);
    for (String instance: instances) {
      String instanceCustomizedStatesPath = instancesZkPath + "/" + instance + "/" + ZK_CUSTOMIZEDSTATES_SUB_PATH;
      List<String> storeVersions =
          znRecordAccessor.getChildNames(instanceCustomizedStatesPath, AccessOption.PERSISTENT);
      if (storeVersions != null) {
        for (String storeVersion: storeVersions) {
          boolean delete = irrelevantStoreVersions.contains(storeVersion);
          if (!delete) {
            // Check if the store version is still relevant
            try {
              Store store = repository.getStoreOrThrow(Version.parseStoreFromVersionTopic(storeVersion));
              if (store.getVersion(Version.parseVersionFromKafkaTopicName(storeVersion)) == null) {
                irrelevantStoreVersions.add(storeVersion);
                delete = true;
              }
            } catch (VeniceNoStoreException e) {
              irrelevantStoreVersions.add(storeVersion);
              delete = true;
            }
          }
          if (delete) {
            String deleteInstanceCustomizedStatePath = instanceCustomizedStatesPath + "/" + storeVersion;
            HelixUtils.remove(znRecordAccessor, deleteInstanceCustomizedStatePath);
            LOGGER.info(
                "Deleted lingering instance level customized state ZNode: {} in cluster {}",
                deleteInstanceCustomizedStatePath,
                clusterName);
            deletedZNodes.add(deleteInstanceCustomizedStatePath);
          }
        }
      }
    }
    return deletedZNodes;
  }

  @Override
  public StoreGraveyard getStoreGraveyard() {
    return storeGraveyard;
  }

  @Override
  public void removeStoreFromGraveyard(String clusterName, String storeName) {
    checkControllerLeadershipFor(clusterName);
    checkKafkaTopicAndHelixResource(clusterName, storeName, true, true, true);
    storeGraveyard.removeStoreFromGraveyard(clusterName, storeName);
  }

  @Override
  public PushStatusStoreReader getPushStatusStoreReader() {
    return pushStatusStoreReader;
  }

  @Override
  public PushStatusStoreWriter getPushStatusStoreWriter() {
    return pushStatusStoreWriter.get();
  }

  @Override
  public void sendHeartbeatToSystemStore(String clusterName, String storeName, long heartbeatTimeStamp) {
    if (isParent()) {
      return;
    }
    VeniceSystemStoreType systemStoreType = VeniceSystemStoreType.getSystemStoreType(storeName);
    String userStoreName = systemStoreType.extractRegularStoreName(storeName);
    long currentTimestamp = System.currentTimeMillis();
    if (VeniceSystemStoreType.DAVINCI_PUSH_STATUS_STORE.equals(systemStoreType)) {
      getPushStatusStoreWriter().writeHeartbeat(userStoreName, currentTimestamp);
    } else {
      getMetaStoreWriter().writeHeartbeat(userStoreName, currentTimestamp);
    }
  }

  @Override
  public long getHeartbeatFromSystemStore(String clusterName, String systemStoreName) {
    VeniceSystemStoreType systemStoreType = VeniceSystemStoreType.getSystemStoreType(systemStoreName);
    String userStoreName = systemStoreType.extractRegularStoreName(systemStoreName);
    try {
      return RetryUtils.executeWithMaxRetriesAndFixedAttemptDuration(() -> {
        long retrievedTimestamp;
        if (systemStoreType == VeniceSystemStoreType.DAVINCI_PUSH_STATUS_STORE) {
          retrievedTimestamp = getPushStatusStoreReader()
              .getHeartbeat(userStoreName, PushStatusStoreUtils.CONTROLLER_HEARTBEAT_INSTANCE_NAME);
        } else {
          retrievedTimestamp = getMetaStoreReader().getHeartbeat(userStoreName);
        }
        return retrievedTimestamp;
      }, 3, Duration.ofSeconds(1), Collections.singletonList(VeniceException.class));
    } catch (VeniceException e) {
      return -1;
    }
  }

  public Optional<SSLFactory> getSslFactory() {
    return sslFactory;
  }

  public boolean isClusterWipeAllowed(String clusterName) {
    return multiClusterConfigs.getControllerConfig(clusterName).isClusterWipeAllowed();
  }

  // Visible for testing
  VeniceControllerMultiClusterConfig getMultiClusterConfigs() {
    return multiClusterConfigs;
  }

  VeniceControllerClusterConfig getControllerConfig(String clusterName) {
    return multiClusterConfigs.getControllerConfig(clusterName);
  }

  // Only for testing
  public void setPushJobDetailsStoreClient(AvroSpecificStoreClient<PushJobStatusRecordKey, PushJobDetails> client) {
    pushJobDetailsStoreClient = client;
  }

  @Override
  public PubSubTopicRepository getPubSubTopicRepository() {
    return pubSubTopicRepository;
  }

  SafeHelixManager getHelixManager() {
    return helixManager;
  }

  String getPushJobStatusStoreClusterName() {
    return pushJobStatusStoreClusterName;
  }

  InternalAvroSpecificSerializer<PushJobDetails> getPushJobDetailsSerializer() {
    return pushJobDetailsSerializer;
  }

  public LogContext getLogContext() {
    return logContext;
  }
}<|MERGE_RESOLUTION|>--- conflicted
+++ resolved
@@ -699,11 +699,7 @@
               ParticipantMessageKey.getClassSchema()));
     }
 
-<<<<<<< HEAD
     if (multiClusterConfigs.isDeadStoreEndpointEnabled()) {
-=======
-    if (multiClusterConfigs.isDeadStoreEndpointEnabled(controllerClusterName)) {
->>>>>>> 88cf04e0
       Class<? extends DeadStoreStats> deadStoreStatsClass =
           ReflectUtils.loadClass(multiClusterConfigs.getDeadStoreStatsClassName());
       try {
@@ -717,15 +713,10 @@
       }
     }
 
-<<<<<<< HEAD
-    clusterLeaderInitializationManager =
-        new ClusterLeaderInitializationManager(initRoutines, commonConfig.isConcurrentInitRoutinesEnabled());
-=======
     clusterLeaderInitializationManager = new ClusterLeaderInitializationManager(
         initRoutines,
         commonConfig.isConcurrentInitRoutinesEnabled(),
         commonConfig.getLogContext());
->>>>>>> 88cf04e0
 
     // Create the controller cluster if required.
     if (isControllerClusterHAAS) {
@@ -8284,11 +8275,7 @@
   @Override
   public List<StoreInfo> getDeadStores(String clusterName, String storeName, boolean includeSystemStores) {
     checkControllerLeadershipFor(clusterName);
-<<<<<<< HEAD
     if (!multiClusterConfigs.isDeadStoreEndpointEnabled()) {
-=======
-    if (!multiClusterConfigs.isDeadStoreEndpointEnabled(clusterName)) {
->>>>>>> 88cf04e0
       throw new VeniceUnsupportedOperationException("Dead store stats is not enabled.");
     }
 
