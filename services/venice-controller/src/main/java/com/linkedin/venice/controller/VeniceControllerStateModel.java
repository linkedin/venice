--- conflicted
+++ resolved
@@ -260,11 +260,8 @@
     clusterResources.startDeadStoreStatsPreFetchTask();
     clusterResources.startLeakedPushStatusCleanUpService();
     clusterResources.startProtocolVersionAutoDetectionService();
-<<<<<<< HEAD
+    clusterResources.startLogCompactionService();
     clusterResources.startMultiTaskSchedulerService();
-=======
-    clusterResources.startLogCompactionService();
->>>>>>> e3057e4d
   }
 
   /**
