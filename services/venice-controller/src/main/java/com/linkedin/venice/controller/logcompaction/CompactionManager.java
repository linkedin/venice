--- conflicted
+++ resolved
@@ -27,11 +27,7 @@
  * 2. Trigger repush to compact a store with function {@link RepushOrchestrator#repush(RepushJobRequest)} & processes the status/response of the repush job.
  */
 public class CompactionManager {
-<<<<<<< HEAD
-  private static final Logger LOGGER = LogManager.getLogger("[log-compaction] " + CompactionManager.class);
-=======
   private static final Logger LOGGER = LogManager.getLogger(CompactionManager.class + " [log-compaction]");
->>>>>>> 17684d22
 
   private final RepushOrchestrator repushOrchestrator;
   private final long timeSinceLastLogCompactionThresholdMs;
