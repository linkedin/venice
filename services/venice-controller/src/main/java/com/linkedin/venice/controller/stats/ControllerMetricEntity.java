package com.linkedin.venice.controller.stats;

<<<<<<< HEAD
import static com.linkedin.venice.stats.dimensions.VeniceMetricsDimensions.HTTP_RESPONSE_STATUS_CODE;
import static com.linkedin.venice.stats.dimensions.VeniceMetricsDimensions.HTTP_RESPONSE_STATUS_CODE_CATEGORY;
import static com.linkedin.venice.stats.dimensions.VeniceMetricsDimensions.REPUSH_TRIGGER_SOURCE;
=======
import static com.linkedin.venice.stats.dimensions.VeniceMetricsDimensions.STORE_REPUSH_TRIGGER_SOURCE;
>>>>>>> f09fd2d0
import static com.linkedin.venice.stats.dimensions.VeniceMetricsDimensions.VENICE_CLUSTER_NAME;
import static com.linkedin.venice.stats.dimensions.VeniceMetricsDimensions.VENICE_CONTROLLER_ENDPOINT;
import static com.linkedin.venice.stats.dimensions.VeniceMetricsDimensions.VENICE_RESPONSE_STATUS_CODE_CATEGORY;
import static com.linkedin.venice.stats.dimensions.VeniceMetricsDimensions.VENICE_STORE_NAME;
import static com.linkedin.venice.utils.Utils.setOf;

import com.linkedin.venice.annotation.VisibleForTesting;
import com.linkedin.venice.stats.dimensions.VeniceMetricsDimensions;
import com.linkedin.venice.stats.metrics.MetricEntity;
import com.linkedin.venice.stats.metrics.MetricType;
import com.linkedin.venice.stats.metrics.MetricUnit;
import com.linkedin.venice.stats.metrics.ModuleMetricEntityInterface;
import java.util.Set;


public enum ControllerMetricEntity implements ModuleMetricEntityInterface {
<<<<<<< HEAD
  IN_FLIGHT_CALL_COUNT(
      MetricType.UP_DOWN_COUNTER, MetricUnit.NUMBER, "Count of all current inflight calls to controller spark server",
      setOf(VENICE_CLUSTER_NAME, VENICE_CONTROLLER_ENDPOINT)
  ),
  CALL_COUNT(
      MetricType.COUNTER, MetricUnit.NUMBER, "Count of all calls to controller spark server",
      setOf(
          VENICE_CLUSTER_NAME,
          VENICE_CONTROLLER_ENDPOINT,
          HTTP_RESPONSE_STATUS_CODE,
          HTTP_RESPONSE_STATUS_CODE_CATEGORY,
          VENICE_RESPONSE_STATUS_CODE_CATEGORY)
  ),
  CALL_TIME(
      MetricType.HISTOGRAM, MetricUnit.MILLISECOND,
      "Latency histogram of all successful calls to controller spark server",
      setOf(
          VENICE_CLUSTER_NAME,
          VENICE_CONTROLLER_ENDPOINT,
          HTTP_RESPONSE_STATUS_CODE,
          HTTP_RESPONSE_STATUS_CODE_CATEGORY,
          VENICE_RESPONSE_STATUS_CODE_CATEGORY)
  ),
  REPUSH_CALL_COUNT(
      MetricType.COUNTER, MetricUnit.NUMBER, "Count of all repush request calls to a controller endpoint",
      setOf(VENICE_STORE_NAME, VENICE_RESPONSE_STATUS_CODE_CATEGORY, VENICE_CLUSTER_NAME, REPUSH_TRIGGER_SOURCE)
=======
  /** Count of all requests to repush a store */
  STORE_REPUSH_CALL_COUNT(
      "store.repush.call_count", MetricType.COUNTER, MetricUnit.NUMBER, "Count of all requests to repush a store",
      setOf(VENICE_STORE_NAME, VENICE_RESPONSE_STATUS_CODE_CATEGORY, VENICE_CLUSTER_NAME, STORE_REPUSH_TRIGGER_SOURCE)
>>>>>>> f09fd2d0
  ),

  /** log compaction related metrics */

  /** Count of stores nominated for scheduled compaction */
  STORE_COMPACTION_NOMINATED_COUNT(
      "store.compaction.nominated_count", MetricType.COUNTER, MetricUnit.NUMBER,
      "Count of stores nominated for scheduled compaction", setOf(VENICE_STORE_NAME, VENICE_CLUSTER_NAME)
  ),

  /**
   * Track the state from the time a store is nominated for compaction to the
   * time the repush is completed to finish compaction. stays 1 after nomination
   * and becomes 0 when the compaction is compacted
   */
  STORE_COMPACTION_ELIGIBLE_STATE(
      "store.compaction.eligible_state", MetricType.GAUGE, MetricUnit.NUMBER,
      "Track the state from the time a store is nominated for compaction to the time the repush is completed",
      setOf(VENICE_STORE_NAME, VENICE_CLUSTER_NAME)
  ),

  /** Count of log compaction repush triggered for a store after it becomes eligible */
  STORE_COMPACTION_TRIGGERED_COUNT(
      "store.compaction.triggered_count", MetricType.COUNTER, MetricUnit.NUMBER,
      "Count of log compaction repush triggered for a store after it becomes eligible",
      setOf(VENICE_STORE_NAME, VENICE_RESPONSE_STATUS_CODE_CATEGORY, VENICE_CLUSTER_NAME)
  );

  private final MetricEntity metricEntity;
  private final String metricName;

  ControllerMetricEntity(
      String metricName,
      MetricType metricType,
      MetricUnit unit,
      String description,
      Set<VeniceMetricsDimensions> dimensionsList) {
    this.metricName = metricName;
    this.metricEntity = new MetricEntity(metricName, metricType, unit, description, dimensionsList);
  }

  @VisibleForTesting
  public String getMetricName() {
    return metricName;
  }

  public MetricEntity getMetricEntity() {
    return metricEntity;
  }
}<|MERGE_RESOLUTION|>--- conflicted
+++ resolved
@@ -1,12 +1,8 @@
 package com.linkedin.venice.controller.stats;
 
-<<<<<<< HEAD
 import static com.linkedin.venice.stats.dimensions.VeniceMetricsDimensions.HTTP_RESPONSE_STATUS_CODE;
 import static com.linkedin.venice.stats.dimensions.VeniceMetricsDimensions.HTTP_RESPONSE_STATUS_CODE_CATEGORY;
-import static com.linkedin.venice.stats.dimensions.VeniceMetricsDimensions.REPUSH_TRIGGER_SOURCE;
-=======
 import static com.linkedin.venice.stats.dimensions.VeniceMetricsDimensions.STORE_REPUSH_TRIGGER_SOURCE;
->>>>>>> f09fd2d0
 import static com.linkedin.venice.stats.dimensions.VeniceMetricsDimensions.VENICE_CLUSTER_NAME;
 import static com.linkedin.venice.stats.dimensions.VeniceMetricsDimensions.VENICE_CONTROLLER_ENDPOINT;
 import static com.linkedin.venice.stats.dimensions.VeniceMetricsDimensions.VENICE_RESPONSE_STATUS_CODE_CATEGORY;
@@ -23,13 +19,15 @@
 
 
 public enum ControllerMetricEntity implements ModuleMetricEntityInterface {
-<<<<<<< HEAD
+  /** Count of current in flight messages to AdminSparkServer */
   IN_FLIGHT_CALL_COUNT(
-      MetricType.UP_DOWN_COUNTER, MetricUnit.NUMBER, "Count of all current inflight calls to controller spark server",
+      "in.flight.call.count", MetricType.UP_DOWN_COUNTER, MetricUnit.NUMBER,
+      "Count of all current inflight calls to controller spark server",
       setOf(VENICE_CLUSTER_NAME, VENICE_CONTROLLER_ENDPOINT)
   ),
+  /** Count of completed calls to AdminSparkServer */
   CALL_COUNT(
-      MetricType.COUNTER, MetricUnit.NUMBER, "Count of all calls to controller spark server",
+      "call.count", MetricType.COUNTER, MetricUnit.NUMBER, "Count of all calls to controller spark server",
       setOf(
           VENICE_CLUSTER_NAME,
           VENICE_CONTROLLER_ENDPOINT,
@@ -37,8 +35,9 @@
           HTTP_RESPONSE_STATUS_CODE_CATEGORY,
           VENICE_RESPONSE_STATUS_CODE_CATEGORY)
   ),
+  /** Histogram of call latency to AdminSparkServer */
   CALL_TIME(
-      MetricType.HISTOGRAM, MetricUnit.MILLISECOND,
+      "call.time", MetricType.HISTOGRAM, MetricUnit.MILLISECOND,
       "Latency histogram of all successful calls to controller spark server",
       setOf(
           VENICE_CLUSTER_NAME,
@@ -47,15 +46,10 @@
           HTTP_RESPONSE_STATUS_CODE_CATEGORY,
           VENICE_RESPONSE_STATUS_CODE_CATEGORY)
   ),
-  REPUSH_CALL_COUNT(
-      MetricType.COUNTER, MetricUnit.NUMBER, "Count of all repush request calls to a controller endpoint",
-      setOf(VENICE_STORE_NAME, VENICE_RESPONSE_STATUS_CODE_CATEGORY, VENICE_CLUSTER_NAME, REPUSH_TRIGGER_SOURCE)
-=======
   /** Count of all requests to repush a store */
   STORE_REPUSH_CALL_COUNT(
       "store.repush.call_count", MetricType.COUNTER, MetricUnit.NUMBER, "Count of all requests to repush a store",
       setOf(VENICE_STORE_NAME, VENICE_RESPONSE_STATUS_CODE_CATEGORY, VENICE_CLUSTER_NAME, STORE_REPUSH_TRIGGER_SOURCE)
->>>>>>> f09fd2d0
   ),
 
   /** log compaction related metrics */
