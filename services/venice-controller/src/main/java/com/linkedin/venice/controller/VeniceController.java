--- conflicted
+++ resolved
@@ -24,18 +24,16 @@
 import com.linkedin.venice.service.AbstractVeniceService;
 import com.linkedin.venice.service.ICProvider;
 import com.linkedin.venice.servicediscovery.ServiceDiscoveryAnnouncer;
-<<<<<<< HEAD
 import com.linkedin.venice.stats.TehutiUtils;
-=======
 import com.linkedin.venice.system.store.ControllerClientBackedSystemSchemaInitializer;
->>>>>>> 5b5feaae
 import com.linkedin.venice.utils.PropertyBuilder;
 import com.linkedin.venice.utils.Utils;
 import com.linkedin.venice.utils.VeniceProperties;
 import io.tehuti.metrics.MetricsRepository;
 import java.util.ArrayList;
-import java.util.Collections;
+import java.util.Arrays;
 import java.util.List;
+import java.util.Objects;
 import java.util.Optional;
 import org.apache.logging.log4j.LogManager;
 import org.apache.logging.log4j.Logger;
@@ -176,12 +174,7 @@
     this.routerClientConfig = Optional.ofNullable(ctx.getRouterClientConfig());
     this.icProvider = Optional.ofNullable(ctx.getIcProvider());
     this.externalSupersetSchemaGenerator = Optional.ofNullable(ctx.getExternalSupersetSchemaGenerator());
-<<<<<<< HEAD
     this.pubSubClientsFactory = Objects.requireNonNull(ctx.getPubSubClientsFactory(), "PubSubClientsFactory is null");
-
-=======
-    this.pubSubClientsFactory = multiClusterConfigs.getPubSubClientsFactory();
->>>>>>> 5b5feaae
     createServices();
   }
 
@@ -370,24 +363,18 @@
       Utils.exit(errorMessage + e.getMessage());
     }
 
-<<<<<<< HEAD
     Optional<AuthenticationService> authenticationService = buildAuthenticationService(controllerProps);
     Optional<AuthorizerService> authorizerService = buildAuthorizerService(controllerProps);
 
-    String zkAddress = controllerProps.getString(ZOOKEEPER_ADDRESS);
-=======
->>>>>>> 5b5feaae
     D2Client d2Client = D2ClientFactory.getD2Client(zkAddress, Optional.empty());
     VeniceController controller = new VeniceController(
-        new VeniceControllerContext.Builder().setPropertiesList(Collections.singletonList(controllerProps))
+        new VeniceControllerContext.Builder()
+            .setPropertiesList(Arrays.asList(new VeniceProperties[] { controllerProps }))
             .setServiceDiscoveryAnnouncers(new ArrayList<>())
             .setD2Client(d2Client)
-<<<<<<< HEAD
             .setAuthenticationService(authenticationService.orElse(null))
             .setAuthorizerService(authorizerService.orElse(null))
             .setPubSubClientsFactory(pubSubClientsFactory)
-=======
->>>>>>> 5b5feaae
             .build());
 
     controller.start();
