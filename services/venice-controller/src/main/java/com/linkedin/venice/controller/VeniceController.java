--- conflicted
+++ resolved
@@ -355,18 +355,12 @@
       Utils.exit(errorMessage + e.getMessage());
     }
 
-<<<<<<< HEAD
-    D2Client d2Client =
-        new D2ClientBuilder().setZkHosts(controllerProps.getString(ZOOKEEPER_ADDRESS)).setIsSSLEnabled(false).build();
-
     Optional<AuthenticationService> authenticationService = buildAuthenticationService(controllerProps);
     Optional<AuthorizerService> authorizerService = buildAuthorizerService(controllerProps);
-    D2ClientUtils.startClient(d2Client);
-=======
+
     String zkAddress = controllerProps.getString(ZOOKEEPER_ADDRESS);
     D2Client d2Client = D2ClientFactory.getD2Client(zkAddress, Optional.empty());
 
->>>>>>> 6c8b6724
     PubSubClientsFactory pubSubClientsFactory = new PubSubClientsFactory(
         new ApacheKafkaProducerAdapterFactory(),
         new ApacheKafkaConsumerAdapterFactory(),
