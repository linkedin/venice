--- conflicted
+++ resolved
@@ -62,17 +62,10 @@
   static final String CONTROLLER_SERVICE_NAME = "venice-controller";
 
   // services
-<<<<<<< HEAD
-  private VeniceControllerService controllerService;
-  private AdminSparkServer adminServer;
-  private AdminSparkServer secureAdminServer;
-  private LogCompactionService logCompactionService;
-  private Optional<StoreBackupVersionCleanupService> storeBackupVersionCleanupService;
-  private TopicCleanupService topicCleanupService;
-=======
   private final VeniceControllerService controllerService;
   private final AdminSparkServer adminServer;
   private final AdminSparkServer secureAdminServer;
+  private LogCompactionService logCompactionService;
   private VeniceGrpcServer adminGrpcServer;
   private VeniceGrpcServer adminSecureGrpcServer;
   private final TopicCleanupService topicCleanupService;
@@ -83,7 +76,6 @@
 
   private final Optional<StoreGraveyardCleanupService> storeGraveyardCleanupService;
   private final Optional<SystemStoreRepairService> systemStoreRepairService;
->>>>>>> ed1d8abd
 
   private Optional<DeferredVersionSwapService> deferredVersionSwapService;
 
@@ -243,24 +235,6 @@
           pubSubTopicRepository,
           new TopicCleanupServiceStats(metricsRepository),
           pubSubClientsFactory);
-<<<<<<< HEAD
-      if (!(admin instanceof VeniceParentHelixAdmin)) {
-        throw new VeniceException(
-            "'VeniceParentHelixAdmin' is expected of the returned 'Admin' from 'VeniceControllerService#getVeniceHelixAdmin' in parent mode");
-      }
-
-      storeGraveyardCleanupService =
-          Optional.of(new StoreGraveyardCleanupService((VeniceParentHelixAdmin) admin, multiClusterConfigs));
-      LOGGER.info("StoreGraveyardCleanupService is enabled");
-      if (multiClusterConfigs.getCommonConfig().isParentSystemStoreRepairServiceEnabled()) {
-        systemStoreRepairService = Optional
-            .of(new SystemStoreRepairService((VeniceParentHelixAdmin) admin, multiClusterConfigs, metricsRepository));
-        LOGGER.info("SystemStoreRepairServiceEnabled is enabled");
-      }
-      this.unusedValueSchemaCleanupService =
-          Optional.of(new UnusedValueSchemaCleanupService(multiClusterConfigs, (VeniceParentHelixAdmin) admin));
-=======
->>>>>>> ed1d8abd
     } else {
       return new TopicCleanupService(
           admin,
