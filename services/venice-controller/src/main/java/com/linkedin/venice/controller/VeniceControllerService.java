package com.linkedin.venice.controller;

import static com.linkedin.venice.client.store.ClientFactory.getSchemaReader;

import com.linkedin.d2.balancer.D2Client;
import com.linkedin.venice.SSLConfig;
import com.linkedin.venice.acl.DynamicAccessController;
import com.linkedin.venice.authorization.AuthorizerService;
import com.linkedin.venice.client.store.ClientConfig;
import com.linkedin.venice.controller.init.DelegatingClusterLeaderInitializationRoutine;
import com.linkedin.venice.controller.kafka.consumer.AdminConsumerService;
import com.linkedin.venice.controller.lingeringjob.DefaultLingeringStoreVersionChecker;
import com.linkedin.venice.controller.lingeringjob.HeartbeatBasedCheckerStats;
import com.linkedin.venice.controller.lingeringjob.HeartbeatBasedLingeringStoreVersionChecker;
import com.linkedin.venice.controller.lingeringjob.LingeringStoreVersionChecker;
import com.linkedin.venice.controller.supersetschema.SupersetSchemaGenerator;
import com.linkedin.venice.exceptions.VeniceException;
import com.linkedin.venice.kafka.protocol.KafkaMessageEnvelope;
import com.linkedin.venice.pubsub.PubSubClientsFactory;
import com.linkedin.venice.pubsub.PubSubPositionTypeRegistry;
import com.linkedin.venice.pubsub.PubSubTopicRepository;
import com.linkedin.venice.pubsub.api.PubSubMessageDeserializer;
import com.linkedin.venice.schema.SchemaReader;
import com.linkedin.venice.schema.writecompute.WriteComputeSchemaConverter;
import com.linkedin.venice.serialization.avro.AvroProtocolDefinition;
import com.linkedin.venice.serialization.avro.KafkaValueSerializer;
import com.linkedin.venice.serialization.avro.OptimizedKafkaValueSerializer;
import com.linkedin.venice.service.AbstractVeniceService;
import com.linkedin.venice.service.ICProvider;
import com.linkedin.venice.system.store.ControllerClientBackedSystemSchemaInitializer;
import com.linkedin.venice.utils.pools.LandFillObjectPool;
import io.tehuti.metrics.MetricsRepository;
import java.util.Arrays;
import java.util.Collections;
import java.util.HashMap;
import java.util.Map;
import java.util.Optional;
import java.util.function.BiConsumer;
import org.apache.avro.Schema;
import org.apache.logging.log4j.LogManager;
import org.apache.logging.log4j.Logger;


/**
 * A service venice controller. Wraps Helix Controller.
 */
public class VeniceControllerService extends AbstractVeniceService {
  private static final Logger LOGGER = LogManager.getLogger(VeniceControllerService.class);

  private final Admin admin;
  private final VeniceControllerMultiClusterConfig multiClusterConfigs;
  private final Map<String, AdminConsumerService> consumerServicesByClusters;

  private final BiConsumer<Integer, Schema> newSchemaEncountered;

  public VeniceControllerService(
      VeniceControllerMultiClusterConfig multiClusterConfigs,
      MetricsRepository metricsRepository,
      boolean sslEnabled,
      Optional<SSLConfig> sslConfig,
      Optional<DynamicAccessController> accessController,
      Optional<AuthorizerService> authorizerService,
      D2Client d2Client,
      Optional<ClientConfig> routerClientConfig,
      Optional<ICProvider> icProvider,
      Optional<SupersetSchemaGenerator> externalSupersetSchemaGenerator,
      PubSubTopicRepository pubSubTopicRepository,
      PubSubClientsFactory pubSubClientsFactory,
      PubSubPositionTypeRegistry pubSubPositionTypeRegistry) {
    this.multiClusterConfigs = multiClusterConfigs;

    DelegatingClusterLeaderInitializationRoutine initRoutineForPushJobDetailsSystemStore =
        new DelegatingClusterLeaderInitializationRoutine();
    DelegatingClusterLeaderInitializationRoutine initRoutineForHeartbeatSystemStore =
        new DelegatingClusterLeaderInitializationRoutine();
    DelegatingClusterLeaderInitializationRoutine initRoutineForParentControllerMetadataSystemStore =
        new DelegatingClusterLeaderInitializationRoutine();

    /**
     * In child controller, we do not set these system stores up explicitly. The parent controller creates and
     * configures them. They will get set up in child regions when the child controller consumes the corresponding
     * messages from the admin channel.
     */
    if (!multiClusterConfigs.isParent()) {
      initRoutineForPushJobDetailsSystemStore.setAllowEmptyDelegateInitializationToSucceed();
      initRoutineForHeartbeatSystemStore.setAllowEmptyDelegateInitializationToSucceed();
    }

    if (multiClusterConfigs.isParent()) {
      initRoutineForParentControllerMetadataSystemStore.setAllowEmptyDelegateInitializationToSucceed();
    }

    VeniceHelixAdmin internalAdmin = new VeniceHelixAdmin(
        multiClusterConfigs,
        metricsRepository,
        sslEnabled,
        d2Client,
        sslConfig,
        accessController,
        icProvider,
        pubSubTopicRepository,
        pubSubClientsFactory,
        pubSubPositionTypeRegistry,
        Arrays.asList(initRoutineForPushJobDetailsSystemStore, initRoutineForHeartbeatSystemStore));

    if (multiClusterConfigs.isParent()) {
      this.admin = new VeniceParentHelixAdmin(
          internalAdmin,
          multiClusterConfigs,
          sslEnabled,
          sslConfig,
          accessController,
          authorizerService,
          createLingeringStoreVersionChecker(multiClusterConfigs, metricsRepository),
          WriteComputeSchemaConverter.getInstance(),
          externalSupersetSchemaGenerator,
          pubSubTopicRepository,
          initRoutineForPushJobDetailsSystemStore,
          initRoutineForHeartbeatSystemStore,
<<<<<<< HEAD
          initRoutineForParentControllerMetadataSystemStore);
=======
          metricsRepository);
>>>>>>> 6c4f4a41
      LOGGER.info("Controller works as a parent controller.");
    } else {
      this.admin = internalAdmin;
      LOGGER.info("Controller works as a child controller.");
    }
    Optional<SchemaReader> kafkaMessageEnvelopeSchemaReader = Optional.empty();
    try {
      kafkaMessageEnvelopeSchemaReader = routerClientConfig.isPresent()
          ? Optional.of(
              getSchemaReader(
                  ClientConfig.cloneConfig(routerClientConfig.get())
                      .setStoreName(AvroProtocolDefinition.KAFKA_MESSAGE_ENVELOPE.getSystemStoreName()),
                  null))
          : Optional.empty();
    } catch (Exception e) {
      LOGGER.error("Exception in initializing KME schema reader", e);
    }
    // The admin consumer needs to use VeniceHelixAdmin to update Zookeeper directly
    consumerServicesByClusters = new HashMap<>(multiClusterConfigs.getClusters().size());

    /**
     * Register a callback function to handle the case when a new KME value schema is encountered when the child controller
     * consumes the admin topics.
     */
    String systemClusterName = multiClusterConfigs.getSystemSchemaClusterName();
    VeniceControllerClusterConfig systemStoreClusterConfig = multiClusterConfigs.getControllerConfig(systemClusterName);
    newSchemaEncountered = (schemaId, schema) -> {
      LOGGER.info("Encountered a new KME value schema (id = {}), proceed to register", schemaId);
      try {
        ControllerClientBackedSystemSchemaInitializer schemaInitializer =
            new ControllerClientBackedSystemSchemaInitializer(
                AvroProtocolDefinition.KAFKA_MESSAGE_ENVELOPE,
                systemClusterName,
                null,
                null,
                false,
                ((VeniceHelixAdmin) admin).getSslFactory(),
                systemStoreClusterConfig.getChildControllerUrl(systemStoreClusterConfig.getRegionName()),
                systemStoreClusterConfig.getChildControllerD2ServiceName(),
                systemStoreClusterConfig.getChildControllerD2ZkHost(systemStoreClusterConfig.getRegionName()),
                systemStoreClusterConfig.isControllerEnforceSSLOnly());

        schemaInitializer.execute(Collections.singletonMap(schemaId, schema));
      } catch (VeniceException e) {
        LOGGER.error(
            "Exception in registering '{}' schema version '{}'",
            AvroProtocolDefinition.KAFKA_MESSAGE_ENVELOPE.name(),
            schemaId,
            e);
        throw e;
      }
    };

    KafkaValueSerializer kafkaValueSerializer =
        (!multiClusterConfigs.isParent() && systemStoreClusterConfig.isKMERegistrationFromMessageHeaderEnabled())
            ? new OptimizedKafkaValueSerializer(newSchemaEncountered)
            : new OptimizedKafkaValueSerializer();

    kafkaMessageEnvelopeSchemaReader.ifPresent(kafkaValueSerializer::setSchemaReader);
    PubSubMessageDeserializer pubSubMessageDeserializer = new PubSubMessageDeserializer(
        kafkaValueSerializer,
        new LandFillObjectPool<>(KafkaMessageEnvelope::new),
        new LandFillObjectPool<>(KafkaMessageEnvelope::new));
    for (String cluster: multiClusterConfigs.getClusters()) {
      VeniceControllerClusterConfig clusterConfig = multiClusterConfigs.getControllerConfig(cluster);
      if (clusterConfig.isMultiRegion()) {
        // Enable admin channel consumption only for multi-region setups
        AdminConsumerService adminConsumerService = new AdminConsumerService(
            internalAdmin,
            clusterConfig,
            metricsRepository,
            pubSubClientsFactory.getConsumerAdapterFactory(),
            pubSubTopicRepository,
            pubSubMessageDeserializer);
        this.consumerServicesByClusters.put(cluster, adminConsumerService);

        this.admin.setAdminConsumerService(cluster, adminConsumerService);
      }
    }

  }

  private LingeringStoreVersionChecker createLingeringStoreVersionChecker(
      VeniceControllerMultiClusterConfig multiClusterConfigs,
      MetricsRepository metricsRepository) {
    if (multiClusterConfigs.getBatchJobHeartbeatEnabled()) {
      LOGGER.info("Batch job heartbeat is enabled. Hence use the heartbeat-based batch job liveness checker.");
      return new HeartbeatBasedLingeringStoreVersionChecker(
          multiClusterConfigs.getBatchJobHeartbeatTimeout(),
          multiClusterConfigs.getBatchJobHeartbeatInitialBufferTime(),
          new DefaultLingeringStoreVersionChecker(),
          new HeartbeatBasedCheckerStats(metricsRepository));
    }
    {
      LOGGER.info("Batch job heartbeat is NOT enabled. Hence use the default batch job liveness checker.");
      return new DefaultLingeringStoreVersionChecker();
    }
  }

  /**
   * Causes {@code VeniceControllerService} to begin execution.
   */
  @Override
  public boolean startInner() {
    for (String clusterName: multiClusterConfigs.getClusters()) {
      admin.initStorageCluster(clusterName);
      if (multiClusterConfigs.isMultiRegion()) {
        consumerServicesByClusters.get(clusterName).start();
      }
      LOGGER.info("started cluster: {}", clusterName);
    }
    LOGGER.info("Started Venice controller.");
    // There is no async process in this function, so we are completely finished with the start up process.
    return true;
  }

  /**
   * Causes {@code VeniceControllerService} to stop executing.
   */
  @Override
  public void stopInner() {
    for (String clusterName: multiClusterConfigs.getClusters()) {
      // We don't need to lock resources here, as we will acquire the lock during the ST leader->standby, which would
      // prevent the partial updates.
      admin.stop(clusterName);
      if (multiClusterConfigs.isMultiRegion()) {
        try {
          consumerServicesByClusters.get(clusterName).stop();
        } catch (Exception e) {
          LOGGER.error("Got exception when stop AdminConsumerService", e);
        }
      }
      LOGGER.info("Stopped cluster: {}", clusterName);
    }
    // TODO merge or differentiate the difference between close() and stopVeniceController() explicitly.
    admin.stopVeniceController();
    admin.close();

    LOGGER.info("Stopped Venice controller.");
  }

  /**
   * @return a reference to the HelixAdmin object.
   */
  public Admin getVeniceHelixAdmin() {
    return admin;
  }

  /**
   * This method is for testing.
   * @param cluster
   * @return the admin consumer service for the cluster
   */
  public AdminConsumerService getAdminConsumerServiceByCluster(String cluster) {
    return consumerServicesByClusters.get(cluster);
  }

  // For testing only.
  public KafkaValueSerializer getKafkaValueSerializer() {
    for (Map.Entry<String, AdminConsumerService> entry: consumerServicesByClusters.entrySet()) {
      return entry.getValue().getDeserializer().getValueSerializer();
    }
    return null;
  }
}<|MERGE_RESOLUTION|>--- conflicted
+++ resolved
@@ -117,11 +117,8 @@
           pubSubTopicRepository,
           initRoutineForPushJobDetailsSystemStore,
           initRoutineForHeartbeatSystemStore,
-<<<<<<< HEAD
-          initRoutineForParentControllerMetadataSystemStore);
-=======
+          initRoutineForParentControllerMetadataSystemStore,);
           metricsRepository);
->>>>>>> 6c4f4a41
       LOGGER.info("Controller works as a parent controller.");
     } else {
       this.admin = internalAdmin;
