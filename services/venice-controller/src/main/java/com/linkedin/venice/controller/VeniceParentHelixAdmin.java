package com.linkedin.venice.controller;

import static com.linkedin.venice.controller.VeniceHelixAdmin.VERSION_ID_UNSET;
import static com.linkedin.venice.controller.kafka.consumer.AdminConsumptionTask.IGNORED_CURRENT_VERSION;
import static com.linkedin.venice.controller.util.ParentControllerConfigUpdateUtils.addUpdateSchemaForStore;
import static com.linkedin.venice.controllerapi.ControllerApiConstants.ACCESS_CONTROLLED;
import static com.linkedin.venice.controllerapi.ControllerApiConstants.ACTIVE_ACTIVE_REPLICATION_ENABLED;
import static com.linkedin.venice.controllerapi.ControllerApiConstants.AMPLIFICATION_FACTOR;
import static com.linkedin.venice.controllerapi.ControllerApiConstants.AUTO_SCHEMA_REGISTER_FOR_PUSHJOB_ENABLED;
import static com.linkedin.venice.controllerapi.ControllerApiConstants.BACKUP_STRATEGY;
import static com.linkedin.venice.controllerapi.ControllerApiConstants.BACKUP_VERSION_RETENTION_MS;
import static com.linkedin.venice.controllerapi.ControllerApiConstants.BATCH_GET_LIMIT;
import static com.linkedin.venice.controllerapi.ControllerApiConstants.BLOB_TRANSFER_ENABLED;
import static com.linkedin.venice.controllerapi.ControllerApiConstants.BOOTSTRAP_TO_ONLINE_TIMEOUT_IN_HOURS;
import static com.linkedin.venice.controllerapi.ControllerApiConstants.BUFFER_REPLAY_POLICY;
import static com.linkedin.venice.controllerapi.ControllerApiConstants.CHUNKING_ENABLED;
import static com.linkedin.venice.controllerapi.ControllerApiConstants.CLIENT_DECOMPRESSION_ENABLED;
import static com.linkedin.venice.controllerapi.ControllerApiConstants.COMPRESSION_STRATEGY;
import static com.linkedin.venice.controllerapi.ControllerApiConstants.DATA_REPLICATION_POLICY;
import static com.linkedin.venice.controllerapi.ControllerApiConstants.DISABLE_DAVINCI_PUSH_STATUS_STORE;
import static com.linkedin.venice.controllerapi.ControllerApiConstants.DISABLE_META_STORE;
import static com.linkedin.venice.controllerapi.ControllerApiConstants.ENABLE_READS;
import static com.linkedin.venice.controllerapi.ControllerApiConstants.ENABLE_STORE_MIGRATION;
import static com.linkedin.venice.controllerapi.ControllerApiConstants.ENABLE_WRITES;
import static com.linkedin.venice.controllerapi.ControllerApiConstants.ETLED_PROXY_USER_ACCOUNT;
import static com.linkedin.venice.controllerapi.ControllerApiConstants.FUTURE_VERSION_ETL_ENABLED;
import static com.linkedin.venice.controllerapi.ControllerApiConstants.HYBRID_STORE_DISK_QUOTA_ENABLED;
import static com.linkedin.venice.controllerapi.ControllerApiConstants.INCREMENTAL_PUSH_ENABLED;
import static com.linkedin.venice.controllerapi.ControllerApiConstants.IS_DAVINCI_HEARTBEAT_REPORTED;
import static com.linkedin.venice.controllerapi.ControllerApiConstants.LARGEST_USED_VERSION_NUMBER;
import static com.linkedin.venice.controllerapi.ControllerApiConstants.LATEST_SUPERSET_SCHEMA_ID;
import static com.linkedin.venice.controllerapi.ControllerApiConstants.MAX_COMPACTION_LAG_SECONDS;
import static com.linkedin.venice.controllerapi.ControllerApiConstants.MAX_NEARLINE_RECORD_SIZE_BYTES;
import static com.linkedin.venice.controllerapi.ControllerApiConstants.MAX_RECORD_SIZE_BYTES;
import static com.linkedin.venice.controllerapi.ControllerApiConstants.MIGRATION_DUPLICATE_STORE;
import static com.linkedin.venice.controllerapi.ControllerApiConstants.MIN_COMPACTION_LAG_SECONDS;
import static com.linkedin.venice.controllerapi.ControllerApiConstants.NATIVE_REPLICATION_ENABLED;
import static com.linkedin.venice.controllerapi.ControllerApiConstants.NATIVE_REPLICATION_SOURCE_FABRIC;
import static com.linkedin.venice.controllerapi.ControllerApiConstants.NEARLINE_PRODUCER_COMPRESSION_ENABLED;
import static com.linkedin.venice.controllerapi.ControllerApiConstants.NEARLINE_PRODUCER_COUNT_PER_WRITER;
import static com.linkedin.venice.controllerapi.ControllerApiConstants.NUM_VERSIONS_TO_PRESERVE;
import static com.linkedin.venice.controllerapi.ControllerApiConstants.OFFSET_LAG_TO_GO_ONLINE;
import static com.linkedin.venice.controllerapi.ControllerApiConstants.OWNER;
import static com.linkedin.venice.controllerapi.ControllerApiConstants.PARTITIONER_CLASS;
import static com.linkedin.venice.controllerapi.ControllerApiConstants.PARTITIONER_PARAMS;
import static com.linkedin.venice.controllerapi.ControllerApiConstants.PARTITION_COUNT;
import static com.linkedin.venice.controllerapi.ControllerApiConstants.PERSONA_NAME;
import static com.linkedin.venice.controllerapi.ControllerApiConstants.PUSH_STREAM_SOURCE_ADDRESS;
import static com.linkedin.venice.controllerapi.ControllerApiConstants.READ_COMPUTATION_ENABLED;
import static com.linkedin.venice.controllerapi.ControllerApiConstants.READ_QUOTA_IN_CU;
import static com.linkedin.venice.controllerapi.ControllerApiConstants.REAL_TIME_TOPIC_NAME;
import static com.linkedin.venice.controllerapi.ControllerApiConstants.REGULAR_VERSION_ETL_ENABLED;
import static com.linkedin.venice.controllerapi.ControllerApiConstants.REPLICATION_FACTOR;
import static com.linkedin.venice.controllerapi.ControllerApiConstants.REPLICATION_METADATA_PROTOCOL_VERSION_ID;
import static com.linkedin.venice.controllerapi.ControllerApiConstants.REWIND_TIME_IN_SECONDS;
import static com.linkedin.venice.controllerapi.ControllerApiConstants.RMD_CHUNKING_ENABLED;
import static com.linkedin.venice.controllerapi.ControllerApiConstants.SEPARATE_REAL_TIME_TOPIC_ENABLED;
import static com.linkedin.venice.controllerapi.ControllerApiConstants.STORAGE_NODE_READ_QUOTA_ENABLED;
import static com.linkedin.venice.controllerapi.ControllerApiConstants.STORAGE_QUOTA_IN_BYTE;
import static com.linkedin.venice.controllerapi.ControllerApiConstants.STORE_MIGRATION;
import static com.linkedin.venice.controllerapi.ControllerApiConstants.STORE_VIEW;
import static com.linkedin.venice.controllerapi.ControllerApiConstants.TARGET_SWAP_REGION;
import static com.linkedin.venice.controllerapi.ControllerApiConstants.TARGET_SWAP_REGION_WAIT_TIME;
import static com.linkedin.venice.controllerapi.ControllerApiConstants.TIME_LAG_TO_GO_ONLINE;
import static com.linkedin.venice.controllerapi.ControllerApiConstants.UNUSED_SCHEMA_DELETION_ENABLED;
import static com.linkedin.venice.controllerapi.ControllerApiConstants.VERSION;
import static com.linkedin.venice.controllerapi.ControllerApiConstants.WRITE_COMPUTATION_ENABLED;
import static com.linkedin.venice.meta.HybridStoreConfigImpl.DEFAULT_HYBRID_OFFSET_LAG_THRESHOLD;
import static com.linkedin.venice.meta.HybridStoreConfigImpl.DEFAULT_HYBRID_TIME_LAG_THRESHOLD;
import static com.linkedin.venice.meta.HybridStoreConfigImpl.DEFAULT_REAL_TIME_TOPIC_NAME;
import static com.linkedin.venice.meta.HybridStoreConfigImpl.DEFAULT_REWIND_TIME_IN_SECONDS;
import static com.linkedin.venice.meta.Version.VERSION_SEPARATOR;
import static com.linkedin.venice.meta.VersionStatus.ONLINE;
import static com.linkedin.venice.meta.VersionStatus.PUSHED;
import static com.linkedin.venice.serialization.avro.AvroProtocolDefinition.BATCH_JOB_HEARTBEAT;
import static com.linkedin.venice.serialization.avro.AvroProtocolDefinition.PUSH_JOB_DETAILS;
import static com.linkedin.venice.views.VeniceView.VIEW_NAME_SEPARATOR;

import com.fasterxml.jackson.databind.JsonNode;
import com.fasterxml.jackson.databind.ObjectMapper;
import com.fasterxml.jackson.databind.node.ArrayNode;
import com.fasterxml.jackson.databind.node.JsonNodeFactory;
import com.fasterxml.jackson.databind.node.ObjectNode;
import com.linkedin.venice.ConfigConstants;
import com.linkedin.venice.SSLConfig;
import com.linkedin.venice.acl.AclException;
import com.linkedin.venice.acl.DynamicAccessController;
import com.linkedin.venice.authorization.AceEntry;
import com.linkedin.venice.authorization.AclBinding;
import com.linkedin.venice.authorization.AuthorizerService;
import com.linkedin.venice.authorization.IdentityParser;
import com.linkedin.venice.authorization.Method;
import com.linkedin.venice.authorization.Permission;
import com.linkedin.venice.authorization.Principal;
import com.linkedin.venice.authorization.Resource;
import com.linkedin.venice.common.VeniceSystemStoreType;
import com.linkedin.venice.common.VeniceSystemStoreUtils;
import com.linkedin.venice.compression.CompressionStrategy;
import com.linkedin.venice.controller.authorization.SystemStoreAclSynchronizationTask;
import com.linkedin.venice.controller.init.DelegatingClusterLeaderInitializationRoutine;
import com.linkedin.venice.controller.init.SharedInternalRTStoreInitializationRoutine;
import com.linkedin.venice.controller.kafka.AdminTopicUtils;
import com.linkedin.venice.controller.kafka.consumer.AdminConsumerService;
import com.linkedin.venice.controller.kafka.protocol.admin.AbortMigration;
import com.linkedin.venice.controller.kafka.protocol.admin.AddVersion;
import com.linkedin.venice.controller.kafka.protocol.admin.AdminOperation;
import com.linkedin.venice.controller.kafka.protocol.admin.ConfigureActiveActiveReplicationForCluster;
import com.linkedin.venice.controller.kafka.protocol.admin.CreateStoragePersona;
import com.linkedin.venice.controller.kafka.protocol.admin.DeleteAllVersions;
import com.linkedin.venice.controller.kafka.protocol.admin.DeleteOldVersion;
import com.linkedin.venice.controller.kafka.protocol.admin.DeleteStoragePersona;
import com.linkedin.venice.controller.kafka.protocol.admin.DeleteStore;
import com.linkedin.venice.controller.kafka.protocol.admin.DeleteUnusedValueSchemas;
import com.linkedin.venice.controller.kafka.protocol.admin.DerivedSchemaCreation;
import com.linkedin.venice.controller.kafka.protocol.admin.DisableStoreRead;
import com.linkedin.venice.controller.kafka.protocol.admin.ETLStoreConfigRecord;
import com.linkedin.venice.controller.kafka.protocol.admin.EnableStoreRead;
import com.linkedin.venice.controller.kafka.protocol.admin.HybridStoreConfigRecord;
import com.linkedin.venice.controller.kafka.protocol.admin.KillOfflinePushJob;
import com.linkedin.venice.controller.kafka.protocol.admin.MetaSystemStoreAutoCreationValidation;
import com.linkedin.venice.controller.kafka.protocol.admin.MetadataSchemaCreation;
import com.linkedin.venice.controller.kafka.protocol.admin.MigrateStore;
import com.linkedin.venice.controller.kafka.protocol.admin.PartitionerConfigRecord;
import com.linkedin.venice.controller.kafka.protocol.admin.PauseStore;
import com.linkedin.venice.controller.kafka.protocol.admin.PushStatusSystemStoreAutoCreationValidation;
import com.linkedin.venice.controller.kafka.protocol.admin.ResumeStore;
import com.linkedin.venice.controller.kafka.protocol.admin.RollForwardCurrentVersion;
import com.linkedin.venice.controller.kafka.protocol.admin.RollbackCurrentVersion;
import com.linkedin.venice.controller.kafka.protocol.admin.SchemaMeta;
import com.linkedin.venice.controller.kafka.protocol.admin.SetStoreOwner;
import com.linkedin.venice.controller.kafka.protocol.admin.SetStorePartitionCount;
import com.linkedin.venice.controller.kafka.protocol.admin.StoreCreation;
import com.linkedin.venice.controller.kafka.protocol.admin.StoreViewConfigRecord;
import com.linkedin.venice.controller.kafka.protocol.admin.SupersetSchemaCreation;
import com.linkedin.venice.controller.kafka.protocol.admin.UpdateStoragePersona;
import com.linkedin.venice.controller.kafka.protocol.admin.UpdateStore;
import com.linkedin.venice.controller.kafka.protocol.admin.ValueSchemaCreation;
import com.linkedin.venice.controller.kafka.protocol.enums.AdminMessageType;
import com.linkedin.venice.controller.kafka.protocol.enums.SchemaType;
import com.linkedin.venice.controller.kafka.protocol.serializer.AdminOperationSerializer;
import com.linkedin.venice.controller.lingeringjob.DefaultLingeringStoreVersionChecker;
import com.linkedin.venice.controller.lingeringjob.LingeringStoreVersionChecker;
import com.linkedin.venice.controller.logcompaction.CompactionManager;
import com.linkedin.venice.controller.migration.MigrationPushStrategyZKAccessor;
import com.linkedin.venice.controller.repush.RepushJobRequest;
import com.linkedin.venice.controller.repush.RepushJobResponse;
import com.linkedin.venice.controller.supersetschema.DefaultSupersetSchemaGenerator;
import com.linkedin.venice.controller.supersetschema.SupersetSchemaGenerator;
import com.linkedin.venice.controller.util.ParentControllerConfigUpdateUtils;
import com.linkedin.venice.controllerapi.AdminCommandExecution;
import com.linkedin.venice.controllerapi.ControllerClient;
import com.linkedin.venice.controllerapi.ControllerResponse;
import com.linkedin.venice.controllerapi.D2ControllerClient;
import com.linkedin.venice.controllerapi.JobStatusQueryResponse;
import com.linkedin.venice.controllerapi.MultiSchemaResponse;
import com.linkedin.venice.controllerapi.MultiStoreInfoResponse;
import com.linkedin.venice.controllerapi.MultiStoreStatusResponse;
import com.linkedin.venice.controllerapi.NodeReplicasReadinessState;
import com.linkedin.venice.controllerapi.ReadyForDataRecoveryResponse;
import com.linkedin.venice.controllerapi.RegionPushDetailsResponse;
import com.linkedin.venice.controllerapi.RepushInfo;
import com.linkedin.venice.controllerapi.SchemaUsageResponse;
import com.linkedin.venice.controllerapi.StoreComparisonInfo;
import com.linkedin.venice.controllerapi.StoreResponse;
import com.linkedin.venice.controllerapi.UpdateClusterConfigQueryParams;
import com.linkedin.venice.controllerapi.UpdateStoragePersonaQueryParams;
import com.linkedin.venice.controllerapi.UpdateStoreQueryParams;
import com.linkedin.venice.controllerapi.VersionResponse;
import com.linkedin.venice.exceptions.ConcurrentBatchPushException;
import com.linkedin.venice.exceptions.ConfigurationException;
import com.linkedin.venice.exceptions.ErrorType;
import com.linkedin.venice.exceptions.PartitionerSchemaMismatchException;
import com.linkedin.venice.exceptions.ResourceStillExistsException;
import com.linkedin.venice.exceptions.VeniceException;
import com.linkedin.venice.exceptions.VeniceHttpException;
import com.linkedin.venice.exceptions.VeniceNoStoreException;
import com.linkedin.venice.exceptions.VeniceUnsupportedOperationException;
import com.linkedin.venice.helix.HelixReadOnlyStoreConfigRepository;
import com.linkedin.venice.helix.HelixReadOnlyZKSharedSchemaRepository;
import com.linkedin.venice.helix.HelixReadOnlyZKSharedSystemStoreRepository;
import com.linkedin.venice.helix.ParentHelixOfflinePushAccessor;
import com.linkedin.venice.helix.Replica;
import com.linkedin.venice.helix.StoragePersonaRepository;
import com.linkedin.venice.helix.ZkStoreConfigAccessor;
import com.linkedin.venice.meta.BackupStrategy;
import com.linkedin.venice.meta.BufferReplayPolicy;
import com.linkedin.venice.meta.DataReplicationPolicy;
import com.linkedin.venice.meta.ETLStoreConfig;
import com.linkedin.venice.meta.HybridStoreConfig;
import com.linkedin.venice.meta.Instance;
import com.linkedin.venice.meta.MaterializedViewParameters;
import com.linkedin.venice.meta.PartitionerConfig;
import com.linkedin.venice.meta.ReadWriteStoreRepository;
import com.linkedin.venice.meta.RegionPushDetails;
import com.linkedin.venice.meta.RoutersClusterConfig;
import com.linkedin.venice.meta.Store;
import com.linkedin.venice.meta.StoreConfig;
import com.linkedin.venice.meta.StoreDataAudit;
import com.linkedin.venice.meta.StoreGraveyard;
import com.linkedin.venice.meta.StoreInfo;
import com.linkedin.venice.meta.VeniceUserStoreType;
import com.linkedin.venice.meta.Version;
import com.linkedin.venice.meta.VersionStatus;
import com.linkedin.venice.meta.ViewConfig;
import com.linkedin.venice.meta.ViewConfigImpl;
import com.linkedin.venice.persona.StoragePersona;
import com.linkedin.venice.pubsub.PubSubConsumerAdapterFactory;
import com.linkedin.venice.pubsub.PubSubTopicRepository;
import com.linkedin.venice.pubsub.api.PubSubProduceResult;
import com.linkedin.venice.pubsub.api.PubSubTopic;
import com.linkedin.venice.pubsub.manager.TopicManager;
import com.linkedin.venice.pushmonitor.ExecutionStatus;
import com.linkedin.venice.pushstatushelper.PushStatusStoreReader;
import com.linkedin.venice.pushstatushelper.PushStatusStoreWriter;
import com.linkedin.venice.schema.AvroSchemaParseUtils;
import com.linkedin.venice.schema.GeneratedSchemaID;
import com.linkedin.venice.schema.SchemaData;
import com.linkedin.venice.schema.SchemaEntry;
import com.linkedin.venice.schema.avro.DirectionalSchemaCompatibilityType;
import com.linkedin.venice.schema.rmd.RmdSchemaEntry;
import com.linkedin.venice.schema.rmd.RmdSchemaGenerator;
import com.linkedin.venice.schema.writecompute.DerivedSchemaEntry;
import com.linkedin.venice.schema.writecompute.WriteComputeSchemaConverter;
import com.linkedin.venice.security.SSLFactory;
import com.linkedin.venice.status.protocol.BatchJobHeartbeatKey;
import com.linkedin.venice.status.protocol.BatchJobHeartbeatValue;
import com.linkedin.venice.status.protocol.PushJobDetails;
import com.linkedin.venice.status.protocol.PushJobStatusRecordKey;
import com.linkedin.venice.system.store.MetaStoreReader;
import com.linkedin.venice.system.store.MetaStoreWriter;
import com.linkedin.venice.systemstore.schemas.StoreMetaKey;
import com.linkedin.venice.systemstore.schemas.StoreMetaValue;
import com.linkedin.venice.utils.AvroSchemaUtils;
import com.linkedin.venice.utils.CollectionUtils;
import com.linkedin.venice.utils.ObjectMapperFactory;
import com.linkedin.venice.utils.Pair;
import com.linkedin.venice.utils.PartitionUtils;
import com.linkedin.venice.utils.ReflectUtils;
import com.linkedin.venice.utils.RegionUtils;
import com.linkedin.venice.utils.SslUtils;
import com.linkedin.venice.utils.SystemTime;
import com.linkedin.venice.utils.Time;
import com.linkedin.venice.utils.Utils;
import com.linkedin.venice.utils.VeniceProperties;
import com.linkedin.venice.utils.concurrent.VeniceConcurrentHashMap;
import com.linkedin.venice.utils.locks.AutoCloseableLock;
import com.linkedin.venice.views.MaterializedView;
import com.linkedin.venice.views.VeniceView;
import com.linkedin.venice.views.ViewUtils;
import com.linkedin.venice.writer.VeniceWriter;
import com.linkedin.venice.writer.VeniceWriterFactory;
import com.linkedin.venice.writer.VeniceWriterOptions;
import java.io.IOException;
import java.security.cert.X509Certificate;
import java.time.Duration;
import java.util.ArrayList;
import java.util.Arrays;
import java.util.Collection;
import java.util.Collections;
import java.util.Comparator;
import java.util.HashMap;
import java.util.HashSet;
import java.util.Iterator;
import java.util.LinkedList;
import java.util.List;
import java.util.Map;
import java.util.Objects;
import java.util.Optional;
import java.util.Properties;
import java.util.Set;
import java.util.concurrent.ConcurrentHashMap;
import java.util.concurrent.ExecutorService;
import java.util.concurrent.Executors;
import java.util.concurrent.Future;
import java.util.concurrent.TimeUnit;
import java.util.concurrent.locks.Lock;
import java.util.concurrent.locks.ReentrantLock;
import java.util.function.Function;
import java.util.stream.Collectors;
import javax.annotation.Nonnull;
import org.apache.avro.Schema;
import org.apache.commons.lang.StringUtils;
import org.apache.commons.lang.Validate;
import org.apache.http.HttpStatus;
import org.apache.logging.log4j.LogManager;
import org.apache.logging.log4j.Logger;


/**
 * This class is a wrapper of {@link VeniceHelixAdmin}, which will be used in parent controller.
 * There should be only one single Parent Controller, which is the endpoint for all the admin data
 * update.
 * For every admin update operation, it will first push admin operation messages to Kafka,
 * then wait for the admin consumer to consume the message.
 * All validations on the updates should be done before the admin operation message is published to Kafka.
 */
public class VeniceParentHelixAdmin implements Admin {
  private static final long SLEEP_INTERVAL_FOR_DATA_CONSUMPTION_IN_MS = 1000;
  private static final Logger LOGGER = LogManager.getLogger(VeniceParentHelixAdmin.class);
  // Store version number to retain in Parent Controller to limit 'Store' ZNode size.
  static final int STORE_VERSION_RETENTION_COUNT = 5;
  private static final StackTraceElement[] EMPTY_STACK_TRACE = new StackTraceElement[0];

  private static final long TOPIC_DELETION_DELAY_MS = 5 * Time.MS_PER_MINUTE;

  final Map<String, Boolean> asyncSetupEnabledMap;
  private final VeniceHelixAdmin veniceHelixAdmin;
  private final Map<String, VeniceWriter<byte[], byte[], byte[]>> veniceWriterMap;
  private final AdminTopicMetadataAccessor adminTopicMetadataAccessor;
  private final byte[] emptyKeyByteArr = new byte[0];
  private final AdminOperationSerializer adminOperationSerializer = new AdminOperationSerializer();
  private final VeniceControllerMultiClusterConfig multiClusterConfigs;
  private final Map<String, Map<String, ReentrantLock>> perStoreAdminLocks = new ConcurrentHashMap<>();
  private final Map<String, ReentrantLock> perClusterAdminLocks = new ConcurrentHashMap<>();
  private final Map<String, AdminCommandExecutionTracker> adminCommandExecutionTrackers;
  private final Set<String> executionIdValidatedClusters = new HashSet<>();
  // Only used for setup work which are intended to be short lived and is bounded by the number of venice clusters.
  // Based on JavaDoc "Threads that have not been used for sixty seconds are terminated and removed from the cache."
  private final ExecutorService asyncSetupExecutor = Executors.newCachedThreadPool();
  private final ExecutorService topicCheckerExecutor = Executors.newSingleThreadExecutor();
  private final TerminalStateTopicCheckerForParentController terminalStateTopicChecker;
  private final SystemStoreAclSynchronizationTask systemStoreAclSynchronizationTask;
  private final UserSystemStoreLifeCycleHelper systemStoreLifeCycleHelper;
  private final WriteComputeSchemaConverter writeComputeSchemaConverter;

  private Time timer = new SystemTime();
  private Optional<SSLFactory> sslFactory = Optional.empty();

  private final MigrationPushStrategyZKAccessor pushStrategyZKAccessor;

  private final PubSubTopicRepository pubSubTopicRepository;

  private ParentHelixOfflinePushAccessor offlinePushAccessor;

  /**
   * Here is the way how Parent Controller is keeping errored topics when {@link #maxErroredTopicNumToKeep} > 0:
   * 1. For errored topics, {@link #getOffLineJobStatus} won't truncate them;
   * 2. For errored topics, {@link #killOfflinePush(String, String, boolean)} won't truncate them;
   * 3. {@link #getTopicForCurrentPushJob(String, String, boolean, boolean)} will truncate the errored topics based on
   * {@link #maxErroredTopicNumToKeep};
   *
   * It means error topic retiring is only be triggered by next push.
   *
   * When {@link #maxErroredTopicNumToKeep} is 0, errored topics will be truncated right away when job is finished.
   */
  private int maxErroredTopicNumToKeep;

  private final int waitingTimeForConsumptionMs;

  private Optional<DynamicAccessController> accessController;

  private final Optional<AuthorizerService> authorizerService;

  private final ExecutorService systemStoreAclSynchronizationExecutor;

  private final LingeringStoreVersionChecker lingeringStoreVersionChecker;

  private final Optional<SupersetSchemaGenerator> externalSupersetSchemaGenerator;

  private final SupersetSchemaGenerator defaultSupersetSchemaGenerator = new DefaultSupersetSchemaGenerator();

  private final IdentityParser identityParser;

  // New fabric controller client map per cluster per fabric
  private final Map<String, Map<String, ControllerClient>> newFabricControllerClientMap =
      new VeniceConcurrentHashMap<>();

  // Visible for testing
  public VeniceParentHelixAdmin(
      VeniceHelixAdmin veniceHelixAdmin,
      VeniceControllerMultiClusterConfig multiClusterConfigs) {
    this(veniceHelixAdmin, multiClusterConfigs, false, Optional.empty(), Optional.empty());
  }

  // Visible for testing
  public VeniceParentHelixAdmin(
      VeniceHelixAdmin veniceHelixAdmin,
      VeniceControllerMultiClusterConfig multiClusterConfigs,
      boolean sslEnabled,
      Optional<SSLConfig> sslConfig,
      Optional<AuthorizerService> authorizerService) {
    this(
        veniceHelixAdmin,
        multiClusterConfigs,
        sslEnabled,
        sslConfig,
        Optional.empty(),
        authorizerService,
        new DefaultLingeringStoreVersionChecker());
  }

  // Visible for testing
  public VeniceParentHelixAdmin(
      VeniceHelixAdmin veniceHelixAdmin,
      VeniceControllerMultiClusterConfig multiClusterConfigs,
      boolean sslEnabled,
      Optional<SSLConfig> sslConfig,
      Optional<DynamicAccessController> accessController,
      Optional<AuthorizerService> authorizerService,
      LingeringStoreVersionChecker lingeringStoreVersionChecker) {
    this(
        veniceHelixAdmin,
        multiClusterConfigs,
        sslEnabled,
        sslConfig,
        accessController,
        authorizerService,
        lingeringStoreVersionChecker,
        WriteComputeSchemaConverter.getInstance(), // TODO: make it an input param
        Optional.empty(),
        new PubSubTopicRepository(),
        null,
        null);
  }

  public VeniceParentHelixAdmin(
      VeniceHelixAdmin veniceHelixAdmin,
      VeniceControllerMultiClusterConfig multiClusterConfigs,
      boolean sslEnabled,
      Optional<SSLConfig> sslConfig,
      Optional<DynamicAccessController> accessController,
      Optional<AuthorizerService> authorizerService,
      LingeringStoreVersionChecker lingeringStoreVersionChecker,
      WriteComputeSchemaConverter writeComputeSchemaConverter,
      Optional<SupersetSchemaGenerator> externalSupersetSchemaGenerator,
      PubSubTopicRepository pubSubTopicRepository,
      DelegatingClusterLeaderInitializationRoutine initRoutineForPushJobDetailsSystemStore,
      DelegatingClusterLeaderInitializationRoutine initRoutineForHeartbeatSystemStore) {
    Validate.notNull(lingeringStoreVersionChecker);
    Validate.notNull(writeComputeSchemaConverter);
    this.veniceHelixAdmin = veniceHelixAdmin;
    this.multiClusterConfigs = multiClusterConfigs;
    this.waitingTimeForConsumptionMs = this.multiClusterConfigs.getParentControllerWaitingTimeForConsumptionMs();
    this.veniceWriterMap = new ConcurrentHashMap<>();
    this.adminTopicMetadataAccessor = new ZkAdminTopicMetadataAccessor(
        this.veniceHelixAdmin.getZkClient(),
        this.veniceHelixAdmin.getAdapterSerializer());
    this.adminCommandExecutionTrackers = new HashMap<>();
    this.asyncSetupEnabledMap = new VeniceConcurrentHashMap<>();
    this.accessController = accessController;
    this.authorizerService = authorizerService;
    this.externalSupersetSchemaGenerator = externalSupersetSchemaGenerator;
    this.pubSubTopicRepository = pubSubTopicRepository;
    this.systemStoreAclSynchronizationExecutor =
        authorizerService.map(service -> Executors.newSingleThreadExecutor()).orElse(null);
    if (sslEnabled) {
      try {
        String sslFactoryClassName = this.multiClusterConfigs.getSslFactoryClassName();
        Properties sslProperties = sslConfig.get().getSslProperties();
        sslFactory = Optional.of(SslUtils.getSSLFactory(sslProperties, sslFactoryClassName));
      } catch (Exception e) {
        LOGGER.error("Failed to create SSL engine", e);
        throw new VeniceException(e);
      }
    }
    for (String cluster: this.multiClusterConfigs.getClusters()) {
      VeniceControllerClusterConfig config = this.multiClusterConfigs.getControllerConfig(cluster);
      adminCommandExecutionTrackers.put(
          cluster,
          new AdminCommandExecutionTracker(
              config.getClusterName(),
              this.veniceHelixAdmin.getExecutionIdAccessor(),
              this.veniceHelixAdmin.getControllerClientMap(config.getClusterName())));
      perStoreAdminLocks.put(cluster, new ConcurrentHashMap<>());
      perClusterAdminLocks.put(cluster, new ReentrantLock());
    }
    this.pushStrategyZKAccessor = new MigrationPushStrategyZKAccessor(
        this.veniceHelixAdmin.getZkClient(),
        this.veniceHelixAdmin.getAdapterSerializer());
    this.maxErroredTopicNumToKeep = this.multiClusterConfigs.getParentControllerMaxErroredTopicNumToKeep();
    this.offlinePushAccessor = new ParentHelixOfflinePushAccessor(
        this.veniceHelixAdmin.getZkClient(),
        this.veniceHelixAdmin.getAdapterSerializer());
    terminalStateTopicChecker = new TerminalStateTopicCheckerForParentController(
        this,
        this.veniceHelixAdmin.getStoreConfigRepo(),
        this.multiClusterConfigs.getTerminalStateTopicCheckerDelayMs());
    topicCheckerExecutor.submit(terminalStateTopicChecker);
    systemStoreAclSynchronizationTask =
        authorizerService
            .map(
                service -> new SystemStoreAclSynchronizationTask(
                    service,
                    this,
                    this.multiClusterConfigs.getSystemStoreAclSynchronizationDelayMs()))
            .orElse(null);
    if (systemStoreAclSynchronizationTask != null) {
      systemStoreAclSynchronizationExecutor.submit(systemStoreAclSynchronizationTask);
    }
    this.lingeringStoreVersionChecker = lingeringStoreVersionChecker;
    systemStoreLifeCycleHelper = new UserSystemStoreLifeCycleHelper(this, authorizerService, multiClusterConfigs);
    this.writeComputeSchemaConverter = writeComputeSchemaConverter;
    Class<IdentityParser> identityParserClass =
        ReflectUtils.loadClass(multiClusterConfigs.getCommonConfig().getIdentityParserClassName());
    this.identityParser = ReflectUtils.callConstructor(identityParserClass, new Class[0], new Object[0]);

    String pushJobDetailsStoreClusterName = getMultiClusterConfigs().getPushJobStatusStoreClusterName();
    boolean initializePushJobDetailsStore = !StringUtils.isEmpty(pushJobDetailsStoreClusterName);
    if (initRoutineForPushJobDetailsSystemStore != null) {
      if (initializePushJobDetailsStore) {
        UpdateStoreQueryParams updateStoreQueryParamsForPushJobDetails =
            new UpdateStoreQueryParams().setHybridDataReplicationPolicy(DataReplicationPolicy.AGGREGATE);
        initRoutineForPushJobDetailsSystemStore.setDelegate(
            new SharedInternalRTStoreInitializationRoutine(
                pushJobDetailsStoreClusterName,
                VeniceSystemStoreUtils.getPushJobDetailsStoreName(),
                PUSH_JOB_DETAILS,
                multiClusterConfigs,
                this,
                PushJobStatusRecordKey.getClassSchema(),
                updateStoreQueryParamsForPushJobDetails));
      } else {
        initRoutineForPushJobDetailsSystemStore.setAllowEmptyDelegateInitializationToSucceed();
      }
    }

    String batchJobHeartbeatStoreClusterName = getMultiClusterConfigs().getBatchJobHeartbeatStoreCluster();
    boolean initializeBatchJobHeartbeatStore = !StringUtils.isEmpty(batchJobHeartbeatStoreClusterName);
    if (initRoutineForHeartbeatSystemStore != null) {
      if (initializeBatchJobHeartbeatStore) {
        UpdateStoreQueryParams updateStoreQueryParamsForHeartbeatSystemStore =
            new UpdateStoreQueryParams().setActiveActiveReplicationEnabled(true);
        initRoutineForHeartbeatSystemStore.setDelegate(
            new SharedInternalRTStoreInitializationRoutine(
                batchJobHeartbeatStoreClusterName,
                BATCH_JOB_HEARTBEAT.getSystemStoreName(),
                BATCH_JOB_HEARTBEAT,
                multiClusterConfigs,
                this,
                BatchJobHeartbeatKey.getClassSchema(),
                updateStoreQueryParamsForHeartbeatSystemStore));
      } else {
        initRoutineForHeartbeatSystemStore.setAllowEmptyDelegateInitializationToSucceed();
      }
    }
  }

  // For testing purpose.
  void setMaxErroredTopicNumToKeep(int maxErroredTopicNumToKeep) {
    this.maxErroredTopicNumToKeep = maxErroredTopicNumToKeep;
  }

  void setVeniceWriterForCluster(String clusterName, VeniceWriter writer) {
    veniceWriterMap.putIfAbsent(clusterName, writer);
  }

  /**
   * Initialize Venice storage cluster in Helix by:
   * <ul>
   *  <li> creating and configuring required properties in Helix.</li>
   *  <li> waiting resource's (partial) partition to appear in the external view.</li>
   *  <li> making sure admin Kafka topics is created.</li>
   *  <li> creating a Venice writer for the cluster.</li>
   * </ul>
   * @param clusterName Venice cluster name.
   */
  @Override
  public synchronized void initStorageCluster(String clusterName) {
    /*
     * We might not be able to call a lot of functions of veniceHelixAdmin since
     * current controller might not be the leader controller for the given clusterName
     * Even current controller is leader controller, it will take some time to become 'leader'
     * since VeniceHelixAdmin.start won't wait for state becomes 'Leader', but a lot of
     * VeniceHelixAdmin functions have 'leadership' check.
     */

    // Check whether the admin topic exists or not.
    PubSubTopic topicName = pubSubTopicRepository.getTopic(AdminTopicUtils.getTopicNameFromClusterName(clusterName));
    TopicManager topicManager = getTopicManager();
    if (topicManager.containsTopicAndAllPartitionsAreOnline(topicName)) {
      LOGGER.info("Admin topic: {} for cluster: {} already exists.", topicName, clusterName);
    } else {
      // Create Kafka topic.
      topicManager.createTopic(
          topicName,
          AdminTopicUtils.PARTITION_NUM_FOR_ADMIN_TOPIC,
          getMultiClusterConfigs().getControllerConfig(clusterName).getAdminTopicReplicationFactor(),
          true,
          false,
          getMultiClusterConfigs().getControllerConfig(clusterName).getMinInSyncReplicasAdminTopics());
      LOGGER.info("Created admin topic: {} for cluster: {}", topicName, clusterName);
    }

    // Initialize producer.
    veniceWriterMap.computeIfAbsent(clusterName, (key) -> {
      /**
       * Venice just needs to check seq id in {@link com.linkedin.venice.controller.kafka.consumer.AdminConsumptionTask} to catch the following scenarios:
       * 1. Data missing;
       * 2. Data out of order;
       * 3. Data duplication;
       */
      return getVeniceWriterFactory().createVeniceWriter(
          new VeniceWriterOptions.Builder(topicName.getName()).setTime(getTimer())
              .setPartitionCount(AdminTopicUtils.PARTITION_NUM_FOR_ADMIN_TOPIC)
              .build());
    });

    getVeniceHelixAdmin().initStorageCluster(clusterName);
    asyncSetupEnabledMap.put(clusterName, true);
  }

  /**
   * Test if a cluster is valid (in Helix cluster list).
   * @param clusterName Venice cluster name.
   * @return <code>true</code> if input cluster is in Helix cluster list;
   *         <code>false</code> otherwise.
   */
  @Override
  public boolean isClusterValid(String clusterName) {
    return getVeniceHelixAdmin().isClusterValid(clusterName);
  }

  private void sendAdminMessageAndWaitForConsumed(String clusterName, String storeName, AdminOperation message) {
    if (!veniceWriterMap.containsKey(clusterName)) {
      throw new VeniceException("Cluster: " + clusterName + " is not started yet!");
    }
    acquireAdminMessageExecutionIdLock(clusterName);
    try {
      checkAndRepairCorruptedExecutionId(clusterName);
      try (AutoCloseableLock ignore = veniceHelixAdmin.getHelixVeniceClusterResources(clusterName)
          .getClusterLockManager()
          .createClusterReadLock()) {
        // Obtain the cluster level read lock so during a graceful shutdown or leadership handover there will be no
        // execution id gap (execution id is generated but the message is not sent).
        AdminCommandExecutionTracker adminCommandExecutionTracker = adminCommandExecutionTrackers.get(clusterName);
        AdminCommandExecution execution =
            adminCommandExecutionTracker.createExecution(AdminMessageType.valueOf(message).name());
        message.executionId = execution.getExecutionId();
        VeniceWriter<byte[], byte[], byte[]> veniceWriter = veniceWriterMap.get(clusterName);
        byte[] serializedValue = adminOperationSerializer.serialize(message);
        try {
          Future<PubSubProduceResult> future = veniceWriter
              .put(emptyKeyByteArr, serializedValue, AdminOperationSerializer.LATEST_SCHEMA_ID_FOR_ADMIN_OPERATION);
          PubSubProduceResult produceResult = future.get();

          LOGGER.info("Sent message: {} to kafka, offset: {}", message, produceResult.getOffset());
        } catch (Exception e) {
          throw new VeniceException("Got exception during sending message to Kafka -- " + e.getMessage(), e);
        }
        // TODO Remove the admin command execution tracking code since no one is using it (might not even be working).
        adminCommandExecutionTracker.startTrackingExecution(execution);
      }
    } finally {
      releaseAdminMessageExecutionIdLock(clusterName);
    }
    waitingMessageToBeConsumed(clusterName, storeName, message.executionId);
  }

  @Override
  public void deleteValueSchemas(String clusterName, String storeName, Set<Integer> unusedValueSchemaIds) {
    Set<Integer> inuseValueSchemaIds = getInUseValueSchemaIds(clusterName, storeName);
    if (inuseValueSchemaIds.isEmpty()) {
      return;
    }
    boolean isCommon = unusedValueSchemaIds.stream().anyMatch(inuseValueSchemaIds::contains);
    if (isCommon) {
      LOGGER
          .error("For store {} cannot delete value schema ids {} as they being used.", storeName, unusedValueSchemaIds);
      return;
    }
    getVeniceHelixAdmin().checkControllerLeadershipFor(clusterName);
    DeleteUnusedValueSchemas deleteValueSchemas =
        (DeleteUnusedValueSchemas) AdminMessageType.DELETE_UNUSED_VALUE_SCHEMA.getNewInstance();
    deleteValueSchemas.setClusterName(clusterName);
    deleteValueSchemas.setStoreName(storeName);
    deleteValueSchemas.setSchemaIds(new ArrayList<>(unusedValueSchemaIds));

    AdminOperation message = new AdminOperation();
    message.operationType = AdminMessageType.DELETE_UNUSED_VALUE_SCHEMA.getValue();
    message.payloadUnion = deleteValueSchemas;

    sendAdminMessageAndWaitForConsumed(clusterName, storeName, message);
  }

  @Override
  public Set<Integer> getInUseValueSchemaIds(String clusterName, String storeName) {
    Map<String, ControllerClient> controllerClients = getVeniceHelixAdmin().getControllerClientMap(clusterName);
    Set<Integer> result = new HashSet<>();
    for (Map.Entry<String, ControllerClient> entry: controllerClients.entrySet()) {
      String region = entry.getKey();
      ControllerClient controllerClient = entry.getValue();
      SchemaUsageResponse response = controllerClient.getInUseSchemaIds(storeName);
      if (response.isError()) {
        if (response.isError()) {
          LOGGER.error(
              "Could not query store from region: " + region + " for cluster: " + clusterName + ". "
                  + response.getError());
        }
        return Collections.emptySet();
      } else {
        // make union of all used schemas
        result.addAll(response.getInUseValueSchemaIds());
      }
    }
    return result;
  }

  private void checkAndRepairCorruptedExecutionId(String clusterName) {
    if (!executionIdValidatedClusters.contains(clusterName)) {
      ExecutionIdAccessor executionIdAccessor = getVeniceHelixAdmin().getExecutionIdAccessor();
      long lastGeneratedExecutionId = executionIdAccessor.getLastGeneratedExecutionId(clusterName);
      long lastConsumedExecutionId =
          AdminTopicMetadataAccessor.getExecutionId(adminTopicMetadataAccessor.getMetadata(clusterName));
      if (lastGeneratedExecutionId < lastConsumedExecutionId) {
        // Invalid state, resetting the last generated execution id to last consumed execution id.
        LOGGER.warn(
            "Invalid executionId state detected, last generated execution id: {}, last consumed execution id: {}. "
                + "Resetting last generated execution id to: {}",
            lastGeneratedExecutionId,
            lastConsumedExecutionId,
            lastConsumedExecutionId);
        executionIdAccessor.updateLastGeneratedExecutionId(clusterName, lastConsumedExecutionId);
      }
      executionIdValidatedClusters.add(clusterName);
    }
  }

  private void waitingMessageToBeConsumed(String clusterName, String storeName, long executionId) {
    // Blocking until consumer consumes the new message or timeout
    long startTime = SystemTime.INSTANCE.getMilliseconds();
    while (true) {
      Long consumedExecutionId = getVeniceHelixAdmin().getLastSucceededExecutionId(clusterName, storeName);
      if (consumedExecutionId != null && consumedExecutionId >= executionId) {
        break;
      }
      // Check whether timeout
      long currentTime = SystemTime.INSTANCE.getMilliseconds();
      if (currentTime - startTime > waitingTimeForConsumptionMs) {
        Exception lastException =
            (storeName == null) ? null : getVeniceHelixAdmin().getLastExceptionForStore(clusterName, storeName);
        String errMsg =
            "Timed out after waiting for " + waitingTimeForConsumptionMs + "ms for admin consumption to catch up.";
        errMsg += " Consumed execution id: " + consumedExecutionId + ", waiting to be consumed id: " + executionId;
        errMsg += (lastException == null) ? "" : " Last exception: " + lastException.getMessage();
        throw new VeniceException(errMsg, lastException);
      }

      LOGGER.info("Waiting execution id: {} to be consumed, currently at: {}", executionId, consumedExecutionId);
      Utils.sleep(SLEEP_INTERVAL_FOR_DATA_CONSUMPTION_IN_MS);
    }
    LOGGER.info("The message has been consumed, execution id: {}", executionId);
  }

  /**
   * Acquire the cluster level lock used to ensure no duplicate admin message execution id is generated and admin
   * messages are written to the admin topic in the correct order (with incrementing execution id).
   * This lock is held when generating the new execution and writing the admin message with the new execution id to the
   * admin topic.
   */
  private void acquireAdminMessageExecutionIdLock(String clusterName) {
    try {
      if (clusterName == null) {
        throw new VeniceException("Cannot acquire admin message execution id lock with a null cluster name");
      }
      boolean acquired =
          perClusterAdminLocks.get(clusterName).tryLock(waitingTimeForConsumptionMs, TimeUnit.MILLISECONDS);
      if (!acquired) {
        throw new VeniceException(
            "Failed to acquire cluster level admin message execution id lock after waiting for "
                + waitingTimeForConsumptionMs
                + "ms. Another ongoing admin operation might be holding up the lock for cluster:" + clusterName);
      }
    } catch (InterruptedException e) {
      throw new VeniceException("Got interrupted during acquiring lock", e);
    }
  }

  private void releaseAdminMessageExecutionIdLock(String clusterName) {
    if (clusterName == null) {
      throw new VeniceException("Cannot release admin message execution id lock with null cluster name");
    }
    perClusterAdminLocks.get(clusterName).unlock();
  }

  /**
   * Acquire the store level lock used to ensure no other admin operation is performed on the same store while the
   * ongoing admin operation is being performed.
   * This lock is held when generating, writing and processing the admin messages for the given store.
   */
  private void acquireAdminMessageLock(String clusterName, String storeName) {
    try {
      if (clusterName == null) {
        throw new VeniceException("Cannot acquire admin message lock with a null cluster name");
      }
      if (storeName == null) {
        throw new VeniceException("Cannot acquire admin message lock with a null name");
      }
      // First check whether an exception already exist in the admin channel for the given store
      Exception lastException = getVeniceHelixAdmin().getLastExceptionForStore(clusterName, storeName);
      if (lastException != null) {
        throw new VeniceException(
            "Unable to start new admin operations for store: " + storeName + " in cluster: " + clusterName
                + " due to existing exception: " + lastException.getMessage(),
            lastException);
      }
      Lock storeAdminLock = perStoreAdminLocks.get(clusterName).computeIfAbsent(storeName, k -> new ReentrantLock());
      boolean acquired = storeAdminLock.tryLock(waitingTimeForConsumptionMs, TimeUnit.MILLISECONDS);
      if (!acquired) {
        throw new VeniceException(
            "Failed to acquire store level admin message lock after waiting for " + waitingTimeForConsumptionMs
                + "ms. Another ongoing admin operation might be holding up the lock for store:" + storeName);
      }
    } catch (InterruptedException e) {
      throw new VeniceException("Got interrupted during acquiring lock", e);
    }
  }

  private void releaseAdminMessageLock(String clusterName, String storeName) {
    if (clusterName == null) {
      throw new VeniceException("Cannot release admin message lock with null cluster name");
    }
    if (storeName == null) {
      throw new VeniceException("Cannot release admin message lock with null store name");
    }
    Lock storeAdminMessageLock = perStoreAdminLocks.get(clusterName).get(storeName);
    if (storeAdminMessageLock != null) {
      storeAdminMessageLock.unlock();
    }
  }

  /**
   * Create a store by sending {@link AdminMessageType#STORE_CREATION STORE_CREATION} admin message to the Kafka admin topic,
   * sending {@link AdminMessageType#META_SYSTEM_STORE_AUTO_CREATION_VALIDATION META_SYSTEM_STORE_AUTO_CREATION_VALIDATION} admin message,
   * and performing initialization steps for using authorize server to manage ACLs for the input store.
   */
  @Override
  public void createStore(
      String clusterName,
      String storeName,
      String owner,
      String keySchema,
      String valueSchema,
      boolean isSystemStore,
      Optional<String> accessPermissions) {
    acquireAdminMessageLock(clusterName, storeName);
    try {
      getVeniceHelixAdmin()
          .checkPreConditionForCreateStore(clusterName, storeName, keySchema, valueSchema, isSystemStore, false);
      LOGGER.info("Adding store: {} to cluster: {}", storeName, clusterName);

      // Provisioning ACL needs to be the first step in store creation process.
      provisionAclsForStore(storeName, accessPermissions, Collections.emptyList());
      sendStoreCreationAdminMessage(clusterName, storeName, owner, keySchema, valueSchema);
      /**
       * If the newly created store operation is triggered by store migration, Parent Controller will skip the system store
       * auto-materialization since the system stores will be taken care by store migration logic.
       * Otherwise, for each user store level system store, we will send admin message to validate the creation is successful.
       */
      boolean isStoreMigrating = false;
      ZkStoreConfigAccessor storeConfigAccessor =
          getVeniceHelixAdmin().getHelixVeniceClusterResources(clusterName).getStoreConfigAccessor();
      if (storeConfigAccessor.containsConfig(storeName)) {
        StoreConfig storeConfig = storeConfigAccessor.getStoreConfig(storeName);
        isStoreMigrating = !storeConfig.isDeleting() && clusterName.equals(storeConfig.getMigrationDestCluster());
        if (isStoreMigrating) {
          LOGGER.info(
              "Store: {} is migrating to cluster: {}, will skip system store auto-materialization",
              storeName,
              clusterName);
        }
      }
      // Don't materialize system stores for system stores.
      if (!isStoreMigrating && !isSystemStore) {
        for (VeniceSystemStoreType systemStoreType: getSystemStoreLifeCycleHelper()
            .materializeSystemStoresForUserStore(clusterName, storeName)) {
          LOGGER.info(
              "Materializing system store: {} for store: {} in cluster: {}",
              systemStoreType,
              storeName,
              clusterName);
          sendUserSystemStoreCreationValidationAdminMessage(clusterName, storeName, systemStoreType);
        }
      }
      if (VeniceSystemStoreType.BATCH_JOB_HEARTBEAT_STORE.getPrefix().equals(storeName)) {
        setupResourceForBatchJobHeartbeatStore(storeName);
      }

    } finally {
      releaseAdminMessageLock(clusterName, storeName);
    }
  }

  private void sendStoreCreationAdminMessage(
      String clusterName,
      String storeName,
      String owner,
      String keySchema,
      String valueSchema) {
    // Write store creation message to Kafka
    final StoreCreation storeCreation = (StoreCreation) AdminMessageType.STORE_CREATION.getNewInstance();
    storeCreation.clusterName = clusterName;
    storeCreation.storeName = storeName;
    storeCreation.owner = owner;
    storeCreation.keySchema = new SchemaMeta();
    storeCreation.keySchema.schemaType = SchemaType.AVRO_1_4.getValue();
    storeCreation.keySchema.definition = keySchema;
    storeCreation.valueSchema = new SchemaMeta();
    storeCreation.valueSchema.schemaType = SchemaType.AVRO_1_4.getValue();
    storeCreation.valueSchema.definition = valueSchema;

    final AdminOperation message = new AdminOperation();
    message.operationType = AdminMessageType.STORE_CREATION.getValue();
    message.payloadUnion = storeCreation;
    sendAdminMessageAndWaitForConsumed(clusterName, storeName, message);
  }

  private void sendUserSystemStoreCreationValidationAdminMessage(
      String clusterName,
      String storeName,
      VeniceSystemStoreType systemStoreType) {
    final AdminOperation message = new AdminOperation();
    switch (systemStoreType) {
      case META_STORE:
        MetaSystemStoreAutoCreationValidation metaSystemStoreAutoCreationValidation =
            (MetaSystemStoreAutoCreationValidation) AdminMessageType.META_SYSTEM_STORE_AUTO_CREATION_VALIDATION
                .getNewInstance();
        metaSystemStoreAutoCreationValidation.clusterName = clusterName;
        metaSystemStoreAutoCreationValidation.storeName = storeName;
        message.operationType = AdminMessageType.META_SYSTEM_STORE_AUTO_CREATION_VALIDATION.getValue();
        message.payloadUnion = metaSystemStoreAutoCreationValidation;
        break;
      case DAVINCI_PUSH_STATUS_STORE:
        PushStatusSystemStoreAutoCreationValidation pushStatusSystemStoreAutoCreationValidation =
            (PushStatusSystemStoreAutoCreationValidation) AdminMessageType.PUSH_STATUS_SYSTEM_STORE_AUTO_CREATION_VALIDATION
                .getNewInstance();
        pushStatusSystemStoreAutoCreationValidation.clusterName = clusterName;
        pushStatusSystemStoreAutoCreationValidation.storeName = storeName;
        message.operationType = AdminMessageType.PUSH_STATUS_SYSTEM_STORE_AUTO_CREATION_VALIDATION.getValue();
        message.payloadUnion = pushStatusSystemStoreAutoCreationValidation;
        break;
      default:
        LOGGER.warn(
            "System store type: {} is not a user store level system store, will not send store creation "
                + "validation message.",
            systemStoreType);
        return;
    }
    LOGGER.info(
        "Sending system store creation validation message for user store: {}, system store type: {}",
        storeName,
        systemStoreType);
    sendAdminMessageAndWaitForConsumed(clusterName, storeName, message);
  }

  private void setupResourceForBatchJobHeartbeatStore(String batchJobHeartbeatStoreName) {
    if (authorizerService.isPresent()) {
      authorizerService.get().setupResource(new Resource(batchJobHeartbeatStoreName));
      LOGGER.info("Set up wildcard ACL regex for store: {}", batchJobHeartbeatStoreName);
    } else {
      LOGGER.warn(
          "Skip setting up wildcard ACL regex for store: {} since the authorizer service is not provided",
          batchJobHeartbeatStoreName);
    }
  }

  /**
   * Delete a store by sending {@link AdminMessageType#DELETE_STORE DELETE_STORE} admin message to the Kafka admin topic and clearing all ACLs and release
   * resource for the target store from authorize service.
   */
  @Override
  public void deleteStore(
      String clusterName,
      String storeName,
      boolean isAbortMigrationCleanup,
      int largestUsedVersionNumber,
      boolean waitOnRTTopicDeletion) {
    if (isAbortMigrationCleanup) {
      HelixVeniceClusterResources resources = getHelixVeniceClusterResources(clusterName);
      try (AutoCloseableLock ignore = resources.getClusterLockManager().createStoreReadLock(storeName)) {
        ReadWriteStoreRepository repository = resources.getStoreMetadataRepository();
        Store store = repository.getStore(storeName);
        if (store != null && !store.isMigrating()) {
          LOGGER.warn(
              "Deletion of store: {} in cluster: {} was issued as part of abort migration resource cleanup, but the store's "
                  + "migrating flag is false. Please ensure the store's migrating flag is set to true in the destination "
                  + "cluster before issuing the deleteStore to prevent accidental deletion of shared resources.",
              storeName,
              clusterName);
          throw new VeniceException(
              "Store " + storeName + "'s migrating flag is false. Not safe to delete a store "
                  + "that is assumed to be migrating without the migrating flag setup as true.",
              ErrorType.INVALID_CONFIG);
        }
      }
    }
    acquireAdminMessageLock(clusterName, storeName);
    try {
      LOGGER.info("Deleting store: {} from cluster: {}", storeName, clusterName);
      Store store = null;
      try {
        store = getVeniceHelixAdmin().checkPreConditionForDeletion(clusterName, storeName);
      } catch (VeniceNoStoreException e) {
        // It's possible for a store to partially exist due to partial delete/creation failures.
        LOGGER.warn("Store object is missing for store: {} will proceed with the rest of store deletion", storeName);
      }
      DeleteStore deleteStore = (DeleteStore) AdminMessageType.DELETE_STORE.getNewInstance();
      deleteStore.clusterName = clusterName;
      deleteStore.storeName = storeName;
      // Tell each prod colo the largest used version number in corp to make it consistent.
      deleteStore.largestUsedVersionNumber = store == null ? Store.IGNORE_VERSION : store.getLargestUsedVersionNumber();
      AdminOperation message = new AdminOperation();
      message.operationType = AdminMessageType.DELETE_STORE.getValue();
      message.payloadUnion = deleteStore;

      sendAdminMessageAndWaitForConsumed(clusterName, storeName, message);

      // Deleting ACL needs to be the last step in store deletion process.
      if (store != null) {
        if (!store.isMigrating()) {
          cleanUpAclsForStore(storeName, VeniceSystemStoreType.getEnabledSystemStoreTypes(store));
        } else {
          LOGGER.info("Store: {} is migrating! Skipping acl deletion!", storeName);
        }
      } else {
        LOGGER.warn("Store object for {} is missing! Skipping acl deletion!", storeName);
      }
    } finally {
      releaseAdminMessageLock(clusterName, storeName);
    }
  }

  /**
   * @see Admin#addVersionAndStartIngestion(String, String, String, int, int, Version.PushType, String, long, int, boolean, int)
   */
  @Override
  public void addVersionAndStartIngestion(
      String clusterName,
      String storeName,
      String pushJobId,
      int versionNumber,
      int numberOfPartitions,
      Version.PushType pushType,
      String remoteKafkaBootstrapServers,
      long rewindTimeInSecondsOverride,
      int ignoredRmdVersionID,
      boolean versionSwapDeferred,
      int repushSourceVersion) {
    // Parent controller will always pick the replicationMetadataVersionId from configs.
    final int replicationMetadataVersionId = getRmdVersionID(storeName, clusterName);
    Version version = getVeniceHelixAdmin().addVersionOnly(
        clusterName,
        storeName,
        pushJobId,
        versionNumber,
        numberOfPartitions,
        pushType,
        remoteKafkaBootstrapServers,
        rewindTimeInSecondsOverride,
        replicationMetadataVersionId);
    if (version.isActiveActiveReplicationEnabled()) {
      updateReplicationMetadataSchemaForAllValueSchema(clusterName, storeName);
    }
    acquireAdminMessageLock(clusterName, storeName);
    try {
      sendAddVersionAdminMessage(clusterName, storeName, pushJobId, version, numberOfPartitions, pushType, null, -1);
    } finally {
      releaseAdminMessageLock(clusterName, storeName);
    }
  }

  private int getRmdVersionID(final String storeName, final String clusterName) {
    final Store store = getVeniceHelixAdmin().getStore(clusterName, storeName);
    if (store == null) {
      LOGGER.warn(
          "No store found in the store repository. Will get store-level RMD version ID from cluster config. "
              + "Store name: {}, cluster: {}",
          storeName,
          clusterName);
    } else if (store.getRmdVersion() == ConfigConstants.UNSPECIFIED_REPLICATION_METADATA_VERSION) {
      LOGGER.info("No store-level RMD version ID found for store {} in cluster {}", storeName, clusterName);
    } else {
      LOGGER.info(
          "Found store-level RMD version ID {} for store {} in cluster {}",
          store.getRmdVersion(),
          storeName,
          clusterName);
      return store.getRmdVersion();
    }

    final VeniceControllerClusterConfig controllerConfig = getMultiClusterConfigs().getControllerConfig(clusterName);
    if (controllerConfig == null) {
      throw new VeniceException("No controller cluster config found for cluster " + clusterName);
    }
    final int rmdVersionID = controllerConfig.getReplicationMetadataVersion();
    LOGGER.info("Use RMD version ID {} for cluster {}", rmdVersionID, clusterName);
    return rmdVersionID;
  }

  /**
   * Since there is no offline push running in Parent Controller,
   * the old store versions won't be cleaned up by job completion action, so Parent Controller chooses
   * to clean it up when the new store version gets created.
   * It is OK to clean up the old store versions in Parent Controller without notifying Child Controller since
   * store version in Parent Controller doesn't maintain actual version status, and only for tracking
   * the store version creation history.
   */
  void cleanupHistoricalVersions(String clusterName, String storeName) {
    HelixVeniceClusterResources resources = getVeniceHelixAdmin().getHelixVeniceClusterResources(clusterName);
    try (AutoCloseableLock ignore = resources.getClusterLockManager().createStoreWriteLock(storeName)) {
      ReadWriteStoreRepository storeRepo = resources.getStoreMetadataRepository();
      Store store = storeRepo.getStore(storeName);
      if (store == null) {
        LOGGER.info("The store to clean up: {} doesn't exist", storeName);
        return;
      }
      List<Version> versions = store.getVersions();
      final int versionCount = versions.size();
      if (versionCount <= STORE_VERSION_RETENTION_COUNT) {
        return;
      }
      Map<String, Integer> currentVersionsMap = getCurrentVersionsForMultiColos(clusterName, storeName);
      List<Version> clonedVersions = new ArrayList<>(versions);
      clonedVersions.stream()
          .sorted()
          .filter(v -> !currentVersionsMap.containsValue(v.getNumber()))
          .limit(versionCount - STORE_VERSION_RETENTION_COUNT)
          .forEach(v -> store.deleteVersion(v.getNumber()));
      storeRepo.updateStore(store);
    }
  }

  /**
  * Check whether any topic for this store exists or not.
  * The existing topic could be introduced by two cases:
  * 1. The previous job push is still running;
  * 2. The previous job push fails to delete this topic;
  *
  * For the 1st case, it is expected to refuse the new data push,
  * and for the 2nd case, customer should reach out Venice team to fix this issue for now.
  **/
  List<PubSubTopic> existingVersionTopicsForStore(String storeName) {
    List<PubSubTopic> outputList = new ArrayList<>();
    TopicManager topicManager = getTopicManager();
    Set<PubSubTopic> topics = topicManager.listTopics();
    String storeNameForCurrentTopic;
    for (PubSubTopic topic: topics) {
      if (AdminTopicUtils.isAdminTopic(topic.getName()) || AdminTopicUtils.isKafkaInternalTopic(topic.getName())
          || topic.isRealTime() || VeniceView.isViewTopic(topic.getName())) {
        continue;
      }
      try {
        storeNameForCurrentTopic = Version.parseStoreFromKafkaTopicName(topic.getName());
      } catch (Exception e) {
        LOGGER.debug("Failed to parse StoreName from topic: {}, and error message: {}", topic, e.getMessage());
        continue;
      }
      if (storeNameForCurrentTopic.equals(storeName)) {
        outputList.add(topic);
      }
    }
    return outputList;
  }

  /**
   * Get the version topics list for the specified store in freshness order; the first
   * topic in the list is the latest topic and the last topic is the oldest one.
   * @param storeName
   * @return the version topics in freshness order
   */
  List<PubSubTopic> getKafkaTopicsByAge(String storeName) {
    List<PubSubTopic> existingTopics = existingVersionTopicsForStore(storeName);
    if (!existingTopics.isEmpty()) {
      existingTopics.sort((t1, t2) -> {
        int v1 = Version.parseVersionFromKafkaTopicName(t1.getName());
        int v2 = Version.parseVersionFromKafkaTopicName(t2.getName());
        return v2 - v1;
      });
    }
    return existingTopics;
  }

  /**
   * If there is no ongoing push for specified store currently, this function will return {@link Optional#empty()},
   * else will return the ongoing Kafka topic. It will also try to clean up legacy topics.
   */
  Optional<String> getTopicForCurrentPushJob(
      String clusterName,
      String storeName,
      boolean isIncrementalPush,
      boolean isRepush) {
    // The first/last topic in the list is the latest/oldest version topic
    List<PubSubTopic> versionTopics = getKafkaTopicsByAge(storeName);
    Optional<PubSubTopic> latestTopic = Optional.empty();
    if (!versionTopics.isEmpty()) {
      latestTopic = Optional.of(versionTopics.get(0));
    }

    /**
     * Check current topic retention to decide whether the previous job is already done or not
     */
    if (latestTopic.isPresent()) {
      LOGGER.debug("Latest kafka topic for store: {} is {}", storeName, latestTopic.get());
      final String latestTopicName = latestTopic.get().getName();
      int versionNumber = Version.parseVersionFromKafkaTopicName(latestTopicName);
      Store store = getStore(clusterName, storeName);
      Version version = store.getVersion(versionNumber);
      if (version != null && version.isVersionSwapDeferred()) {
        LOGGER.error(
            "There is already future version {} exists for store {}, please wait till the future version is made current.",
            versionNumber,
            storeName);
        return Optional.of(latestTopic.get().getName());
      }

      if (!isTopicTruncated(latestTopicName)) {
        /**
         * Check whether the corresponding version exists or not, since it is possible that last push
         * meets Kafka topic creation timeout.
         * When Kafka topic creation timeout happens, topic/job could be still running, but the version
         * should not exist according to the logic in {@link VeniceHelixAdmin#addVersion}.
         * However, it is possible that a different request enters this code section when the topic has been created but
         * either the version information has not been persisted to Zk or the in-memory Store object. In this case, it
         * is desirable to add a delay to topic deletion.
         *
         * If the corresponding version doesn't exist, this function will issue command to kill job to deprecate
         * the incomplete topic/job.
         */
        Pair<Store, Version> storeVersionPair =
            getVeniceHelixAdmin().waitVersion(clusterName, storeName, versionNumber, Duration.ofSeconds(30));
        if (storeVersionPair.getSecond() == null) {
          // TODO: Guard this topic deletion code using a store-level lock instead.
          Long inMemoryTopicCreationTime = getVeniceHelixAdmin().getInMemoryTopicCreationTime(latestTopicName);
          if (inMemoryTopicCreationTime != null
              && SystemTime.INSTANCE.getMilliseconds() < (inMemoryTopicCreationTime + TOPIC_DELETION_DELAY_MS)) {
            throw new VeniceException(
                "Failed to get version information but the topic exists and has been created recently. Try again after some time.");
          }

          killOfflinePush(clusterName, latestTopicName, true);
          LOGGER.info("Found topic: {} without the corresponding version, will kill it", latestTopicName);
          return Optional.empty();
        }

        /**
         * If Parent Controller could not infer the job status from topic retention policy, it will check the actual
         * job status by sending requests to each individual datacenter.
         * If the job is still running, Parent Controller will block current push.
         */
        final long SLEEP_MS_BETWEEN_RETRY = TimeUnit.SECONDS.toMillis(10);
        ExecutionStatus jobStatus = ExecutionStatus.PROGRESS;
        Map<String, String> extraInfo = new HashMap<>();

        int retryTimes = 5;
        int current = 0;
        while (current++ < retryTimes) {
          OfflinePushStatusInfo offlineJobStatus = getOffLinePushStatus(clusterName, latestTopicName);
          jobStatus = offlineJobStatus.getExecutionStatus();
          extraInfo = offlineJobStatus.getExtraInfo();
          if (!extraInfo.containsValue(ExecutionStatus.UNKNOWN.toString())) {
            break;
          }
          // Retry since there is a connection failure when querying job status against each datacenter
          try {
            timer.sleep(SLEEP_MS_BETWEEN_RETRY);
          } catch (InterruptedException e) {
            throw new VeniceException(
                "Received InterruptedException during sleep between 'getOffLinePushStatus' calls");
          }
        }
        if (extraInfo.containsValue(ExecutionStatus.UNKNOWN.toString())) {
          // TODO: Do we need to throw exception here??
          LOGGER.error(
              "Failed to get job status for topic: {} after retrying {} times, extra info: {}",
              latestTopicName,
              retryTimes,
              extraInfo);
        }
        if (!jobStatus.isTerminal()) {
          LOGGER.info(
              "Job status: {} for Kafka topic: {} is not terminal, extra info: {}",
              jobStatus,
              latestTopicName,
              extraInfo);
          if (latestTopic.isPresent()) {
            return Optional.of(latestTopic.get().getName());
          }
          return Optional.empty();
        } else {
          /**
           * If the job status of latestKafkaTopic is terminal and it is not an incremental push,
           * it will be truncated in {@link #getOffLinePushStatus(String, String)}.
           */
          if (!isIncrementalPush) {
            Map<String, Integer> currentVersionsMap = getCurrentVersionsForMultiColos(clusterName, storeName);
            truncateTopicsBasedOnMaxErroredTopicNumToKeep(
                versionTopics.stream().map(vt -> vt.getName()).collect(Collectors.toList()),
                isRepush,
                currentVersionsMap);
          }
        }
      }
    }
    return Optional.empty();
  }

  /**
   * Only keep {@link #maxErroredTopicNumToKeep} non-truncated topics ordered by version. It works as a general method
   * for cleaning up leaking topics. ({@link #maxErroredTopicNumToKeep} is always 0.)
   */
  void truncateTopicsBasedOnMaxErroredTopicNumToKeep(
      List<String> topics,
      boolean isRepush,
      Map<String, Integer> currentVersionsMap) {
    // Based on current logic, only 'errored' topics were not truncated.
    List<String> sortedNonTruncatedTopics =
        topics.stream().filter(topic -> !isTopicTruncated(topic)).sorted((t1, t2) -> {
          int v1 = Version.parseVersionFromKafkaTopicName(t1);
          int v2 = Version.parseVersionFromKafkaTopicName(t2);
          return v1 - v2;
        }).collect(Collectors.toList());
    Set<String> streamReprocessingTopics =
        sortedNonTruncatedTopics.stream().filter(Version::isStreamReprocessingTopic).collect(Collectors.toSet());
    List<String> sortedNonTruncatedVersionTopics = sortedNonTruncatedTopics.stream()
        .filter(topic -> !Version.isStreamReprocessingTopic(topic))
        .collect(Collectors.toList());
    if (sortedNonTruncatedVersionTopics.size() <= maxErroredTopicNumToKeep) {
      LOGGER.info(
          "Non-truncated version topics size: {} isn't bigger than maxErroredTopicNumToKeep: {}, so no topic "
              + "will be truncated this time",
          sortedNonTruncatedTopics.size(),
          maxErroredTopicNumToKeep);
      return;
    }
    int topicNumToTruncate = sortedNonTruncatedVersionTopics.size() - maxErroredTopicNumToKeep;
    int truncatedTopicCnt = 0;
    for (String topic: sortedNonTruncatedVersionTopics) {
      /**
       * If Venice repush somehow failed and we delete the version topic for the current version here, future incremental
       * pushes will fail; therefore, keep Venice repush transparent and don't delete any VTs; future regular batch pushes
       * from users will delete the VT we retain here.
       * Potential improvement: After the Venice repush completes, we can automatically deletes VT from previous version,
       * at the risk of not being able to roll back to previous version though, so not recommend to do such automation.
       */
      if (isRepush && currentVersionsMap.containsValue(Version.parseVersionFromVersionTopicName(topic))) {
        LOGGER.info(
            "Do not delete the current version topic: {} since the incoming push is a Venice internal re-push.",
            topic);
        continue;
      }
      if (++truncatedTopicCnt > topicNumToTruncate) {
        break;
      }
      truncateKafkaTopic(topic);
      LOGGER.info("Errored topic: {} got truncated", topic);
      String correspondingStreamReprocessingTopic = Version.composeStreamReprocessingTopicFromVersionTopic(topic);
      if (streamReprocessingTopics.contains(correspondingStreamReprocessingTopic)) {
        truncateKafkaTopic(correspondingStreamReprocessingTopic);
        LOGGER.info(
            "Corresponding stream reprocessing topic: {} also got truncated.",
            correspondingStreamReprocessingTopic);
      }
    }
  }

  /**
   * Test if the given certificate has the write-access permission for the given batch-job heartbeat store.
   * @param requesterCert X.509 certificate object.
   * @param batchJobHeartbeatStoreName name of the batch-job heartbeat store.
   * @return <code>true</code> if input certificate has write-access permission for the given store;
   *         <code>false</code> otherwise.
   * @throws AclException
   */
  @Override
  public boolean hasWritePermissionToBatchJobHeartbeatStore(
      X509Certificate requesterCert,
      String batchJobHeartbeatStoreName) throws AclException {
    if (!accessController.isPresent()) {
      throw new VeniceException(
          String.format(
              "Cannot check write permission on store %s since the access controller " + "does not present for cert %s",
              batchJobHeartbeatStoreName,
              requesterCert));
    }
    final String accessMethodName = Method.Write.name();
    // Currently write access on a Venice store needs to be checked using this hasAccessToTopic method
    final boolean hasAccess =
        accessController.get().hasAccessToTopic(requesterCert, batchJobHeartbeatStoreName, accessMethodName);
    StringBuilder sb = new StringBuilder();
    sb.append("Requester");
    sb.append(hasAccess ? " has " : " does not have ");
    sb.append(accessMethodName + " access on " + batchJobHeartbeatStoreName);
    sb.append(" with identity: ");
    sb.append(identityParser.parseIdentityFromCert(requesterCert));
    LOGGER.info(sb.toString());
    return hasAccess;
  }

  /**
   * @see Admin#isActiveActiveReplicationEnabledInAllRegion(String, String, boolean)
   */
  @Override
  public boolean isActiveActiveReplicationEnabledInAllRegion(
      String clusterName,
      String storeName,
      boolean checkCurrentVersion) {
    Map<String, ControllerClient> controllerClients = getVeniceHelixAdmin().getControllerClientMap(clusterName);
    Store store = getVeniceHelixAdmin().getStore(clusterName, storeName);

    if (!store.isActiveActiveReplicationEnabled()) {
      LOGGER.info(
          "isActiveActiveReplicationEnabledInAllRegion: {} store is not enabled for Active/Active in parent region",
          storeName);
      return false;
    }

    for (Map.Entry<String, ControllerClient> entry: controllerClients.entrySet()) {
      String region = entry.getKey();
      ControllerClient controllerClient = entry.getValue();
      StoreResponse response = controllerClient.retryableRequest(5, c -> c.getStore(storeName));
      if (response.isError()) {
        LOGGER.warn(
            "isActiveActiveReplicationEnabledInAllRegion: Could not query store from region: {} for cluster: {}. "
                + "{}. Default child AA config to true, since AA is already enabled in parent.",
            region,
            clusterName,
            response.getError());
      } else {
        if (!response.getStore().isActiveActiveReplicationEnabled()) {
          if (store.isActiveActiveReplicationEnabled()) {
            throw new VeniceException(
                String.format(
                    "Store %s doesn't have Active/Active enabled in region %s, but A/A is "
                        + "enabled in parent which indicates A/A is fully ramped",
                    storeName,
                    region));
          }
          LOGGER.info(
              "isActiveActiveReplicationEnabledInAllRegion: store: {} is not enabled for Active/Active in region: {}",
              storeName,
              region);
          return false;
        }

        /**
         * check version level config as well. In case there is no version it should be fine to return true.
         */
        if (checkCurrentVersion) {
          int currentVersion = response.getStore().getCurrentVersion();
          for (Version version: response.getStore().getVersions()) {
            if (currentVersion == version.getNumber()) {
              if (!version.isActiveActiveReplicationEnabled()) {
                LOGGER.info(
                    "isActiveActiveReplicationEnabledInAllRegion: store: {} current version: {} is not enabled "
                        + "for Active/Active in region: {}",
                    storeName,
                    version.getNumber(),
                    region);
                return false;
              }
            }
          }
        }
      }
    }
    return true;
  }

  /**
   * @see Admin#incrementVersionIdempotent(String, String, String, int, int)
   */
  @Override
  public Version incrementVersionIdempotent(
      String clusterName,
      String storeName,
      String pushJobId,
      int numberOfPartitions,
      int replicationFactor,
      Version.PushType pushType,
      boolean sendStartOfPush,
      boolean sorted,
      String compressionDictionary,
      Optional<String> sourceGridFabric,
      Optional<X509Certificate> requesterCert,
      long rewindTimeInSecondsOverride,
      Optional<String> emergencySourceRegion,
      boolean versionSwapDeferred,
      String targetedRegions,
      int repushSourceVersion) {

    // For target region pushes with deferred swap enabled, check if we should skip target region push for dvc clients
    // A store with dvc clients can be skipped if there is a dvc heartbeat reported for the current version and
    // DEFERRED_VERSION_SWAP_SERVICE_WITH_DVC_CHECK_ENABLED is set to true
    boolean isTargetRegionPushWithDeferredSwap = !StringUtils.isEmpty(targetedRegions) && versionSwapDeferred;
    if (isTargetRegionPushWithDeferredSwap) {
      validateTargetedRegions(targetedRegions, clusterName);
      Set<String> targetRegions = RegionUtils.parseRegionsFilterList(targetedRegions);
      StoreInfo childStore = getStoreInChildRegion(targetRegions.iterator().next(), clusterName, storeName);
      Optional<Version> currentVersionInChild = childStore.getVersion(childStore.getCurrentVersion());
      if (currentVersionInChild.isPresent()) {
        boolean skipTargetRegionPushForDavinci = currentVersionInChild.get().getIsDavinciHeartbeatReported()
<<<<<<< HEAD
            && multiClusterConfigs.isDeferredVersionSwapServiceWithDvcCheckEnabled();
        if (skipTargetRegionPushForDavinci) {
=======
            && multiClusterConfigs.isSkipDeferredVersionSwapForDVCEnabled();
        if (skipTargetRegionPushForDavinci) {
          LOGGER.info(
              "Skip setting targetedRegions and versionSwapDeferred values for store: {} "
                  + "because isSkipDeferredVersionSwapForDVCEnabled: {} and isDavinciHeartbeatReported: {}",
              storeName,
              multiClusterConfigs.isSkipDeferredVersionSwapForDVCEnabled(),
              currentVersionInChild.get().getIsDavinciHeartbeatReported());
>>>>>>> 7dd2b540
          targetedRegions = "";
          versionSwapDeferred = false;
        }
      }
    }

    Optional<String> currentPushTopic =
        getTopicForCurrentPushJob(clusterName, storeName, pushType.isIncremental(), Version.isPushIdRePush(pushJobId));

    if (currentPushTopic.isPresent()) {
      int currentPushVersion = Version.parseVersionFromKafkaTopicName(currentPushTopic.get());
      Store store = getStore(clusterName, storeName);
      Version version = store.getVersion(currentPushVersion);
      if (version == null) {
        throw new VeniceException(
            "A corresponding version should exist with the ongoing push with topic " + currentPushTopic);
      }
      String existingPushJobId = version.getPushJobId();
      if (existingPushJobId.equals(pushJobId)) {
        return version;
      }

      boolean isExistingPushJobARepush = Version.isPushIdRePush(existingPushJobId);
      boolean isIncomingPushJobARepush = Version.isPushIdRePush(pushJobId);

      // If version swap is enabled, do not check for lingering push as user may swap at much later time.
      if (!version.isVersionSwapDeferred() && getLingeringStoreVersionChecker()
          .isStoreVersionLingering(store, version, timer, this, requesterCert, identityParser)) {
        if (pushType.isIncremental()) {
          /**
           * Incremental push shouldn't kill the previous full push, there could be a transient issue that parents couldn't
           * get the right job states from child colos; once child colos recover, next incremental push should succeed.
           *
           * If the previous full push is indeed lingering, users should issue to full push to clean up the lingering job
           * instead of running incremental push.
           */
          throw new VeniceException(
              "Version " + version.getNumber() + " is not healthy in Venice backend; please "
                  + "consider running a full batch push for your store: " + storeName
                  + " before running incremental push, " + "or reach out to Venice team.");
        } else {
          // Kill the lingering version and allow the new push to start.
          LOGGER.info(
              "Found lingering topic: {} with push id: {}. Killing the lingering version that was created at: {}",
              currentPushTopic.get(),
              existingPushJobId,
              version.getCreatedTime());
          killOfflinePush(clusterName, currentPushTopic.get(), true);
        }
      } else if (isExistingPushJobARepush && !pushType.isIncremental() && !isIncomingPushJobARepush) {
        // Inc push policy INCREMENTAL_PUSH_SAME_AS_REAL_TIME with target version filtering is deprecated and not going
        // to be used.

        // Kill the existing job if incoming push type is not an inc push and also not a repush job.
        LOGGER.info(
            "Found running repush job with push id: {} and incoming push is a batch job or stream reprocessing "
                + "job with push id: {}. Killing the repush job for store: {}",
            existingPushJobId,
            pushJobId,
            storeName);
        killOfflinePush(clusterName, currentPushTopic.get(), true);
      } else if (pushType.isIncremental()) {
        // No op. Allow concurrent inc push to RT to continue when there is an ongoing batch push
        LOGGER.info(
            "Found a running batch push job: {} and incoming push: {} is an incremental push. "
                + "Letting the push continue for the store: {}",
            existingPushJobId,
            pushJobId,
            storeName);
      } else {
        String msg = version.isVersionSwapDeferred()
            ? ". There is already a future version " + version.getNumber() + " exists for the store " + storeName
                + " please make that version current before starting a next push."
            : ". An ongoing push with pushJobId " + existingPushJobId + " and topic " + currentPushTopic.get()
                + " is found and it must be terminated before another push can be started.";
        VeniceException e = new ConcurrentBatchPushException(
            "Unable to start the push with pushJobId " + pushJobId + " for store " + storeName + msg);
        e.setStackTrace(EMPTY_STACK_TRACE);
        throw e;
      }
    }

    Version newVersion;
    if (pushType.isIncremental()) {
      newVersion = getVeniceHelixAdmin().getIncrementalPushVersion(clusterName, storeName, pushJobId);
    } else {
      validateTargetedRegions(targetedRegions, clusterName);

      newVersion = addVersionAndTopicOnly(
          clusterName,
          storeName,
          pushJobId,
          VERSION_ID_UNSET,
          numberOfPartitions,
          replicationFactor,
          pushType,
          sendStartOfPush,
          sorted,
          compressionDictionary,
          sourceGridFabric,
          rewindTimeInSecondsOverride,
          emergencySourceRegion,
          versionSwapDeferred,
          targetedRegions,
          repushSourceVersion);
    }
    cleanupHistoricalVersions(clusterName, storeName);
    if (VeniceSystemStoreType.getSystemStoreType(storeName) == null) {
      if (pushType.isBatch()) {
        getVeniceHelixAdmin().getHelixVeniceClusterResources(clusterName)
            .getVeniceAdminStats()
            .recordSuccessfullyStartedUserBatchPushParentAdminCount();
      } else if (pushType.isIncremental()) {
        getVeniceHelixAdmin().getHelixVeniceClusterResources(clusterName)
            .getVeniceAdminStats()
            .recordSuccessfullyStartedUserIncrementalPushParentAdminCount();
      }
    }

    return newVersion;
  }

  /**
   * Validate the given targeted regions are all valid. A valid region should have a controller client present in the cluster.
   * @param targetedRegions
   * @param clusterName
   */
  private void validateTargetedRegions(String targetedRegions, String clusterName) throws VeniceException {
    if (StringUtils.isEmpty(targetedRegions)) {
      return;
    }
    Set<String> targetedRegionSet = RegionUtils.parseRegionsFilterList(targetedRegions);
    Map<String, ControllerClient> clientMap = getVeniceHelixAdmin().getControllerClientMap(clusterName);
    for (String region: targetedRegionSet) {
      if (!clientMap.containsKey(region)) {
        throw new VeniceException(
            "One of the targeted region " + region + " is not a valid region in cluster " + clusterName);
      }
    }
  }

  Version addVersionAndTopicOnly(
      String clusterName,
      String storeName,
      String pushJobId,
      int versionNumber,
      int numberOfPartitions,
      int replicationFactor,
      Version.PushType pushType,
      boolean sendStartOfPush,
      boolean sorted,
      String compressionDictionary,
      Optional<String> sourceGridFabric,
      long rewindTimeInSecondsOverride,
      Optional<String> emergencySourceRegion,
      boolean versionSwapDeferred,
      String targetedRegions,
      int repushSourceVersion) {
    final int replicationMetadataVersionId = getRmdVersionID(storeName, clusterName);
    Pair<Boolean, Version> result = getVeniceHelixAdmin().addVersionAndTopicOnly(
        clusterName,
        storeName,
        pushJobId,
        versionNumber,
        numberOfPartitions,
        replicationFactor,
        sendStartOfPush,
        sorted,
        pushType,
        compressionDictionary,
        null,
        sourceGridFabric,
        rewindTimeInSecondsOverride,
        replicationMetadataVersionId,
        emergencySourceRegion,
        versionSwapDeferred,
        targetedRegions,
        repushSourceVersion);
    Version newVersion = result.getSecond();
    if (result.getFirst()) {
      if (newVersion.isActiveActiveReplicationEnabled()) {
        updateReplicationMetadataSchemaForAllValueSchema(clusterName, storeName);
      }
      // Send admin message if the version is newly created.
      acquireAdminMessageLock(clusterName, storeName);
      try {
        sendAddVersionAdminMessage(
            clusterName,
            storeName,
            pushJobId,
            newVersion,
            numberOfPartitions,
            pushType,
            targetedRegions,
            repushSourceVersion);
      } finally {
        releaseAdminMessageLock(clusterName, storeName);
      }
      getSystemStoreLifeCycleHelper().maybeCreateSystemStoreWildcardAcl(storeName);
    }
    return newVersion;
  }

  void sendAddVersionAdminMessage(
      String clusterName,
      String storeName,
      String pushJobId,
      Version version,
      int numberOfPartitions,
      Version.PushType pushType,
      String targetedRegions,
      int repushSourceVersion) {
    AdminOperation message = new AdminOperation();
    message.operationType = AdminMessageType.ADD_VERSION.getValue();
    message.payloadUnion = getAddVersionMessage(
        clusterName,
        storeName,
        pushJobId,
        version,
        numberOfPartitions,
        pushType,
        targetedRegions,
        repushSourceVersion);
    sendAdminMessageAndWaitForConsumed(clusterName, storeName, message);
  }

  private AddVersion getAddVersionMessage(
      String clusterName,
      String storeName,
      String pushJobId,
      Version version,
      int numberOfPartitions,
      Version.PushType pushType,
      String targetedRegions,
      int repushSourceVersion) {
    AddVersion addVersion = (AddVersion) AdminMessageType.ADD_VERSION.getNewInstance();
    addVersion.clusterName = clusterName;
    addVersion.storeName = storeName;
    addVersion.pushJobId = pushJobId;
    addVersion.versionNum = version.getNumber();
    addVersion.numberOfPartitions = numberOfPartitions;
    addVersion.pushType = pushType.getValue();
    // Check whether native replication is enabled
    if (version.isNativeReplicationEnabled()) {
      addVersion.pushStreamSourceAddress = version.getPushStreamSourceAddress();
    }
    if (version.getHybridStoreConfig() != null) {
      addVersion.rewindTimeInSecondsOverride = version.getHybridStoreConfig().getRewindTimeInSeconds();
    } else {
      // Default value, unused for non hybrid store
      addVersion.rewindTimeInSecondsOverride = -1;
    }
    if (StringUtils.isNotEmpty(targetedRegions)) {
      addVersion.targetedRegions = new ArrayList<>(RegionUtils.parseRegionsFilterList(targetedRegions));
    }
    addVersion.timestampMetadataVersionId = version.getRmdVersionId();
    addVersion.versionSwapDeferred = version.isVersionSwapDeferred();
    addVersion.repushSourceVersion = repushSourceVersion;
    return addVersion;
  }

  /**
   * A couple of extra checks are needed in parent controller
   * 1. check batch job statuses across child controllers. (We cannot only check the version status
   * in parent controller since they are marked as STARTED)
   * 2. check if the topic is marked to be truncated or not. (This could be removed if we don't
   * preserve incremental push topic in parent Kafka anymore
   */
  @Override
  public Version getIncrementalPushVersion(String clusterName, String storeName, String pushJobId) {
    Version incrementalPushVersion = getVeniceHelixAdmin().getIncrementalPushVersion(clusterName, storeName, pushJobId);
    String incrementalPushTopic = incrementalPushVersion.kafkaTopicName();
    ExecutionStatus status = getOffLinePushStatus(clusterName, incrementalPushTopic).getExecutionStatus();

    return getIncrementalPushVersion(incrementalPushVersion, status);
  }

  @Override
  public Version getReferenceVersionForStreamingWrites(String clusterName, String storeName, String pushJobId) {
    return getVeniceHelixAdmin().getReferenceVersionForStreamingWrites(clusterName, storeName, pushJobId);
  }

  // This method is only for internal / test use case
  Version getIncrementalPushVersion(Version incrementalPushVersion, ExecutionStatus status) {
    String storeName = incrementalPushVersion.getStoreName();
    if (!status.isTerminal()) {
      throw new VeniceException("Cannot start incremental push since batch push is on going." + " store: " + storeName);
    }

    String incrementalPushTopic = Utils.composeRealTimeTopic(storeName);
    if (status.isError() || getVeniceHelixAdmin().isTopicTruncated(incrementalPushTopic)) {
      throw new VeniceException(
          "Cannot start incremental push since previous batch push has failed. Please run another bash job."
              + " store: " + storeName);
    }
    return incrementalPushVersion;
  }

  /**
   * Unsupported operation in the parent controller.
   */
  @Override
  public int getCurrentVersion(String clusterName, String storeName) {
    throw new VeniceUnsupportedOperationException(
        "getCurrentVersion",
        "Please use getCurrentVersionsForMultiColos in Parent controller.");
  }

  /**
   * Query the current version for the given store. In parent colo, Venice do not update the current version because
   * there is not offline push monitor. So parent controller will query each prod controller and return the map.
   */
  @Override
  public Map<String, Integer> getCurrentVersionsForMultiColos(String clusterName, String storeName) {
    Map<String, ControllerClient> controllerClients = getVeniceHelixAdmin().getControllerClientMap(clusterName);
    return getCurrentVersionForMultiRegions(clusterName, storeName, controllerClients);
  }

  /**
   * @return a RepushInfo object with store information retrieved from the specified cluster and fabric.
   */
  @Override
  public RepushInfo getRepushInfo(String clusterName, String storeName, Optional<String> fabricName) {
    Map<String, ControllerClient> controllerClients = getVeniceHelixAdmin().getControllerClientMap(clusterName);
    String systemSchemaClusterName = multiClusterConfigs.getSystemSchemaClusterName();
    VeniceControllerClusterConfig systemSchemaClusterConfig =
        multiClusterConfigs.getControllerConfig(systemSchemaClusterName);

    if (fabricName.isPresent()) {
      StoreResponse response = controllerClients.get(fabricName.get()).getStore(storeName);
      if (response.isError()) {
        throw new VeniceException(
            "Could not query store from colo: " + fabricName.get() + " for cluster: " + clusterName + ". "
                + response.getError());
      }
      return RepushInfo.createRepushInfo(
          response.getStore().getVersion(response.getStore().getCurrentVersion()).get(),
          response.getStore().getKafkaBrokerUrl(),
          systemSchemaClusterConfig.getClusterToD2Map().get(systemSchemaClusterName),
          systemSchemaClusterConfig.getChildControllerD2ZkHost(fabricName.get()));
    }
    // fabricName not present, get the largest version info among the child colos.
    Map<String, Integer> currentVersionsMap =
        getCurrentVersionForMultiRegions(clusterName, storeName, controllerClients);
    int largestVersion = Integer.MIN_VALUE;
    String colo = null;
    for (Map.Entry<String, Integer> mapEntry: currentVersionsMap.entrySet()) {
      if (mapEntry.getValue() > largestVersion) {
        largestVersion = mapEntry.getValue();
        colo = mapEntry.getKey();
      }
    }
    StoreResponse response = controllerClients.get(colo).getStore(storeName);
    if (response.isError()) {
      throw new VeniceException(
          "Could not query store from largest version colo: " + fabricName.get() + " for cluster: " + clusterName + ". "
              + response.getError());
    }
    return RepushInfo.createRepushInfo(
        response.getStore().getVersion((response.getStore().getCurrentVersion())).get(),
        response.getStore().getKafkaBrokerUrl(),
        systemSchemaClusterConfig.getClusterToD2Map().get(systemSchemaClusterName),
        systemSchemaClusterConfig.getChildControllerD2ZkHost(colo));
  }

  /**
   * @see Admin#getFutureVersionsForMultiColos(String, String)
   */
  @Override
  public Map<String, String> getFutureVersionsForMultiColos(String clusterName, String storeName) {
    Map<String, ControllerClient> controllerClients = getVeniceHelixAdmin().getControllerClientMap(clusterName);
    Map<String, String> result = new HashMap<>();
    for (Map.Entry<String, ControllerClient> entry: controllerClients.entrySet()) {
      String region = entry.getKey();
      ControllerClient controllerClient = entry.getValue();
      MultiStoreStatusResponse response =
          ControllerClient.retryableRequest(controllerClient, 5, c -> c.getFutureVersions(clusterName, storeName));
      if (response.isError()) {
        LOGGER.error(
            "Could not query store from region: {} for cluster: {}. Error: {}",
            region,
            clusterName,
            response.getError());
        result.put(region, String.valueOf(IGNORED_CURRENT_VERSION));
      } else {
        result.put(region, response.getStoreStatusMap().get(storeName));
      }
    }
    return result;
  }

  @Override
  public Map<String, String> getBackupVersionsForMultiColos(String clusterName, String storeName) {
    Map<String, ControllerClient> controllerClients = getVeniceHelixAdmin().getControllerClientMap(clusterName);
    Map<String, String> result = new HashMap<>();
    for (Map.Entry<String, ControllerClient> entry: controllerClients.entrySet()) {
      String region = entry.getKey();
      ControllerClient controllerClient = entry.getValue();
      MultiStoreStatusResponse response = controllerClient.getBackupVersions(clusterName, storeName);
      if (response.isError()) {
        LOGGER.error(
            "Could not query store from region: {} for cluster: {}. Error: {}",
            region,
            clusterName,
            response.getError());
        result.put(region, String.valueOf(IGNORED_CURRENT_VERSION));
      } else {
        result.put(region, response.getStoreStatusMap().get(storeName));
      }
    }
    return result;
  }

  /**
   * Unsupported operation in the parent controller and returns {@linkplain Store#NON_EXISTING_VERSION}.
   */
  @Override
  public int getFutureVersion(String clusterName, String storeName) {
    return Store.NON_EXISTING_VERSION;
  }

  @Override
  public int getBackupVersion(String clusterName, String storeName) {
    return Store.NON_EXISTING_VERSION;
  }

  Map<String, Integer> getCurrentVersionForMultiRegions(
      String clusterName,
      String storeName,
      Map<String, ControllerClient> controllerClients) {
    Map<String, Integer> result = new HashMap<>();
    for (Map.Entry<String, ControllerClient> entry: controllerClients.entrySet()) {
      String region = entry.getKey();
      ControllerClient controllerClient = entry.getValue();
      StoreResponse response = controllerClient.getStore(storeName);
      if (response.isError()) {
        LOGGER.error(
            "Could not query store from region: {} for cluster: {}. Error: {}",
            region,
            clusterName,
            response.getError());
        result.put(region, IGNORED_CURRENT_VERSION);
      } else {
        result.put(region, response.getStore().getCurrentVersion());
      }
    }
    return result;
  }

  /**
   * Unsupported operation in the parent controller.
   */
  @Override
  public Version peekNextVersion(String clusterName, String storeName) {
    throw new VeniceUnsupportedOperationException("peekNextVersion");
  }

  /**
   * @see Admin#deleteAllVersionsInStore(String, String)
   */
  @Override
  public List<Version> deleteAllVersionsInStore(String clusterName, String storeName) {
    acquireAdminMessageLock(clusterName, storeName);
    try {
      getVeniceHelixAdmin().checkPreConditionForDeletion(clusterName, storeName);

      DeleteAllVersions deleteAllVersions = (DeleteAllVersions) AdminMessageType.DELETE_ALL_VERSIONS.getNewInstance();
      deleteAllVersions.clusterName = clusterName;
      deleteAllVersions.storeName = storeName;
      AdminOperation message = new AdminOperation();
      message.operationType = AdminMessageType.DELETE_ALL_VERSIONS.getValue();
      message.payloadUnion = deleteAllVersions;

      sendAdminMessageAndWaitForConsumed(clusterName, storeName, message);
      return Collections.emptyList();
    } finally {
      releaseAdminMessageLock(clusterName, storeName);
    }
  }

  /**
   * @see Admin#deleteOldVersionInStore(String, String, int)
   */
  @Override
  public void deleteOldVersionInStore(String clusterName, String storeName, int versionNum) {
    acquireAdminMessageLock(clusterName, storeName);
    try {
      getVeniceHelixAdmin().checkPreConditionForSingleVersionDeletion(clusterName, storeName, versionNum);

      DeleteOldVersion deleteOldVersion = (DeleteOldVersion) AdminMessageType.DELETE_OLD_VERSION.getNewInstance();
      deleteOldVersion.clusterName = clusterName;
      deleteOldVersion.storeName = storeName;
      deleteOldVersion.versionNum = versionNum;
      AdminOperation message = new AdminOperation();
      message.operationType = AdminMessageType.DELETE_OLD_VERSION.getValue();
      message.payloadUnion = deleteOldVersion;

      sendAdminMessageAndWaitForConsumed(clusterName, storeName, message);
    } finally {
      releaseAdminMessageLock(clusterName, storeName);
    }
  }

  /**
   * @return all versions of the specified store from a cluster.
   */
  @Override
  public List<Version> versionsForStore(String clusterName, String storeName) {
    return getVeniceHelixAdmin().versionsForStore(clusterName, storeName);
  }

  /**
   * @return all stores in the specified cluster.
   */
  @Override
  public List<Store> getAllStores(String clusterName) {
    return getVeniceHelixAdmin().getAllStores(clusterName);
  }

  /**
   * Unsupported operation in the parent controller.
   */
  @Override
  public Map<String, String> getAllStoreStatuses(String clusterName) {
    throw new VeniceUnsupportedOperationException("getAllStoreStatuses");
  }

  /**
   * @return <code>Store</code> object reference from the input store name.
   */
  @Override
  public Store getStore(String clusterName, String storeName) {
    return getVeniceHelixAdmin().getStore(clusterName, storeName);
  }

  /**
   * @see VeniceHelixAdmin#hasStore(String, String)
   */
  @Override
  public boolean hasStore(String clusterName, String storeName) {
    return getVeniceHelixAdmin().hasStore(clusterName, storeName);
  }

  /**
   * Unsupported operation in the parent controller.
   */
  @Override
  public void setStoreCurrentVersion(String clusterName, String storeName, int versionNumber) {
    throw new VeniceUnsupportedOperationException(
        "setStoreCurrentVersion",
        "Please use set-version only on child controllers, "
            + "setting version on parent is not supported, since the version list could be different fabric by fabric");
  }

  @Override
  public void rollForwardToFutureVersion(String clusterName, String storeName, String regionFilter) {
    acquireAdminMessageLock(clusterName, storeName);
    try {
      getVeniceHelixAdmin().checkPreConditionForUpdateStoreMetadata(clusterName, storeName);
      // Send admin message to set backup version as current version. Child controllers will execute the admin message.
      RollForwardCurrentVersion rollForwardCurrentVersion =
          (RollForwardCurrentVersion) AdminMessageType.ROLLFORWARD_CURRENT_VERSION.getNewInstance();
      rollForwardCurrentVersion.clusterName = clusterName;
      rollForwardCurrentVersion.storeName = storeName;
      rollForwardCurrentVersion.regionsFilter = regionFilter;
      AdminOperation message = new AdminOperation();
      message.operationType = AdminMessageType.ROLLFORWARD_CURRENT_VERSION.getValue();
      message.payloadUnion = rollForwardCurrentVersion;

      Map<String, String> futureVersions = getFutureVersionsForMultiColos(clusterName, storeName);
      int futureVersion = 0;
      for (Map.Entry<String, String> entry: futureVersions.entrySet()) {
        futureVersion = Integer.parseInt(entry.getValue());
        if (futureVersion > 0) {
          break;
        }
      }
      sendAdminMessageAndWaitForConsumed(clusterName, storeName, message);
      LOGGER.info("Truncating topic {} after rollforward", Version.composeKafkaTopic(storeName, futureVersion));
      truncateKafkaTopic(Version.composeKafkaTopic(storeName, futureVersion));
    } finally {
      releaseAdminMessageLock(clusterName, storeName);
    }
  }

  @FunctionalInterface
  interface VersionProvider {
    int getVersion(StoreInfo storeInfo);
  }

  /**
   * Set backup version as current version in all child regions.
   */
  @Override
  public void rollbackToBackupVersion(String clusterName, String storeName, String regionFilter) {
    acquireAdminMessageLock(clusterName, storeName);
    try {
      getVeniceHelixAdmin().checkPreConditionForUpdateStoreMetadata(clusterName, storeName);
      // Send admin message to set backup version as current version. Child controllers will execute the admin message.
      RollbackCurrentVersion rollbackCurrentVersion =
          (RollbackCurrentVersion) AdminMessageType.ROLLBACK_CURRENT_VERSION.getNewInstance();
      rollbackCurrentVersion.clusterName = clusterName;
      rollbackCurrentVersion.storeName = storeName;
      rollbackCurrentVersion.regionsFilter = regionFilter;
      AdminOperation message = new AdminOperation();
      message.operationType = AdminMessageType.ROLLBACK_CURRENT_VERSION.getValue();
      message.payloadUnion = rollbackCurrentVersion;

      sendAdminMessageAndWaitForConsumed(clusterName, storeName, message);
    } finally {
      releaseAdminMessageLock(clusterName, storeName);
    }
  }

  /**
   * Unsupported operation in the parent controller.
   */
  @Override
  public void setStoreLargestUsedVersion(String clusterName, String storeName, int versionNumber) {
    throw new VeniceUnsupportedOperationException(
        "setStoreLargestUsedVersion",
        "This is only supported in the Child Controller.");
  }

  /**
   * Update the owner of a specified store by sending {@link AdminMessageType#SET_STORE_OWNER SET_STORE_OWNER} admin message
   * to the admin topic.
   */
  @Override
  public void setStoreOwner(String clusterName, String storeName, String owner) {
    acquireAdminMessageLock(clusterName, storeName);
    try {
      getVeniceHelixAdmin().checkPreConditionForUpdateStoreMetadata(clusterName, storeName);

      SetStoreOwner setStoreOwner = (SetStoreOwner) AdminMessageType.SET_STORE_OWNER.getNewInstance();
      setStoreOwner.clusterName = clusterName;
      setStoreOwner.storeName = storeName;
      setStoreOwner.owner = owner;
      AdminOperation message = new AdminOperation();
      message.operationType = AdminMessageType.SET_STORE_OWNER.getValue();
      message.payloadUnion = setStoreOwner;

      sendAdminMessageAndWaitForConsumed(clusterName, storeName, message);
    } finally {
      releaseAdminMessageLock(clusterName, storeName);
    }
  }

  /**
   * Update the partition count of a specified store by sending {@link AdminMessageType#SET_STORE_PARTITION SET_STORE_PARTITION}
   * admin message to the admin topic.
   */
  @Override
  public void setStorePartitionCount(String clusterName, String storeName, int partitionCount) {
    acquireAdminMessageLock(clusterName, storeName);
    try {
      getVeniceHelixAdmin().checkPreConditionForUpdateStoreMetadata(clusterName, storeName);

      int maxPartitionNum =
          getVeniceHelixAdmin().getHelixVeniceClusterResources(clusterName).getConfig().getMaxNumberOfPartitions();
      if (partitionCount > maxPartitionNum) {
        throw new ConfigurationException(
            "Partition count: " + partitionCount + " should be less than max: " + maxPartitionNum);
      }
      if (partitionCount < 0) {
        throw new ConfigurationException("Partition count: " + partitionCount + " should NOT be negative");
      }

      SetStorePartitionCount setStorePartition =
          (SetStorePartitionCount) AdminMessageType.SET_STORE_PARTITION.getNewInstance();
      setStorePartition.clusterName = clusterName;
      setStorePartition.storeName = storeName;
      setStorePartition.partitionNum = partitionCount;
      AdminOperation message = new AdminOperation();
      message.operationType = AdminMessageType.SET_STORE_PARTITION.getValue();
      message.payloadUnion = setStorePartition;

      sendAdminMessageAndWaitForConsumed(clusterName, storeName, message);
    } finally {
      releaseAdminMessageLock(clusterName, storeName);
    }
  }

  /**
   * Update the readability of a specified store by sending {@link AdminMessageType#ENABLE_STORE_READ ENABLE_STORE_READ}
   * or {@link AdminMessageType#DISABLE_STORE_READ DISABLE_STORE_READ} admin message.
   */
  @Override
  public void setStoreReadability(String clusterName, String storeName, boolean desiredReadability) {
    acquireAdminMessageLock(clusterName, storeName);
    try {
      getVeniceHelixAdmin().checkPreConditionForUpdateStoreMetadata(clusterName, storeName);

      AdminOperation message = new AdminOperation();

      if (desiredReadability) {
        message.operationType = AdminMessageType.ENABLE_STORE_READ.getValue();
        EnableStoreRead enableStoreRead = (EnableStoreRead) AdminMessageType.ENABLE_STORE_READ.getNewInstance();
        enableStoreRead.clusterName = clusterName;
        enableStoreRead.storeName = storeName;
        message.payloadUnion = enableStoreRead;
      } else {
        message.operationType = AdminMessageType.DISABLE_STORE_READ.getValue();
        DisableStoreRead disableStoreRead = (DisableStoreRead) AdminMessageType.DISABLE_STORE_READ.getNewInstance();
        disableStoreRead.clusterName = clusterName;
        disableStoreRead.storeName = storeName;
        message.payloadUnion = disableStoreRead;
      }

      sendAdminMessageAndWaitForConsumed(clusterName, storeName, message);
    } finally {
      releaseAdminMessageLock(clusterName, storeName);
    }
  }

  /**
   * Update the writability of a specified store by sending {@link AdminMessageType#ENABLE_STORE_WRITE ENABLE_STORE_WRITE}
   * or {@link AdminMessageType#DISABLE_STORE_WRITE DISABLE_STORE_WRITE} admin message.
   */
  @Override
  public void setStoreWriteability(String clusterName, String storeName, boolean desiredWriteability) {
    acquireAdminMessageLock(clusterName, storeName);
    try {
      getVeniceHelixAdmin().checkPreConditionForUpdateStoreMetadata(clusterName, storeName);

      AdminOperation message = new AdminOperation();

      if (desiredWriteability) {
        message.operationType = AdminMessageType.ENABLE_STORE_WRITE.getValue();
        ResumeStore resumeStore = (ResumeStore) AdminMessageType.ENABLE_STORE_WRITE.getNewInstance();
        resumeStore.clusterName = clusterName;
        resumeStore.storeName = storeName;
        message.payloadUnion = resumeStore;
      } else {
        message.operationType = AdminMessageType.DISABLE_STORE_WRITE.getValue();
        PauseStore pauseStore = (PauseStore) AdminMessageType.DISABLE_STORE_WRITE.getNewInstance();
        pauseStore.clusterName = clusterName;
        pauseStore.storeName = storeName;
        message.payloadUnion = pauseStore;
      }

      sendAdminMessageAndWaitForConsumed(clusterName, storeName, message);
    } finally {
      releaseAdminMessageLock(clusterName, storeName);
    }
  }

  /**
   * Update both readability and writability of a specified store.
   */
  @Override
  public void setStoreReadWriteability(String clusterName, String storeName, boolean isAccessible) {
    setStoreReadability(clusterName, storeName, isAccessible);
    setStoreWriteability(clusterName, storeName, isAccessible);
  }

  /**
   * Update a target store properties by first applying the provided deltas and then sending
   * {@link AdminMessageType#UPDATE_STORE UPDATE_STORE} admin message.
   * @param clusterName name of the Venice cluster.
   * @param storeName name of the to-be-updated store.
   * @param params to-be-updated store properties.
   */
  @Override
  public void updateStore(String clusterName, String storeName, UpdateStoreQueryParams params) {
    acquireAdminMessageLock(clusterName, storeName);
    try {
      Optional<String> owner = params.getOwner();
      Optional<Boolean> readability = params.getEnableReads();
      Optional<Boolean> writeability = params.getEnableWrites();
      Optional<Integer> partitionCount = params.getPartitionCount();
      Optional<String> partitionerClass = params.getPartitionerClass();
      Optional<Map<String, String>> partitionerParams = params.getPartitionerParams();
      Optional<Integer> amplificationFactor = params.getAmplificationFactor();
      Optional<Long> storageQuotaInByte = params.getStorageQuotaInByte();
      Optional<Long> readQuotaInCU = params.getReadQuotaInCU();
      Optional<Integer> currentVersion = params.getCurrentVersion();
      Optional<Integer> largestUsedVersionNumber = params.getLargestUsedVersionNumber();
      Optional<Long> hybridRewindSeconds = params.getHybridRewindSeconds();
      Optional<Long> hybridOffsetLagThreshold = params.getHybridOffsetLagThreshold();
      Optional<Long> hybridTimeLagThreshold = params.getHybridTimeLagThreshold();
      Optional<DataReplicationPolicy> hybridDataReplicationPolicy = params.getHybridDataReplicationPolicy();
      Optional<BufferReplayPolicy> hybridBufferReplayPolicy = params.getHybridBufferReplayPolicy();
      Optional<String> realTimeTopicName = params.getRealTimeTopicName();
      Optional<Boolean> accessControlled = params.getAccessControlled();
      Optional<CompressionStrategy> compressionStrategy = params.getCompressionStrategy();
      Optional<Boolean> clientDecompressionEnabled = params.getClientDecompressionEnabled();
      Optional<Boolean> chunkingEnabled = params.getChunkingEnabled();
      Optional<Boolean> rmdChunkingEnabled = params.getRmdChunkingEnabled();
      Optional<Integer> batchGetLimit = params.getBatchGetLimit();
      Optional<Integer> numVersionsToPreserve = params.getNumVersionsToPreserve();
      Optional<Boolean> incrementalPushEnabled = params.getIncrementalPushEnabled();
      Optional<Boolean> separateRealTimeTopicEnabled = params.getSeparateRealTimeTopicEnabled();
      Optional<Boolean> storeMigration = params.getStoreMigration();
      Optional<Boolean> writeComputationEnabled = params.getWriteComputationEnabled();
      Optional<Integer> replicationMetadataVersionID = params.getReplicationMetadataVersionID();
      Optional<Boolean> readComputationEnabled = params.getReadComputationEnabled();
      Optional<Integer> bootstrapToOnlineTimeoutInHours = params.getBootstrapToOnlineTimeoutInHours();
      Optional<BackupStrategy> backupStrategy = params.getBackupStrategy();
      Optional<Boolean> autoSchemaRegisterPushJobEnabled = params.getAutoSchemaRegisterPushJobEnabled();
      Optional<Boolean> hybridStoreDiskQuotaEnabled = params.getHybridStoreDiskQuotaEnabled();
      Optional<Boolean> regularVersionETLEnabled = params.getRegularVersionETLEnabled();
      Optional<Boolean> futureVersionETLEnabled = params.getFutureVersionETLEnabled();
      Optional<String> etledUserProxyAccount = params.getETLedProxyUserAccount();
      Optional<Boolean> nativeReplicationEnabled = params.getNativeReplicationEnabled();
      Optional<String> pushStreamSourceAddress = params.getPushStreamSourceAddress();
      Optional<Long> backupVersionRetentionMs = params.getBackupVersionRetentionMs();
      Optional<Integer> replicationFactor = params.getReplicationFactor();
      Optional<Boolean> migrationDuplicateStore = params.getMigrationDuplicateStore();
      Optional<String> nativeReplicationSourceFabric = params.getNativeReplicationSourceFabric();
      Optional<Boolean> activeActiveReplicationEnabled = params.getActiveActiveReplicationEnabled();
      Optional<String> regionsFilter = params.getRegionsFilter();
      Optional<String> personaName = params.getStoragePersona();
      Optional<Map<String, String>> storeViewConfig = params.getStoreViews();
      Optional<String> viewName = params.getViewName();
      Optional<String> viewClassName = params.getViewClassName();
      Optional<Map<String, String>> viewParams = params.getViewClassParams();
      Optional<Boolean> removeView = params.getDisableStoreView();
      Optional<Integer> latestSupersetSchemaId = params.getLatestSupersetSchemaId();
      Optional<Boolean> unusedSchemaDeletionEnabled = params.getUnusedSchemaDeletionEnabled();

      /**
       * Check whether parent controllers will only propagate the update configs to child controller, or all unchanged
       * configs should be replicated to children too.
       */
      Optional<Boolean> replicateAll = params.getReplicateAllConfigs();
      Optional<Boolean> storageNodeReadQuotaEnabled = params.getStorageNodeReadQuotaEnabled();
      Optional<Long> minCompactionLagSeconds = params.getMinCompactionLagSeconds();
      Optional<Long> maxCompactionLagSeconds = params.getMaxCompactionLagSeconds();
      Optional<Integer> maxRecordSizeBytes = params.getMaxRecordSizeBytes();
      Optional<Integer> maxNearlineRecordSizeBytes = params.getMaxNearlineRecordSizeBytes();

      boolean replicateAllConfigs = replicateAll.isPresent() && replicateAll.get();
      List<CharSequence> updatedConfigsList = new LinkedList<>();
      String errorMessagePrefix = "Store update error for " + storeName + " in cluster: " + clusterName + ": ";

      Store currStore = getVeniceHelixAdmin().getStore(clusterName, storeName);
      if (currStore == null) {
        LOGGER.error(errorMessagePrefix + "store does not exist, and thus cannot be updated.");
        throw new VeniceNoStoreException(storeName, clusterName);
      }
      UpdateStore setStore = (UpdateStore) AdminMessageType.UPDATE_STORE.getNewInstance();
      setStore.clusterName = clusterName;
      setStore.storeName = storeName;
      setStore.owner = owner.map(addToUpdatedConfigList(updatedConfigsList, OWNER)).orElseGet(currStore::getOwner);

      boolean isUpdateForStoreMigration = storeMigration.orElse(false);
      if (!isUpdateForStoreMigration && !currStore.isHybrid()
          && (hybridRewindSeconds.isPresent() || hybridOffsetLagThreshold.isPresent())) {
        // Today target colo pushjob cannot handle hybrid stores, so if a batch push is running, fail the request
        Optional<String> currentPushTopic = getTopicForCurrentPushJob(clusterName, storeName, false, false);
        if (currentPushTopic.isPresent()) {
          String errorMessage =
              "Cannot convert to hybrid as there is already a pushjob running with topic " + currentPushTopic.get();
          LOGGER.error(errorMessage);
          throw new VeniceHttpException(HttpStatus.SC_BAD_REQUEST, errorMessage, ErrorType.BAD_REQUEST);
        }
      }
      // Invalid config update on hybrid will not be populated to admin channel so subsequent updates on the store won't
      // be blocked by retry mechanism.
      if (currStore.isHybrid() && (partitionerClass.isPresent() || partitionerParams.isPresent())) {
        String errorMessage = errorMessagePrefix + "Cannot change partitioner class and parameters for hybrid stores";
        LOGGER.error(errorMessage);
        throw new VeniceHttpException(HttpStatus.SC_BAD_REQUEST, errorMessage, ErrorType.BAD_REQUEST);
      }

      if (partitionCount.isPresent()) {
        getVeniceHelixAdmin().preCheckStorePartitionCountUpdate(clusterName, currStore, partitionCount.get());
        setStore.partitionNum = partitionCount.get();
        updatedConfigsList.add(PARTITION_COUNT);
      } else {
        setStore.partitionNum = currStore.getPartitionCount();
      }

      /**
       * TODO: We should build an UpdateStoreHelper that takes current store config and update command as input, and
       *       return whether the update command is valid.
       */
      validateActiveActiveReplicationEnableConfigs(activeActiveReplicationEnabled, nativeReplicationEnabled, currStore);

      setStore.nativeReplicationEnabled =
          nativeReplicationEnabled.map(addToUpdatedConfigList(updatedConfigsList, NATIVE_REPLICATION_ENABLED))
              .orElseGet(currStore::isNativeReplicationEnabled);
      setStore.pushStreamSourceAddress =
          pushStreamSourceAddress.map(addToUpdatedConfigList(updatedConfigsList, PUSH_STREAM_SOURCE_ADDRESS))
              .orElseGet(currStore::getPushStreamSourceAddress);

      if (storeViewConfig.isPresent() && viewName.isPresent()) {
        throw new VeniceException("Cannot update a store view and overwrite store view setup together!");
      }
      if (viewName.isPresent()) {
        Map<String, StoreViewConfigRecord> updatedViewSettings;
        if (!removeView.isPresent()) {
          if (!viewClassName.isPresent()) {
            throw new VeniceException("View class name is required when configuring a view.");
          }
          // If View parameter is not provided, use emtpy map instead. It does not inherit from existing config.
          ViewConfig viewConfig = new ViewConfigImpl(viewClassName.get(), viewParams.orElse(Collections.emptyMap()));
          ViewConfig validatedViewConfig = validateAndDecorateStoreViewConfig(currStore, viewConfig, viewName.get());
          updatedViewSettings =
              VeniceHelixAdmin.addNewViewConfigsIntoOldConfigs(currStore, viewName.get(), validatedViewConfig);
        } else {
          updatedViewSettings = VeniceHelixAdmin.removeViewConfigFromStoreViewConfigMap(currStore, viewName.get());
        }
        setStore.views = updatedViewSettings;
        updatedConfigsList.add(STORE_VIEW);
      }

      if (storeViewConfig.isPresent()) {
        // Validate and overwrite store views if they're getting set
        Map<String, ViewConfig> validatedViewConfigs =
            validateAndDecorateStoreViewConfigs(storeViewConfig.get(), currStore);
        setStore.views = StoreViewUtils.convertViewConfigMapToStoreViewRecordMap(validatedViewConfigs);
        updatedConfigsList.add(STORE_VIEW);
      }

      // Only update fields that are set, other fields will be read from the original store's partitioner config.
      PartitionerConfig updatedPartitionerConfig = VeniceHelixAdmin.mergeNewSettingsIntoOldPartitionerConfig(
          currStore,
          partitionerClass,
          partitionerParams,
          amplificationFactor);
      if (partitionerClass.isPresent() || partitionerParams.isPresent() || amplificationFactor.isPresent()) {
        // Update updatedConfigsList.
        partitionerClass.ifPresent(p -> updatedConfigsList.add(PARTITIONER_CLASS));
        partitionerParams.ifPresent(p -> updatedConfigsList.add(PARTITIONER_PARAMS));
        amplificationFactor.ifPresent(p -> updatedConfigsList.add(AMPLIFICATION_FACTOR));
        // Create PartitionConfigRecord for admin channel transmission.
        PartitionerConfigRecord partitionerConfigRecord = new PartitionerConfigRecord();
        partitionerConfigRecord.partitionerClass = updatedPartitionerConfig.getPartitionerClass();
        partitionerConfigRecord.partitionerParams =
            CollectionUtils.getCharSequenceMapFromStringMap(updatedPartitionerConfig.getPartitionerParams());
        partitionerConfigRecord.amplificationFactor = updatedPartitionerConfig.getAmplificationFactor();
        // Before setting partitioner config, verify the updated partitionerConfig can be built
        try {
          PartitionUtils.getVenicePartitioner(
              partitionerConfigRecord.partitionerClass.toString(),
              new VeniceProperties(partitionerConfigRecord.partitionerParams),
              getKeySchema(clusterName, storeName).getSchema());
        } catch (PartitionerSchemaMismatchException e) {
          String errorMessage = errorMessagePrefix + e.getMessage();
          LOGGER.error(errorMessage);
          throw new VeniceHttpException(HttpStatus.SC_BAD_REQUEST, errorMessage, ErrorType.INVALID_SCHEMA);
        } catch (Exception e) {
          String errorMessage = errorMessagePrefix + "Partitioner Configs invalid, please verify that partitioner "
              + "configs like classpath and parameters are correct!";
          LOGGER.error(errorMessage);
          throw new VeniceHttpException(HttpStatus.SC_BAD_REQUEST, errorMessage, ErrorType.INVALID_CONFIG);
        }
        setStore.partitionerConfig = partitionerConfigRecord;
      }

      setStore.enableReads =
          readability.map(addToUpdatedConfigList(updatedConfigsList, ENABLE_READS)).orElseGet(currStore::isEnableReads);
      setStore.enableWrites = writeability.map(addToUpdatedConfigList(updatedConfigsList, ENABLE_WRITES))
          .orElseGet(currStore::isEnableWrites);

      setStore.readQuotaInCU = readQuotaInCU.map(addToUpdatedConfigList(updatedConfigsList, READ_QUOTA_IN_CU))
          .orElseGet(currStore::getReadQuotaInCU);

      // We need to be careful when handling currentVersion.
      // Since it is not synced between parent and local controller,
      // It is very likely to override local values unintentionally.
      setStore.currentVersion =
          currentVersion.map(addToUpdatedConfigList(updatedConfigsList, VERSION)).orElse(IGNORED_CURRENT_VERSION);

      hybridRewindSeconds.map(addToUpdatedConfigList(updatedConfigsList, REWIND_TIME_IN_SECONDS));
      hybridOffsetLagThreshold.map(addToUpdatedConfigList(updatedConfigsList, OFFSET_LAG_TO_GO_ONLINE));
      hybridTimeLagThreshold.map(addToUpdatedConfigList(updatedConfigsList, TIME_LAG_TO_GO_ONLINE));
      hybridDataReplicationPolicy.map(addToUpdatedConfigList(updatedConfigsList, DATA_REPLICATION_POLICY));
      hybridBufferReplayPolicy.map(addToUpdatedConfigList(updatedConfigsList, BUFFER_REPLAY_POLICY));
      realTimeTopicName.map(addToUpdatedConfigList(updatedConfigsList, REAL_TIME_TOPIC_NAME));
      HybridStoreConfig updatedHybridStoreConfig = VeniceHelixAdmin.mergeNewSettingsIntoOldHybridStoreConfig(
          currStore,
          hybridRewindSeconds,
          hybridOffsetLagThreshold,
          hybridTimeLagThreshold,
          hybridDataReplicationPolicy,
          hybridBufferReplayPolicy,
          realTimeTopicName);

      // Get VeniceControllerClusterConfig for the cluster
      VeniceControllerClusterConfig controllerConfig =
          veniceHelixAdmin.getHelixVeniceClusterResources(clusterName).getConfig();
      // Check if the store is being converted to a hybrid store
      boolean storeBeingConvertedToHybrid = !currStore.isHybrid() && updatedHybridStoreConfig != null
          && veniceHelixAdmin.isHybrid(updatedHybridStoreConfig);
      // Check if the store is being converted to a batch store
      boolean storeBeingConvertedToBatch = currStore.isHybrid() && !veniceHelixAdmin.isHybrid(updatedHybridStoreConfig);
      if (storeBeingConvertedToBatch && activeActiveReplicationEnabled.orElse(false)) {
        throw new VeniceHttpException(
            HttpStatus.SC_BAD_REQUEST,
            "Cannot convert store to batch-only and enable Active/Active together.",
            ErrorType.BAD_REQUEST);
      }
      if (storeBeingConvertedToBatch && incrementalPushEnabled.orElse(false)) {
        throw new VeniceHttpException(
            HttpStatus.SC_BAD_REQUEST,
            "Cannot convert store to batch-only and enable incremental push together.",
            ErrorType.BAD_REQUEST);
      }
      // Update active-active replication config.
      setStore.activeActiveReplicationEnabled = activeActiveReplicationEnabled
          .map(addToUpdatedConfigList(updatedConfigsList, ACTIVE_ACTIVE_REPLICATION_ENABLED))
          .orElseGet(currStore::isActiveActiveReplicationEnabled);
      // Enable active-active replication automatically when batch user store being converted to hybrid store and
      // active-active replication is enabled for all hybrid store via the cluster config
      if (storeBeingConvertedToHybrid && !setStore.activeActiveReplicationEnabled && !currStore.isSystemStore()
          && controllerConfig.isActiveActiveReplicationEnabledAsDefaultForHybrid()) {
        setStore.activeActiveReplicationEnabled = true;
        updatedConfigsList.add(ACTIVE_ACTIVE_REPLICATION_ENABLED);
      }
      // When turning off hybrid store, we will also turn off A/A store config.
      if (storeBeingConvertedToBatch && setStore.activeActiveReplicationEnabled) {
        setStore.activeActiveReplicationEnabled = false;
        updatedConfigsList.add(ACTIVE_ACTIVE_REPLICATION_ENABLED);
      }

      // Update incremental push config.
      setStore.incrementalPushEnabled =
          incrementalPushEnabled.map(addToUpdatedConfigList(updatedConfigsList, INCREMENTAL_PUSH_ENABLED))
              .orElseGet(currStore::isIncrementalPushEnabled);
      // Enable incremental push automatically when batch user store being converted to hybrid store and active-active
      // replication is enabled or being and the cluster config allows it.
      if (!setStore.incrementalPushEnabled && !currStore.isSystemStore() && storeBeingConvertedToHybrid
          && setStore.activeActiveReplicationEnabled
          && controllerConfig.enabledIncrementalPushForHybridActiveActiveUserStores()) {
        setStore.incrementalPushEnabled = true;
        updatedConfigsList.add(INCREMENTAL_PUSH_ENABLED);
      }
      // Enable separate real-time topic automatically when incremental push is enabled and cluster config allows it.
      if (setStore.incrementalPushEnabled
          && controllerConfig.enabledSeparateRealTimeTopicForStoreWithIncrementalPush()) {
        setStore.separateRealTimeTopicEnabled = true;
        updatedConfigsList.add(SEPARATE_REAL_TIME_TOPIC_ENABLED);
      }

      // When turning off hybrid store, we will also turn off incremental store config.
      if (storeBeingConvertedToBatch && setStore.incrementalPushEnabled) {
        setStore.incrementalPushEnabled = false;
        updatedConfigsList.add(INCREMENTAL_PUSH_ENABLED);
      }

      if (updatedHybridStoreConfig == null) {
        setStore.hybridStoreConfig = null;
      } else {
        HybridStoreConfigRecord hybridStoreConfigRecord = new HybridStoreConfigRecord();
        hybridStoreConfigRecord.offsetLagThresholdToGoOnline =
            updatedHybridStoreConfig.getOffsetLagThresholdToGoOnline();
        hybridStoreConfigRecord.rewindTimeInSeconds = updatedHybridStoreConfig.getRewindTimeInSeconds();
        hybridStoreConfigRecord.producerTimestampLagThresholdToGoOnlineInSeconds =
            updatedHybridStoreConfig.getProducerTimestampLagThresholdToGoOnlineInSeconds();
        hybridStoreConfigRecord.dataReplicationPolicy = updatedHybridStoreConfig.getDataReplicationPolicy().getValue();
        hybridStoreConfigRecord.bufferReplayPolicy = updatedHybridStoreConfig.getBufferReplayPolicy().getValue();
        hybridStoreConfigRecord.realTimeTopicName = updatedHybridStoreConfig.getRealTimeTopicName();
        setStore.hybridStoreConfig = hybridStoreConfigRecord;
      }

      if (incrementalPushEnabled.orElse(currStore.isIncrementalPushEnabled())
          && !veniceHelixAdmin.isHybrid(currStore.getHybridStoreConfig())
          && !veniceHelixAdmin.isHybrid(updatedHybridStoreConfig)) {
        LOGGER.info(
            "Enabling incremental push for a batch store:{}. Converting it to Active/Active hybrid store with default configs.",
            storeName);
        HybridStoreConfigRecord hybridStoreConfigRecord = new HybridStoreConfigRecord();
        hybridStoreConfigRecord.rewindTimeInSeconds = DEFAULT_REWIND_TIME_IN_SECONDS;
        updatedConfigsList.add(REWIND_TIME_IN_SECONDS);
        hybridStoreConfigRecord.offsetLagThresholdToGoOnline = DEFAULT_HYBRID_OFFSET_LAG_THRESHOLD;
        updatedConfigsList.add(OFFSET_LAG_TO_GO_ONLINE);
        hybridStoreConfigRecord.producerTimestampLagThresholdToGoOnlineInSeconds = DEFAULT_HYBRID_TIME_LAG_THRESHOLD;
        updatedConfigsList.add(TIME_LAG_TO_GO_ONLINE);
        hybridStoreConfigRecord.dataReplicationPolicy = DataReplicationPolicy.NON_AGGREGATE.getValue();
        updatedConfigsList.add(DATA_REPLICATION_POLICY);
        hybridStoreConfigRecord.bufferReplayPolicy = BufferReplayPolicy.REWIND_FROM_EOP.getValue();
        updatedConfigsList.add(BUFFER_REPLAY_POLICY);
        hybridStoreConfigRecord.realTimeTopicName = DEFAULT_REAL_TIME_TOPIC_NAME;
        setStore.hybridStoreConfig = hybridStoreConfigRecord;
        if (!currStore.isSystemStore() && controllerConfig.isActiveActiveReplicationEnabledAsDefaultForHybrid()) {
          setStore.activeActiveReplicationEnabled = true;
          updatedConfigsList.add(ACTIVE_ACTIVE_REPLICATION_ENABLED);
        }
      }

      /**
       * Set storage quota according to store properties. For hybrid stores, rocksDB has the overhead ratio as we
       * do append-only and compaction will happen later.
       * We expose actual disk usage to users, instead of multiplying/dividing the overhead ratio by situations.
       */
      setStore.storageQuotaInByte =
          storageQuotaInByte.map(addToUpdatedConfigList(updatedConfigsList, STORAGE_QUOTA_IN_BYTE))
              .orElseGet(currStore::getStorageQuotaInByte);

      setStore.accessControlled = accessControlled.map(addToUpdatedConfigList(updatedConfigsList, ACCESS_CONTROLLED))
          .orElseGet(currStore::isAccessControlled);
      setStore.compressionStrategy =
          compressionStrategy.map(addToUpdatedConfigList(updatedConfigsList, COMPRESSION_STRATEGY))
              .map(CompressionStrategy::getValue)
              .orElse(currStore.getCompressionStrategy().getValue());
      setStore.clientDecompressionEnabled =
          clientDecompressionEnabled.map(addToUpdatedConfigList(updatedConfigsList, CLIENT_DECOMPRESSION_ENABLED))
              .orElseGet(currStore::getClientDecompressionEnabled);
      setStore.batchGetLimit = batchGetLimit.map(addToUpdatedConfigList(updatedConfigsList, BATCH_GET_LIMIT))
          .orElseGet(currStore::getBatchGetLimit);
      setStore.numVersionsToPreserve =
          numVersionsToPreserve.map(addToUpdatedConfigList(updatedConfigsList, NUM_VERSIONS_TO_PRESERVE))
              .orElseGet(currStore::getNumVersionsToPreserve);
      setStore.isMigrating =
          storeMigration.map(addToUpdatedConfigList(updatedConfigsList, STORE_MIGRATION, ENABLE_STORE_MIGRATION))

              .orElseGet(currStore::isMigrating);
      setStore.replicationMetadataVersionID = replicationMetadataVersionID
          .map(addToUpdatedConfigList(updatedConfigsList, REPLICATION_METADATA_PROTOCOL_VERSION_ID))
          .orElse(currStore.getRmdVersion());
      setStore.readComputationEnabled =
          readComputationEnabled.map(addToUpdatedConfigList(updatedConfigsList, READ_COMPUTATION_ENABLED))
              .orElseGet(currStore::isReadComputationEnabled);
      setStore.bootstrapToOnlineTimeoutInHours = bootstrapToOnlineTimeoutInHours
          .map(addToUpdatedConfigList(updatedConfigsList, BOOTSTRAP_TO_ONLINE_TIMEOUT_IN_HOURS))
          .orElseGet(currStore::getBootstrapToOnlineTimeoutInHours);
      setStore.leaderFollowerModelEnabled = true; // do not mess up during upgrades
      setStore.backupStrategy = (backupStrategy.map(addToUpdatedConfigList(updatedConfigsList, BACKUP_STRATEGY))
          .orElse(currStore.getBackupStrategy())).ordinal();

      setStore.schemaAutoRegisterFromPushJobEnabled = autoSchemaRegisterPushJobEnabled
          .map(addToUpdatedConfigList(updatedConfigsList, AUTO_SCHEMA_REGISTER_FOR_PUSHJOB_ENABLED))
          .orElse(currStore.isSchemaAutoRegisterFromPushJobEnabled());

      setStore.hybridStoreDiskQuotaEnabled =
          hybridStoreDiskQuotaEnabled.map(addToUpdatedConfigList(updatedConfigsList, HYBRID_STORE_DISK_QUOTA_ENABLED))
              .orElse(currStore.isHybridStoreDiskQuotaEnabled());

      regularVersionETLEnabled.map(addToUpdatedConfigList(updatedConfigsList, REGULAR_VERSION_ETL_ENABLED));
      futureVersionETLEnabled.map(addToUpdatedConfigList(updatedConfigsList, FUTURE_VERSION_ETL_ENABLED));
      etledUserProxyAccount.map(addToUpdatedConfigList(updatedConfigsList, ETLED_PROXY_USER_ACCOUNT));
      setStore.ETLStoreConfig = mergeNewSettingIntoOldETLStoreConfig(
          currStore,
          regularVersionETLEnabled,
          futureVersionETLEnabled,
          etledUserProxyAccount);

      setStore.largestUsedVersionNumber =
          largestUsedVersionNumber.map(addToUpdatedConfigList(updatedConfigsList, LARGEST_USED_VERSION_NUMBER))
              .orElseGet(currStore::getLargestUsedVersionNumber);

      setStore.backupVersionRetentionMs =
          backupVersionRetentionMs.map(addToUpdatedConfigList(updatedConfigsList, BACKUP_VERSION_RETENTION_MS))
              .orElseGet(currStore::getBackupVersionRetentionMs);
      setStore.replicationFactor = replicationFactor.map(addToUpdatedConfigList(updatedConfigsList, REPLICATION_FACTOR))
          .orElseGet(currStore::getReplicationFactor);
      setStore.migrationDuplicateStore =
          migrationDuplicateStore.map(addToUpdatedConfigList(updatedConfigsList, MIGRATION_DUPLICATE_STORE))
              .orElseGet(currStore::isMigrationDuplicateStore);
      setStore.nativeReplicationSourceFabric = nativeReplicationSourceFabric
          .map(addToUpdatedConfigList(updatedConfigsList, NATIVE_REPLICATION_SOURCE_FABRIC))
          .orElseGet((currStore::getNativeReplicationSourceFabric));

      setStore.disableMetaStore =
          params.disableMetaStore().map(addToUpdatedConfigList(updatedConfigsList, DISABLE_META_STORE)).orElse(false);

      setStore.disableDavinciPushStatusStore = params.disableDavinciPushStatusStore()
          .map(addToUpdatedConfigList(updatedConfigsList, DISABLE_DAVINCI_PUSH_STATUS_STORE))
          .orElse(false);

      setStore.storagePersona = personaName.map(addToUpdatedConfigList(updatedConfigsList, PERSONA_NAME)).orElse(null);

      setStore.blobTransferEnabled = params.getBlobTransferEnabled()
          .map(addToUpdatedConfigList(updatedConfigsList, BLOB_TRANSFER_ENABLED))
          .orElseGet(currStore::isBlobTransferEnabled);

      setStore.separateRealTimeTopicEnabled =
          separateRealTimeTopicEnabled.map(addToUpdatedConfigList(updatedConfigsList, SEPARATE_REAL_TIME_TOPIC_ENABLED))
              .orElseGet(currStore::isSeparateRealTimeTopicEnabled);

      setStore.nearlineProducerCompressionEnabled = params.getNearlineProducerCompressionEnabled()
          .map(addToUpdatedConfigList(updatedConfigsList, NEARLINE_PRODUCER_COMPRESSION_ENABLED))
          .orElseGet(currStore::isNearlineProducerCompressionEnabled);

      setStore.nearlineProducerCountPerWriter = params.getNearlineProducerCountPerWriter()
          .map(addToUpdatedConfigList(updatedConfigsList, NEARLINE_PRODUCER_COUNT_PER_WRITER))
          .orElseGet(currStore::getNearlineProducerCountPerWriter);

      setStore.targetSwapRegion = params.getTargetSwapRegion()
          .map(addToUpdatedConfigList(updatedConfigsList, TARGET_SWAP_REGION))
          .orElseGet(currStore::getTargetSwapRegion);

      setStore.targetSwapRegionWaitTime = params.getTargetRegionSwapWaitTime()
          .map(addToUpdatedConfigList(updatedConfigsList, TARGET_SWAP_REGION_WAIT_TIME))
          .orElseGet((currStore::getTargetSwapRegionWaitTime));

      setStore.isDaVinciHeartBeatReported = params.getIsDavinciHeartbeatReported()
          .map(addToUpdatedConfigList(updatedConfigsList, IS_DAVINCI_HEARTBEAT_REPORTED))
          .orElseGet((currStore::getIsDavinciHeartbeatReported));

      // Check whether the passed param is valid or not
      if (latestSupersetSchemaId.isPresent()) {
        if (latestSupersetSchemaId.get() != SchemaData.INVALID_VALUE_SCHEMA_ID) {
          if (veniceHelixAdmin.getValueSchema(clusterName, storeName, latestSupersetSchemaId.get()) == null) {
            throw new VeniceException(
                "Unknown value schema id: " + latestSupersetSchemaId.get() + " in store: " + storeName);
          }
        }
      }
      setStore.latestSuperSetValueSchemaId =
          latestSupersetSchemaId.map(addToUpdatedConfigList(updatedConfigsList, LATEST_SUPERSET_SCHEMA_ID))
              .orElseGet(currStore::getLatestSuperSetValueSchemaId);
      setStore.storageNodeReadQuotaEnabled =
          storageNodeReadQuotaEnabled.map(addToUpdatedConfigList(updatedConfigsList, STORAGE_NODE_READ_QUOTA_ENABLED))
              .orElseGet(currStore::isStorageNodeReadQuotaEnabled);
      setStore.unusedSchemaDeletionEnabled =
          unusedSchemaDeletionEnabled.map(addToUpdatedConfigList(updatedConfigsList, UNUSED_SCHEMA_DELETION_ENABLED))
              .orElseGet(currStore::isUnusedSchemaDeletionEnabled);
      setStore.minCompactionLagSeconds =
          minCompactionLagSeconds.map(addToUpdatedConfigList(updatedConfigsList, MIN_COMPACTION_LAG_SECONDS))
              .orElseGet(currStore::getMinCompactionLagSeconds);
      setStore.maxCompactionLagSeconds =
          maxCompactionLagSeconds.map(addToUpdatedConfigList(updatedConfigsList, MAX_COMPACTION_LAG_SECONDS))
              .orElseGet(currStore::getMaxCompactionLagSeconds);
      if (setStore.maxCompactionLagSeconds < setStore.minCompactionLagSeconds) {
        throw new VeniceException(
            "Store's max compaction lag seconds: " + setStore.maxCompactionLagSeconds + " shouldn't be smaller than "
                + "store's min compaction lag seconds: " + setStore.minCompactionLagSeconds);
      }
      setStore.maxRecordSizeBytes =
          maxRecordSizeBytes.map(addToUpdatedConfigList(updatedConfigsList, MAX_RECORD_SIZE_BYTES))
              .orElseGet(currStore::getMaxRecordSizeBytes);
      setStore.maxNearlineRecordSizeBytes =
          maxNearlineRecordSizeBytes.map(addToUpdatedConfigList(updatedConfigsList, MAX_NEARLINE_RECORD_SIZE_BYTES))
              .orElseGet(currStore::getMaxNearlineRecordSizeBytes);

      StoragePersonaRepository repository =
          getVeniceHelixAdmin().getHelixVeniceClusterResources(clusterName).getStoragePersonaRepository();
      StoragePersona personaToValidate = null;
      StoragePersona existingPersona = repository.getPersonaContainingStore(currStore.getName());

      if (params.getStoragePersona().isPresent()) {
        personaToValidate = getVeniceHelixAdmin().getStoragePersona(clusterName, params.getStoragePersona().get());
        if (personaToValidate == null) {
          String errMsg = "UpdateStore command failed for store " + storeName + ".  The provided StoragePersona "
              + params.getStoragePersona().get() + " does not exist.";
          throw new VeniceException(errMsg);
        }
      } else if (existingPersona != null) {
        personaToValidate = existingPersona;
      }

      if (personaToValidate != null) {
        /**
         * Create a new copy of the store with an updated quota, and validate this.
         */
        Store updatedQuotaStore = getVeniceHelixAdmin().getStore(clusterName, storeName);
        updatedQuotaStore.setStorageQuotaInByte(setStore.getStorageQuotaInByte());
        repository.validateAddUpdatedStore(personaToValidate, Optional.of(updatedQuotaStore));
      }

      /**
       * Fabrics filter is not a store config, so we don't need to add it into {@link UpdateStore#updatedConfigsList}
       */
      setStore.regionsFilter = regionsFilter.orElse(null);

      // Update Partial Update config.
      boolean partialUpdateConfigUpdated = ParentControllerConfigUpdateUtils.checkAndMaybeApplyPartialUpdateConfig(
          this,
          clusterName,
          storeName,
          writeComputationEnabled,
          setStore,
          storeBeingConvertedToHybrid);
      if (partialUpdateConfigUpdated) {
        updatedConfigsList.add(WRITE_COMPUTATION_ENABLED);
      }
      boolean partialUpdateJustEnabled = setStore.writeComputationEnabled && !currStore.isWriteComputationEnabled();
      // Update Chunking config.
      boolean chunkingConfigUpdated = ParentControllerConfigUpdateUtils
          .checkAndMaybeApplyChunkingConfigChange(this, clusterName, storeName, chunkingEnabled, setStore);
      if (chunkingConfigUpdated) {
        updatedConfigsList.add(CHUNKING_ENABLED);
      }

      // Update RMD Chunking config.
      boolean rmdChunkingConfigUpdated = ParentControllerConfigUpdateUtils
          .checkAndMaybeApplyRmdChunkingConfigChange(this, clusterName, storeName, rmdChunkingEnabled, setStore);
      if (rmdChunkingConfigUpdated) {
        updatedConfigsList.add(RMD_CHUNKING_ENABLED);
      }

      // Validate Amplification Factor config based on latest A/A and partial update status.
      if ((setStore.getActiveActiveReplicationEnabled() || setStore.getWriteComputationEnabled())
          && updatedPartitionerConfig.getAmplificationFactor() > 1) {
        throw new VeniceHttpException(
            HttpStatus.SC_BAD_REQUEST,
            "Non-default amplification factor is not compatible with active-active replication and/or partial update.",
            ErrorType.BAD_REQUEST);
      }

      if (!getVeniceHelixAdmin().isHybrid(currStore.getHybridStoreConfig())
          && getVeniceHelixAdmin().isHybrid(setStore.getHybridStoreConfig()) && setStore.getPartitionNum() == 0) {
        // This is a new hybrid store and partition count is not specified.
        VeniceControllerClusterConfig config =
            getVeniceHelixAdmin().getHelixVeniceClusterResources(clusterName).getConfig();
        setStore.setPartitionNum(
            PartitionUtils.calculatePartitionCount(
                storeName,
                setStore.getStorageQuotaInByte(),
                0,
                config.getPartitionSize(),
                config.getMinNumberOfPartitionsForHybrid(),
                config.getMaxNumberOfPartitions(),
                config.isPartitionCountRoundUpEnabled(),
                config.getPartitionCountRoundUpSize()));
        LOGGER.info(
            "Enforcing default hybrid partition count:{} for a new hybrid store:{}.",
            setStore.getPartitionNum(),
            storeName);
        updatedConfigsList.add(PARTITION_COUNT);
      }

      /**
       * Pre-flight check for incremental push config update. We only allow incremental push config to be turned on
       * when store is A/A. Otherwise, we should fail store update.
       */
      if (setStore.hybridStoreConfig != null && setStore.incrementalPushEnabled
          && !setStore.activeActiveReplicationEnabled) {
        throw new VeniceHttpException(
            HttpStatus.SC_BAD_REQUEST,
            "Hybrid store config invalid. Cannot have incremental push enabled while A/A not enabled",
            ErrorType.BAD_REQUEST);
      }

      /**
       * By default, parent controllers will not try to replicate the unchanged store configs to child controllers;
       * an updatedConfigsList will be used to represent which configs are updated by users.
       */
      setStore.replicateAllConfigs = replicateAllConfigs;
      if (!replicateAllConfigs) {
        if (updatedConfigsList.isEmpty()) {
          String errMsg =
              "UpdateStore command failed for store " + storeName + ". The command didn't change any specific"
                  + " store config and didn't specify \"--replicate-all-configs\" flag.";
          LOGGER.error(errMsg);
          throw new VeniceException(errMsg);
        }
        setStore.updatedConfigsList = new ArrayList<>(updatedConfigsList);
      } else {
        setStore.updatedConfigsList = Collections.emptyList();
      }

      final boolean readComputeJustEnabled =
          readComputationEnabled.orElse(false) && !currStore.isReadComputationEnabled();
      boolean needToGenerateSupersetSchema =
          !currStore.isSystemStore() && (readComputeJustEnabled || partialUpdateJustEnabled);
      if (needToGenerateSupersetSchema) {
        // dry run to make sure superset schema generation can work
        getSupersetSchemaGenerator(clusterName)
            .generateSupersetSchemaFromSchemas(getValueSchemas(clusterName, storeName));
      }

      AdminOperation message = new AdminOperation();
      message.operationType = AdminMessageType.UPDATE_STORE.getValue();
      message.payloadUnion = setStore;
      sendAdminMessageAndWaitForConsumed(clusterName, storeName, message);

      if (needToGenerateSupersetSchema) {
        addSupersetSchemaForStore(clusterName, storeName, currStore.isActiveActiveReplicationEnabled());
      }
      if (partialUpdateJustEnabled) {
        LOGGER.info("Enabling partial update for the first time on store: {} in cluster: {}", storeName, clusterName);
        addUpdateSchemaForStore(this, clusterName, storeName, false);
      }

      /**
       * If active-active replication is getting enabled for the store, generate and register the Replication metadata schema
       * for all existing value schemas.
       */
      final boolean activeActiveReplicationJustEnabled =
          activeActiveReplicationEnabled.orElse(false) && !currStore.isActiveActiveReplicationEnabled();
      if (activeActiveReplicationJustEnabled) {
        updateReplicationMetadataSchemaForAllValueSchema(clusterName, storeName);
      }
    } finally {
      releaseAdminMessageLock(clusterName, storeName);
    }
  }

  private Map<String, ViewConfig> validateAndDecorateStoreViewConfigs(Map<String, String> stringMap, Store store) {
    Map<String, ViewConfig> configs = StoreViewUtils.convertStringMapViewToViewConfigMap(stringMap);
    Map<String, ViewConfig> validatedConfigs = new HashMap<>();
    for (Map.Entry<String, ViewConfig> viewConfigEntry: configs.entrySet()) {
      ViewConfig validatedViewConfig =
          validateAndDecorateStoreViewConfig(store, viewConfigEntry.getValue(), viewConfigEntry.getKey());
      validatedConfigs.put(viewConfigEntry.getKey(), validatedViewConfig);
    }
    return validatedConfigs;
  }

  private ViewConfig validateAndDecorateStoreViewConfig(Store store, ViewConfig viewConfig, String viewName) {
    // TODO: Pass a proper properties object here. Today this isn't used in this context
    if (viewConfig.getViewClassName().equals(MaterializedView.class.getCanonicalName())) {
      if (viewName.contains(VERSION_SEPARATOR)) {
        throw new VeniceException(String.format("View name cannot contain version separator: %s", VERSION_SEPARATOR));
      }
      if (viewName.contains(VIEW_NAME_SEPARATOR)) {
        throw new VeniceException(
            String.format("View name cannot contain view name separator: %s", VIEW_NAME_SEPARATOR));
      }
      Map<String, String> viewParams = viewConfig.getViewParameters();
      MaterializedViewParameters.Builder decoratedViewParamBuilder =
          new MaterializedViewParameters.Builder(viewName, viewParams);
      if (!viewParams.containsKey(MaterializedViewParameters.MATERIALIZED_VIEW_PARTITIONER.name())) {
        decoratedViewParamBuilder.setPartitioner(store.getPartitionerConfig().getPartitionerClass());
        if (!store.getPartitionerConfig().getPartitionerParams().isEmpty()) {
          decoratedViewParamBuilder.setPartitionerParams(store.getPartitionerConfig().getPartitionerParams());
        }
      }
      if (!viewParams.containsKey(MaterializedViewParameters.MATERIALIZED_VIEW_PARTITION_COUNT.name())) {
        decoratedViewParamBuilder.setPartitionCount(store.getPartitionCount());
      }
      viewConfig.setViewParameters(decoratedViewParamBuilder.build());
    }
    VeniceView view = ViewUtils.getVeniceView(
        viewConfig.getViewClassName(),
        new Properties(),
        store.getName(),
        viewConfig.getViewParameters());
    view.validateConfigs(store);
    return viewConfig;
  }

  private SupersetSchemaGenerator getSupersetSchemaGenerator(String clusterName) {
    if (externalSupersetSchemaGenerator.isPresent() && getMultiClusterConfigs().getControllerConfig(clusterName)
        .isParentExternalSupersetSchemaGenerationEnabled()) {
      return externalSupersetSchemaGenerator.get();
    }
    return defaultSupersetSchemaGenerator;
  }

  private void addSupersetSchemaForStore(String clusterName, String storeName, boolean activeActiveReplicationEnabled) {
    // Generate a superset schema and add it.
    SchemaEntry supersetSchemaEntry = getSupersetSchemaGenerator(clusterName)
        .generateSupersetSchemaFromSchemas(getValueSchemas(clusterName, storeName));
    final Schema supersetSchema = supersetSchemaEntry.getSchema();
    final int supersetSchemaID = supersetSchemaEntry.getId();
    addValueSchemaEntry(clusterName, storeName, supersetSchema.toString(), supersetSchemaID, true);

    if (activeActiveReplicationEnabled) {
      updateReplicationMetadataSchema(clusterName, storeName, supersetSchema, supersetSchemaID);
    }
  }

  /**
   * @see VeniceHelixAdmin#updateClusterConfig(String, UpdateClusterConfigQueryParams)
   */
  @Override
  public void updateClusterConfig(String clusterName, UpdateClusterConfigQueryParams params) {
    getVeniceHelixAdmin().updateClusterConfig(clusterName, params);
  }

  private void validateActiveActiveReplicationEnableConfigs(
      Optional<Boolean> activeActiveReplicationEnabledOptional,
      Optional<Boolean> nativeReplicationEnabledOptional,
      Store store) {
    final boolean activeActiveReplicationEnabled = activeActiveReplicationEnabledOptional.orElse(false);
    if (!activeActiveReplicationEnabled) {
      return;
    }

    final boolean nativeReplicationEnabled = nativeReplicationEnabledOptional.isPresent()
        ? nativeReplicationEnabledOptional.get()
        : store.isNativeReplicationEnabled();

    if (!nativeReplicationEnabled) {
      throw new VeniceHttpException(
          HttpStatus.SC_BAD_REQUEST,
          "Active/Active Replication cannot be enabled for store " + store.getName()
              + " since Native Replication is not enabled on it.",
          ErrorType.INVALID_CONFIG);
    }
  }

  /**
   * @see VeniceHelixAdmin#getStorageEngineOverheadRatio(String)
   */
  @Override
  public double getStorageEngineOverheadRatio(String clusterName) {
    return getVeniceHelixAdmin().getStorageEngineOverheadRatio(clusterName);
  }

  /**
   * @see VeniceHelixAdmin#getKeySchema(String, String)
   */
  @Override
  public SchemaEntry getKeySchema(String clusterName, String storeName) {
    return getVeniceHelixAdmin().getKeySchema(clusterName, storeName);
  }

  /**
   * @see VeniceHelixAdmin#getValueSchemas(String, String)
   */
  @Override
  public Collection<SchemaEntry> getValueSchemas(String clusterName, String storeName) {
    return getVeniceHelixAdmin().getValueSchemas(clusterName, storeName);
  }

  /**
   * @see VeniceHelixAdmin#getDerivedSchemas(String, String)
   */
  @Override
  public Collection<DerivedSchemaEntry> getDerivedSchemas(String clusterName, String storeName) {
    return getVeniceHelixAdmin().getDerivedSchemas(clusterName, storeName);
  }

  /**
   * @see VeniceHelixAdmin#getValueSchemaId(String, String, String)
   */
  @Override
  public int getValueSchemaId(String clusterName, String storeName, String valueSchemaStr) {
    return getVeniceHelixAdmin().getValueSchemaId(clusterName, storeName, valueSchemaStr);
  }

  /**
   * @see VeniceHelixAdmin#getDerivedSchemaId(String, String, String)
   */
  @Override
  public GeneratedSchemaID getDerivedSchemaId(String clusterName, String storeName, String schemaStr) {
    return getVeniceHelixAdmin().getDerivedSchemaId(clusterName, storeName, schemaStr);
  }

  /**
   * @see VeniceHelixAdmin#getValueSchema(String, String, int)
   */
  @Override
  public SchemaEntry getValueSchema(String clusterName, String storeName, int id) {
    return getVeniceHelixAdmin().getValueSchema(clusterName, storeName, id);
  }

  /**
   * Add a new value schema for the given store with all specified properties by sending a
   * {@link AdminMessageType#VALUE_SCHEMA_CREATION VALUE_SCHEMA_CREATION} admin message.
   * @return an <code>SchemaEntry</code> object composed of a schema and its corresponding id.
   */
  @Override
  public SchemaEntry addValueSchema(
      String clusterName,
      String storeName,
      String newValueSchemaStr,
      DirectionalSchemaCompatibilityType expectedCompatibilityType) {
    acquireAdminMessageLock(clusterName, storeName);
    try {
      final int newValueSchemaId = getVeniceHelixAdmin().checkPreConditionForAddValueSchemaAndGetNewSchemaId(
          clusterName,
          storeName,
          newValueSchemaStr,
          expectedCompatibilityType);

      /**
       * If we find this is an exactly duplicate schema, return the existing schema id;
       * else add the schema with possible doc field change.
       */
      if (newValueSchemaId == SchemaData.DUPLICATE_VALUE_SCHEMA_CODE) {
        return new SchemaEntry(
            getVeniceHelixAdmin().getValueSchemaId(clusterName, storeName, newValueSchemaStr),
            newValueSchemaStr);
      }

      return addValueSchema(clusterName, storeName, newValueSchemaStr, newValueSchemaId, expectedCompatibilityType);
    } finally {
      releaseAdminMessageLock(clusterName, storeName);
    }
  }

  private SchemaEntry addValueAndSupersetSchemaEntries(
      String clusterName,
      String storeName,
      SchemaEntry newValueSchemaEntry,
      SchemaEntry newSupersetSchemaEntry,
      final boolean isWriteComputationEnabled) {
    validateNewSupersetAndValueSchemaEntries(storeName, clusterName, newValueSchemaEntry, newSupersetSchemaEntry);
    LOGGER.info(
        "Adding value schema {} and superset schema {} to store: {} in cluster: {}",
        newValueSchemaEntry,
        newSupersetSchemaEntry,
        storeName,
        clusterName);

    SupersetSchemaCreation supersetSchemaCreation =
        (SupersetSchemaCreation) AdminMessageType.SUPERSET_SCHEMA_CREATION.getNewInstance();
    supersetSchemaCreation.clusterName = clusterName;
    supersetSchemaCreation.storeName = storeName;
    SchemaMeta valueSchemaMeta = new SchemaMeta();
    valueSchemaMeta.definition = newValueSchemaEntry.getSchemaStr();
    valueSchemaMeta.schemaType = SchemaType.AVRO_1_4.getValue();
    supersetSchemaCreation.valueSchema = valueSchemaMeta;
    supersetSchemaCreation.valueSchemaId = newValueSchemaEntry.getId();

    SchemaMeta supersetSchemaMeta = new SchemaMeta();
    supersetSchemaMeta.definition = newSupersetSchemaEntry.getSchemaStr();
    supersetSchemaMeta.schemaType = SchemaType.AVRO_1_4.getValue();
    supersetSchemaCreation.supersetSchema = supersetSchemaMeta;
    supersetSchemaCreation.supersetSchemaId = newSupersetSchemaEntry.getId();

    AdminOperation message = new AdminOperation();
    message.operationType = AdminMessageType.SUPERSET_SCHEMA_CREATION.getValue();
    message.payloadUnion = supersetSchemaCreation;

    sendAdminMessageAndWaitForConsumed(clusterName, storeName, message);
    // Need to add RMD schemas for both new value schema and new superset schema.
    updateReplicationMetadataSchema(
        clusterName,
        storeName,
        newValueSchemaEntry.getSchema(),
        newValueSchemaEntry.getId());
    updateReplicationMetadataSchema(
        clusterName,
        storeName,
        newSupersetSchemaEntry.getSchema(),
        newSupersetSchemaEntry.getId());
    if (isWriteComputationEnabled) {
      Schema newValueWriteComputeSchema =
          writeComputeSchemaConverter.convertFromValueRecordSchema(newValueSchemaEntry.getSchema());
      Schema newSuperSetWriteComputeSchema =
          writeComputeSchemaConverter.convertFromValueRecordSchema(newSupersetSchemaEntry.getSchema());
      addDerivedSchema(clusterName, storeName, newValueSchemaEntry.getId(), newValueWriteComputeSchema.toString());
      addDerivedSchema(
          clusterName,
          storeName,
          newSupersetSchemaEntry.getId(),
          newSuperSetWriteComputeSchema.toString());
    }
    updateStore(
        clusterName,
        storeName,
        new UpdateStoreQueryParams().setLatestSupersetSchemaId(newSupersetSchemaEntry.getId()));
    return newValueSchemaEntry;
  }

  private void validateNewSupersetAndValueSchemaEntries(
      String storeName,
      String clusterName,
      SchemaEntry newValueSchemaEntry,
      SchemaEntry newSupersetSchemaEntry) {
    if (newValueSchemaEntry.getId() == newSupersetSchemaEntry.getId()) {
      throw new IllegalArgumentException(
          String.format(
              "Superset schema ID and value schema ID are expected to be different for store %s in cluster %s. "
                  + "Got ID: %d",
              storeName,
              clusterName,
              newValueSchemaEntry.getId()));
    }
    if (AvroSchemaUtils
        .compareSchemaIgnoreFieldOrder(newValueSchemaEntry.getSchema(), newSupersetSchemaEntry.getSchema())) {
      throw new IllegalArgumentException(
          String.format(
              "Superset and value schemas are expected to be different for store %s in cluster %s. Got schema: %s",
              storeName,
              clusterName,
              newValueSchemaEntry.getSchema()));
    }
  }

  private SchemaEntry addValueSchemaEntry(
      String clusterName,
      String storeName,
      String valueSchemaStr,
      final int newValueSchemaId,
      final boolean doUpdateSupersetSchemaID) {
    LOGGER.info("Adding value schema: {} to store: {} in cluster: {}", valueSchemaStr, storeName, clusterName);

    ValueSchemaCreation valueSchemaCreation =
        (ValueSchemaCreation) AdminMessageType.VALUE_SCHEMA_CREATION.getNewInstance();
    valueSchemaCreation.clusterName = clusterName;
    valueSchemaCreation.storeName = storeName;
    SchemaMeta schemaMeta = new SchemaMeta();
    schemaMeta.definition = valueSchemaStr;
    schemaMeta.schemaType = SchemaType.AVRO_1_4.getValue();
    valueSchemaCreation.schema = schemaMeta;
    valueSchemaCreation.schemaId = newValueSchemaId;

    AdminOperation message = new AdminOperation();
    message.operationType = AdminMessageType.VALUE_SCHEMA_CREATION.getValue();
    message.payloadUnion = valueSchemaCreation;
    sendAdminMessageAndWaitForConsumed(clusterName, storeName, message);

    // defensive code checking
    int actualValueSchemaId = getValueSchemaId(clusterName, storeName, valueSchemaStr);
    if (actualValueSchemaId != newValueSchemaId) {
      throw new VeniceException(
          "Something bad happens, the expected new value schema id is: " + newValueSchemaId + ", but got: "
              + actualValueSchemaId);
    }

    if (doUpdateSupersetSchemaID) {
      updateStore(clusterName, storeName, new UpdateStoreQueryParams().setLatestSupersetSchemaId(newValueSchemaId));
    }

    return new SchemaEntry(actualValueSchemaId, valueSchemaStr);
  }

  /**
   * Unsupported operation in the parent controller.
   */
  @Override
  public SchemaEntry addSupersetSchema(
      String clusterName,
      String storeName,
      String valueSchemaStr,
      int valueSchemaId,
      String supersetSchemaStr,
      int supersetSchemaId) {
    throw new VeniceUnsupportedOperationException("addSupersetSchema");
  }

  @Override
  public SchemaEntry addValueSchema(
      String clusterName,
      String storeName,
      String newValueSchemaStr,
      int schemaId,
      DirectionalSchemaCompatibilityType expectedCompatibilityType) {
    acquireAdminMessageLock(clusterName, storeName);
    try {
      Schema newValueSchema = AvroSchemaParseUtils.parseSchemaFromJSONStrictValidation(newValueSchemaStr);

      final Store store = getVeniceHelixAdmin().getStore(clusterName, storeName);
      Schema existingValueSchema = getVeniceHelixAdmin().getSupersetOrLatestValueSchema(clusterName, store);

      final boolean doUpdateSupersetSchemaID;
      if (existingValueSchema != null && (store.isReadComputationEnabled() || store.isWriteComputationEnabled())) {
        SupersetSchemaGenerator supersetSchemaGenerator = getSupersetSchemaGenerator(clusterName);
        Schema newSuperSetSchema = supersetSchemaGenerator.generateSupersetSchema(existingValueSchema, newValueSchema);
        String newSuperSetSchemaStr = newSuperSetSchema.toString();
        if (supersetSchemaGenerator.compareSchema(newSuperSetSchema, newValueSchema)) {
          doUpdateSupersetSchemaID = true;

        } else if (supersetSchemaGenerator.compareSchema(newSuperSetSchema, existingValueSchema)) {
          doUpdateSupersetSchemaID = false;

        } else if (store.isSystemStore()) {
          /**
           * Do not register superset schema for system store for now. Because some system stores specify the schema ID
           * explicitly, which may conflict with the superset schema generated internally, the new value schema registration
           * could fail.
           *
           * TODO: Design a long-term plan.
           */
          doUpdateSupersetSchemaID = false;

        } else {
          // Register superset schema only if it does not match with existing or new schema.

          // validate compatibility of the new superset schema
          getVeniceHelixAdmin().checkPreConditionForAddValueSchemaAndGetNewSchemaId(
              clusterName,
              storeName,
              newSuperSetSchemaStr,
              expectedCompatibilityType);
          // Check if the superset schema already exists or not. If exists use the same ID, else bump the value ID by
          // one.
          int supersetSchemaId = getVeniceHelixAdmin().getValueSchemaIdIgnoreFieldOrder(
              clusterName,
              storeName,
              newSuperSetSchemaStr,
              (s1, s2) -> supersetSchemaGenerator.compareSchema(s1, s2) ? 0 : 1);
          if (supersetSchemaId == SchemaData.INVALID_VALUE_SCHEMA_ID) {
            supersetSchemaId = schemaId + 1;
          }
          return addValueAndSupersetSchemaEntries(
              clusterName,
              storeName,
              new SchemaEntry(schemaId, newValueSchema),
              new SchemaEntry(supersetSchemaId, newSuperSetSchema),
              store.isWriteComputationEnabled());
        }
      } else {
        doUpdateSupersetSchemaID = false;
      }
      SchemaEntry addedSchemaEntry =
          addValueSchemaEntry(clusterName, storeName, newValueSchemaStr, schemaId, doUpdateSupersetSchemaID);

      /**
       * if active-active replication is enabled for the store then generate and register the new Replication metadata schema
       * for this newly added value schema.
       */
      if (store.isActiveActiveReplicationEnabled()) {
        Schema latestValueSchema = getVeniceHelixAdmin().getSupersetOrLatestValueSchema(clusterName, store);
        final int valueSchemaId = getValueSchemaId(clusterName, storeName, latestValueSchema.toString());
        updateReplicationMetadataSchema(clusterName, storeName, latestValueSchema, valueSchemaId);
      }
      if (store.isWriteComputationEnabled()) {
        Schema newWriteComputeSchema =
            writeComputeSchemaConverter.convertFromValueRecordSchema(addedSchemaEntry.getSchema());
        addDerivedSchema(clusterName, storeName, addedSchemaEntry.getId(), newWriteComputeSchema.toString());
      }

      return addedSchemaEntry;
    } finally {
      releaseAdminMessageLock(clusterName, storeName);
    }
  }

  /**
   * Add a new superset schema for the given store with all specified properties by sending a
   * {@link AdminMessageType#DERIVED_SCHEMA_CREATION DERIVED_SCHEMA_CREATION} admin message.
   * @return an <code>DerivedSchemaEntry</code> object composed of a derived schema and its corresponding id.
   */
  @Override
  public DerivedSchemaEntry addDerivedSchema(
      String clusterName,
      String storeName,
      int valueSchemaId,
      String derivedSchemaStr) {
    acquireAdminMessageLock(clusterName, storeName);
    try {
      int newDerivedSchemaId = veniceHelixAdmin.checkPreConditionForAddDerivedSchemaAndGetNewSchemaId(
          clusterName,
          storeName,
          valueSchemaId,
          derivedSchemaStr);

      // if we find this is a duplicate schema, return the existing schema id
      if (newDerivedSchemaId == SchemaData.DUPLICATE_VALUE_SCHEMA_CODE) {
        return new DerivedSchemaEntry(
            valueSchemaId,
            getVeniceHelixAdmin().getDerivedSchemaId(clusterName, storeName, derivedSchemaStr)
                .getGeneratedSchemaVersion(),
            derivedSchemaStr);
      }

      LOGGER.info(
          "Adding derived schema: {} to store: {}, version: {} in cluster: {}",
          derivedSchemaStr,
          storeName,
          valueSchemaId,
          clusterName);

      DerivedSchemaCreation derivedSchemaCreation =
          (DerivedSchemaCreation) AdminMessageType.DERIVED_SCHEMA_CREATION.getNewInstance();
      derivedSchemaCreation.clusterName = clusterName;
      derivedSchemaCreation.storeName = storeName;
      SchemaMeta schemaMeta = new SchemaMeta();
      schemaMeta.definition = derivedSchemaStr;
      schemaMeta.schemaType = SchemaType.AVRO_1_4.getValue();
      derivedSchemaCreation.schema = schemaMeta;
      derivedSchemaCreation.valueSchemaId = valueSchemaId;
      derivedSchemaCreation.derivedSchemaId = newDerivedSchemaId;

      AdminOperation message = new AdminOperation();
      message.operationType = AdminMessageType.DERIVED_SCHEMA_CREATION.getValue();
      message.payloadUnion = derivedSchemaCreation;

      sendAdminMessageAndWaitForConsumed(clusterName, storeName, message);

      return new DerivedSchemaEntry(valueSchemaId, newDerivedSchemaId, derivedSchemaStr);
    } finally {
      releaseAdminMessageLock(clusterName, storeName);
    }
  }

  /**
   * Unsupported operation in the parent controller.
   */
  @Override
  public DerivedSchemaEntry addDerivedSchema(
      String clusterName,
      String storeName,
      int valueSchemaId,
      int derivedSchemaId,
      String derivedSchemaStr) {
    throw new VeniceUnsupportedOperationException("addDerivedSchema");
  }

  /**
   * Unsupported operation in the parent controller.
   */
  @Override
  public DerivedSchemaEntry removeDerivedSchema(
      String clusterName,
      String storeName,
      int valueSchemaId,
      int derivedSchemaId) {
    throw new VeniceUnsupportedOperationException("removeDerivedSchema");
  }

  /**
   * @see VeniceHelixAdmin#getReplicationMetadataSchemas(String, String)
   */
  @Override
  public Collection<RmdSchemaEntry> getReplicationMetadataSchemas(String clusterName, String storeName) {
    return getVeniceHelixAdmin().getReplicationMetadataSchemas(clusterName, storeName);
  }

  /**
   * @see VeniceHelixAdmin#getReplicationMetadataSchema(String, String, int, int)
   */
  @Override
  public Optional<Schema> getReplicationMetadataSchema(
      String clusterName,
      String storeName,
      int valueSchemaID,
      int rmdVersionID) {
    return getVeniceHelixAdmin().getReplicationMetadataSchema(clusterName, storeName, valueSchemaID, rmdVersionID);
  }

  /**
   * Create a new <code>ReplicationMetadataSchemaEntry</code> object with the given properties and add it into schema
   * repository by sending {@link AdminMessageType#REPLICATION_METADATA_SCHEMA_CREATION REPLICATION_METADATA_SCHEMA_CREATION} admin message.
   */
  @Override
  public RmdSchemaEntry addReplicationMetadataSchema(
      String clusterName,
      String storeName,
      int valueSchemaId,
      int replicationMetadataVersionId,
      String replicationMetadataSchemaStr) {
    acquireAdminMessageLock(clusterName, storeName);
    try {
      RmdSchemaEntry rmdSchemaEntry =
          new RmdSchemaEntry(valueSchemaId, replicationMetadataVersionId, replicationMetadataSchemaStr);
      final boolean replicationMetadataSchemaAlreadyPresent = getVeniceHelixAdmin()
          .checkIfMetadataSchemaAlreadyPresent(clusterName, storeName, valueSchemaId, rmdSchemaEntry);
      if (replicationMetadataSchemaAlreadyPresent) {
        LOGGER.info(
            "Replication metadata schema already exists for store: {} in cluster: {} metadataSchema: {} "
                + "replicationMetadataVersionId: {} valueSchemaId: {}",
            storeName,
            clusterName,
            replicationMetadataSchemaStr,
            replicationMetadataVersionId,
            valueSchemaId);
        return rmdSchemaEntry;
      }

      LOGGER.info(
          "Adding Replication metadata schema for store: {} in cluster: {} metadataSchema: {} "
              + "replicationMetadataVersionId: {} valueSchemaId: {}",
          storeName,
          clusterName,
          replicationMetadataSchemaStr,
          replicationMetadataVersionId,
          valueSchemaId);

      MetadataSchemaCreation replicationMetadataSchemaCreation =
          (MetadataSchemaCreation) AdminMessageType.REPLICATION_METADATA_SCHEMA_CREATION.getNewInstance();
      replicationMetadataSchemaCreation.clusterName = clusterName;
      replicationMetadataSchemaCreation.storeName = storeName;
      replicationMetadataSchemaCreation.valueSchemaId = valueSchemaId;
      SchemaMeta schemaMeta = new SchemaMeta();
      schemaMeta.definition = replicationMetadataSchemaStr;
      schemaMeta.schemaType = SchemaType.AVRO_1_4.getValue();
      replicationMetadataSchemaCreation.metadataSchema = schemaMeta;
      replicationMetadataSchemaCreation.timestampMetadataVersionId = replicationMetadataVersionId;

      AdminOperation message = new AdminOperation();
      message.operationType = AdminMessageType.REPLICATION_METADATA_SCHEMA_CREATION.getValue();
      message.payloadUnion = replicationMetadataSchemaCreation;

      sendAdminMessageAndWaitForConsumed(clusterName, storeName, message);

      // Be defensive and check that RMD schema has been added indeed. Do a loose validation parsing as stores can have
      // older schemas considered wrong with respect to the current avro version
      final Schema expectedRmdSchema =
          AvroSchemaParseUtils.parseSchemaFromJSONLooseValidation(replicationMetadataSchemaStr);
      validateRmdSchemaIsAddedAsExpected(
          clusterName,
          storeName,
          valueSchemaId,
          replicationMetadataVersionId,
          expectedRmdSchema);
      return new RmdSchemaEntry(valueSchemaId, replicationMetadataVersionId, replicationMetadataSchemaStr);
    } catch (Exception e) {
      LOGGER.error(
          "Error when adding replication metadata schema for store: {}, value schema id: {}",
          storeName,
          valueSchemaId,
          e);
      throw e;
    } finally {
      releaseAdminMessageLock(clusterName, storeName);
    }
  }

  private void validateRmdSchemaIsAddedAsExpected(
      String clusterName,
      String storeName,
      int valueSchemaID,
      int rmdVersionID,
      Schema expectedRmdSchema) {
    final Schema addedRmdSchema =
        getReplicationMetadataSchema(clusterName, storeName, valueSchemaID, rmdVersionID).orElse(null);
    if (addedRmdSchema == null) {
      throw new VeniceException(
          String.format(
              "No replication metadata schema found for store %s in cluster %s with value "
                  + "schema ID %s and RMD protocol version ID %d",
              storeName,
              clusterName,
              valueSchemaID,
              rmdVersionID));
    }
    if (!AvroSchemaUtils.compareSchemaIgnoreFieldOrder(addedRmdSchema, expectedRmdSchema)) {
      throw new VeniceException(
          String.format(
              "For store %s in cluster %s with value schema ID %d and RMD protocol"
                  + " version ID %d. Expected RMD schema %s. But got RMD schema: %s",
              storeName,
              clusterName,
              valueSchemaID,
              rmdVersionID,
              expectedRmdSchema.toString(true),
              addedRmdSchema.toString(true)));
    }
  }

  /**
   * Unsupported operation in the parent controller.
   */
  @Override
  public void validateAndMaybeRetrySystemStoreAutoCreation(
      String clusterName,
      String storeName,
      VeniceSystemStoreType veniceSystemStoreType) {
    throw new VeniceUnsupportedOperationException("validateAndMaybeRetrySystemStoreAutoCreation");
  }

  private void updateReplicationMetadataSchemaForAllValueSchema(String clusterName, String storeName) {
    final Collection<SchemaEntry> valueSchemas = getValueSchemas(clusterName, storeName);
    for (SchemaEntry valueSchemaEntry: valueSchemas) {
      updateReplicationMetadataSchema(clusterName, storeName, valueSchemaEntry.getSchema(), valueSchemaEntry.getId());
    }
  }

  private void updateReplicationMetadataSchema(
      String clusterName,
      String storeName,
      Schema valueSchema,
      int valueSchemaId) {
    final int rmdVersionId = getRmdVersionID(storeName, clusterName);
    final boolean valueSchemaAlreadyHasRmdSchema = getVeniceHelixAdmin()
        .checkIfValueSchemaAlreadyHasRmdSchema(clusterName, storeName, valueSchemaId, rmdVersionId);
    if (valueSchemaAlreadyHasRmdSchema) {
      LOGGER.info(
          "Store {} in cluster {} already has a replication metadata schema for its value schema with ID {} and "
              + "replication metadata version ID {}. So skip updating this value schema's RMD schema.",
          storeName,
          clusterName,
          valueSchemaId,
          rmdVersionId);
      return;
    }
    String replicationMetadataSchemaStr =
        RmdSchemaGenerator.generateMetadataSchema(valueSchema, rmdVersionId).toString();
    addReplicationMetadataSchema(clusterName, storeName, valueSchemaId, rmdVersionId, replicationMetadataSchemaStr);
  }

  /**
   * Unsupported operation in the parent controller.
   */
  @Override
  public List<String> getStorageNodes(String clusterName) {
    throw new VeniceUnsupportedOperationException("getStorageNodes");
  }

  /**
   * Unsupported operation in the parent controller.
   */
  @Override
  public Map<String, String> getStorageNodesStatus(String clusterName, boolean enableReplica) {
    throw new VeniceUnsupportedOperationException("getStorageNodesStatus");
  }

  /**
   * Unsupported operation in the parent controller.
   */
  @Override
  public void removeStorageNode(String clusterName, String instanceId) {
    throw new VeniceUnsupportedOperationException("removeStorageNode");
  }

  /**
   * Queries child clusters for status.
   * Of all responses, return highest of (in order) NOT_CREATED, NEW, STARTED, PROGRESS.
   * If all responses are COMPLETED, returns COMPLETED.
   * If any response is ERROR and all responses are terminal (COMPLETED or ERROR), returns ERROR
   * If any response is ERROR and any response is not terminal, returns PROGRESS
   * ARCHIVED is treated as NOT_CREATED
   *
   * If error in querying half or more of clusters, returns PROGRESS. (so that polling will continue)
   *
   * @param clusterName
   * @param kafkaTopic
   * @return
   */
  @Override
  public OfflinePushStatusInfo getOffLinePushStatus(String clusterName, String kafkaTopic) {
    Map<String, ControllerClient> controllerClients = getVeniceHelixAdmin().getControllerClientMap(clusterName);
    return getOffLineJobStatus(clusterName, kafkaTopic, controllerClients);
  }

  /**
   * @see Admin#getOffLinePushStatus(String, String)
   */
  @Override
  public OfflinePushStatusInfo getOffLinePushStatus(
      String clusterName,
      String kafkaTopic,
      Optional<String> incrementalPushVersion,
      String region,
      String targetedRegions) {
    Map<String, ControllerClient> controllerClients = getVeniceHelixAdmin().getControllerClientMap(clusterName);
    if (region != null) {
      if (!controllerClients.containsKey(region)) {
        throw new VeniceException("Region " + region + " does not exist in " + controllerClients.keySet());
      }
      JobStatusQueryResponse response = controllerClients.get(region).queryDetailedJobStatus(kafkaTopic, region);
      if (response.isError()) {
        throw new VeniceException(
            "Couldn't query " + region + " for job " + kafkaTopic + " status: " + response.getError());
      }
      ExecutionStatus status = ExecutionStatus.valueOf(response.getStatus());
      String statusDetails = response.getOptionalStatusDetails().orElse(null);
      OfflinePushStatusInfo offlinePushStatusInfo =
          new OfflinePushStatusInfo(status, response.getStatusUpdateTimestamp(), statusDetails);
      offlinePushStatusInfo.setUncompletedPartitions(response.getUncompletedPartitions());
      return offlinePushStatusInfo;
    }
    return getOffLineJobStatus(clusterName, kafkaTopic, controllerClients, incrementalPushVersion, targetedRegions);
  }

  OfflinePushStatusInfo getOffLineJobStatus(
      String clusterName,
      String kafkaTopic,
      Map<String, ControllerClient> controllerClients) {
    return getOffLineJobStatus(clusterName, kafkaTopic, controllerClients, Optional.empty(), null);
  }

  /**
   * Querying child controllers for status in different regions and then aggregate them.
   * @param clusterName
   * @param kafkaTopic
   * @param controllerClients
   * @param incrementalPushVersion
   * @param targetedRegions
   * @return
   */
  private OfflinePushStatusInfo getOffLineJobStatus(
      String clusterName,
      String kafkaTopic,
      Map<String, ControllerClient> controllerClients,
      Optional<String> incrementalPushVersion,
      String targetedRegions) {
    Set<String> childRegions = controllerClients.keySet();
    Map<String, ExecutionStatus> statuses = new HashMap<>();
    Map<String, String> extraInfo = new HashMap<>();
    Map<String, String> extraDetails = new HashMap<>();
    Map<String, Long> extraInfoUpdateTimestamp = new HashMap<>();
    int numChildRegionsFailedToFetchStatus = 0;
    Set<String> targetedRegionSet = RegionUtils.parseRegionsFilterList(targetedRegions);

    for (Map.Entry<String, ControllerClient> entry: controllerClients.entrySet()) {
      String region = entry.getKey();
      // if targetedRegions is present, only query the targeted regions
      if (!targetedRegionSet.isEmpty() && !targetedRegionSet.contains(region)) {
        continue;
      }
      ControllerClient controllerClient = entry.getValue();
      String leaderControllerUrl;
      try {
        leaderControllerUrl = controllerClient.getLeaderControllerUrl();
      } catch (VeniceException exception) {
        LOGGER.warn("Couldn't query {} for job status of {}", region, kafkaTopic, exception);
        statuses.put(region, ExecutionStatus.UNKNOWN);
        extraInfo.put(region, ExecutionStatus.UNKNOWN.toString());
        extraDetails.put(region, "Failed to get leader controller url " + exception.getMessage());
        continue;
      }
      JobStatusQueryResponse response = controllerClient.queryJobStatus(kafkaTopic, incrementalPushVersion);
      if (response.isError()) {
        numChildRegionsFailedToFetchStatus += 1;
        LOGGER.warn("Couldn't query {} for job {} status: {}", region, kafkaTopic, response.getError());
        statuses.put(region, ExecutionStatus.UNKNOWN);
        extraInfo.put(region, ExecutionStatus.UNKNOWN.toString());
        extraDetails.put(region, leaderControllerUrl + " " + response.getError());
      } else {
        ExecutionStatus status = ExecutionStatus.valueOf(response.getStatus());
        statuses.put(region, status);
        extraInfo.put(region, response.getStatus());
        if (response.getStatusUpdateTimestamp() != null) {
          extraInfoUpdateTimestamp.put(region, response.getStatusUpdateTimestamp());
        }
        Optional<String> statusDetails = response.getOptionalStatusDetails();
        statusDetails.ifPresent(s -> extraDetails.put(region, leaderControllerUrl + " " + s));
      }
    }

    StringBuilder currentReturnStatusDetails = new StringBuilder();

    ExecutionStatus currentReturnStatus =
        getFinalReturnStatus(statuses, childRegions, numChildRegionsFailedToFetchStatus, currentReturnStatusDetails);

    // Do not delete parent Kafka if its part of targeted colo push to prevent concurrent pushes
    if (currentReturnStatus.isTerminal()) {
      String storeName = Version.parseStoreFromKafkaTopicName(kafkaTopic);
      int versionNum = Version.parseVersionFromKafkaTopicName(kafkaTopic);
      HelixVeniceClusterResources resources = getVeniceHelixAdmin().getHelixVeniceClusterResources(clusterName);

      try (AutoCloseableLock ignore = resources.getClusterLockManager().createStoreWriteLock(storeName)) {
        ReadWriteStoreRepository repository = resources.getStoreMetadataRepository();
        Store parentStore = repository.getStore(storeName);
        Version version = parentStore.getVersion(versionNum);
        boolean isDeferredSwap = version != null && version.isVersionSwapDeferred();
        if (!isDeferredSwap || !StringUtils.isEmpty(targetedRegions)) {
          // targetedRegions is non-empty for target region push of batch store
          boolean isTargetRegionPush = !StringUtils.isEmpty(targetedRegions);
          Version storeVersion = parentStore.getVersion(versionNum);
          boolean isVersionPushed = storeVersion != null && storeVersion.getStatus().equals(PUSHED);
          boolean isHybridStore = storeVersion != null && storeVersion.getHybridStoreConfig() != null;
          // Truncate topic after push is in terminal state if
          // 1. Its a hybrid store or regular push. (Hybrid store target push uses repush where isTargetRegionPush is
          // false)
          // 2. If target region push is enabled and job to push data only to target region completed (status == PUSHED)
          if (!isTargetRegionPush // regular push
              || isVersionPushed // target region push
              || isHybridStore) {
            LOGGER
                .info("Truncating parent VT {} after push status {}", kafkaTopic, currentReturnStatus.getRootStatus());
            truncateTopicsOptionally(
                clusterName,
                kafkaTopic,
                incrementalPushVersion,
                currentReturnStatus,
                currentReturnStatusDetails);
          }
          // status PUSHED is set when batch store's target region push is completed, but other region are yet to
          // complete
          if (currentReturnStatus.equals(ExecutionStatus.COMPLETED)) {
            if (isTargetRegionPush && !isVersionPushed) {
              parentStore.updateVersionStatus(versionNum, PUSHED);
              repository.updateStore(parentStore);
            } else { // status ONLINE is set when all region finishes ingestion for either regular or target region
                     // push.
              parentStore.updateVersionStatus(versionNum, ONLINE);
              repository.updateStore(parentStore);
            }
          }
        }
      }
    }

    return new OfflinePushStatusInfo(
        currentReturnStatus,
        null,
        extraInfo,
        currentReturnStatusDetails.toString(),
        extraDetails,
        extraInfoUpdateTimestamp);
  }

  /**
   * Based on the global information, start determining the final status to return
   * @param statuses
   * @param childRegions
   * @param numChildRegionsFailedToFetchStatus
   * @param currentReturnStatusDetails
   * @return
   */
  protected static ExecutionStatus getFinalReturnStatus(
      Map<String, ExecutionStatus> statuses,
      Set<String> childRegions,
      int numChildRegionsFailedToFetchStatus,
      StringBuilder currentReturnStatusDetails) {
    ExecutionStatus currentReturnStatus = ExecutionStatus.NEW;

    // Sort the per-datacenter status in this order, and return the first one in the list
    // Edge case example: if one cluster is stuck in NOT_CREATED, then
    // as another cluster goes from PROGRESS to COMPLETED
    // the aggregate status will go from PROGRESS back down to NOT_CREATED.
    List<ExecutionStatus> sortedStatuses = statuses.values()
        .stream()
        .sorted(Comparator.comparingInt(VeniceHelixAdmin.STATUS_PRIORITIES::indexOf))
        .collect(Collectors.toList());

    if (!sortedStatuses.isEmpty()) {
      currentReturnStatus = sortedStatuses.get(0);
    }

    int successCount = childRegions.size() - numChildRegionsFailedToFetchStatus;
    if (successCount < (childRegions.size() / 2) + 1) {
      // Strict majority must be reachable, otherwise keep polling
      currentReturnStatus = ExecutionStatus.PROGRESS;
    }

    if (currentReturnStatus.isTerminal()) {
      // If there is a temporary datacenter connection failure, we want VPJ to report failure while allowing the push
      // to succeed in remaining datacenters. If we want to allow the push to succeed in async in the remaining
      // datacenter, then put the topic delete into an else block under `if (numChildRegionsFailedToFetchStatus > 0)`
      if (numChildRegionsFailedToFetchStatus > 0) {
        currentReturnStatus = ExecutionStatus.ERROR;
        currentReturnStatusDetails.append(numChildRegionsFailedToFetchStatus)
            .append("/")
            .append(childRegions.size())
            .append(" DCs unreachable. ");
      }
    }

    return currentReturnStatus;
  }

  /**
   * Based on the control configs and push information to decide whether to truncate the Kafka topic or not.
   * @param clusterName
   * @param kafkaTopic， the kafka topic in the parent region
   * @param incrementalPushVersion
   * @param currentReturnStatus
   * @param currentReturnStatusDetails
   */
  private void truncateTopicsOptionally(
      String clusterName,
      String kafkaTopic,
      Optional<String> incrementalPushVersion,
      ExecutionStatus currentReturnStatus,
      StringBuilder currentReturnStatusDetails) {
    // TODO: Set parent controller's version status based on currentReturnStatus
    // COMPLETED -> ONLINE
    // ERROR -> ERROR
    // TODO: remove this if statement since it was only for debugging purpose
    if (maxErroredTopicNumToKeep > 0 && currentReturnStatus.isError()) {
      currentReturnStatusDetails.append("Parent Kafka topic won't be truncated");
      LOGGER.info(
          "The errored kafka topic {} won't be truncated since it will be used to investigate some Kafka related issue",
          kafkaTopic);
    } else {
      /**
       * truncate the topic if either
       * 1. the store is not incremental push enabled and the push completed (no ERROR)
       * 2. this is a failed batch push
       * 3. the store is incremental push enabled and same incPushToRT and batch push finished
       */
      Store store = getVeniceHelixAdmin().getStore(clusterName, Version.parseStoreFromKafkaTopicName(kafkaTopic));
      boolean failedBatchPush = !incrementalPushVersion.isPresent() && currentReturnStatus.isError();
      Version version = store.getVersion(Version.parseVersionFromKafkaTopicName(kafkaTopic));

      boolean incPushEnabledBatchPushSuccess = !incrementalPushVersion.isPresent() && store.isIncrementalPushEnabled();
      boolean nonIncPushBatchSuccess = !store.isIncrementalPushEnabled() && !currentReturnStatus.isError();
      boolean isDeferredVersionSwap = version != null && version.isVersionSwapDeferred();

      if ((failedBatchPush || nonIncPushBatchSuccess && !isDeferredVersionSwap || incPushEnabledBatchPushSuccess)
          && !getMultiClusterConfigs().getCommonConfig().disableParentTopicTruncationUponCompletion()) {
        LOGGER.info("Truncating kafka topic: {} with job status: {}", kafkaTopic, currentReturnStatus);
        truncateKafkaTopic(kafkaTopic);
        if (version != null && version.getPushType().isStreamReprocessing()) {
          truncateKafkaTopic(Version.composeStreamReprocessingTopic(store.getName(), version.getNumber()));
        }
        currentReturnStatusDetails.append("Parent Kafka topic truncated");
      }
    }
  }

  /**
   * @see VeniceHelixAdmin#getKafkaBootstrapServers(boolean)
   */
  @Override
  public String getKafkaBootstrapServers(boolean isSSL) {
    return getVeniceHelixAdmin().getKafkaBootstrapServers(isSSL);
  }

  @Override
  public String getRegionName() {
    return getVeniceHelixAdmin().getRegionName();
  }

  /**
   * @see VeniceHelixAdmin#getNativeReplicationKafkaBootstrapServerAddress(String)
   */
  @Override
  public String getNativeReplicationKafkaBootstrapServerAddress(String sourceFabric) {
    return getVeniceHelixAdmin().getNativeReplicationKafkaBootstrapServerAddress(sourceFabric);
  }

  /**
   * @see VeniceHelixAdmin#getNativeReplicationSourceFabric(String, Store, Optional, Optional, String)
   */
  @Override
  public String getNativeReplicationSourceFabric(
      String clusterName,
      Store store,
      Optional<String> sourceGridFabric,
      Optional<String> emergencySourceRegion,
      String targetedRegions) {
    return getVeniceHelixAdmin()
        .getNativeReplicationSourceFabric(clusterName, store, sourceGridFabric, emergencySourceRegion, targetedRegions);
  }

  /**
   * @see VeniceHelixAdmin#isSSLEnabledForPush(String, String)
   */
  @Override
  public boolean isSSLEnabledForPush(String clusterName, String storeName) {
    return getVeniceHelixAdmin().isSSLEnabledForPush(clusterName, storeName);
  }

  /**
   * @see VeniceHelixAdmin#isSslToKafka()
   */
  @Override
  public boolean isSslToKafka() {
    return getVeniceHelixAdmin().isSslToKafka();
  }

  /**
   * @see VeniceHelixAdmin#getTopicManager()
   */
  @Override
  public TopicManager getTopicManager() {
    return getVeniceHelixAdmin().getTopicManager();
  }

  /**
   * @see VeniceHelixAdmin#getTopicManager(String)
   */
  @Override
  public TopicManager getTopicManager(String pubSubServerAddress) {
    return getVeniceHelixAdmin().getTopicManager(pubSubServerAddress);
  }

  @Override
  public InstanceRemovableStatuses getAggregatedHealthStatus(
      String cluster,
      List<String> instances,
      List<String> toBeStoppedInstances,
      boolean isSSLEnabled) {
    throw new VeniceUnsupportedOperationException("getAggregatedHealthStatus");
  }

  @Override
  public boolean isRTTopicDeletionPermittedByAllControllers(String clusterName, String storeName) {
    return false;
  }

  /**
   * @see VeniceHelixAdmin#isLeaderControllerFor(String)
   */
  @Override
  public boolean isLeaderControllerFor(String clusterName) {
    return getVeniceHelixAdmin().isLeaderControllerFor(clusterName);
  }

  /**
   * @see Admin#calculateNumberOfPartitions(String, String)
   */
  @Override
  public int calculateNumberOfPartitions(String clusterName, String storeName) {
    return getVeniceHelixAdmin().calculateNumberOfPartitions(clusterName, storeName);
  }

  /**
   * @see VeniceHelixAdmin#getReplicationFactor(String, String)
   */
  @Override
  public int getReplicationFactor(String clusterName, String storeName) {
    return getVeniceHelixAdmin().getReplicationFactor(clusterName, storeName);
  }

  /**
   * @see VeniceHelixAdmin#getDatacenterCount(String)
   */
  @Override
  public int getDatacenterCount(String clusterName) {
    return getMultiClusterConfigs().getControllerConfig(clusterName).getChildDataCenterControllerUrlMap().size();
  }

  /**
   * @see VeniceHelixAdmin#getReplicas(String, String)
   */
  @Override
  public List<Replica> getReplicas(String clusterName, String kafkaTopic) {
    throw new VeniceException("getReplicas is not supported!");
  }

  /**
   * Unsupported operation in the parent controller.
   */
  @Override
  public List<Replica> getReplicasOfStorageNode(String clusterName, String instanceId) {
    throw new VeniceException("getReplicasOfStorageNode is not supported!");
  }

  /**
   * Unsupported operation in the parent controller.
   */
  @Override
  public NodeRemovableResult isInstanceRemovable(String clusterName, String instanceId, List<String> lockedNodes) {
    throw new VeniceException("isInstanceRemovable is not supported!");
  }

  /**
   * Unsupported operation in the parent controller.
   */
  @Override
  public Pair<NodeReplicasReadinessState, List<Replica>> nodeReplicaReadiness(String cluster, String helixNodeId) {
    throw new VeniceUnsupportedOperationException("nodeReplicaReadiness is not supported");
  }

  private StoreInfo getStoreInChildRegion(String regionName, String clusterName, String storeName) {
    ControllerClient childControllerClient = getFabricBuildoutControllerClient(clusterName, regionName);
    StoreResponse storeResponse = childControllerClient.getStore(storeName);
    if (storeResponse.isError()) {
      throw new VeniceException(
          "Error when getting store " + storeName + " from region " + regionName + ": " + storeResponse.getError());
    }
    return storeResponse.getStore();
  }

  private boolean whetherToCreateNewDataRecoveryVersion(
      String destFabric,
      String clusterName,
      StoreInfo destStore,
      int versionNumber) {
    /**
     * Creating a new data recovery version on the destination colo when satisfying:
     * 1. New version data recovery is only supported for batch-only store.
     * 2. For the existing destination data center, a new version is needed if
     *    2.1. srcVersionNumber equals to the current version in dest colo, as current version is serving read requests.
     *    2.2. srcVersionNumber is less than the current version in dest colo, because Venice normally assumes that a
     *         new version always have a larger version number than previous ones
     *         e.g. {@link StoreBackupVersionCleanupService#cleanupBackupVersion(Store, String)}.
     */
    return destStore.getHybridStoreConfig() == null && versionNumber <= destStore.getCurrentVersion()
        && multiClusterConfigs.getControllerConfig(clusterName).getChildDatacenters().contains(destFabric);
  }

  /**
   * @see Admin#initiateDataRecovery(String, String, int, String, String, boolean, Optional)
   */
  @Override
  public void initiateDataRecovery(
      String clusterName,
      String storeName,
      int version,
      String sourceFabric,
      String destinationFabric,
      boolean copyAllVersionConfigs,
      Optional<Version> ignored) {
    if (Objects.equals(sourceFabric, destinationFabric)) {
      throw new VeniceException(
          String.format(
              "Source ({}) and destination ({}) cannot be the same data center",
              sourceFabric,
              destinationFabric));
    }
    StoreInfo srcStore = getStoreInChildRegion(sourceFabric, clusterName, storeName);
    if (version == VERSION_ID_UNSET) {
      version = srcStore.getCurrentVersion();
    }
    Optional<Version> srcVersion = srcStore.getVersion(version);
    if (!srcVersion.isPresent()) {
      throw new VeniceException(
          "Version " + version + " does not exist in source fabric " + sourceFabric + " store " + storeName);
    }
    StoreInfo destStore = getStoreInChildRegion(destinationFabric, clusterName, storeName);
    if (whetherToCreateNewDataRecoveryVersion(destinationFabric, clusterName, destStore, version)) {
      getVeniceHelixAdmin().checkPreConditionForUpdateStoreMetadata(clusterName, storeName);
      HelixVeniceClusterResources resources = getVeniceHelixAdmin().getHelixVeniceClusterResources(clusterName);
      try (AutoCloseableLock ignore = resources.getClusterLockManager().createStoreWriteLock(storeName)) {
        ReadWriteStoreRepository repository = resources.getStoreMetadataRepository();
        Store parentStore = repository.getStore(storeName);
        int newVersion = parentStore.peekNextVersion().getNumber();
        parentStore.setLargestUsedVersionNumber(newVersion);
        repository.updateStore(parentStore);
        LOGGER.info(
            "version {} is less or equal to in the current version of {} in {}. Copying data to a new version {}.",
            version,
            storeName,
            destinationFabric,
            newVersion);
        version = newVersion;
      }
    }
    ControllerClient destFabricChildControllerClient =
        getFabricBuildoutControllerClient(clusterName, destinationFabric);
    ControllerResponse destinationFabricResponse = destFabricChildControllerClient
        .dataRecovery(sourceFabric, destinationFabric, storeName, version, true, copyAllVersionConfigs, srcVersion);
    if (destinationFabricResponse.isError()) {
      throw new VeniceException(
          "Failed to initiate data recovery in destination fabric, error: " + destinationFabricResponse.getError());
    }
  }

  /**
   * @see Admin#prepareDataRecovery(String, String, int, String, String, Optional)
   */
  @Override
  public void prepareDataRecovery(
      String clusterName,
      String storeName,
      int version,
      String sourceFabric,
      String destinationFabric,
      Optional<Integer> ignored) {
    if (Objects.equals(sourceFabric, destinationFabric)) {
      throw new VeniceException(
          String.format(
              "Source ({}) and destination ({}) cannot be the same data center",
              sourceFabric,
              destinationFabric));
    }
    StoreInfo srcStore = getStoreInChildRegion(sourceFabric, clusterName, storeName);
    if (version == VERSION_ID_UNSET) {
      version = srcStore.getCurrentVersion();
    }
    StoreInfo destStore = getStoreInChildRegion(destinationFabric, clusterName, storeName);
    if (whetherToCreateNewDataRecoveryVersion(destinationFabric, clusterName, destStore, version)) {
      LOGGER.info("Skip cleanup for store: {}, version:{} in {}", storeName, version, destinationFabric);
      return;
    }
    int amplificationFactor = srcStore.getPartitionerConfig().getAmplificationFactor();
    ControllerClient destFabricChildControllerClient =
        getFabricBuildoutControllerClient(clusterName, destinationFabric);
    ControllerResponse destFabricResponse = destFabricChildControllerClient
        .prepareDataRecovery(sourceFabric, destinationFabric, storeName, version, Optional.of(amplificationFactor));
    if (destFabricResponse.isError()) {
      throw new VeniceException(
          "Error when preparing data recovery for store " + storeName + " in destination fabric " + destinationFabric
              + ": " + destFabricResponse.getError());
    }
  }

  /**
   * @see Admin#isStoreVersionReadyForDataRecovery(String, String, int, String, String, Optional)
   */
  @Override
  public Pair<Boolean, String> isStoreVersionReadyForDataRecovery(
      String clusterName,
      String storeName,
      int version,
      String sourceFabric,
      String destinationFabric,
      Optional<Integer> ignored) {
    try {
      ControllerClient srcFabricChildControllerClient = getFabricBuildoutControllerClient(clusterName, sourceFabric);
      ControllerClient destFabricChildControllerClient =
          getFabricBuildoutControllerClient(clusterName, destinationFabric);
      StoreInfo sourceStoreInfo = srcFabricChildControllerClient.getStore(storeName).getStore();
      int amplificationFactor = sourceStoreInfo.getPartitionerConfig().getAmplificationFactor();
      ReadyForDataRecoveryResponse destinationFabricResponse =
          destFabricChildControllerClient.isStoreVersionReadyForDataRecovery(
              sourceFabric,
              destinationFabric,
              storeName,
              version,
              Optional.of(amplificationFactor));
      return new Pair<>(destinationFabricResponse.isReady(), destinationFabricResponse.getReason());
    } catch (Exception e) {
      return new Pair<>(false, e.getMessage());
    }
  }

  /**
   * @see Admin#getLeaderController(String)
   */
  @Override
  public Instance getLeaderController(String clusterName) {
    return getVeniceHelixAdmin().getLeaderController(clusterName);
  }

  /**
   * Unsupported operation in the parent controller.
   */
  @Override
  public void addInstanceToAllowlist(String clusterName, String helixNodeId) {
    throw new VeniceException("addInstanceToAllowlist is not supported!");
  }

  /**
   * Unsupported operation in the parent controller.
   */
  @Override
  public void removeInstanceFromAllowList(String clusterName, String helixNodeId) {
    throw new VeniceException("removeInstanceFromAllowList is not supported!");
  }

  /**
   * Unsupported operation in the parent controller.
   */
  @Override
  public Set<String> getAllowlist(String clusterName) {
    throw new VeniceException("getAllowlist is not supported!");
  }

  /**
   * @see Admin#killOfflinePush(String, String, boolean)
   */
  @Override
  public void killOfflinePush(String clusterName, String kafkaTopic, boolean isForcedKill) {
    String storeName = Version.parseStoreFromKafkaTopicName(kafkaTopic);
    if (getStore(clusterName, storeName) == null) {
      throw new VeniceNoStoreException(storeName, clusterName);
    }
    acquireAdminMessageLock(clusterName, storeName);
    try {
      getVeniceHelixAdmin().checkPreConditionForKillOfflinePush(clusterName, kafkaTopic);
      LOGGER.info("Killing offline push job for topic: {} in cluster: {}", kafkaTopic, clusterName);
      /**
       * When parent controller wants to keep some errored topics, this function won't remove topic,
       * but relying on the next push to clean up this topic if it hasn't been removed by {@link #getOffLineJobStatus}.
       *
       * The reason is that every errored push will call this function.
       */
      if (maxErroredTopicNumToKeep == 0) {
        // Truncate Kafka topic
        LOGGER.info("Truncating topic when kill offline push job, topic: {}", kafkaTopic);
        truncateKafkaTopic(kafkaTopic);
        PubSubTopic correspondingStreamReprocessingTopic =
            pubSubTopicRepository.getTopic(Version.composeStreamReprocessingTopicFromVersionTopic(kafkaTopic));
        if (getTopicManager().containsTopic(correspondingStreamReprocessingTopic)) {
          truncateKafkaTopic(correspondingStreamReprocessingTopic.getName());
        }
      }

      HelixVeniceClusterResources resources = getVeniceHelixAdmin().getHelixVeniceClusterResources(clusterName);
      try (AutoCloseableLock ignore = resources.getClusterLockManager().createStoreWriteLock(storeName)) {
        ReadWriteStoreRepository repository = resources.getStoreMetadataRepository();
        Store parentStore = repository.getStore(storeName);
        int version = Version.parseVersionFromKafkaTopicName(kafkaTopic);
        parentStore.updateVersionStatus(version, VersionStatus.KILLED);
        repository.updateStore(parentStore);
      }

      KillOfflinePushJob killJob = (KillOfflinePushJob) AdminMessageType.KILL_OFFLINE_PUSH_JOB.getNewInstance();
      killJob.clusterName = clusterName;
      killJob.kafkaTopic = kafkaTopic;
      AdminOperation message = new AdminOperation();
      message.operationType = AdminMessageType.KILL_OFFLINE_PUSH_JOB.getValue();
      message.payloadUnion = killJob;

      sendAdminMessageAndWaitForConsumed(clusterName, storeName, message);
    } finally {
      releaseAdminMessageLock(clusterName, storeName);
    }
  }

  /**
   * Unsupported operation in the parent controller.
   */
  @Override
  public StorageNodeStatus getStorageNodesStatus(String clusterName, String instanceId) {
    throw new VeniceUnsupportedOperationException("getStorageNodesStatus");
  }

  /**
   * Unsupported operation in the parent controller.
   */
  @Override
  public boolean isStorageNodeNewerOrEqualTo(String clusterName, String instanceId, StorageNodeStatus oldServerStatus) {
    throw new VeniceUnsupportedOperationException("isStorageNodeNewerOrEqualTo");
  }

  /**
   * @see Admin#setAdminConsumerService(String, AdminConsumerService)
   */
  @Override
  public void setAdminConsumerService(String clusterName, AdminConsumerService service) {
    getVeniceHelixAdmin().setAdminConsumerService(clusterName, service);
  }

  /**
   * @see Admin#skipAdminMessage(String, long, boolean)
   */
  @Override
  public void skipAdminMessage(String clusterName, long offset, boolean skipDIV) {
    getVeniceHelixAdmin().skipAdminMessage(clusterName, offset, skipDIV);
  }

  /**
   * @see Admin#getLastSucceedExecutionId(String)
   */
  @Override
  public Long getLastSucceedExecutionId(String clustername) {
    return getVeniceHelixAdmin().getLastSucceedExecutionId(clustername);
  }

  private Time getTimer() {
    return timer;
  }

  // Visible for testing
  void setTimer(Time timer) {
    this.timer = timer;
  }

  /**
   * @see Admin#getAdminCommandExecutionTracker(String)
   */
  @Override
  public Optional<AdminCommandExecutionTracker> getAdminCommandExecutionTracker(String clusterName) {
    if (adminCommandExecutionTrackers.containsKey(clusterName)) {
      return Optional.of(adminCommandExecutionTrackers.get(clusterName));
    } else {
      return Optional.empty();
    }
  }

  /**
   * Get AdminTopicMetadata from parent controller
   */
  @Override
  public Map<String, Long> getAdminTopicMetadata(String clusterName, Optional<String> storeName) {
    return getVeniceHelixAdmin().getAdminTopicMetadata(clusterName, storeName);
  }

  /**
   * Unsupported operation in the parent controller.
   */
  @Override
  public void updateAdminTopicMetadata(
      String clusterName,
      long executionId,
      Optional<String> storeName,
      Optional<Long> offset,
      Optional<Long> upstreamOffset) {
    throw new VeniceUnsupportedOperationException("updateAdminTopicMetadata");
  }

  /**
   * Update AdminOperationProtocolVersion in metadata
   */
  @Override
  public void updateAdminOperationProtocolVersion(String clusterName, Long adminOperationProtocolVersion) {
    getVeniceHelixAdmin().updateAdminOperationProtocolVersion(clusterName, adminOperationProtocolVersion);
  }

  /**
   * Unsupported operation in the parent controller.
   */
  @Override
  public RoutersClusterConfig getRoutersClusterConfig(String clusterName) {
    throw new VeniceUnsupportedOperationException("getRoutersClusterConfig");
  }

  /**
   * Unsupported operation in the parent controller.
   */
  @Override
  public void updateRoutersClusterConfig(
      String clusterName,
      Optional<Boolean> isThrottlingEnable,
      Optional<Boolean> isQuotaRebalancedEnable,
      Optional<Boolean> isMaxCapacityProtectionEnabled,
      Optional<Integer> expectedRouterCount) {
    throw new VeniceUnsupportedOperationException("updateRoutersClusterConfig");
  }

  /**
   * @return all push-strategies defined in the ZK path {@link MigrationPushStrategyZKAccessor#MIGRATION_PUSH_STRATEGY_PATH}
   */
  @Override
  public Map<String, String> getAllStorePushStrategyForMigration() {
    return pushStrategyZKAccessor.getAllPushStrategies();
  }

  /**
   * Set a push-strategy in the ZK path {@link MigrationPushStrategyZKAccessor#MIGRATION_PUSH_STRATEGY_PATH}.
   */
  @Override
  public void setStorePushStrategyForMigration(String voldemortStoreName, String strategy) {
    pushStrategyZKAccessor.setPushStrategy(voldemortStoreName, strategy);
  }

  /**
   * @see Admin#discoverCluster(String)
   */
  @Override
  public Pair<String, String> discoverCluster(String storeName) {
    return getVeniceHelixAdmin().discoverCluster(storeName);
  }

  /**
   * @see Admin#getServerD2Service(String)
   */
  @Override
  public String getServerD2Service(String clusterName) {
    return getVeniceHelixAdmin().getServerD2Service(clusterName);
  }

  /**
   * Unsupported operation in the parent controller.
   */
  @Override
  public Map<String, String> findAllBootstrappingVersions(String clusterName) {
    throw new VeniceUnsupportedOperationException("findAllBootstrappingVersions");
  }

  /**
   * @return a <code>VeniceWriterFactory</code> object used by the Venice controller to create the venice writer.
   */
  @Override
  public VeniceWriterFactory getVeniceWriterFactory() {
    return getVeniceHelixAdmin().getVeniceWriterFactory();
  }

  /**
   * @see VeniceHelixAdmin#getPubSubConsumerAdapterFactory()
   */
  @Override
  public PubSubConsumerAdapterFactory getPubSubConsumerAdapterFactory() {
    return getVeniceHelixAdmin().getPubSubConsumerAdapterFactory();
  }

  @Override
  public VeniceProperties getPubSubSSLProperties(String pubSubBrokerAddress) {
    return getVeniceHelixAdmin().getPubSubSSLProperties(pubSubBrokerAddress);
  }

  /**
   * @see Admin#stop(String)
   */
  @Override
  public synchronized void stop(String clusterName) {
    getVeniceHelixAdmin().stop(clusterName);
    // Close the admin producer for this cluster
    VeniceWriter<byte[], byte[], byte[]> veniceWriter = veniceWriterMap.get(clusterName);
    if (veniceWriter != null) {
      veniceWriter.close();
    }
    asyncSetupEnabledMap.put(clusterName, false);
  }

  /**
   * @see Admin#stopVeniceController()
   */
  @Override
  public void stopVeniceController() {
    getVeniceHelixAdmin().stopVeniceController();
  }

  /**
   * Cause {@link VeniceParentHelixAdmin} and its associated services to stop executing.
   */
  @Override
  public synchronized void close() {
    veniceWriterMap.keySet().forEach(this::stop);

    getVeniceHelixAdmin().close();
    terminalStateTopicChecker.close();
    if (systemStoreAclSynchronizationTask != null) {
      systemStoreAclSynchronizationTask.close();
    }
    topicCheckerExecutor.shutdownNow();
    asyncSetupExecutor.shutdownNow();
    if (systemStoreAclSynchronizationExecutor != null) {
      systemStoreAclSynchronizationExecutor.shutdownNow();
    }
    try {
      topicCheckerExecutor.awaitTermination(30, TimeUnit.SECONDS);
      asyncSetupExecutor.awaitTermination(30, TimeUnit.SECONDS);
      if (systemStoreAclSynchronizationExecutor != null) {
        systemStoreAclSynchronizationExecutor.awaitTermination(30, TimeUnit.SECONDS);
      }
    } catch (InterruptedException e) {
      Thread.currentThread().interrupt();
    }
    newFabricControllerClientMap.forEach(
        (clusterName, controllerClientMap) -> controllerClientMap.values().forEach(Utils::closeQuietlyWithErrorLogged));
  }

  /**
   * @see VeniceHelixAdmin#isLeaderControllerOfControllerCluster()
   */
  @Override
  public boolean isLeaderControllerOfControllerCluster() {
    return getVeniceHelixAdmin().isLeaderControllerOfControllerCluster();
  }

  /**
   * @see VeniceHelixAdmin#isTopicTruncated(String)
   */
  @Override
  public boolean isTopicTruncated(String kafkaTopicName) {
    return getVeniceHelixAdmin().isTopicTruncated(kafkaTopicName);
  }

  /**
   * @see VeniceHelixAdmin#isTopicTruncatedBasedOnRetention(long)
   */
  @Override
  public boolean isTopicTruncatedBasedOnRetention(long retention) {
    return getVeniceHelixAdmin().isTopicTruncatedBasedOnRetention(retention);
  }

  @Override
  public boolean isTopicTruncatedBasedOnRetention(String kafkaTopicName, long retentionTime) {
    return getVeniceHelixAdmin().isTopicTruncatedBasedOnRetention(kafkaTopicName, retentionTime);
  }

  /**
   * @see VeniceHelixAdmin#getMinNumberOfUnusedKafkaTopicsToPreserve()
   */
  @Override
  public int getMinNumberOfUnusedKafkaTopicsToPreserve() {
    return getVeniceHelixAdmin().getMinNumberOfUnusedKafkaTopicsToPreserve();
  }

  /**
   * @see VeniceHelixAdmin#truncateKafkaTopic(String)
   */
  @Override
  public boolean truncateKafkaTopic(String kafkaTopicName) {
    return getVeniceHelixAdmin().truncateKafkaTopic(kafkaTopicName);
  }

  /**
   * @see Admin#truncateKafkaTopic(String, long)
   */
  @Override
  public boolean truncateKafkaTopic(String kafkaTopicName, long retentionTime) {
    return getVeniceHelixAdmin().truncateKafkaTopic(kafkaTopicName, retentionTime);
  }

  /**
   * Unsupported operation in the parent controller.
   */
  @Override
  public boolean isResourceStillAlive(String resourceName) {
    throw new VeniceException("VeniceParentHelixAdmin#isResourceStillAlive is not supported!");
  }

  // Used by test only.
  void setOfflinePushAccessor(ParentHelixOfflinePushAccessor offlinePushAccessor) {
    this.offlinePushAccessor = offlinePushAccessor;
  }

  /**
   * @see Admin#updateClusterDiscovery(String, String, String, String)
   */
  @Override
  public void updateClusterDiscovery(String storeName, String oldCluster, String newCluster, String initiatingCluster) {
    getVeniceHelixAdmin().updateClusterDiscovery(storeName, oldCluster, newCluster, initiatingCluster);
  }

  /**
   * @see VeniceHelixAdmin#sendPushJobDetails(PushJobStatusRecordKey, PushJobDetails)
   */
  @Override
  public void sendPushJobDetails(PushJobStatusRecordKey key, PushJobDetails value) {
    getVeniceHelixAdmin().sendPushJobDetails(key, value);
  }

  /**
   * @see VeniceHelixAdmin#getPushJobDetails(PushJobStatusRecordKey)
   */
  @Override
  public PushJobDetails getPushJobDetails(PushJobStatusRecordKey key) {
    return getVeniceHelixAdmin().getPushJobDetails(key);
  }

  /**
   * @see VeniceHelixAdmin#getBatchJobHeartbeatValue(BatchJobHeartbeatKey)
   */
  @Override
  public BatchJobHeartbeatValue getBatchJobHeartbeatValue(BatchJobHeartbeatKey batchJobHeartbeatKey) {
    return getVeniceHelixAdmin().getBatchJobHeartbeatValue(batchJobHeartbeatKey);
  }

  /**
   * @see VeniceHelixAdmin#writeEndOfPush(String, String, int, boolean)
   */
  @Override
  public void writeEndOfPush(String clusterName, String storeName, int versionNumber, boolean alsoWriteStartOfPush) {
    getVeniceHelixAdmin().writeEndOfPush(clusterName, storeName, versionNumber, alsoWriteStartOfPush);
  }

  @Override
  public boolean whetherEnableBatchPushFromAdmin(String storeName) {
    /**
     * Batch push to Parent Cluster is always enabled.
     */
    return true;
  }

  /**
   * @see VeniceHelixAdmin#isStoreMigrationAllowed(String)
   */
  @Override
  public boolean isStoreMigrationAllowed(String clusterName) {
    return getVeniceHelixAdmin().isStoreMigrationAllowed(clusterName);
  }

  /**
   * Migrate a store from its source cluster to a new destination cluster by sending a
   * {@link AdminMessageType#MIGRATE_STORE MIGRATE_STORE} admin message.
   *
   */
  @Override
  public void migrateStore(String srcClusterName, String destClusterName, String storeName) {
    if (srcClusterName.equals(destClusterName)) {
      throw new VeniceException("Source cluster and destination cluster cannot be the same!");
    }

    MigrateStore migrateStore = (MigrateStore) AdminMessageType.MIGRATE_STORE.getNewInstance();
    migrateStore.srcClusterName = srcClusterName;
    migrateStore.destClusterName = destClusterName;
    migrateStore.storeName = storeName;

    // Set src store migration flag
    UpdateStoreQueryParams params = new UpdateStoreQueryParams().setStoreMigration(true);
    this.updateStore(srcClusterName, storeName, params);

    // Update migration src and dest cluster in storeConfig
    getVeniceHelixAdmin().setStoreConfigForMigration(storeName, srcClusterName, destClusterName);

    // Trigger store migration operation
    AdminOperation message = new AdminOperation();
    message.operationType = AdminMessageType.MIGRATE_STORE.getValue();
    message.payloadUnion = migrateStore;
    sendAdminMessageAndWaitForConsumed(srcClusterName, storeName, message);
  }

  /**
   * @see VeniceHelixAdmin#updateClusterDiscovery(String, String, String, String)
   */
  @Override
  public void completeMigration(String srcClusterName, String destClusterName, String storeName) {
    getVeniceHelixAdmin().updateClusterDiscovery(storeName, srcClusterName, destClusterName, srcClusterName);
  }

  /**
   * Abort store migration by sending a {@link AdminMessageType#ABORT_MIGRATION ABORT_MIGRATION} admin message.
   */
  @Override
  public void abortMigration(String srcClusterName, String destClusterName, String storeName) {
    if (srcClusterName.equals(destClusterName)) {
      throw new VeniceException("Source cluster and destination cluster cannot be the same!");
    }

    AbortMigration abortMigration = (AbortMigration) AdminMessageType.ABORT_MIGRATION.getNewInstance();
    abortMigration.srcClusterName = srcClusterName;
    abortMigration.destClusterName = destClusterName;
    abortMigration.storeName = storeName;

    // Trigger store migration operation
    AdminOperation message = new AdminOperation();
    message.operationType = AdminMessageType.ABORT_MIGRATION.getValue();
    message.payloadUnion = abortMigration;
    sendAdminMessageAndWaitForConsumed(srcClusterName, storeName, message);
  }

  @Override
  public StoreMetaValue getMetaStoreValue(StoreMetaKey metaKey, String storeName) {
    throw new VeniceException("Not implemented in parent");
  }

  /**
   * Check if etled proxy account is set before enabling any ETL and return a {@link ETLStoreConfigRecord}
   */
  private ETLStoreConfigRecord mergeNewSettingIntoOldETLStoreConfig(
      Store store,
      Optional<Boolean> regularVersionETLEnabled,
      Optional<Boolean> futureVersionETLEnabled,
      Optional<String> etledUserProxyAccount) {
    ETLStoreConfig etlStoreConfig = store.getEtlStoreConfig();
    /**
     * If etl enabled is true (either current version or future version), then account name must be specified in the command
     * and it's not empty, or the store metadata already contains a non-empty account name.
     */
    if (regularVersionETLEnabled.orElse(false) || futureVersionETLEnabled.orElse(false)) {
      if ((!etledUserProxyAccount.isPresent() || etledUserProxyAccount.get().isEmpty())
          && (etlStoreConfig.getEtledUserProxyAccount() == null
              || etlStoreConfig.getEtledUserProxyAccount().isEmpty())) {
        throw new VeniceException("Cannot enable ETL for this store because etled user proxy account is not set");
      }
    }
    ETLStoreConfigRecord etlStoreConfigRecord = new ETLStoreConfigRecord();
    etlStoreConfigRecord.etledUserProxyAccount =
        etledUserProxyAccount.orElse(etlStoreConfig.getEtledUserProxyAccount());
    etlStoreConfigRecord.regularVersionETLEnabled =
        regularVersionETLEnabled.orElse(etlStoreConfig.isRegularVersionETLEnabled());
    etlStoreConfigRecord.futureVersionETLEnabled =
        futureVersionETLEnabled.orElse(etlStoreConfig.isFutureVersionETLEnabled());
    return etlStoreConfigRecord;
  }

  /**
   * This parses the input accessPermission string to create ACL's and provision them using the authorizerService interface.
   *
   * The json interface to acl API always accepts a list of "principal" which are "ALLOWED" to perform "method"
   * "read" or "write" on the "resource". We assume a failclose implementation here where only explicitly listed
   * "principals" are "ALLOWED" to perform "method" on "resource".
   * So we always pass acls with "ALLOW" permission to underlying implementation.
   *
   * @param storeName store being provisioned.
   * @param accessPermissions json string respresenting the accesspermissions.
   * @param enabledVeniceSystemStores list of enabled Venice system stores for the given store.
   */
  private void provisionAclsForStore(
      String storeName,
      Optional<String> accessPermissions,
      List<VeniceSystemStoreType> enabledVeniceSystemStores) {
    // provision the ACL's needed to read/write venice store and kafka topic
    if (authorizerService.isPresent() && accessPermissions.isPresent()) {
      Resource resource = new Resource(storeName);
      Iterator<JsonNode> readPermissions = null;
      Iterator<JsonNode> writePermissions = null;
      ObjectMapper mapper = ObjectMapperFactory.getInstance();
      try {
        JsonNode root = mapper.readTree(accessPermissions.get());
        JsonNode perms = root.path("AccessPermissions");
        if (perms.has("Read")) {
          readPermissions = perms.path("Read").elements();
        }
        if (perms.has("Write")) {
          writePermissions = perms.path("Write").elements();
        }
      } catch (Exception e) {
        LOGGER.error("ACLProvisioning: invalid accessPermission schema for store: {}", storeName, e);
        throw new VeniceException(e);
      }

      try {
        AclBinding aclBinding = new AclBinding(resource);
        if (readPermissions != null) {
          while (readPermissions.hasNext()) {
            String readPerm = readPermissions.next().textValue();
            Principal principal = new Principal(readPerm);
            AceEntry readAceEntry = new AceEntry(principal, Method.Read, Permission.ALLOW);
            aclBinding.addAceEntry(readAceEntry);
          }
        }
        if (writePermissions != null) {
          while (writePermissions.hasNext()) {
            String writePerm = writePermissions.next().textValue();
            Principal principal = new Principal(writePerm);
            AceEntry writeAceEntry = new AceEntry(principal, Method.Write, Permission.ALLOW);
            aclBinding.addAceEntry(writeAceEntry);
          }
        }
        authorizerService.get().setAcls(aclBinding);
        // Provision the ACL's needed to read/write corresponding venice system stores if any are specified.
        for (VeniceSystemStoreType veniceSystemStoreType: enabledVeniceSystemStores) {
          AclBinding systemStoreAclBinding = veniceSystemStoreType.generateSystemStoreAclBinding(aclBinding);
          authorizerService.get().setAcls(systemStoreAclBinding);
        }
      } catch (Exception e) {
        LOGGER.error("ACLProvisioning: failure when setting ACL's for store: {}", storeName, e);
        throw new VeniceException(e);
      }
    }
  }

  /**
   * This fetches currently provisioned ACL's using authorizerService interface and converts them to output json.
   *
   * The json interface to acl API always return a list of "principal" which are "ALLOWED" to perform "method"
   * "read" or "write" on the "resource". We assume a failclose implementation here where only explicitly listed
   * "principals" are "ALLOWED" to perform "method" on "resource"
   * So even if the underlying implementation return "DENY" acls, filter them out here.
   *
   * @param storeName store name
   * @return a json string represnting currently provisioned ACL's or empty string if co ACL's are present currently.
   */
  private String fetchAclsForStore(String storeName) {
    String result = "";
    try {
      Resource resource = new Resource(storeName);
      AclBinding aclBinding = authorizerService.get().describeAcls(resource);
      if (aclBinding == null) {
        LOGGER.error("ACLProvisioning: null ACL returned for store: {}", storeName);
        return result;
      }

      // return empty string in case there is no ACL's present currently.
      if (aclBinding.countAceEntries() == 0) {
        return "";
      }

      JsonNodeFactory factory = JsonNodeFactory.instance;
      ObjectMapper mapper = ObjectMapperFactory.getInstance();
      ObjectNode root = factory.objectNode();
      ObjectNode perms = factory.objectNode();
      ArrayNode readP = factory.arrayNode();
      ArrayNode writeP = factory.arrayNode();
      for (AceEntry aceEntry: aclBinding.getAceEntries()) {
        if (aceEntry.getPermission() != Permission.ALLOW) {
          continue;
        }
        if (aceEntry.getMethod() == Method.Read) {
          readP.add(aceEntry.getPrincipal().getName());
        } else if (aceEntry.getMethod() == Method.Write) {
          writeP.add(aceEntry.getPrincipal().getName());
        }
      }
      perms.replace("Read", readP);
      perms.replace("Write", writeP);
      root.replace("AccessPermissions", perms);
      result = mapper.writeValueAsString(root);
      return result;
    } catch (Exception e) {
      LOGGER.error("ACLProvisioning: failure in getting ACL's for store: {}", storeName, e);
      throw new VeniceException(e);
    }
  }

  /**
   * This deletes all existing ACL's for a store using the authorizerService interface.
   * @param storeName store being provisioned.
   */
  private void cleanUpAclsForStore(String storeName, List<VeniceSystemStoreType> enabledVeniceSystemStores) {
    if (authorizerService.isPresent()) {
      Resource resource = new Resource(storeName);
      try {
        authorizerService.get().clearAcls(resource);
        for (VeniceSystemStoreType veniceSystemStoreType: enabledVeniceSystemStores) {
          Resource systemStoreResource = new Resource(veniceSystemStoreType.getSystemStoreName(storeName));
          authorizerService.get().clearAcls(systemStoreResource);
          authorizerService.get().clearResource(systemStoreResource);
        }
      } catch (Exception e) {
        LOGGER.error("ACLProvisioning: failure in deleting ACL's for store: {}", storeName, e);
        throw new VeniceException(e);
      }
    }
  }

  /**
   * @see Admin#updateAclForStore(String, String, String)
   */
  @Override
  public void updateAclForStore(String clusterName, String storeName, String accessPermissions) {
    HelixVeniceClusterResources resources = getVeniceHelixAdmin().getHelixVeniceClusterResources(clusterName);
    try (AutoCloseableLock ignore = resources.getClusterLockManager().createStoreWriteLock(storeName)) {
      LOGGER.info("ACLProvisioning: UpdateAcl for store: {} in cluster: {}", storeName, clusterName);
      if (!authorizerService.isPresent()) {
        throw new VeniceUnsupportedOperationException("updateAclForStore is not supported yet!");
      }
      Store store = getVeniceHelixAdmin().checkPreConditionForAclOp(clusterName, storeName);
      provisionAclsForStore(
          storeName,
          Optional.of(accessPermissions),
          VeniceSystemStoreType.getEnabledSystemStoreTypes(store));
    }
  }

  /**
   * Set the AceEntries in provided AclBinding object to be the current set of ACL's for the resource.
   */
  public void updateSystemStoreAclForStore(
      String clusterName,
      String regularStoreName,
      AclBinding systemStoreAclBinding) {
    HelixVeniceClusterResources resources = getVeniceHelixAdmin().getHelixVeniceClusterResources(clusterName);
    try (AutoCloseableLock ignore = resources.getClusterLockManager().createStoreWriteLock(regularStoreName)) {
      if (!authorizerService.isPresent()) {
        throw new VeniceUnsupportedOperationException("updateAclForStore is not supported yet!");
      }
      getVeniceHelixAdmin().checkPreConditionForAclOp(clusterName, regularStoreName);
      authorizerService.get().setAcls(systemStoreAclBinding);
    }
  }

  /**
   * @see Admin#getAclForStore(String, String)
   */
  @Override
  public String getAclForStore(String clusterName, String storeName) {
    HelixVeniceClusterResources resources = getVeniceHelixAdmin().getHelixVeniceClusterResources(clusterName);
    try (AutoCloseableLock ignore = resources.getClusterLockManager().createStoreReadLock(storeName)) {
      LOGGER.info("ACLProvisioning: GetAcl for store: {} in cluster: {}", storeName, clusterName);
      if (!authorizerService.isPresent()) {
        throw new VeniceUnsupportedOperationException("getAclForStore is not supported yet!");
      }
      getVeniceHelixAdmin().checkPreConditionForAclOp(clusterName, storeName);
      String accessPerms = fetchAclsForStore(storeName);
      return accessPerms;
    }
  }

  /**
   * @see Admin#deleteAclForStore(String, String)
   */
  @Override
  public void deleteAclForStore(String clusterName, String storeName) {
    HelixVeniceClusterResources resources = getVeniceHelixAdmin().getHelixVeniceClusterResources(clusterName);
    try (AutoCloseableLock ignore = resources.getClusterLockManager().createStoreWriteLock(storeName)) {
      LOGGER.info("ACLProvisioning: DeleteAcl for store: {} in cluster: {}", storeName, clusterName);
      if (!authorizerService.isPresent()) {
        throw new VeniceUnsupportedOperationException("deleteAclForStore is not supported yet!");
      }
      Store store = getVeniceHelixAdmin().checkPreConditionForAclOp(clusterName, storeName);
      if (!store.isMigrating()) {
        cleanUpAclsForStore(storeName, VeniceSystemStoreType.getEnabledSystemStoreTypes(store));
      } else {
        LOGGER.info("Store {} is migrating! Skipping acl deletion!", storeName);
      }
    }
  }

  /**
   * @see Admin#configureActiveActiveReplication(String, VeniceUserStoreType, Optional, boolean, Optional)
   */
  @Override
  public void configureActiveActiveReplication(
      String clusterName,
      VeniceUserStoreType storeType,
      Optional<String> storeName,
      boolean enableNativeReplicationForCluster,
      Optional<String> regionsFilter) {
    ConfigureActiveActiveReplicationForCluster migrateClusterToActiveActiveReplication =
        (ConfigureActiveActiveReplicationForCluster) AdminMessageType.CONFIGURE_ACTIVE_ACTIVE_REPLICATION_FOR_CLUSTER
            .getNewInstance();
    migrateClusterToActiveActiveReplication.clusterName = clusterName;
    migrateClusterToActiveActiveReplication.storeType = storeType.toString();
    migrateClusterToActiveActiveReplication.enabled = enableNativeReplicationForCluster;
    migrateClusterToActiveActiveReplication.regionsFilter = regionsFilter.orElse(null);

    AdminOperation message = new AdminOperation();
    message.operationType = AdminMessageType.CONFIGURE_ACTIVE_ACTIVE_REPLICATION_FOR_CLUSTER.getValue();
    message.payloadUnion = migrateClusterToActiveActiveReplication;
    sendAdminMessageAndWaitForConsumed(clusterName, null, message);
  }

  /**
   * This function will iterate over all of Helix Parent Admin's child controllers,
   * in order to ask about stale stores.
   */
  @Override
  public Map<String, StoreDataAudit> getClusterStaleStores(String clusterName) {
    Map<String, StoreDataAudit> dataMap = new HashMap<>();
    Map<String, StoreDataAudit> retMap = new HashMap<>();
    try {
      Map<String, ControllerClient> childControllers = getVeniceHelixAdmin().getControllerClientMap(clusterName);

      // iterate through child controllers
      for (Map.Entry<String, ControllerClient> controller: childControllers.entrySet()) {
        MultiStoreInfoResponse response = controller.getValue().getClusterStores(clusterName); // get all stores from
                                                                                               // child
        response.getStoreInfoList().forEach((storeInfo) -> {
          dataMap.putIfAbsent(storeInfo.getName(), new StoreDataAudit());
          dataMap.get(storeInfo.getName()).setStoreName(storeInfo.getName());
          dataMap.get(storeInfo.getName()).insert(controller.getKey(), storeInfo); // StoreDataAudit.insert manages
                                                                                   // version, and healthy/stale region
                                                                                   // delineation
        });
      }
      // filter out
      for (Map.Entry<String, StoreDataAudit> store: dataMap.entrySet()) {
        StoreDataAudit audit = store.getValue();
        Optional<String> currentPushJobTopic =
            getTopicForCurrentPushJob(clusterName, store.getValue().getStoreName(), false, false);
        if (!audit.getStaleRegions().isEmpty() && !currentPushJobTopic.isPresent()) {
          retMap.put(store.getKey(), audit);
        }
      }
    } catch (Exception e) {
      throw new VeniceException("Something went wrong trying to fetch stale stores.", e);
    }
    return retMap;
  }

  /**
   * see {@link Admin#getStoresForCompaction}
   */
  @Override
  public List<StoreInfo> getStoresForCompaction(String clusterName) {
    throw new UnsupportedOperationException("This function is implemented in VeniceHelixAdmin.");
  }

  /**
   * see {@link Admin#compactStore}
   */
  @Override
  public RepushJobResponse compactStore(RepushJobRequest repushJobRequest) {
    throw new UnsupportedOperationException("This function is implemented in VeniceHelixAdmin.");
  }

  @Override
  public CompactionManager getCompactionManager() {
    throw new UnsupportedOperationException("This function is implemented in VeniceHelixAdmin.");
  }

  /**
   * @return the largest used version number for the given store from the store graveyard.
   */
  @Override
  public int getLargestUsedVersionFromStoreGraveyard(String clusterName, String storeName) {
    Map<String, ControllerClient> childControllers = getVeniceHelixAdmin().getControllerClientMap(clusterName);
    int aggregatedLargestUsedVersionNumber =
        getVeniceHelixAdmin().getStoreGraveyard().getLargestUsedVersionNumber(storeName);
    for (Map.Entry<String, ControllerClient> controller: childControllers.entrySet()) {
      VersionResponse response = controller.getValue().getStoreLargestUsedVersion(clusterName, storeName);
      if (response.getVersion() > aggregatedLargestUsedVersionNumber) {
        aggregatedLargestUsedVersionNumber = response.getVersion();
      }
    }
    return aggregatedLargestUsedVersionNumber;
  }

  /**
   * Unsupported operation in the parent controller.
   */
  public ArrayList<StoreInfo> getClusterStores(String clusterName) {
    throw new UnsupportedOperationException("This function has no implementation.");
  }

  /**
   * Unsupported operation in the parent controller.
   */
  @Override
  public RegionPushDetails getRegionPushDetails(String clusterName, String storeName, boolean isPartitionDetailAdded) {
    throw new UnsupportedOperationException("This function has no implementation.");
  }

  /**
   * This function will look for a single store, given a name and cluster name, and return information about the current
   * push jobs for that store across all regions.
   */
  @Override
  public Map<String, RegionPushDetails> listStorePushInfo(
      String clusterName,
      String storeName,
      boolean isPartitionDetailEnabled) {
    Map<String, RegionPushDetails> retMap = new HashMap<>();
    try {
      Map<String, ControllerClient> controllerClientMap = getVeniceHelixAdmin().getControllerClientMap(clusterName);
      for (Map.Entry<String, ControllerClient> entry: controllerClientMap.entrySet()) {
        RegionPushDetailsResponse detailsResp =
            entry.getValue().getRegionPushDetails(storeName, isPartitionDetailEnabled);
        if (detailsResp != null && detailsResp.getRegionPushDetails() != null) {
          detailsResp.getRegionPushDetails().setRegionName(entry.getKey());
          retMap.put(entry.getKey(), detailsResp.getRegionPushDetails());
        }
      }

    } catch (Exception e) {
      throw new VeniceException("Something went wrong trying to get store push info. ", e);
    }
    return retMap;
  }

  /**
   * This function will check whether there are still resources left for the requested store in the requested
   * cluster.
   * This function will check both parent colo and all prod colos.
   */
  @Override
  public void checkResourceCleanupBeforeStoreCreation(String clusterName, String storeName) {
    try {
      // Check local parent colo first
      getVeniceHelixAdmin().checkResourceCleanupBeforeStoreCreation(clusterName, storeName, false);
      // Check all the prod colos to see whether there are still resources left from the previous store.
      Map<String, ControllerClient> controllerClientMap = getVeniceHelixAdmin().getControllerClientMap(clusterName);
      controllerClientMap.forEach((coloName, cc) -> {
        ControllerResponse controllerResponse = cc.checkResourceCleanupForStoreCreation(storeName);
        if (controllerResponse.isError()) {
          throw new VeniceException(controllerResponse.getError() + " in colo: " + coloName);
        }
      });
    } catch (VeniceException e) {
      throw new VeniceException(
          "Encountered the following error during re-creation check, please try to recreate" + " your store later: "
              + e.getMessage());
    }
  }

  /**
   * @see Admin#isParent()
   */
  @Override
  public boolean isParent() {
    return getVeniceHelixAdmin().isParent();
  }

  /**
   * @see Admin#getParentControllerRegionState()
   */
  @Override
  public ParentControllerRegionState getParentControllerRegionState() {
    return getVeniceHelixAdmin().getParentControllerRegionState();
  }

  /**
   * @see Admin#getChildDataCenterControllerUrlMap(String)
   */
  @Override
  public Map<String, String> getChildDataCenterControllerUrlMap(String clusterName) {
    return getVeniceHelixAdmin().getChildDataCenterControllerUrlMap(clusterName);
  }

  /**
   * @see Admin#getChildDataCenterControllerD2Map(String)
   */
  @Override
  public Map<String, String> getChildDataCenterControllerD2Map(String clusterName) {
    return getVeniceHelixAdmin().getChildDataCenterControllerD2Map(clusterName);
  }

  /**
   * @see Admin#getChildControllerD2ServiceName(String)
   */
  @Override
  public String getChildControllerD2ServiceName(String clusterName) {
    return getVeniceHelixAdmin().getChildControllerD2ServiceName(clusterName);
  }

  /**
   * @see Admin#getStoreConfigRepo()
   */
  @Override
  public HelixReadOnlyStoreConfigRepository getStoreConfigRepo() {
    return getVeniceHelixAdmin().getStoreConfigRepo();
  }

  /**
   * @see Admin#getReadOnlyZKSharedSystemStoreRepository()
   */
  @Override
  public HelixReadOnlyZKSharedSystemStoreRepository getReadOnlyZKSharedSystemStoreRepository() {
    return getVeniceHelixAdmin().getReadOnlyZKSharedSystemStoreRepository();
  }

  /**
   * @see Admin#getReadOnlyZKSharedSystemStoreRepository()
   */
  @Override
  public HelixReadOnlyZKSharedSchemaRepository getReadOnlyZKSharedSchemaRepository() {
    return getVeniceHelixAdmin().getReadOnlyZKSharedSchemaRepository();
  }

  /**
   * @see Admin#getMetaStoreWriter()
   */
  @Override
  public MetaStoreWriter getMetaStoreWriter() {
    return getVeniceHelixAdmin().getMetaStoreWriter();
  }

  @Override
  public MetaStoreReader getMetaStoreReader() {
    return getVeniceHelixAdmin().getMetaStoreReader();
  }

  /**
   * @see Admin#getEmergencySourceRegion(String)
   */
  @Override
  public Optional<String> getEmergencySourceRegion(@Nonnull String clusterName) {
    String emergencySourceRegion = multiClusterConfigs.getEmergencySourceRegion(clusterName);
    if (StringUtils.isNotEmpty(emergencySourceRegion)) {
      return Optional.of(emergencySourceRegion);
    } else {
      return Optional.empty();
    }
  }

  /**
   * @see Admin#getAggregateRealTimeTopicSource(String)
   */
  @Override
  public Optional<String> getAggregateRealTimeTopicSource(String clusterName) {
    return getVeniceHelixAdmin().getAggregateRealTimeTopicSource(clusterName);
  }

  /**
   * @see Admin#getClustersLeaderOf()
   */
  @Override
  public List<String> getClustersLeaderOf() {
    return getVeniceHelixAdmin().getClustersLeaderOf();
  }

  public VeniceHelixAdmin getVeniceHelixAdmin() {
    return veniceHelixAdmin;
  }

  private <T> Function<T, T> addToUpdatedConfigList(List<CharSequence> updatedConfigList, String config) {
    return (configValue) -> {
      updatedConfigList.add(config);
      return configValue;
    };
  }

  static private <T> Function<T, T> addToUpdatedConfigList(
      List<CharSequence> updatedConfigList,
      String config,
      String legacyConfigName) {
    return (configValue) -> {
      updatedConfigList.add(config);
      updatedConfigList.add(legacyConfigName);
      return configValue;
    };
  }

  /**
   * @see Admin#getBackupVersionDefaultRetentionMs()
   */
  @Override
  public long getBackupVersionDefaultRetentionMs() {
    return getVeniceHelixAdmin().getBackupVersionDefaultRetentionMs();
  }

  /** @see Admin#getDefaultMaxRecordSizeBytes() */
  @Override
  public int getDefaultMaxRecordSizeBytes() {
    return getVeniceHelixAdmin().getDefaultMaxRecordSizeBytes();
  }

  /**
   * Delete stores from the cluster by sending a {@link ControllerClient#wipeCluster(String, Optional, Optional)} request.
   */
  @Override
  public void wipeCluster(String clusterName, String fabric, Optional<String> storeName, Optional<Integer> versionNum) {
    ControllerClient childControllerClient = getFabricBuildoutControllerClient(clusterName, fabric);
    ControllerResponse response = childControllerClient.wipeCluster(fabric, storeName, versionNum);
    if (response.isError()) {
      throw new VeniceException(
          "Could not wipe cluster " + clusterName + " in colo: " + fabric + ". " + response.getError());
    }
  }

  /**
   * @see Admin#compareStore(String, String, String, String)
   */
  @Override
  public StoreComparisonInfo compareStore(String clusterName, String storeName, String fabricA, String fabricB)
      throws IOException {
    ControllerClient controllerClientA = getFabricBuildoutControllerClient(clusterName, fabricA);
    ControllerClient controllerClientB = getFabricBuildoutControllerClient(clusterName, fabricB);

    StoreComparisonInfo result = new StoreComparisonInfo();
    compareStoreProperties(storeName, fabricA, fabricB, controllerClientA, controllerClientB, result);
    compareStoreSchemas(storeName, fabricA, fabricB, controllerClientA, controllerClientB, result);
    compareStoreVersions(storeName, fabricA, fabricB, controllerClientA, controllerClientB, result);

    return result;
  }

  private static void compareStoreProperties(
      String storeName,
      String fabricA,
      String fabricB,
      ControllerClient controllerClientA,
      ControllerClient controllerClientB,
      StoreComparisonInfo result) {
    StoreInfo storeA = checkControllerResponse(controllerClientA.getStore(storeName), fabricA).getStore();
    StoreInfo storeB = checkControllerResponse(controllerClientB.getStore(storeName), fabricB).getStore();
    ObjectMapper mapper = ObjectMapperFactory.getInstance();
    Map<String, Object> storePropertiesA = mapper.convertValue(storeA, Map.class);
    Map<String, Object> storePropertiesB = mapper.convertValue(storeB, Map.class);

    for (Map.Entry<String, Object> entry: storePropertiesA.entrySet()) {
      // Filter out non-store-level configs
      if (entry.getKey().equals("coloToCurrentVersions") || entry.getKey().equals("versions")
          || entry.getKey().equals("kafkaBrokerUrl")) {
        continue;
      }
      if (!Objects.equals(entry.getValue(), storePropertiesB.get(entry.getKey()))) {
        result.addPropertyDiff(
            fabricA,
            fabricB,
            entry.getKey(),
            entry.getValue().toString(),
            storePropertiesB.get(entry.getKey()).toString());
      }
    }
  }

  private static void compareStoreSchemas(
      String storeName,
      String fabricA,
      String fabricB,
      ControllerClient controllerClientA,
      ControllerClient controllerClientB,
      StoreComparisonInfo result) {
    String keySchemaA = checkControllerResponse(controllerClientA.getKeySchema(storeName), fabricA).getSchemaStr();
    String keySchemaB = checkControllerResponse(controllerClientB.getKeySchema(storeName), fabricB).getSchemaStr();

    if (!Objects.equals(keySchemaA, keySchemaB)) {
      result.addSchemaDiff(fabricA, fabricB, "key-schema", keySchemaA, keySchemaB);
    }
    populateSchemaDiff(
        fabricA,
        fabricB,
        checkControllerResponse(controllerClientA.getAllValueAndDerivedSchema(storeName), fabricA).getSchemas(),
        checkControllerResponse(controllerClientB.getAllValueAndDerivedSchema(storeName), fabricB).getSchemas(),
        "derived-schema",
        result);
    populateSchemaDiff(
        fabricA,
        fabricB,
        checkControllerResponse(controllerClientA.getAllReplicationMetadataSchemas(storeName), fabricA).getSchemas(),
        checkControllerResponse(controllerClientB.getAllReplicationMetadataSchemas(storeName), fabricB).getSchemas(),
        "timestamp-metadata-schema",
        result);
  }

  private static void compareStoreVersions(
      String storeName,
      String fabricA,
      String fabricB,
      ControllerClient controllerClientA,
      ControllerClient controllerClientB,
      StoreComparisonInfo result) {
    StoreInfo storeA = checkControllerResponse(controllerClientA.getStore(storeName), fabricA).getStore();
    StoreInfo storeB = checkControllerResponse(controllerClientB.getStore(storeName), fabricB).getStore();
    List<Version> versionsB = storeB.getVersions();

    for (Version version: storeA.getVersions()) {
      int versionNum = version.getNumber();
      Optional<Version> versionB = storeB.getVersion(versionNum);
      if (versionB.isPresent()) {
        if (!version.getStatus().equals(versionB.get().getStatus())) {
          result.addVersionStateDiff(fabricA, fabricB, versionNum, version.getStatus(), versionB.get().getStatus());
        }
        versionsB.remove(versionB.get());
      } else {
        if (storeB.getLargestUsedVersionNumber() >= versionNum) {
          // Version was added but then deleted due to errors
          result.addVersionStateDiff(fabricA, fabricB, versionNum, version.getStatus(), VersionStatus.ERROR);
        } else {
          result.addVersionStateDiff(fabricA, fabricB, versionNum, version.getStatus(), VersionStatus.NOT_CREATED);
        }
      }
    }
    for (Version version: versionsB) {
      if (storeA.getLargestUsedVersionNumber() >= version.getNumber()) {
        result.addVersionStateDiff(fabricA, fabricB, version.getNumber(), VersionStatus.ERROR, version.getStatus());
      } else {
        result
            .addVersionStateDiff(fabricA, fabricB, version.getNumber(), VersionStatus.NOT_CREATED, version.getStatus());
      }
    }
  }

  private static <T extends ControllerResponse> T checkControllerResponse(T controllerResponse, String fabric) {
    if (controllerResponse.isError()) {
      throw new VeniceException("ControllerResponse from fabric " + fabric + " has error " + controllerResponse);
    }
    return controllerResponse;
  }

  private static void populateSchemaDiff(
      String fabricA,
      String fabricB,
      MultiSchemaResponse.Schema[] schemasA,
      MultiSchemaResponse.Schema[] schemasB,
      String derivedSchemaName,
      StoreComparisonInfo storeComparisonInfo) {
    Map<String, String> schemaMapB = new HashMap<>();
    for (MultiSchemaResponse.Schema schema: schemasB) {
      String key = schema.getDerivedSchemaId() == -1
          ? "value-schema-" + schema.getId()
          : derivedSchemaName + "-" + schema.getId() + "-" + schema.getDerivedSchemaId();
      schemaMapB.put(key, schema.getSchemaStr());
    }
    for (MultiSchemaResponse.Schema schema: schemasA) {
      String key = schema.getDerivedSchemaId() == -1
          ? "value-schema-" + schema.getId()
          : derivedSchemaName + "-" + schema.getId() + "-" + schema.getDerivedSchemaId();
      if (schemaMapB.containsKey(key)) {
        if (!schema.getSchemaStr().equals(schemaMapB.get(key))) {
          storeComparisonInfo.addSchemaDiff(fabricA, fabricB, key, schema.getSchemaStr(), schemaMapB.get(key));
        }
        schemaMapB.remove(key);
      } else {
        storeComparisonInfo.addSchemaDiff(fabricA, fabricB, key, schema.getSchemaStr(), "N/A");
      }
    }
    for (Map.Entry<String, String> entry: schemaMapB.entrySet()) {
      storeComparisonInfo.addSchemaDiff(fabricA, fabricB, entry.getKey(), "N/A", entry.getValue());
    }
  }

  /**
   * @see Admin#copyOverStoreSchemasAndConfigs(String, String, String, String)
   */
  @Override
  public StoreInfo copyOverStoreSchemasAndConfigs(
      String clusterName,
      String srcFabric,
      String destFabric,
      String storeName) {
    try {
      ControllerClient srcFabricChildControllerClient = getFabricBuildoutControllerClient(clusterName, srcFabric);
      ControllerClient destFabricChildControllerClient = getFabricBuildoutControllerClient(clusterName, destFabric);
      long storeExecutionId;
      StoreInfo storeInfo;
      String keySchema;
      MultiSchemaResponse.Schema[] valueAndDerivedSchemas;
      // Acquire a lock to guarantee parent controller cannot send new admin messages for the store during metadata dump
      acquireAdminMessageLock(clusterName, storeName);
      try {
        // Src fabric local controller dumps out the store's execution id, configs and schemas
        storeExecutionId =
            srcFabricChildControllerClient.getAdminTopicMetadata(Optional.of(storeName)).getExecutionId();
        storeInfo = srcFabricChildControllerClient.getStore(storeName).getStore();
        keySchema = srcFabricChildControllerClient.getKeySchema(storeName).getSchemaStr();
        valueAndDerivedSchemas = srcFabricChildControllerClient.getAllValueAndDerivedSchema(storeName).getSchemas();
      } catch (Exception e) {
        throw new VeniceException(
            "Error when getting store " + storeName + " metadata from source fabric " + srcFabric + " Exception: "
                + e.getMessage());
      } finally {
        releaseAdminMessageLock(clusterName, storeName);
      }

      // sort schemas with sorted value schemas first, and then sorted derived schemas.
      Arrays.sort(valueAndDerivedSchemas, new Comparator<MultiSchemaResponse.Schema>() {
        @Override
        public int compare(MultiSchemaResponse.Schema o1, MultiSchemaResponse.Schema o2) {
          int distance = o1.getDerivedSchemaId() - o2.getDerivedSchemaId();
          if (distance == 0) {
            return o1.getId() - o2.getId();
          }
          return distance;
        }
      });

      // Dest fabric controller creates the stores and copies over value schemas and configs
      destFabricChildControllerClient.createNewStore(
          storeInfo.getName(),
          storeInfo.getOwner(),
          keySchema,
          valueAndDerivedSchemas[0].getSchemaStr());
      for (int i = 1; i < valueAndDerivedSchemas.length; i++) {
        MultiSchemaResponse.Schema schema = valueAndDerivedSchemas[i];
        if (schema.getDerivedSchemaId() == -1) {
          destFabricChildControllerClient.addValueSchema(storeInfo.getName(), schema.getSchemaStr(), schema.getId());
        } else {
          destFabricChildControllerClient.addDerivedSchema(
              storeInfo.getName(),
              schema.getId(),
              schema.getSchemaStr(),
              schema.getDerivedSchemaId());
        }
      }
      UpdateStoreQueryParams params = new UpdateStoreQueryParams(storeInfo, false);
      ControllerResponse response = destFabricChildControllerClient.updateStore(storeInfo.getName(), params);
      if (response.isError()) {
        throw new VeniceException("Failed to update store " + response.getError());
      }

      response = destFabricChildControllerClient
          .updateAdminTopicMetadata(storeExecutionId, Optional.of(storeName), Optional.empty(), Optional.empty());
      if (response.isError()) {
        throw new VeniceException("Failed to update store's execution id " + response.getError());
      }

      return storeInfo;
    } catch (Exception e) {
      throw new VeniceException("Error copying src fabric's metadata to dest fabric.", e.getCause());
    }
  }

  // Allow overriding in tests
  LingeringStoreVersionChecker getLingeringStoreVersionChecker() {
    return lingeringStoreVersionChecker;
  }

  VeniceControllerMultiClusterConfig getMultiClusterConfigs() {
    return multiClusterConfigs;
  }

  UserSystemStoreLifeCycleHelper getSystemStoreLifeCycleHelper() {
    return systemStoreLifeCycleHelper;
  }

  private ControllerClient getFabricBuildoutControllerClient(String clusterName, String fabric) {
    Map<String, ControllerClient> controllerClients = getVeniceHelixAdmin().getControllerClientMap(clusterName);
    if (controllerClients.containsKey(fabric)) {
      return controllerClients.get(fabric);
    }

    // For fabrics not in allowlist, build controller clients using child cluster configs and cache them in another map
    ControllerClient value =
        newFabricControllerClientMap.computeIfAbsent(clusterName, cn -> new VeniceConcurrentHashMap<>())
            .computeIfAbsent(fabric, f -> {
              VeniceControllerClusterConfig controllerConfig = multiClusterConfigs.getControllerConfig(clusterName);
              String d2ZkHost = controllerConfig.getChildControllerD2ZkHost(fabric);
              String d2ServiceName = controllerConfig.getD2ServiceName();
              if (StringUtils.isNotBlank(d2ZkHost) && StringUtils.isNotBlank(d2ServiceName)) {
                return new D2ControllerClient(d2ServiceName, clusterName, d2ZkHost, sslFactory);
              }
              String url = controllerConfig.getChildControllerUrl(fabric);
              if (StringUtils.isNotBlank(url)) {
                return ControllerClient.constructClusterControllerClient(clusterName, url, sslFactory);
              }
              return null;
            });

    if (value == null) {
      throw new VeniceException(
          "Could not construct child controller client for cluster " + clusterName + " fabric " + fabric
              + ". child.cluster.d2 or child.cluster.url value is missing in parent controller");
    }
    return value;
  }

  /**
   * Creates a new persona with the given parameters.
   * @see StoragePersonaRepository#addPersona(String, long, Set, Set)
   */
  @Override
  public void createStoragePersona(
      String clusterName,
      String name,
      long quotaNumber,
      Set<String> storesToEnforce,
      Set<String> owners) {
    getVeniceHelixAdmin().checkControllerLeadershipFor(clusterName);

    CreateStoragePersona createStoragePersona =
        (CreateStoragePersona) AdminMessageType.CREATE_STORAGE_PERSONA.getNewInstance();
    createStoragePersona.setClusterName(clusterName);
    createStoragePersona.setName(name);
    createStoragePersona.setQuotaNumber(quotaNumber);
    createStoragePersona.setStoresToEnforce(new ArrayList<>(storesToEnforce));
    createStoragePersona.setOwners(new ArrayList<>(owners));

    AdminOperation message = new AdminOperation();
    message.operationType = AdminMessageType.CREATE_STORAGE_PERSONA.getValue();
    message.payloadUnion = createStoragePersona;

    StoragePersonaRepository repository =
        getVeniceHelixAdmin().getHelixVeniceClusterResources(clusterName).getStoragePersonaRepository();
    if (repository.hasPersona(name)) {
      throw new VeniceException("Persona with name " + name + " already exists");
    }
    repository.validatePersona(name, quotaNumber, storesToEnforce, owners);
    sendAdminMessageAndWaitForConsumed(clusterName, null, message);
  }

  /**
   * @see VeniceHelixAdmin#getStoragePersona(String, String)
   */
  @Override
  public StoragePersona getStoragePersona(String clusterName, String name) {
    return getVeniceHelixAdmin().getStoragePersona(clusterName, name);
  }

  /**
   * Deletes the persona with the given name. If no persona is found, this method does nothing.
   */
  @Override
  public void deleteStoragePersona(String clusterName, String name) {
    getVeniceHelixAdmin().checkControllerLeadershipFor(clusterName);
    DeleteStoragePersona deleteStoragePersona =
        (DeleteStoragePersona) AdminMessageType.DELETE_STORAGE_PERSONA.getNewInstance();
    deleteStoragePersona.setClusterName(clusterName);
    deleteStoragePersona.setName(name);

    AdminOperation message = new AdminOperation();
    message.operationType = AdminMessageType.DELETE_STORAGE_PERSONA.getValue();
    message.payloadUnion = deleteStoragePersona;

    sendAdminMessageAndWaitForConsumed(clusterName, null, message);
  }

  /**
   * Updates a persona with the given parameters by sending a
   * {@link AdminMessageType#UPDATE_STORAGE_PERSONA UPDATE_STORAGE_PERSONA} admin message.
   */
  @Override
  public void updateStoragePersona(String clusterName, String name, UpdateStoragePersonaQueryParams queryParams) {
    getVeniceHelixAdmin().checkControllerLeadershipFor(clusterName);
    UpdateStoragePersona updateStoragePersona =
        (UpdateStoragePersona) AdminMessageType.UPDATE_STORAGE_PERSONA.getNewInstance();
    updateStoragePersona.setClusterName(clusterName);
    updateStoragePersona.setName(name);
    updateStoragePersona.setQuotaNumber(queryParams.getQuota().orElse(null));
    updateStoragePersona.setStoresToEnforce(queryParams.getStoresToEnforceAsList().orElse(null));
    updateStoragePersona.setOwners(queryParams.getOwnersAsList().orElse(null));
    AdminOperation message = new AdminOperation();
    message.operationType = AdminMessageType.UPDATE_STORAGE_PERSONA.getValue();
    message.payloadUnion = updateStoragePersona;

    StoragePersonaRepository repository =
        getVeniceHelixAdmin().getHelixVeniceClusterResources(clusterName).getStoragePersonaRepository();
    repository.validatePersonaUpdate(name, queryParams);
    sendAdminMessageAndWaitForConsumed(clusterName, null, message);
  }

  /**
   * @see VeniceHelixAdmin#getPersonaAssociatedWithStore(String, String)
   */
  @Override
  public StoragePersona getPersonaAssociatedWithStore(String clusterName, String storeName) {
    return getVeniceHelixAdmin().getPersonaAssociatedWithStore(clusterName, storeName);
  }

  /**
   * @see VeniceHelixAdmin#getClusterStoragePersonas(String)
   */
  @Override
  public List<StoragePersona> getClusterStoragePersonas(String clusterName) {
    return getVeniceHelixAdmin().getClusterStoragePersonas(clusterName);
  }

  @Override
  public List<String> cleanupInstanceCustomizedStates(String clusterName) {
    throw new VeniceUnsupportedOperationException("cleanupInstanceCustomizedStates");
  }

  @Override
  public StoreGraveyard getStoreGraveyard() {
    return getVeniceHelixAdmin().getStoreGraveyard();
  }

  @Override
  public void removeStoreFromGraveyard(String clusterName, String storeName) {
    // Check parent data center to make sure store could be removed from graveyard.
    getVeniceHelixAdmin().checkKafkaTopicAndHelixResource(clusterName, storeName, true, false, false);
    // Check all child data centers to make sure store is removed from graveyard there.
    Map<String, ControllerClient> controllerClientMap = getVeniceHelixAdmin().getControllerClientMap(clusterName);
    controllerClientMap.forEach((coloName, cc) -> {
      ControllerResponse response = cc.removeStoreFromGraveyard(storeName);
      if (response.isError()) {
        if (ErrorType.RESOURCE_STILL_EXISTS.equals(response.getErrorType())) {
          throw new ResourceStillExistsException(
              "Store graveyard " + storeName + " is not ready for removal in colo: " + coloName);
        }
        throw new VeniceException(
            "Error when removing store graveyard " + storeName + " in colo: " + coloName + ". " + response.getError());
      }
    });
    getStoreGraveyard().removeStoreFromGraveyard(clusterName, storeName);
  }

  @Override
  public PushStatusStoreReader getPushStatusStoreReader() {
    throw new VeniceUnsupportedOperationException("Parent controller does not have Da Vinci push status store reader");
  }

  @Override
  public PushStatusStoreWriter getPushStatusStoreWriter() {
    return getVeniceHelixAdmin().getPushStatusStoreWriter();
  }

  @Override
  public void sendHeartbeatToSystemStore(String clusterName, String systemStoreName, long heartbeatTimestamp) {
    throw new VeniceUnsupportedOperationException("sendHeartbeatToSystemStore");
  }

  @Override
  public long getHeartbeatFromSystemStore(String clusterName, String storeName) {
    throw new VeniceUnsupportedOperationException("getHeartbeatFromSystemStore");
  }

  @Override
  public HelixVeniceClusterResources getHelixVeniceClusterResources(String cluster) {
    return getVeniceHelixAdmin().getHelixVeniceClusterResources(cluster);
  }

  @Override
  public PubSubTopicRepository getPubSubTopicRepository() {
    return pubSubTopicRepository;
  }
}<|MERGE_RESOLUTION|>--- conflicted
+++ resolved
@@ -1488,10 +1488,6 @@
       Optional<Version> currentVersionInChild = childStore.getVersion(childStore.getCurrentVersion());
       if (currentVersionInChild.isPresent()) {
         boolean skipTargetRegionPushForDavinci = currentVersionInChild.get().getIsDavinciHeartbeatReported()
-<<<<<<< HEAD
-            && multiClusterConfigs.isDeferredVersionSwapServiceWithDvcCheckEnabled();
-        if (skipTargetRegionPushForDavinci) {
-=======
             && multiClusterConfigs.isSkipDeferredVersionSwapForDVCEnabled();
         if (skipTargetRegionPushForDavinci) {
           LOGGER.info(
@@ -1500,7 +1496,6 @@
               storeName,
               multiClusterConfigs.isSkipDeferredVersionSwapForDVCEnabled(),
               currentVersionInChild.get().getIsDavinciHeartbeatReported());
->>>>>>> 7dd2b540
           targetedRegions = "";
           versionSwapDeferred = false;
         }
