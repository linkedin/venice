--- conflicted
+++ resolved
@@ -2233,21 +2233,19 @@
           .map(addToUpdatedConfigList(updatedConfigsList, ACTIVE_ACTIVE_REPLICATION_ENABLED))
           .orElseGet(currStore::isActiveActiveReplicationEnabled);
 
-<<<<<<< HEAD
       if (storeViewConfig.isPresent()) {
         Map<String, StoreViewConfigRecord> mergedViewSettings =
             VeniceHelixAdmin.mergeNewViewConfigsIntoOldConfigs(currStore, storeViewConfig.get());
         setStore.views = mergedViewSettings;
       }
 
-=======
       // Only update fields that are set, other fields will be read from the original store's partitioner config.
       PartitionerConfig updatedPartitionerConfig = VeniceHelixAdmin.mergeNewSettingsIntoOldPartitionerConfig(
           currStore,
           partitionerClass,
           partitionerParams,
           amplificationFactor);
->>>>>>> 0cb6f2da
+
       if (partitionerClass.isPresent() || partitionerParams.isPresent() || amplificationFactor.isPresent()) {
         // Update updatedConfigsList.
         partitionerClass.ifPresent(p -> updatedConfigsList.add(PARTITIONER_CLASS));
