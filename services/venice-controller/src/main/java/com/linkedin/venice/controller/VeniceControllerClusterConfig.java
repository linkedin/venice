package com.linkedin.venice.controller;

import static com.linkedin.venice.CommonConfigKeys.SSL_FACTORY_CLASS_NAME;
import static com.linkedin.venice.ConfigConstants.CONTROLLER_DEFAULT_HELIX_RESOURCE_CAPACITY_KEY;
import static com.linkedin.venice.ConfigConstants.DEFAULT_MAX_RECORD_SIZE_BYTES_BACKFILL;
import static com.linkedin.venice.ConfigConstants.DEFAULT_PUSH_STATUS_STORE_HEARTBEAT_EXPIRATION_TIME_IN_SECONDS;
import static com.linkedin.venice.ConfigKeys.ACTIVE_ACTIVE_REAL_TIME_SOURCE_FABRIC_LIST;
import static com.linkedin.venice.ConfigKeys.ADMIN_CHECK_READ_METHOD_FOR_KAFKA;
import static com.linkedin.venice.ConfigKeys.ADMIN_CONSUMPTION_CYCLE_TIMEOUT_MS;
import static com.linkedin.venice.ConfigKeys.ADMIN_CONSUMPTION_MAX_WORKER_THREAD_POOL_SIZE;
import static com.linkedin.venice.ConfigKeys.ADMIN_HELIX_MESSAGING_CHANNEL_ENABLED;
import static com.linkedin.venice.ConfigKeys.ADMIN_HOSTNAME;
import static com.linkedin.venice.ConfigKeys.ADMIN_PORT;
import static com.linkedin.venice.ConfigKeys.ADMIN_SECURE_PORT;
import static com.linkedin.venice.ConfigKeys.ADMIN_TOPIC_REPLICATION_FACTOR;
import static com.linkedin.venice.ConfigKeys.ADMIN_TOPIC_SOURCE_REGION;
import static com.linkedin.venice.ConfigKeys.AGGREGATE_REAL_TIME_SOURCE_REGION;
import static com.linkedin.venice.ConfigKeys.ALLOW_CLUSTER_WIPE;
import static com.linkedin.venice.ConfigKeys.CHILD_CLUSTER_ALLOWLIST;
import static com.linkedin.venice.ConfigKeys.CHILD_CLUSTER_D2_PREFIX;
import static com.linkedin.venice.ConfigKeys.CHILD_CLUSTER_D2_SERVICE_NAME;
import static com.linkedin.venice.ConfigKeys.CHILD_CLUSTER_URL_PREFIX;
import static com.linkedin.venice.ConfigKeys.CHILD_CLUSTER_WHITELIST;
import static com.linkedin.venice.ConfigKeys.CHILD_DATA_CENTER_KAFKA_URL_PREFIX;
import static com.linkedin.venice.ConfigKeys.CLUSTER_DISCOVERY_D2_SERVICE;
import static com.linkedin.venice.ConfigKeys.CLUSTER_NAME;
import static com.linkedin.venice.ConfigKeys.CLUSTER_TO_D2;
import static com.linkedin.venice.ConfigKeys.CLUSTER_TO_SERVER_D2;
import static com.linkedin.venice.ConfigKeys.CONCURRENT_INIT_ROUTINES_ENABLED;
import static com.linkedin.venice.ConfigKeys.CONTROLLER_ADMIN_GRPC_PORT;
import static com.linkedin.venice.ConfigKeys.CONTROLLER_ADMIN_SECURE_GRPC_PORT;
import static com.linkedin.venice.ConfigKeys.CONTROLLER_AUTO_MATERIALIZE_DAVINCI_PUSH_STATUS_SYSTEM_STORE;
import static com.linkedin.venice.ConfigKeys.CONTROLLER_AUTO_MATERIALIZE_META_SYSTEM_STORE;
import static com.linkedin.venice.ConfigKeys.CONTROLLER_BACKUP_VERSION_DEFAULT_RETENTION_MS;
import static com.linkedin.venice.ConfigKeys.CONTROLLER_BACKUP_VERSION_DELETION_SLEEP_MS;
import static com.linkedin.venice.ConfigKeys.CONTROLLER_BACKUP_VERSION_METADATA_FETCH_BASED_CLEANUP_ENABLED;
import static com.linkedin.venice.ConfigKeys.CONTROLLER_BACKUP_VERSION_RETENTION_BASED_CLEANUP_ENABLED;
import static com.linkedin.venice.ConfigKeys.CONTROLLER_CLUSTER;
import static com.linkedin.venice.ConfigKeys.CONTROLLER_CLUSTER_HELIX_CLOUD_ENABLED;
import static com.linkedin.venice.ConfigKeys.CONTROLLER_CLUSTER_LEADER_HAAS;
import static com.linkedin.venice.ConfigKeys.CONTROLLER_CLUSTER_REPLICA;
import static com.linkedin.venice.ConfigKeys.CONTROLLER_CLUSTER_ZK_ADDRESSS;
import static com.linkedin.venice.ConfigKeys.CONTROLLER_DANGLING_TOPIC_CLEAN_UP_INTERVAL_SECOND;
import static com.linkedin.venice.ConfigKeys.CONTROLLER_DANGLING_TOPIC_OCCURRENCE_THRESHOLD_FOR_CLEANUP;
import static com.linkedin.venice.ConfigKeys.CONTROLLER_DEFAULT_READ_QUOTA_PER_ROUTER;
import static com.linkedin.venice.ConfigKeys.CONTROLLER_DEFERRED_VERSION_SWAP_SERVICE_ENABLED;
import static com.linkedin.venice.ConfigKeys.CONTROLLER_DEFERRED_VERSION_SWAP_SLEEP_MS;
import static com.linkedin.venice.ConfigKeys.CONTROLLER_DISABLED_REPLICA_ENABLER_INTERVAL_MS;
import static com.linkedin.venice.ConfigKeys.CONTROLLER_DISABLED_ROUTES;
import static com.linkedin.venice.ConfigKeys.CONTROLLER_DISABLE_PARENT_REQUEST_TOPIC_FOR_STREAM_PUSHES;
import static com.linkedin.venice.ConfigKeys.CONTROLLER_DISABLE_PARENT_TOPIC_TRUNCATION_UPON_COMPLETION;
import static com.linkedin.venice.ConfigKeys.CONTROLLER_EARLY_DELETE_BACKUP_ENABLED;
import static com.linkedin.venice.ConfigKeys.CONTROLLER_ENABLE_DISABLED_REPLICA_ENABLED;
import static com.linkedin.venice.ConfigKeys.CONTROLLER_ENFORCE_SSL;
import static com.linkedin.venice.ConfigKeys.CONTROLLER_GRPC_SERVER_ENABLED;
import static com.linkedin.venice.ConfigKeys.CONTROLLER_GRPC_SERVER_THREAD_COUNT;
import static com.linkedin.venice.ConfigKeys.CONTROLLER_HAAS_SUPER_CLUSTER_NAME;
import static com.linkedin.venice.ConfigKeys.CONTROLLER_HELIX_CLOUD_ID;
import static com.linkedin.venice.ConfigKeys.CONTROLLER_HELIX_CLOUD_INFO_PROCESSOR_NAME;
import static com.linkedin.venice.ConfigKeys.CONTROLLER_HELIX_CLOUD_INFO_PROCESSOR_PACKAGE;
import static com.linkedin.venice.ConfigKeys.CONTROLLER_HELIX_CLOUD_INFO_SOURCES;
import static com.linkedin.venice.ConfigKeys.CONTROLLER_HELIX_CLOUD_PROVIDER;
import static com.linkedin.venice.ConfigKeys.CONTROLLER_HELIX_INSTANCE_CAPACITY;
import static com.linkedin.venice.ConfigKeys.CONTROLLER_HELIX_REBALANCE_PREFERENCE_EVENNESS;
import static com.linkedin.venice.ConfigKeys.CONTROLLER_HELIX_REBALANCE_PREFERENCE_FORCE_BASELINE_CONVERGE;
import static com.linkedin.venice.ConfigKeys.CONTROLLER_HELIX_REBALANCE_PREFERENCE_LESS_MOVEMENT;
import static com.linkedin.venice.ConfigKeys.CONTROLLER_HELIX_RESOURCE_CAPACITY_WEIGHT;
import static com.linkedin.venice.ConfigKeys.CONTROLLER_HELIX_REST_CUSTOMIZED_HEALTH_URL;
import static com.linkedin.venice.ConfigKeys.CONTROLLER_INSTANCE_TAG_LIST;
import static com.linkedin.venice.ConfigKeys.CONTROLLER_JETTY_CONFIG_OVERRIDE_PREFIX;
import static com.linkedin.venice.ConfigKeys.CONTROLLER_MIN_SCHEMA_COUNT_TO_KEEP;
import static com.linkedin.venice.ConfigKeys.CONTROLLER_NAME;
import static com.linkedin.venice.ConfigKeys.CONTROLLER_PARENT_EXTERNAL_SUPERSET_SCHEMA_GENERATION_ENABLED;
import static com.linkedin.venice.ConfigKeys.CONTROLLER_PARENT_MODE;
import static com.linkedin.venice.ConfigKeys.CONTROLLER_PARENT_REGION_STATE;
import static com.linkedin.venice.ConfigKeys.CONTROLLER_PARENT_SYSTEM_STORE_HEARTBEAT_CHECK_WAIT_TIME_SECONDS;
import static com.linkedin.venice.ConfigKeys.CONTROLLER_PARENT_SYSTEM_STORE_REPAIR_CHECK_INTERVAL_SECONDS;
import static com.linkedin.venice.ConfigKeys.CONTROLLER_PARENT_SYSTEM_STORE_REPAIR_RETRY_COUNT;
import static com.linkedin.venice.ConfigKeys.CONTROLLER_PARENT_SYSTEM_STORE_REPAIR_SERVICE_ENABLED;
import static com.linkedin.venice.ConfigKeys.CONTROLLER_PROTOCOL_VERSION_AUTO_DETECTION_SERVICE_ENABLED;
import static com.linkedin.venice.ConfigKeys.CONTROLLER_PROTOCOL_VERSION_AUTO_DETECTION_SLEEP_MS;
import static com.linkedin.venice.ConfigKeys.CONTROLLER_REPUSH_PREFIX;
import static com.linkedin.venice.ConfigKeys.CONTROLLER_RESOURCE_INSTANCE_GROUP_TAG;
import static com.linkedin.venice.ConfigKeys.CONTROLLER_SCHEMA_VALIDATION_ENABLED;
import static com.linkedin.venice.ConfigKeys.CONTROLLER_SSL_ENABLED;
import static com.linkedin.venice.ConfigKeys.CONTROLLER_STORAGE_CLUSTER_HELIX_CLOUD_ENABLED;
import static com.linkedin.venice.ConfigKeys.CONTROLLER_STORE_GRAVEYARD_CLEANUP_DELAY_MINUTES;
import static com.linkedin.venice.ConfigKeys.CONTROLLER_STORE_GRAVEYARD_CLEANUP_ENABLED;
import static com.linkedin.venice.ConfigKeys.CONTROLLER_STORE_GRAVEYARD_CLEANUP_SLEEP_INTERVAL_BETWEEN_LIST_FETCH_MINUTES;
import static com.linkedin.venice.ConfigKeys.CONTROLLER_SYSTEM_SCHEMA_CLUSTER_NAME;
import static com.linkedin.venice.ConfigKeys.CONTROLLER_SYSTEM_STORE_ACL_SYNCHRONIZATION_DELAY_MS;
import static com.linkedin.venice.ConfigKeys.CONTROLLER_UNUSED_SCHEMA_CLEANUP_INTERVAL_SECONDS;
import static com.linkedin.venice.ConfigKeys.CONTROLLER_UNUSED_VALUE_SCHEMA_CLEANUP_ENABLED;
import static com.linkedin.venice.ConfigKeys.CONTROLLER_ZK_SHARED_DAVINCI_PUSH_STATUS_SYSTEM_SCHEMA_STORE_AUTO_CREATION_ENABLED;
import static com.linkedin.venice.ConfigKeys.CONTROLLER_ZK_SHARED_META_SYSTEM_SCHEMA_STORE_AUTO_CREATION_ENABLED;
import static com.linkedin.venice.ConfigKeys.DAVINCI_PUSH_STATUS_SCAN_ENABLED;
import static com.linkedin.venice.ConfigKeys.DAVINCI_PUSH_STATUS_SCAN_INTERVAL_IN_SECONDS;
import static com.linkedin.venice.ConfigKeys.DAVINCI_PUSH_STATUS_SCAN_MAX_OFFLINE_INSTANCE_COUNT;
import static com.linkedin.venice.ConfigKeys.DAVINCI_PUSH_STATUS_SCAN_MAX_OFFLINE_INSTANCE_RATIO;
import static com.linkedin.venice.ConfigKeys.DAVINCI_PUSH_STATUS_SCAN_NO_REPORT_RETRY_MAX_ATTEMPTS;
import static com.linkedin.venice.ConfigKeys.DAVINCI_PUSH_STATUS_SCAN_THREAD_NUMBER;
import static com.linkedin.venice.ConfigKeys.DEFAULT_CONTROLLER_ENABLE_REAL_TIME_TOPIC_VERSIONING;
import static com.linkedin.venice.ConfigKeys.DEFAULT_MAX_NUMBER_OF_PARTITIONS;
import static com.linkedin.venice.ConfigKeys.DEFAULT_MAX_RECORD_SIZE_BYTES;
import static com.linkedin.venice.ConfigKeys.DEFAULT_NUMBER_OF_PARTITION;
import static com.linkedin.venice.ConfigKeys.DEFAULT_NUMBER_OF_PARTITION_FOR_HYBRID;
import static com.linkedin.venice.ConfigKeys.DEFAULT_OFFLINE_PUSH_STRATEGY;
import static com.linkedin.venice.ConfigKeys.DEFAULT_PARTITION_SIZE;
import static com.linkedin.venice.ConfigKeys.DEFAULT_READ_STRATEGY;
import static com.linkedin.venice.ConfigKeys.DEFAULT_REPLICA_FACTOR;
import static com.linkedin.venice.ConfigKeys.DEFAULT_ROUTING_STRATEGY;
import static com.linkedin.venice.ConfigKeys.DEFERRED_VERSION_SWAP_BUFFER_TIME;
import static com.linkedin.venice.ConfigKeys.DELAY_TO_REBALANCE_MS;
import static com.linkedin.venice.ConfigKeys.DEPRECATED_TOPIC_MAX_RETENTION_MS;
import static com.linkedin.venice.ConfigKeys.DEPRECATED_TOPIC_RETENTION_MS;
import static com.linkedin.venice.ConfigKeys.EMERGENCY_SOURCE_REGION;
import static com.linkedin.venice.ConfigKeys.ENABLE_ACTIVE_ACTIVE_REPLICATION_AS_DEFAULT_FOR_HYBRID_STORE;
import static com.linkedin.venice.ConfigKeys.ENABLE_HYBRID_PUSH_SSL_ALLOWLIST;
import static com.linkedin.venice.ConfigKeys.ENABLE_HYBRID_PUSH_SSL_WHITELIST;
import static com.linkedin.venice.ConfigKeys.ENABLE_INCREMENTAL_PUSH_FOR_HYBRID_ACTIVE_ACTIVE_USER_STORES;
import static com.linkedin.venice.ConfigKeys.ENABLE_OFFLINE_PUSH_SSL_ALLOWLIST;
import static com.linkedin.venice.ConfigKeys.ENABLE_OFFLINE_PUSH_SSL_WHITELIST;
import static com.linkedin.venice.ConfigKeys.ENABLE_PARTIAL_UPDATE_FOR_HYBRID_ACTIVE_ACTIVE_USER_STORES;
import static com.linkedin.venice.ConfigKeys.ENABLE_PARTIAL_UPDATE_FOR_HYBRID_NON_ACTIVE_ACTIVE_USER_STORES;
import static com.linkedin.venice.ConfigKeys.ENABLE_PARTITION_COUNT_ROUND_UP;
import static com.linkedin.venice.ConfigKeys.ENABLE_SEPARATE_REAL_TIME_TOPIC_FOR_STORE_WITH_INCREMENTAL_PUSH;
import static com.linkedin.venice.ConfigKeys.ERROR_PARTITION_AUTO_RESET_LIMIT;
import static com.linkedin.venice.ConfigKeys.ERROR_PARTITION_PROCESSING_CYCLE_DELAY;
import static com.linkedin.venice.ConfigKeys.FATAL_DATA_VALIDATION_FAILURE_TOPIC_RETENTION_MS;
import static com.linkedin.venice.ConfigKeys.FORCE_LEADER_ERROR_REPLICA_FAIL_OVER_ENABLED;
import static com.linkedin.venice.ConfigKeys.HELIX_REBALANCE_ALG;
import static com.linkedin.venice.ConfigKeys.HELIX_SEND_MESSAGE_TIMEOUT_MS;
import static com.linkedin.venice.ConfigKeys.IDENTITY_PARSER_CLASS;
import static com.linkedin.venice.ConfigKeys.KAFKA_BOOTSTRAP_SERVERS;
import static com.linkedin.venice.ConfigKeys.KAFKA_LOG_COMPACTION_FOR_HYBRID_STORES;
import static com.linkedin.venice.ConfigKeys.KAFKA_MIN_IN_SYNC_REPLICAS;
import static com.linkedin.venice.ConfigKeys.KAFKA_MIN_IN_SYNC_REPLICAS_ADMIN_TOPICS;
import static com.linkedin.venice.ConfigKeys.KAFKA_MIN_IN_SYNC_REPLICAS_RT_TOPICS;
import static com.linkedin.venice.ConfigKeys.KAFKA_OVER_SSL;
import static com.linkedin.venice.ConfigKeys.KAFKA_REPLICATION_FACTOR;
import static com.linkedin.venice.ConfigKeys.KAFKA_REPLICATION_FACTOR_RT_TOPICS;
import static com.linkedin.venice.ConfigKeys.KME_REGISTRATION_FROM_MESSAGE_HEADER_ENABLED;
import static com.linkedin.venice.ConfigKeys.LEAKED_PUSH_STATUS_CLEAN_UP_SERVICE_SLEEP_INTERVAL_MS;
import static com.linkedin.venice.ConfigKeys.LEAKED_RESOURCE_ALLOWED_LINGER_TIME_MS;
import static com.linkedin.venice.ConfigKeys.LOG_COMPACTION_ENABLED;
import static com.linkedin.venice.ConfigKeys.LOG_COMPACTION_INTERVAL_MS;
import static com.linkedin.venice.ConfigKeys.LOG_COMPACTION_SCHEDULING_ENABLED;
import static com.linkedin.venice.ConfigKeys.LOG_COMPACTION_THREAD_COUNT;
import static com.linkedin.venice.ConfigKeys.META_STORE_WRITER_CLOSE_CONCURRENCY;
import static com.linkedin.venice.ConfigKeys.META_STORE_WRITER_CLOSE_TIMEOUT_MS;
import static com.linkedin.venice.ConfigKeys.MIN_NUMBER_OF_STORE_VERSIONS_TO_PRESERVE;
import static com.linkedin.venice.ConfigKeys.MIN_NUMBER_OF_UNUSED_KAFKA_TOPICS_TO_PRESERVE;
import static com.linkedin.venice.ConfigKeys.MULTI_REGION;
import static com.linkedin.venice.ConfigKeys.NATIVE_REPLICATION_FABRIC_ALLOWLIST;
import static com.linkedin.venice.ConfigKeys.NATIVE_REPLICATION_FABRIC_WHITELIST;
import static com.linkedin.venice.ConfigKeys.NATIVE_REPLICATION_SOURCE_FABRIC;
import static com.linkedin.venice.ConfigKeys.NATIVE_REPLICATION_SOURCE_FABRIC_AS_DEFAULT_FOR_BATCH_ONLY_STORES;
import static com.linkedin.venice.ConfigKeys.NATIVE_REPLICATION_SOURCE_FABRIC_AS_DEFAULT_FOR_HYBRID_STORES;
import static com.linkedin.venice.ConfigKeys.OFFLINE_JOB_START_TIMEOUT_MS;
import static com.linkedin.venice.ConfigKeys.PARENT_CONTROLLER_MAX_ERRORED_TOPIC_NUM_TO_KEEP;
import static com.linkedin.venice.ConfigKeys.PARENT_CONTROLLER_METADATA_STORE_CLUSTER_NAME;
import static com.linkedin.venice.ConfigKeys.PARENT_CONTROLLER_WAITING_TIME_FOR_CONSUMPTION_MS;
import static com.linkedin.venice.ConfigKeys.PARENT_KAFKA_CLUSTER_FABRIC_LIST;
import static com.linkedin.venice.ConfigKeys.PARTICIPANT_MESSAGE_STORE_ENABLED;
import static com.linkedin.venice.ConfigKeys.PARTITION_COUNT_ROUND_UP_SIZE;
import static com.linkedin.venice.ConfigKeys.PERSISTENCE_TYPE;
import static com.linkedin.venice.ConfigKeys.PUBSUB_TOPIC_MANAGER_METADATA_FETCHER_CONSUMER_POOL_SIZE;
import static com.linkedin.venice.ConfigKeys.PUBSUB_TOPIC_MANAGER_METADATA_FETCHER_THREAD_POOL_SIZE;
import static com.linkedin.venice.ConfigKeys.PUSH_JOB_FAILURE_CHECKPOINTS_TO_DEFINE_USER_ERROR;
import static com.linkedin.venice.ConfigKeys.PUSH_JOB_STATUS_STORE_CLUSTER_NAME;
import static com.linkedin.venice.ConfigKeys.PUSH_SSL_ALLOWLIST;
import static com.linkedin.venice.ConfigKeys.PUSH_SSL_WHITELIST;
import static com.linkedin.venice.ConfigKeys.PUSH_STATUS_STORE_ENABLED;
import static com.linkedin.venice.ConfigKeys.PUSH_STATUS_STORE_HEARTBEAT_EXPIRATION_TIME_IN_SECONDS;
import static com.linkedin.venice.ConfigKeys.REFRESH_ATTEMPTS_FOR_ZK_RECONNECT;
import static com.linkedin.venice.ConfigKeys.REFRESH_INTERVAL_FOR_ZK_RECONNECT_MS;
import static com.linkedin.venice.ConfigKeys.REPLICATION_METADATA_VERSION;
import static com.linkedin.venice.ConfigKeys.REPUSH_ORCHESTRATOR_CLASS_NAME;
import static com.linkedin.venice.ConfigKeys.SERVICE_DISCOVERY_REGISTRATION_RETRY_MS;
import static com.linkedin.venice.ConfigKeys.SKIP_DEFERRED_VERSION_SWAP_FOR_DVC_ENABLED;
import static com.linkedin.venice.ConfigKeys.SSL_KAFKA_BOOTSTRAP_SERVERS;
import static com.linkedin.venice.ConfigKeys.SSL_TO_KAFKA_LEGACY;
import static com.linkedin.venice.ConfigKeys.STORAGE_ENGINE_OVERHEAD_RATIO;
import static com.linkedin.venice.ConfigKeys.SYSTEM_SCHEMA_INITIALIZATION_AT_START_TIME_ENABLED;
import static com.linkedin.venice.ConfigKeys.TERMINAL_STATE_TOPIC_CHECK_DELAY_MS;
import static com.linkedin.venice.ConfigKeys.TIME_SINCE_LAST_LOG_COMPACTION_THRESHOLD_MS;
import static com.linkedin.venice.ConfigKeys.TOPIC_CLEANUP_DELAY_FACTOR;
import static com.linkedin.venice.ConfigKeys.TOPIC_CLEANUP_SLEEP_INTERVAL_BETWEEN_TOPIC_LIST_FETCH_MS;
import static com.linkedin.venice.ConfigKeys.UNREGISTER_METRIC_FOR_DELETED_STORE_ENABLED;
import static com.linkedin.venice.ConfigKeys.USE_DA_VINCI_SPECIFIC_EXECUTION_STATUS_FOR_ERROR;
import static com.linkedin.venice.ConfigKeys.USE_PUSH_STATUS_STORE_FOR_INCREMENTAL_PUSH;
import static com.linkedin.venice.ConfigKeys.VENICE_STORAGE_CLUSTER_LEADER_HAAS;
import static com.linkedin.venice.ConfigKeys.ZOOKEEPER_ADDRESS;
import static com.linkedin.venice.PushJobCheckpoints.DEFAULT_PUSH_JOB_USER_ERROR_CHECKPOINTS;
import static com.linkedin.venice.SSLConfig.DEFAULT_CONTROLLER_SSL_ENABLED;
import static com.linkedin.venice.VeniceConstants.DEFAULT_PER_ROUTER_READ_QUOTA;
import static com.linkedin.venice.VeniceConstants.DEFAULT_SSL_FACTORY_CLASS_NAME;
import static com.linkedin.venice.controller.ParentControllerRegionState.ACTIVE;
import static com.linkedin.venice.pubsub.PubSubConstants.DEFAULT_KAFKA_REPLICATION_FACTOR;
import static com.linkedin.venice.pubsub.PubSubConstants.PUBSUB_TOPIC_MANAGER_METADATA_FETCHER_CONSUMER_POOL_SIZE_DEFAULT_VALUE;
import static com.linkedin.venice.utils.ByteUtils.BYTES_PER_MB;
import static com.linkedin.venice.utils.ByteUtils.generateHumanReadableByteCountString;

import com.linkedin.venice.ConfigKeys;
import com.linkedin.venice.PushJobCheckpoints;
import com.linkedin.venice.SSLConfig;
import com.linkedin.venice.acl.VeniceComponent;
import com.linkedin.venice.authorization.DefaultIdentityParser;
import com.linkedin.venice.client.store.ClientConfig;
import com.linkedin.venice.controllerapi.ControllerRoute;
import com.linkedin.venice.exceptions.ConfigurationException;
import com.linkedin.venice.exceptions.VeniceException;
import com.linkedin.venice.meta.OfflinePushStrategy;
import com.linkedin.venice.meta.PersistenceType;
import com.linkedin.venice.meta.ReadStrategy;
import com.linkedin.venice.meta.RoutingStrategy;
import com.linkedin.venice.pubsub.PubSubAdminAdapterFactory;
import com.linkedin.venice.pubsub.PubSubClientsFactory;
import com.linkedin.venice.pubsub.PubSubPositionTypeRegistry;
import com.linkedin.venice.pubsub.PubSubUtil;
import com.linkedin.venice.pushmonitor.LeakedPushStatusCleanUpService;
import com.linkedin.venice.status.BatchJobHeartbeatConfigs;
import com.linkedin.venice.utils.HelixUtils;
import com.linkedin.venice.utils.LogContext;
import com.linkedin.venice.utils.RegionUtils;
import com.linkedin.venice.utils.Time;
import com.linkedin.venice.utils.Utils;
import com.linkedin.venice.utils.VeniceProperties;
import java.time.Duration;
import java.util.ArrayList;
import java.util.Arrays;
import java.util.Collections;
import java.util.HashMap;
import java.util.List;
import java.util.Map;
import java.util.Objects;
import java.util.Optional;
import java.util.Properties;
import java.util.Set;
import java.util.concurrent.TimeUnit;
import java.util.stream.Collectors;
import org.apache.helix.cloud.constants.CloudProvider;
import org.apache.helix.controller.rebalancer.strategy.CrushRebalanceStrategy;
import org.apache.helix.model.CloudConfig;
import org.apache.helix.model.ClusterConfig;
import org.apache.logging.log4j.LogManager;
import org.apache.logging.log4j.Logger;


/**
 * Configuration which is specific to a Venice controller.
 */
public class VeniceControllerClusterConfig {
  private static final Logger LOGGER = LogManager.getLogger(VeniceControllerClusterConfig.class);
  private static final String LIST_SEPARATOR = ",\\s*";

  private final VeniceProperties props;
  private final String clusterName;
  private final String zkAddress;
  private final String controllerName;
  private final String adminHostname;
  private final int adminPort;
  private final int adminSecurePort;
  private final int adminGrpcPort;
  private final int adminSecureGrpcPort;
  private final int controllerClusterReplica;
  // Name of the Helix cluster for controllers
  private final String controllerClusterName;
  private final String controllerClusterZkAddress;
  private final String controllerResourceInstanceGroupTag;
  private final List<String> controllerInstanceTagList;
  private final boolean multiRegion;
  private final boolean parent;
  private final ParentControllerRegionState parentControllerRegionState;
  private final Map<String, String> childDataCenterControllerUrlMap;
  private final String d2ServiceName;
  private final String clusterDiscoveryD2ServiceName;
  private final Map<String, String> childDataCenterControllerD2Map;
  private final int parentControllerWaitingTimeForConsumptionMs;
  private final String batchJobHeartbeatStoreCluster;// Name of cluster where the batch job liveness heartbeat store
                                                     // should exist.
  private final boolean batchJobHeartbeatEnabled; // whether the controller is enabled to use batch job liveness
                                                  // heartbeat.
  private final Duration batchJobHeartbeatTimeout;
  private final Duration batchJobHeartbeatInitialBufferTime;
  private final long adminConsumptionCycleTimeoutMs;
  private final int adminConsumptionMaxWorkerThreadPoolSize;
  private final double storageEngineOverheadRatio;
  private final long deprecatedJobTopicRetentionMs;

  private final long fatalDataValidationFailureRetentionMs;
  private final long deprecatedJobTopicMaxRetentionMs;
  private final long topicCleanupSleepIntervalBetweenTopicListFetchMs;

  private final long disabledReplicaEnablerServiceIntervalMs;

  private final int topicCleanupDelayFactor;
  private final int topicManagerMetadataFetcherConsumerPoolSize;
  private final int topicManagerMetadataFetcherThreadPoolSize;
  private final int minNumberOfUnusedKafkaTopicsToPreserve;
  private final int minNumberOfStoreVersionsToPreserve;
  private final int parentControllerMaxErroredTopicNumToKeep;
  private final String pushJobStatusStoreClusterName;
  private final String parentControllerMetadataStoreClusterName;
  private final boolean participantMessageStoreEnabled;
  private final String systemSchemaClusterName;
  private final boolean adminHelixMessagingChannelEnabled;
  private final boolean isControllerClusterLeaderHAAS;
  private final boolean isVeniceClusterLeaderHAAS;
  private final String controllerHAASSuperClusterName;
  private final boolean earlyDeleteBackUpEnabled;
  private final boolean adminCheckReadMethodForKafka;
  private final Map<String, String> childDataCenterKafkaUrlMap;
  private final List<String> activeActiveRealTimeSourceKafkaURLs;
  private final String nativeReplicationSourceFabric;
  private final int errorPartitionAutoResetLimit;
  private final long errorPartitionProcessingCycleDelay;
  private final long backupVersionDefaultRetentionMs;
  private final long backupVersionCleanupSleepMs;

  private final boolean backupVersionRetentionBasedCleanupEnabled;
  private final boolean backupVersionMetadataFetchBasedCleanupEnabled;

  private final boolean grpcServerEnabled;
  private final int grpcServerThreadCount;
  private final boolean enforceSSLOnly;
  private final long terminalStateTopicCheckerDelayMs;
  private final List<ControllerRoute> disabledRoutes;
  /**
   * Test only config used to disable parent topic truncation upon job completion. This is needed because kafka cluster
   * in test environment is shared between parent and child controllers. Truncating topic upon completion will confuse
   * child controllers in certain scenarios.
   */
  private final boolean disableParentTopicTruncationUponCompletion;
  private final Set<String> parentFabrics;
  private final boolean zkSharedMetaSystemSchemaStoreAutoCreationEnabled;
  /**
   * To decide whether to initialize push status store related components.
   */
  private final boolean isDaVinciPushStatusStoreEnabled;

  private final boolean daVinciPushStatusScanEnabled;
  private final int daVinciPushStatusScanIntervalInSeconds;

  private final int daVinciPushStatusScanThreadNumber;

  private final boolean enableDisabledReplicaEnabled;

  private final int daVinciPushStatusScanNoReportRetryMaxAttempt;

  private final int daVinciPushStatusScanMaxOfflineInstanceCount;

  private final double daVinciPushStatusScanMaxOfflineInstanceRatio;

  private final boolean zkSharedDaVinciPushStatusSystemSchemaStoreAutoCreationEnabled;

  /**
   * Used to decide if an instance is stale.
   */
  private final long pushStatusStoreHeartbeatExpirationTimeInSeconds;
  private final long systemStoreAclSynchronizationDelayMs;

  /**
   * Region name from the controller config, which might not be the same region name inside LI. The region name can
   * be used by controller admin commands.
   */
  private final String regionName;

  /**
   * A config flag to decide whether child controllers will consume remotely from the source admin topic.
   */
  private final boolean adminTopicRemoteConsumptionEnabled;

  /**
   * Region name of the source admin topic.
   */
  private final String adminTopicSourceRegion;

  /**
   * Region name of aggregate hybrid store real-time data when native replication is enabled.
   */
  private final String aggregateRealTimeSourceRegion;

  /**
   * Automatically perform empty push to create a new version for corresponding meta system store upon new user store
   * creation.
   */
  private final boolean isAutoMaterializeMetaSystemStoreEnabled;

  /**
   * Automatically perform empty push to create a new version for corresponding da-vinci push status system store upon
   * new user store creation.
   */
  private final boolean isAutoMaterializeDaVinciPushStatusSystemStoreEnabled;

  private final String emergencySourceRegion;

  private final boolean allowClusterWipe;

  private final boolean concurrentInitRoutinesEnabled;

  private final boolean controllerClusterHelixCloudEnabled;
  private final boolean storageClusterHelixCloudEnabled;
  private final CloudConfig helixCloudConfig;

  private final String helixRestCustomizedHealthUrl;

  private final boolean usePushStatusStoreForIncrementalPushStatusReads;

  private final long metaStoreWriterCloseTimeoutInMS;

  private final int metaStoreWriterCloseConcurrency;

  private final boolean unregisterMetricForDeletedStoreEnabled;

  private final String identityParserClassName;

  private final boolean storeGraveyardCleanupEnabled;

  private final int storeGraveyardCleanupDelayMinutes;

  private final int storeGraveyardCleanupSleepIntervalBetweenListFetchMinutes;

  private final boolean parentSystemStoreRepairServiceEnabled;

  private final int parentSystemStoreRepairCheckIntervalSeconds;

  private final int parentSystemStoreHeartbeatCheckWaitTimeSeconds;

  private final int parentSystemStoreRepairRetryCount;

  private final boolean parentExternalSupersetSchemaGenerationEnabled;

  private final boolean systemSchemaInitializationAtStartTimeEnabled;

  private final boolean isKMERegistrationFromMessageHeaderEnabled;
  private final boolean unusedValueSchemaCleanupServiceEnabled;

  private final int unusedSchemaCleanupIntervalSeconds;

  private final int minSchemaCountToKeep;
  private final boolean useDaVinciSpecificExecutionStatusForError;
  private final PubSubClientsFactory pubSubClientsFactory;
  private final PubSubPositionTypeRegistry pubSubPositionTypeRegistry;

  private final PubSubAdminAdapterFactory sourceOfTruthAdminAdapterFactory;

  private final long danglingTopicCleanupIntervalSeconds;
  private final int danglingTopicOccurrenceThresholdForCleanup;

  private final PersistenceType persistenceType;
  private final ReadStrategy readStrategy;
  private final OfflinePushStrategy offlinePushStrategy;
  private final RoutingStrategy routingStrategy;
  private final int replicationFactor;
  private final int minNumberOfPartitions;
  private final int minNumberOfPartitionsForHybrid;
  private final int maxNumberOfPartitions;
  private final long partitionSize;
  private final boolean partitionCountRoundUpEnabled;
  private final int partitionCountRoundUpSize;
  private final long offLineJobWaitTimeInMilliseconds;
  private final Map<String, String> clusterToD2Map;
  private final Map<String, String> clusterToServerD2Map;
  private final boolean sslToKafka;
  private final int helixSendMessageTimeoutMilliseconds;
  private final int adminTopicReplicationFactor;

  private final String pubSubSecurityProtocol;
  // SSL related config
  private final Optional<SSLConfig> sslConfig;
  private final String sslFactoryClassName;
  private final int refreshAttemptsForZkReconnect;
  private final long refreshIntervalForZkReconnectInMs;
  private final boolean enableOfflinePushSSLAllowlist;
  private final boolean enableNearlinePushSSLAllowlist;
  private final List<String> pushSSLAllowlist;

  private final String nativeReplicationSourceFabricAsDefaultForBatchOnly;
  private final String nativeReplicationSourceFabricAsDefaultForHybrid;

  /**
   * When the following option is enabled, active-active enabled new user hybrid store will automatically
   * have incremental push enabled.
   */
  private final boolean enabledIncrementalPushForHybridActiveActiveUserStores;

  /**
   * When the following option is enabled, new user hybrid store with incremental push enabled will automatically
   * have separate real time topic enabled.
   */
  private final boolean enabledSeparateRealTimeTopicForStoreWithIncrementalPush;

  private final boolean enablePartialUpdateForHybridActiveActiveUserStores;
  private final boolean enablePartialUpdateForHybridNonActiveActiveUserStores;

  /**
   * When this option is enabled, all new hybrid stores will have active-active replication enabled in store config so long
   * as the store has leader follower also enabled.
   */
  private final boolean activeActiveReplicationEnabledAsDefaultForHybrid;

  /**
   * When this option is enabled, new schema registration will validate the schema against all existing store value schemas.
   */
  private final boolean controllerSchemaValidationEnabled;

  /**
   * After server disconnecting for delayToRebalanceMS, helix would trigger the re-balance immediately.
   */
  private final long delayToRebalanceMS;

  /**
   * kafka Bootstrap Urls . IF there is more than one url, they are separated by commas
   */
  private final String kafkaBootstrapServers;

  private final String sslKafkaBootStrapServers;

  /**
   * Number of replicas for each kafka topic. It can be different from the Venice Storage Node replication factor,
   * defined by {@value ConfigKeys#DEFAULT_REPLICA_FACTOR}.
   */
  private final int kafkaReplicationFactor;
  private final int kafkaReplicationFactorRTTopics;
  private final Optional<Integer> minInSyncReplicas;
  private final Optional<Integer> minInSyncReplicasRealTimeTopics;
  private final Optional<Integer> minInSyncReplicasAdminTopics;
  private final boolean kafkaLogCompactionForHybridStores;

  /**
   * Alg used by helix to decide the mapping between replicas and nodes.
   */
  private final String helixRebalanceAlg;

  /**
   * Sleep interval inside {@link LeakedPushStatusCleanUpService}
   */
  private final long leakedPushStatusCleanUpServiceSleepIntervalInMs;

  /**
   * The amount of time a leaked resource is allowed to linger before it is cleaned up.
   *
   * A leaked resource per store is allowed to linger for some time in order to gather troubleshooting information.
   */
  private final long leakedResourceAllowedLingerTimeInMs;

  /**
   * Jetty config overrides for Spark server
   */
  private final VeniceProperties jettyConfigOverrides;

  /**
   * Config which disables request_topic calls to the parent controller for stream pushes.  This is meant to discourage
   * the use of the parent colo for aggregating pushed data, users should instead push to their local colo and allow
   * Venice AA to aggregate the data.
   */
  private final boolean disableParentRequestTopicForStreamPushes;

  private final int defaultReadQuotaPerRouter;

  private final int defaultMaxRecordSizeBytes; // default value for VeniceWriter.maxRecordSizeBytes
  private final int replicationMetadataVersion;

  private final boolean errorLeaderReplicaFailOverEnabled;

  private final Set<String> childDatacenters;
  private final long serviceDiscoveryRegistrationRetryMS;

  private final Set<PushJobCheckpoints> pushJobUserErrorCheckpoints;
  private final boolean isRealTimeTopicVersioningEnabled;
  private final boolean isHybridStorePartitionCountUpdateEnabled;

  /**
   * Configs for DeferredVersionSwapService
   */
  private final long deferredVersionSwapSleepMs;
  private final boolean deferredVersionSwapServiceEnabled;
  private final boolean skipDeferredVersionSwapForDVCEnabled;
  private final double deferredVersionSwapBufferTime;

  private final Map<ClusterConfig.GlobalRebalancePreferenceKey, Integer> helixGlobalRebalancePreference;
  private final List<String> helixInstanceCapacityKeys;
  private final Map<String, Integer> helixDefaultInstanceCapacityMap;
  private final Map<String, Integer> helixDefaultPartitionWeightMap;

  /**
   * Configs for repush
   */
  private String repushOrchestratorClassName;
  private final VeniceProperties repushOrchestratorConfigs;

  /**
   * Configs for log compaction
   */
  private final boolean isLogCompactionEnabled;
  private final boolean isLogCompactionSchedulingEnabled;
  private final int logCompactionThreadCount;
  private final long logCompactionIntervalMS;
  private final long timeSinceLastLogCompactionThresholdMS;

  /**
   * Configs for Dead Store Endpoint
   */
  private final boolean isDeadStoreEndpointEnabled;
  private final String deadStoreStatsClassName;
  private final boolean isPreFetchDeadStoreStatsEnabled;
  private final long deadStoreStatsPreFetchIntervalInMs;
  private final VeniceProperties deadStoreStatsConfigs;
  private final LogContext logContext;

  /*
  * Configs for admin operation version auto-detection service
  */
  private final boolean isProtocolVersionAutoDetectionServiceEnabled;
  private final long protocolVersionAutoDetectionSleepMS;

  /**
   * Configs for MultiTaskSchedulerService
   */
  private final boolean isMultiTaskSchedulerServiceEnabled;
  private final int storeMigrationThreadPoolSize;
  private final int storeMigrationMaxRetryAttempts;

  public VeniceControllerClusterConfig(VeniceProperties props) {
    this.props = props;
    this.clusterName = props.getString(CLUSTER_NAME);
    this.zkAddress = props.getString(ZOOKEEPER_ADDRESS);
    this.controllerName = props.getString(CONTROLLER_NAME);
    this.kafkaReplicationFactor = props.getInt(KAFKA_REPLICATION_FACTOR, DEFAULT_KAFKA_REPLICATION_FACTOR);
    this.kafkaReplicationFactorRTTopics = props.getInt(KAFKA_REPLICATION_FACTOR_RT_TOPICS, kafkaReplicationFactor);
    this.minInSyncReplicas = props.getOptionalInt(KAFKA_MIN_IN_SYNC_REPLICAS);
    this.minInSyncReplicasRealTimeTopics = props.getOptionalInt(KAFKA_MIN_IN_SYNC_REPLICAS_RT_TOPICS);
    this.minInSyncReplicasAdminTopics = props.getOptionalInt(KAFKA_MIN_IN_SYNC_REPLICAS_ADMIN_TOPICS);
    this.kafkaLogCompactionForHybridStores = props.getBoolean(KAFKA_LOG_COMPACTION_FOR_HYBRID_STORES, true);
    this.replicationFactor = props.getInt(DEFAULT_REPLICA_FACTOR);
    this.minNumberOfPartitions = props.getInt(DEFAULT_NUMBER_OF_PARTITION);
    this.minNumberOfPartitionsForHybrid = props.getInt(DEFAULT_NUMBER_OF_PARTITION_FOR_HYBRID, minNumberOfPartitions);
    this.kafkaBootstrapServers = props.getString(KAFKA_BOOTSTRAP_SERVERS);
    this.partitionSize = props.getSizeInBytes(DEFAULT_PARTITION_SIZE);
    this.maxNumberOfPartitions = props.getInt(DEFAULT_MAX_NUMBER_OF_PARTITIONS);
    this.partitionCountRoundUpEnabled = props.getBoolean(ENABLE_PARTITION_COUNT_ROUND_UP, false);
    this.partitionCountRoundUpSize = props.getInt(PARTITION_COUNT_ROUND_UP_SIZE, 1);
    // If the timeout is longer than 3min, we need to update controller client's timeout as well, otherwise creating
    // version would fail.
    this.offLineJobWaitTimeInMilliseconds = props.getLong(OFFLINE_JOB_START_TIMEOUT_MS, 120000);
    // By default, delayed rebalance is disabled.
    this.delayToRebalanceMS = props.getLong(DELAY_TO_REBALANCE_MS, 0);
    if (props.containsKey(PERSISTENCE_TYPE)) {
      this.persistenceType = PersistenceType.valueOf(props.getString(PERSISTENCE_TYPE));
    } else {
      this.persistenceType = PersistenceType.IN_MEMORY;
    }
    if (props.containsKey(DEFAULT_READ_STRATEGY)) {
      this.readStrategy = ReadStrategy.valueOf(props.getString(DEFAULT_READ_STRATEGY));
    } else {
      this.readStrategy = ReadStrategy.ANY_OF_ONLINE;
    }
    if (props.containsKey(DEFAULT_OFFLINE_PUSH_STRATEGY)) {
      this.offlinePushStrategy = OfflinePushStrategy.valueOf(props.getString(DEFAULT_OFFLINE_PUSH_STRATEGY));
    } else {
      this.offlinePushStrategy = OfflinePushStrategy.WAIT_ALL_REPLICAS;
    }
    if (props.containsKey(DEFAULT_ROUTING_STRATEGY)) {
      this.routingStrategy = RoutingStrategy.valueOf(props.getString(DEFAULT_ROUTING_STRATEGY));
    } else {
      this.routingStrategy = RoutingStrategy.CONSISTENT_HASH;
    }

    this.nativeReplicationSourceFabricAsDefaultForBatchOnly =
        props.getString(NATIVE_REPLICATION_SOURCE_FABRIC_AS_DEFAULT_FOR_BATCH_ONLY_STORES, "");
    this.nativeReplicationSourceFabricAsDefaultForHybrid =
        props.getString(NATIVE_REPLICATION_SOURCE_FABRIC_AS_DEFAULT_FOR_HYBRID_STORES, "");
    this.activeActiveReplicationEnabledAsDefaultForHybrid =
        props.getBoolean(ENABLE_ACTIVE_ACTIVE_REPLICATION_AS_DEFAULT_FOR_HYBRID_STORE, false);
    this.controllerSchemaValidationEnabled = props.getBoolean(CONTROLLER_SCHEMA_VALIDATION_ENABLED, true);
    this.enabledIncrementalPushForHybridActiveActiveUserStores =
        props.getBoolean(ENABLE_INCREMENTAL_PUSH_FOR_HYBRID_ACTIVE_ACTIVE_USER_STORES, false);
    this.enabledSeparateRealTimeTopicForStoreWithIncrementalPush =
        props.getBoolean(ENABLE_SEPARATE_REAL_TIME_TOPIC_FOR_STORE_WITH_INCREMENTAL_PUSH, false);
    this.enablePartialUpdateForHybridActiveActiveUserStores =
        props.getBoolean(ENABLE_PARTIAL_UPDATE_FOR_HYBRID_ACTIVE_ACTIVE_USER_STORES, false);
    this.enablePartialUpdateForHybridNonActiveActiveUserStores =
        props.getBoolean(ENABLE_PARTIAL_UPDATE_FOR_HYBRID_NON_ACTIVE_ACTIVE_USER_STORES, false);

    this.clusterToD2Map = props.getMap(CLUSTER_TO_D2);
    this.clusterToServerD2Map = props.getMap(CLUSTER_TO_SERVER_D2, Collections.emptyMap());
    this.sslToKafka = props.getBooleanWithAlternative(KAFKA_OVER_SSL, SSL_TO_KAFKA_LEGACY, false);
    // In case ssl to kafka is enabled, ssl kafka broker list is a mandatory field
    this.sslKafkaBootStrapServers = sslToKafka ? props.getString(SSL_KAFKA_BOOTSTRAP_SERVERS) : null;
    this.helixSendMessageTimeoutMilliseconds = props.getInt(HELIX_SEND_MESSAGE_TIMEOUT_MS, 10000);
    this.pubSubSecurityProtocol = PubSubUtil.getPubSubSecurityProtocolOrDefault(props).name();
    if (doesControllerNeedsSslConfig()) {
      this.sslConfig = Optional.of(new SSLConfig(props));
    } else {
      this.sslConfig = Optional.empty();
    }
    this.sslFactoryClassName = props.getString(SSL_FACTORY_CLASS_NAME, DEFAULT_SSL_FACTORY_CLASS_NAME);
    this.refreshAttemptsForZkReconnect = props.getInt(REFRESH_ATTEMPTS_FOR_ZK_RECONNECT, 9);
    this.refreshIntervalForZkReconnectInMs =
        props.getLong(REFRESH_INTERVAL_FOR_ZK_RECONNECT_MS, TimeUnit.SECONDS.toMillis(10));
    this.enableOfflinePushSSLAllowlist = props.getBooleanWithAlternative(
        ENABLE_OFFLINE_PUSH_SSL_ALLOWLIST,
        // go/inclusivecode deferred(Reference will be removed when clients have migrated)
        ENABLE_OFFLINE_PUSH_SSL_WHITELIST,
        true);
    this.enableNearlinePushSSLAllowlist = props.getBooleanWithAlternative(
        ENABLE_HYBRID_PUSH_SSL_ALLOWLIST,
        // go/inclusivecode deferred(Reference will be removed when clients have migrated)
        ENABLE_HYBRID_PUSH_SSL_WHITELIST,
        true);
    this.pushSSLAllowlist = props.getListWithAlternative(PUSH_SSL_ALLOWLIST, PUSH_SSL_WHITELIST, new ArrayList<>());
    this.helixRebalanceAlg = props.getString(HELIX_REBALANCE_ALG, CrushRebalanceStrategy.class.getName());
    this.adminTopicReplicationFactor = props.getInt(ADMIN_TOPIC_REPLICATION_FACTOR, 3);
    if (adminTopicReplicationFactor < 1) {
      throw new ConfigurationException(ADMIN_TOPIC_REPLICATION_FACTOR + " cannot be less than 1.");
    }
    this.leakedPushStatusCleanUpServiceSleepIntervalInMs =
        props.getLong(LEAKED_PUSH_STATUS_CLEAN_UP_SERVICE_SLEEP_INTERVAL_MS, TimeUnit.MINUTES.toMillis(15));
    // 7 days should be enough for detecting and troubleshooting a leaked push status.
    this.leakedResourceAllowedLingerTimeInMs =
        props.getLong(LEAKED_RESOURCE_ALLOWED_LINGER_TIME_MS, TimeUnit.DAYS.toMillis(7));
    this.jettyConfigOverrides = props.clipAndFilterNamespace(CONTROLLER_JETTY_CONFIG_OVERRIDE_PREFIX);
    this.disableParentRequestTopicForStreamPushes =
        props.getBoolean(CONTROLLER_DISABLE_PARENT_REQUEST_TOPIC_FOR_STREAM_PUSHES, false);
    this.defaultReadQuotaPerRouter =
        props.getInt(CONTROLLER_DEFAULT_READ_QUOTA_PER_ROUTER, DEFAULT_PER_ROUTER_READ_QUOTA);
    this.defaultMaxRecordSizeBytes =
        props.getInt(DEFAULT_MAX_RECORD_SIZE_BYTES, DEFAULT_MAX_RECORD_SIZE_BYTES_BACKFILL);
    if (defaultMaxRecordSizeBytes < BYTES_PER_MB) {
      throw new VeniceException(
          "Default max record size must be at least " + generateHumanReadableByteCountString(BYTES_PER_MB));
    }
    this.replicationMetadataVersion = props.getInt(REPLICATION_METADATA_VERSION, 1);
    // go/inclusivecode deferred(Will be replaced when clients have migrated)
    this.childDatacenters = Utils.parseCommaSeparatedStringToSet(
        props.getStringWithAlternative(CHILD_CLUSTER_ALLOWLIST, CHILD_CLUSTER_WHITELIST, null));
    this.errorLeaderReplicaFailOverEnabled = props.getBoolean(FORCE_LEADER_ERROR_REPLICA_FAIL_OVER_ENABLED, true);

    this.adminPort = props.getInt(ADMIN_PORT);
    this.adminHostname = props.getString(ADMIN_HOSTNAME, Utils::getHostName);
    this.adminSecurePort = props.getInt(ADMIN_SECURE_PORT);
    this.adminGrpcPort = props.getInt(CONTROLLER_ADMIN_GRPC_PORT, -1);
    this.adminSecureGrpcPort = props.getInt(CONTROLLER_ADMIN_SECURE_GRPC_PORT, -1);
    this.grpcServerEnabled = props.getBoolean(CONTROLLER_GRPC_SERVER_ENABLED, false);
    this.grpcServerThreadCount =
        props.getInt(CONTROLLER_GRPC_SERVER_THREAD_COUNT, Runtime.getRuntime().availableProcessors());

    /**
     * Override the config to false if the "Read" method check is not working as expected.
     */
    this.adminCheckReadMethodForKafka = props.getBoolean(ADMIN_CHECK_READ_METHOD_FOR_KAFKA, true);
    this.controllerClusterName = props.getString(CONTROLLER_CLUSTER, "venice-controllers");
    this.controllerResourceInstanceGroupTag = props.getString(CONTROLLER_RESOURCE_INSTANCE_GROUP_TAG, "");

    if (props.getString(CONTROLLER_INSTANCE_TAG_LIST, "").isEmpty()) {
      this.controllerInstanceTagList = Collections.emptyList();
    } else {
      this.controllerInstanceTagList = props.getList(CONTROLLER_INSTANCE_TAG_LIST);
    }

    this.controllerClusterReplica = props.getInt(CONTROLLER_CLUSTER_REPLICA, 3);
    this.controllerClusterZkAddress = props.getString(CONTROLLER_CLUSTER_ZK_ADDRESSS, getZkAddress());
    this.parent = props.getBoolean(CONTROLLER_PARENT_MODE, false);
    this.parentControllerRegionState =
        ParentControllerRegionState.valueOf(props.getString(CONTROLLER_PARENT_REGION_STATE, ACTIVE.name()));

    if (childDatacenters.isEmpty()) {
      this.childDataCenterControllerUrlMap = Collections.emptyMap();
      this.childDataCenterControllerD2Map = Collections.emptyMap();
    } else {
      this.childDataCenterControllerUrlMap = parseClusterMap(props, childDatacenters);
      this.childDataCenterControllerD2Map = parseClusterMap(props, childDatacenters, true);
    }

    Set<String> nativeReplicationSourceFabricAllowlist = Utils.parseCommaSeparatedStringToSet(
        props.getStringWithAlternative(
            NATIVE_REPLICATION_FABRIC_ALLOWLIST,
            // go/inclusivecode deferred(will be removed once all configs have migrated)
            NATIVE_REPLICATION_FABRIC_WHITELIST,
            null));

    this.d2ServiceName =
        childDataCenterControllerD2Map.isEmpty() ? null : props.getString(CHILD_CLUSTER_D2_SERVICE_NAME);
    if (this.parent) {
      if (childDataCenterControllerUrlMap.isEmpty() && childDataCenterControllerD2Map.isEmpty()) {
        throw new VeniceException("child controller list can not be empty");
      }
      this.parentFabrics =
          Utils.parseCommaSeparatedStringToSet(props.getString(PARENT_KAFKA_CLUSTER_FABRIC_LIST, (String) null));
      this.childDataCenterKafkaUrlMap = parseChildDataCenterKafkaUrl(props, nativeReplicationSourceFabricAllowlist);
    } else {
      this.parentFabrics = Collections.emptySet();

      if (nativeReplicationSourceFabricAllowlist.isEmpty()) {
        this.childDataCenterKafkaUrlMap = Collections.emptyMap();
      } else {
        this.childDataCenterKafkaUrlMap = parseChildDataCenterKafkaUrl(props, nativeReplicationSourceFabricAllowlist);
      }
    }

    if (props.containsKey(MULTI_REGION)) {
      this.multiRegion = props.getBoolean(MULTI_REGION);
    } else {
      LOGGER.warn("Config '{}' is not set. Inferring multi-region setup from other configs.", MULTI_REGION);

      /**
       * Historically, {@link MULTI_REGION} was not a supported config. It was handled on a case-by-case basis by
       * carefully setting feature configs. While this works for ramping new features, it makes it hard to remove the
       * feature flags once the feature is fully ramped. Ideally, this should be a mandatory config, but that would break
       * backward compatibility and hence, we infer the multi-region setup through the presence of other configs.
       */
      if (parent) {
        // Parent controllers only run in multi-region mode
        LOGGER.info("Inferring multi-region mode since this is the parent controller.");
        this.multiRegion = true;
      } else if (!childDatacenters.isEmpty()) {
        LOGGER.info("Inferring multi-region mode since there are child regions configured.");
        this.multiRegion = true;
      } else if (!childDataCenterKafkaUrlMap.isEmpty()) {
        LOGGER.info("Inferring multi-region mode since PubSub URLs are set for child regions.");
        // This is implicitly a mandatory config for child controllers in multi-region mode since Admin topic remote
        // consumption is the only supported mode in multi-region setup, and that needs PubSub URLs to be set.
        this.multiRegion = true;
      } else {
        LOGGER.info("Inferring single-region mode.");
        this.multiRegion = false;
      }
    }

    Set<String> activeActiveRealTimeSourceFabrics = Utils
        .parseCommaSeparatedStringToSet(props.getString(ACTIVE_ACTIVE_REAL_TIME_SOURCE_FABRIC_LIST, (String) null));

    if (activeActiveRealTimeSourceFabrics.isEmpty()) {
      LOGGER.info(
          "'{}' not configured explicitly. Using '{}' from '{}'",
          ACTIVE_ACTIVE_REAL_TIME_SOURCE_FABRIC_LIST,
          nativeReplicationSourceFabricAllowlist,
          NATIVE_REPLICATION_FABRIC_ALLOWLIST);
      activeActiveRealTimeSourceFabrics = nativeReplicationSourceFabricAllowlist;
    }

    for (String aaSourceFabric: activeActiveRealTimeSourceFabrics) {
      if (!childDataCenterKafkaUrlMap.containsKey(aaSourceFabric)) {
        throw new VeniceException(String.format("No Kafka URL found for A/A source fabric '%s'", aaSourceFabric));
      }
    }

    this.activeActiveRealTimeSourceKafkaURLs = activeActiveRealTimeSourceFabrics.stream()
        .map(childDataCenterKafkaUrlMap::get)
        .collect(Collectors.collectingAndThen(Collectors.toList(), Collections::unmodifiableList));

    this.nativeReplicationSourceFabric = props.getString(NATIVE_REPLICATION_SOURCE_FABRIC, "");

    this.parentControllerWaitingTimeForConsumptionMs =
        props.getInt(PARENT_CONTROLLER_WAITING_TIME_FOR_CONSUMPTION_MS, 30 * Time.MS_PER_SECOND);
    this.batchJobHeartbeatStoreCluster = props.getString(
        BatchJobHeartbeatConfigs.HEARTBEAT_STORE_CLUSTER_CONFIG.getConfigName(),
        BatchJobHeartbeatConfigs.HEARTBEAT_STORE_CLUSTER_CONFIG.getDefaultValue());
    this.batchJobHeartbeatEnabled = props.getBoolean(
        BatchJobHeartbeatConfigs.HEARTBEAT_ENABLED_CONFIG.getConfigName(),
        BatchJobHeartbeatConfigs.HEARTBEAT_ENABLED_CONFIG.getDefaultValue());
    this.batchJobHeartbeatTimeout = Duration.ofMillis(
        props.getLong(
            BatchJobHeartbeatConfigs.HEARTBEAT_CONTROLLER_TIMEOUT_CONFIG.getConfigName(),
            BatchJobHeartbeatConfigs.HEARTBEAT_CONTROLLER_TIMEOUT_CONFIG.getDefaultValue()));
    this.batchJobHeartbeatInitialBufferTime = Duration.ofMillis(
        props.getLong(
            BatchJobHeartbeatConfigs.HEARTBEAT_CONTROLLER_INITIAL_DELAY_CONFIG.getConfigName(),
            BatchJobHeartbeatConfigs.HEARTBEAT_CONTROLLER_INITIAL_DELAY_CONFIG.getDefaultValue()));
    this.adminConsumptionCycleTimeoutMs =
        props.getLong(ADMIN_CONSUMPTION_CYCLE_TIMEOUT_MS, TimeUnit.MINUTES.toMillis(30));
    // A value of one will result in a bad message for one store to block the admin message consumption of other stores.
    // Consider changing the config to > 1
    this.adminConsumptionMaxWorkerThreadPoolSize = props.getInt(ADMIN_CONSUMPTION_MAX_WORKER_THREAD_POOL_SIZE, 1);
    this.storageEngineOverheadRatio = props.getDouble(STORAGE_ENGINE_OVERHEAD_RATIO, 0.85d);

    // The default retention will allow Kafka remove as much data as possible.
    this.deprecatedJobTopicRetentionMs = props.getLong(DEPRECATED_TOPIC_RETENTION_MS, TimeUnit.SECONDS.toMillis(5)); // 5
                                                                                                                     // seconds
    this.deprecatedJobTopicMaxRetentionMs =
        props.getLong(DEPRECATED_TOPIC_MAX_RETENTION_MS, TimeUnit.SECONDS.toMillis(60)); // 1 min
    if (this.deprecatedJobTopicMaxRetentionMs < this.deprecatedJobTopicRetentionMs) {
      throw new VeniceException(
          "Config: " + DEPRECATED_TOPIC_MAX_RETENTION_MS + " with value: " + this.deprecatedJobTopicMaxRetentionMs
              + " should be larger than config: " + DEPRECATED_TOPIC_RETENTION_MS + " with value: "
              + this.deprecatedJobTopicRetentionMs);
    }

    this.fatalDataValidationFailureRetentionMs =
        props.getLong(FATAL_DATA_VALIDATION_FAILURE_TOPIC_RETENTION_MS, TimeUnit.DAYS.toMillis(2));
    // 30 seconds
    this.topicCleanupSleepIntervalBetweenTopicListFetchMs =
        props.getLong(TOPIC_CLEANUP_SLEEP_INTERVAL_BETWEEN_TOPIC_LIST_FETCH_MS, TimeUnit.SECONDS.toMillis(30));
    this.topicCleanupDelayFactor = props.getInt(TOPIC_CLEANUP_DELAY_FACTOR, 20); // thisFactor *
                                                                                 // topicCleanupSleepIntervalBetweenTopicListFetchMs
                                                                                 // = delayBeforeTopicDeletion

    this.disabledReplicaEnablerServiceIntervalMs =
        props.getLong(CONTROLLER_DISABLED_REPLICA_ENABLER_INTERVAL_MS, TimeUnit.HOURS.toMillis(16));
    this.topicManagerMetadataFetcherConsumerPoolSize = props.getInt(
        PUBSUB_TOPIC_MANAGER_METADATA_FETCHER_CONSUMER_POOL_SIZE,
        PUBSUB_TOPIC_MANAGER_METADATA_FETCHER_CONSUMER_POOL_SIZE_DEFAULT_VALUE);
    this.topicManagerMetadataFetcherThreadPoolSize = props
        .getInt(PUBSUB_TOPIC_MANAGER_METADATA_FETCHER_THREAD_POOL_SIZE, topicManagerMetadataFetcherConsumerPoolSize);

    this.minNumberOfUnusedKafkaTopicsToPreserve = props.getInt(MIN_NUMBER_OF_UNUSED_KAFKA_TOPICS_TO_PRESERVE, 2);
    this.minNumberOfStoreVersionsToPreserve = props.getInt(MIN_NUMBER_OF_STORE_VERSIONS_TO_PRESERVE, 2);
    if (minNumberOfStoreVersionsToPreserve < 1) {
      throw new VeniceException(
          "The minimal acceptable value for '" + MIN_NUMBER_OF_STORE_VERSIONS_TO_PRESERVE + "' is 1.");
    }
    // By default, keep 0 errored topics per store in parent controller
    this.parentControllerMaxErroredTopicNumToKeep = props.getInt(PARENT_CONTROLLER_MAX_ERRORED_TOPIC_NUM_TO_KEEP, 0);

    this.pushJobStatusStoreClusterName = props.getString(PUSH_JOB_STATUS_STORE_CLUSTER_NAME, "");
<<<<<<< HEAD
    this.parentControllerMetadataStoreClusterName = props.getString(PARENT_CONTROLLER_METADATA_STORE_CLUSTER_NAME, "");
    this.participantMessageStoreEnabled = props.getBoolean(PARTICIPANT_MESSAGE_STORE_ENABLED, false);
    this.adminHelixMessagingChannelEnabled = props.getBoolean(ADMIN_HELIX_MESSAGING_CHANNEL_ENABLED, true);
=======
    this.participantMessageStoreEnabled = props.getBoolean(PARTICIPANT_MESSAGE_STORE_ENABLED, true);
    this.adminHelixMessagingChannelEnabled = props.getBoolean(ADMIN_HELIX_MESSAGING_CHANNEL_ENABLED, false);
>>>>>>> 9785473f
    if (!adminHelixMessagingChannelEnabled && !participantMessageStoreEnabled) {
      throw new VeniceException(
          "Cannot perform kill push job if both " + ADMIN_HELIX_MESSAGING_CHANNEL_ENABLED + " and "
              + PARTICIPANT_MESSAGE_STORE_ENABLED + " are set to false");
    }
    this.systemSchemaClusterName = props.getString(CONTROLLER_SYSTEM_SCHEMA_CLUSTER_NAME, "");
    this.earlyDeleteBackUpEnabled = props.getBoolean(CONTROLLER_EARLY_DELETE_BACKUP_ENABLED, true);
    this.isControllerClusterLeaderHAAS = props.getBoolean(CONTROLLER_CLUSTER_LEADER_HAAS, false);
    this.isVeniceClusterLeaderHAAS = props.getBoolean(VENICE_STORAGE_CLUSTER_LEADER_HAAS, false);
    this.controllerHAASSuperClusterName = props.getString(CONTROLLER_HAAS_SUPER_CLUSTER_NAME, "");
    if ((isControllerClusterLeaderHAAS || isVeniceClusterLeaderHAAS) && controllerHAASSuperClusterName.isEmpty()) {
      throw new VeniceException(
          CONTROLLER_HAAS_SUPER_CLUSTER_NAME + " is required for " + CONTROLLER_CLUSTER_LEADER_HAAS + " or "
              + VENICE_STORAGE_CLUSTER_LEADER_HAAS + " to be set to true");
    }
    this.errorPartitionAutoResetLimit = props.getInt(ERROR_PARTITION_AUTO_RESET_LIMIT, 0);
    this.errorPartitionProcessingCycleDelay =
        props.getLong(ERROR_PARTITION_PROCESSING_CYCLE_DELAY, 5 * Time.MS_PER_MINUTE);
    this.backupVersionCleanupSleepMs =
        props.getLong(CONTROLLER_BACKUP_VERSION_DELETION_SLEEP_MS, TimeUnit.MINUTES.toMillis(5));
    this.backupVersionDefaultRetentionMs =
        props.getLong(CONTROLLER_BACKUP_VERSION_DEFAULT_RETENTION_MS, TimeUnit.DAYS.toMillis(7)); // 1 week
    this.backupVersionRetentionBasedCleanupEnabled =
        props.getBoolean(CONTROLLER_BACKUP_VERSION_RETENTION_BASED_CLEANUP_ENABLED, false);
    this.backupVersionMetadataFetchBasedCleanupEnabled =
        props.getBoolean(CONTROLLER_BACKUP_VERSION_METADATA_FETCH_BASED_CLEANUP_ENABLED, false);
    // By default, allow both secure and insecure routes
    this.enforceSSLOnly = props.getBoolean(CONTROLLER_ENFORCE_SSL, false);
    this.terminalStateTopicCheckerDelayMs =
        props.getLong(TERMINAL_STATE_TOPIC_CHECK_DELAY_MS, TimeUnit.MINUTES.toMillis(10));
    this.disableParentTopicTruncationUponCompletion =
        props.getBoolean(CONTROLLER_DISABLE_PARENT_TOPIC_TRUNCATION_UPON_COMPLETION, false);
    /**
     * Disable the zk shared metadata system schema store by default until the schema is fully finalized.
     */
    this.zkSharedMetaSystemSchemaStoreAutoCreationEnabled =
        props.getBoolean(CONTROLLER_ZK_SHARED_META_SYSTEM_SCHEMA_STORE_AUTO_CREATION_ENABLED, false);
    this.pushStatusStoreHeartbeatExpirationTimeInSeconds = props.getLong(
        PUSH_STATUS_STORE_HEARTBEAT_EXPIRATION_TIME_IN_SECONDS,
        DEFAULT_PUSH_STATUS_STORE_HEARTBEAT_EXPIRATION_TIME_IN_SECONDS);
    this.isDaVinciPushStatusStoreEnabled = props.getBoolean(PUSH_STATUS_STORE_ENABLED, false);
    this.daVinciPushStatusScanEnabled =
        props.getBoolean(DAVINCI_PUSH_STATUS_SCAN_ENABLED, true) && isDaVinciPushStatusStoreEnabled;
    this.daVinciPushStatusScanIntervalInSeconds = props.getInt(DAVINCI_PUSH_STATUS_SCAN_INTERVAL_IN_SECONDS, 30);
    this.daVinciPushStatusScanThreadNumber = props.getInt(DAVINCI_PUSH_STATUS_SCAN_THREAD_NUMBER, 4);
    this.daVinciPushStatusScanNoReportRetryMaxAttempt =
        props.getInt(DAVINCI_PUSH_STATUS_SCAN_NO_REPORT_RETRY_MAX_ATTEMPTS, 6);
    this.daVinciPushStatusScanMaxOfflineInstanceCount =
        props.getInt(DAVINCI_PUSH_STATUS_SCAN_MAX_OFFLINE_INSTANCE_COUNT, 10);
    this.daVinciPushStatusScanMaxOfflineInstanceRatio =
        props.getDouble(DAVINCI_PUSH_STATUS_SCAN_MAX_OFFLINE_INSTANCE_RATIO, 0.05d);

    this.zkSharedDaVinciPushStatusSystemSchemaStoreAutoCreationEnabled =
        props.getBoolean(CONTROLLER_ZK_SHARED_DAVINCI_PUSH_STATUS_SYSTEM_SCHEMA_STORE_AUTO_CREATION_ENABLED, true);
    this.systemStoreAclSynchronizationDelayMs =
        props.getLong(CONTROLLER_SYSTEM_STORE_ACL_SYNCHRONIZATION_DELAY_MS, TimeUnit.HOURS.toMillis(1));
    this.regionName = RegionUtils.getLocalRegionName(props, parent);
    LOGGER.info("Final region name for this node: {}", this.regionName);
    this.disabledRoutes = parseControllerRoutes(props, CONTROLLER_DISABLED_ROUTES, Collections.emptyList());
    this.adminTopicRemoteConsumptionEnabled = !this.parent && this.multiRegion;
    if (adminTopicRemoteConsumptionEnabled && childDataCenterKafkaUrlMap.isEmpty()) {
      throw new VeniceException("Admin topic remote consumption is enabled but Kafka url map is empty");
    }
    this.adminTopicSourceRegion = props.getString(ADMIN_TOPIC_SOURCE_REGION, "");
    this.aggregateRealTimeSourceRegion = props.getString(AGGREGATE_REAL_TIME_SOURCE_REGION, "");
    this.isAutoMaterializeMetaSystemStoreEnabled =
        props.getBoolean(CONTROLLER_AUTO_MATERIALIZE_META_SYSTEM_STORE, false);
    this.isAutoMaterializeDaVinciPushStatusSystemStoreEnabled =
        props.getBoolean(CONTROLLER_AUTO_MATERIALIZE_DAVINCI_PUSH_STATUS_SYSTEM_STORE, false);
    this.usePushStatusStoreForIncrementalPushStatusReads =
        props.getBoolean(USE_PUSH_STATUS_STORE_FOR_INCREMENTAL_PUSH, false);
    this.metaStoreWriterCloseTimeoutInMS = props.getLong(META_STORE_WRITER_CLOSE_TIMEOUT_MS, 300000L);
    this.metaStoreWriterCloseConcurrency = props.getInt(META_STORE_WRITER_CLOSE_CONCURRENCY, -1);
    this.emergencySourceRegion = props.getString(EMERGENCY_SOURCE_REGION, "");
    this.allowClusterWipe = props.getBoolean(ALLOW_CLUSTER_WIPE, false);
    this.concurrentInitRoutinesEnabled = props.getBoolean(CONCURRENT_INIT_ROUTINES_ENABLED, false);
    this.controllerClusterHelixCloudEnabled = props.getBoolean(CONTROLLER_CLUSTER_HELIX_CLOUD_ENABLED, false);
    this.storageClusterHelixCloudEnabled = props.getBoolean(CONTROLLER_STORAGE_CLUSTER_HELIX_CLOUD_ENABLED, false);

    if (controllerClusterHelixCloudEnabled || storageClusterHelixCloudEnabled) {
      CloudProvider helixCloudProvider;
      String controllerCloudProvider = props.getString(CONTROLLER_HELIX_CLOUD_PROVIDER).toUpperCase();
      try {
        helixCloudProvider = CloudProvider.valueOf(controllerCloudProvider);
      } catch (IllegalArgumentException e) {
        throw new VeniceException(
            "Invalid Helix cloud provider: " + controllerCloudProvider + ". Must be one of: "
                + Arrays.toString(CloudProvider.values()));
      }

      String helixCloudId = props.getString(CONTROLLER_HELIX_CLOUD_ID, "");
      String helixCloudInfoProcessorPackage = props.getString(CONTROLLER_HELIX_CLOUD_INFO_PROCESSOR_PACKAGE, "");
      String helixCloudInfoProcessorName = props.getString(CONTROLLER_HELIX_CLOUD_INFO_PROCESSOR_NAME, "");

      List<String> helixCloudInfoSources;
      if (props.getString(CONTROLLER_HELIX_CLOUD_INFO_SOURCES, "").isEmpty()) {
        helixCloudInfoSources = Collections.emptyList();
      } else {
        helixCloudInfoSources = props.getList(CONTROLLER_HELIX_CLOUD_INFO_SOURCES);
      }

      helixCloudConfig = HelixUtils.getCloudConfig(
          helixCloudProvider,
          helixCloudId,
          helixCloudInfoSources,
          helixCloudInfoProcessorPackage,
          helixCloudInfoProcessorName);
    } else {
      helixCloudConfig = null;
    }

    this.helixRestCustomizedHealthUrl = props.getString(CONTROLLER_HELIX_REST_CUSTOMIZED_HEALTH_URL, "");

    this.unregisterMetricForDeletedStoreEnabled = props.getBoolean(UNREGISTER_METRIC_FOR_DELETED_STORE_ENABLED, false);
    this.identityParserClassName = props.getString(IDENTITY_PARSER_CLASS, DefaultIdentityParser.class.getName());
    this.storeGraveyardCleanupEnabled = props.getBoolean(CONTROLLER_STORE_GRAVEYARD_CLEANUP_ENABLED, false);
    this.storeGraveyardCleanupDelayMinutes = props.getInt(CONTROLLER_STORE_GRAVEYARD_CLEANUP_DELAY_MINUTES, 0);
    this.storeGraveyardCleanupSleepIntervalBetweenListFetchMinutes =
        props.getInt(CONTROLLER_STORE_GRAVEYARD_CLEANUP_SLEEP_INTERVAL_BETWEEN_LIST_FETCH_MINUTES, 15);
    this.parentSystemStoreRepairServiceEnabled =
        props.getBoolean(CONTROLLER_PARENT_SYSTEM_STORE_REPAIR_SERVICE_ENABLED, false);
    this.parentSystemStoreRepairCheckIntervalSeconds =
        props.getInt(CONTROLLER_PARENT_SYSTEM_STORE_REPAIR_CHECK_INTERVAL_SECONDS, 1800);
    this.parentSystemStoreHeartbeatCheckWaitTimeSeconds =
        props.getInt(CONTROLLER_PARENT_SYSTEM_STORE_HEARTBEAT_CHECK_WAIT_TIME_SECONDS, 600);
    this.parentSystemStoreRepairRetryCount = props.getInt(CONTROLLER_PARENT_SYSTEM_STORE_REPAIR_RETRY_COUNT, 1);
    this.clusterDiscoveryD2ServiceName =
        props.getString(CLUSTER_DISCOVERY_D2_SERVICE, ClientConfig.DEFAULT_CLUSTER_DISCOVERY_D2_SERVICE_NAME);
    this.parentExternalSupersetSchemaGenerationEnabled =
        props.getBoolean(CONTROLLER_PARENT_EXTERNAL_SUPERSET_SCHEMA_GENERATION_ENABLED, false);
    this.systemSchemaInitializationAtStartTimeEnabled =
        props.getBoolean(SYSTEM_SCHEMA_INITIALIZATION_AT_START_TIME_ENABLED, false);
    this.isKMERegistrationFromMessageHeaderEnabled =
        props.getBoolean(KME_REGISTRATION_FROM_MESSAGE_HEADER_ENABLED, false);
    this.enableDisabledReplicaEnabled = props.getBoolean(CONTROLLER_ENABLE_DISABLED_REPLICA_ENABLED, false);

    this.unusedValueSchemaCleanupServiceEnabled =
        props.getBoolean(CONTROLLER_UNUSED_VALUE_SCHEMA_CLEANUP_ENABLED, false);
    this.unusedSchemaCleanupIntervalSeconds = props.getInt(CONTROLLER_UNUSED_SCHEMA_CLEANUP_INTERVAL_SECONDS, 36000);
    this.minSchemaCountToKeep = props.getInt(CONTROLLER_MIN_SCHEMA_COUNT_TO_KEEP, 20);
    this.useDaVinciSpecificExecutionStatusForError =
        props.getBoolean(USE_DA_VINCI_SPECIFIC_EXECUTION_STATUS_FOR_ERROR, false);
    this.pubSubClientsFactory = new PubSubClientsFactory(props);
    this.pubSubPositionTypeRegistry = PubSubPositionTypeRegistry.fromPropertiesOrDefault(props);
    this.sourceOfTruthAdminAdapterFactory = PubSubClientsFactory.createSourceOfTruthAdminFactory(props);
    this.danglingTopicCleanupIntervalSeconds = props.getLong(CONTROLLER_DANGLING_TOPIC_CLEAN_UP_INTERVAL_SECOND, -1);
    this.danglingTopicOccurrenceThresholdForCleanup =
        props.getInt(CONTROLLER_DANGLING_TOPIC_OCCURRENCE_THRESHOLD_FOR_CLEANUP, 3);
    this.serviceDiscoveryRegistrationRetryMS =
        props.getLong(SERVICE_DISCOVERY_REGISTRATION_RETRY_MS, 30L * Time.MS_PER_SECOND);
    this.pushJobUserErrorCheckpoints = parsePushJobUserErrorCheckpoints(props);

    this.isLogCompactionEnabled = props.getBoolean(LOG_COMPACTION_ENABLED, false);
    this.isLogCompactionSchedulingEnabled = props.getBoolean(LOG_COMPACTION_SCHEDULING_ENABLED, false);
    if (this.isLogCompactionEnabled) {
      try {
        this.repushOrchestratorClassName = props.getString(REPUSH_ORCHESTRATOR_CLASS_NAME);
      } catch (Exception e) {
        throw new VeniceException(
            "Log compaction enabled but missing controller.repush.orchestrator.class.name config value. Unable to set up log compaction service",
            e);
      }
    }
    this.repushOrchestratorConfigs = props.clipAndFilterNamespace(CONTROLLER_REPUSH_PREFIX);
    this.logCompactionThreadCount = props.getInt(LOG_COMPACTION_THREAD_COUNT, 1);
    this.logCompactionIntervalMS = props.getLong(LOG_COMPACTION_INTERVAL_MS, TimeUnit.HOURS.toMillis(1));
    this.timeSinceLastLogCompactionThresholdMS =
        props.getLong(TIME_SINCE_LAST_LOG_COMPACTION_THRESHOLD_MS, TimeUnit.HOURS.toMillis(24));

    this.isDeadStoreEndpointEnabled = props.getBoolean(ConfigKeys.CONTROLLER_DEAD_STORE_ENDPOINT_ENABLED, false);
    this.deadStoreStatsClassName = props.getString(ConfigKeys.CONTROLLER_DEAD_STORE_STATS_CLASS_NAME, "");
    this.isPreFetchDeadStoreStatsEnabled =
        props.getBoolean(ConfigKeys.CONTROLLER_DEAD_STORE_STATS_PRE_FETCH_ENABLED, false);
    this.deadStoreStatsPreFetchIntervalInMs =
        props.getLong(ConfigKeys.CONTROLLER_DEAD_STORE_STATS_PRE_FETCH_INTERVAL_MS, 24 * 60 * 60 * 1000);
    this.deadStoreStatsConfigs = props.clipAndFilterNamespace(ConfigKeys.CONTROLLER_DEAD_STORE_STATS_PREFIX);

    this.isRealTimeTopicVersioningEnabled = props.getBoolean(
        ConfigKeys.CONTROLLER_ENABLE_REAL_TIME_TOPIC_VERSIONING,
        DEFAULT_CONTROLLER_ENABLE_REAL_TIME_TOPIC_VERSIONING);
    this.isHybridStorePartitionCountUpdateEnabled =
        props.getBoolean(ConfigKeys.CONTROLLER_ENABLE_HYBRID_STORE_PARTITION_COUNT_UPDATE, false);

    this.isProtocolVersionAutoDetectionServiceEnabled =
        props.getBoolean(CONTROLLER_PROTOCOL_VERSION_AUTO_DETECTION_SERVICE_ENABLED, false);
    this.protocolVersionAutoDetectionSleepMS =
        props.getLong(CONTROLLER_PROTOCOL_VERSION_AUTO_DETECTION_SLEEP_MS, TimeUnit.MINUTES.toMillis(10));

    Integer helixRebalancePreferenceEvenness =
        props.getOptionalInt(CONTROLLER_HELIX_REBALANCE_PREFERENCE_EVENNESS).orElse(null);
    Integer helixRebalancePreferenceLessMovement =
        props.getOptionalInt(CONTROLLER_HELIX_REBALANCE_PREFERENCE_LESS_MOVEMENT).orElse(null);
    Integer helixRebalancePreferenceForceBaselineConverge =
        props.getOptionalInt(CONTROLLER_HELIX_REBALANCE_PREFERENCE_FORCE_BASELINE_CONVERGE).orElse(null);
    validateHelixRebalancePreferences(
        helixRebalancePreferenceEvenness,
        helixRebalancePreferenceLessMovement,
        helixRebalancePreferenceForceBaselineConverge);

    if ((helixRebalancePreferenceEvenness != null && helixRebalancePreferenceLessMovement != null)
        || helixRebalancePreferenceForceBaselineConverge != null) {
      helixGlobalRebalancePreference = new HashMap<>();
    } else {
      helixGlobalRebalancePreference = null;
    }

    if (helixRebalancePreferenceEvenness != null && helixRebalancePreferenceLessMovement != null) {
      // EVENNESS and LESS_MOVEMENT need to be defined together
      helixGlobalRebalancePreference
          .put(ClusterConfig.GlobalRebalancePreferenceKey.EVENNESS, helixRebalancePreferenceEvenness);
      helixGlobalRebalancePreference
          .put(ClusterConfig.GlobalRebalancePreferenceKey.LESS_MOVEMENT, helixRebalancePreferenceLessMovement);
    }

    if (helixRebalancePreferenceForceBaselineConverge != null) {
      helixGlobalRebalancePreference.put(
          ClusterConfig.GlobalRebalancePreferenceKey.FORCE_BASELINE_CONVERGE,
          helixRebalancePreferenceForceBaselineConverge);
    }

    Integer helixInstanceCapacity = props.getOptionalInt(CONTROLLER_HELIX_INSTANCE_CAPACITY).orElse(null);
    Integer helixResourceCapacityWeight = props.getOptionalInt(CONTROLLER_HELIX_RESOURCE_CAPACITY_WEIGHT).orElse(null);
    validateHelixCapacities(helixInstanceCapacity, helixResourceCapacityWeight);

    if (helixInstanceCapacity != null && helixResourceCapacityWeight != null) {
      helixInstanceCapacityKeys = Collections.singletonList(CONTROLLER_DEFAULT_HELIX_RESOURCE_CAPACITY_KEY);
      helixDefaultInstanceCapacityMap = new HashMap<>();
      helixDefaultPartitionWeightMap = new HashMap<>();

      helixDefaultInstanceCapacityMap.put(CONTROLLER_DEFAULT_HELIX_RESOURCE_CAPACITY_KEY, helixInstanceCapacity);
      helixDefaultPartitionWeightMap.put(CONTROLLER_DEFAULT_HELIX_RESOURCE_CAPACITY_KEY, helixResourceCapacityWeight);

    } else {
      helixInstanceCapacityKeys = null;
      helixDefaultInstanceCapacityMap = null;
      helixDefaultPartitionWeightMap = null;
    }

    this.deferredVersionSwapSleepMs =
        props.getLong(CONTROLLER_DEFERRED_VERSION_SWAP_SLEEP_MS, TimeUnit.MINUTES.toMillis(1));
    this.deferredVersionSwapServiceEnabled = props.getBoolean(CONTROLLER_DEFERRED_VERSION_SWAP_SERVICE_ENABLED, false);
    this.skipDeferredVersionSwapForDVCEnabled = props.getBoolean(SKIP_DEFERRED_VERSION_SWAP_FOR_DVC_ENABLED, true);
    this.logContext = new LogContext.Builder().setRegionName(regionName)
        .setInstanceName(Utils.getHelixNodeIdentifier(adminHostname, adminPort))
        .setComponentName(VeniceComponent.CONTROLLER.name())
        .build();
    this.deferredVersionSwapBufferTime = props.getDouble(DEFERRED_VERSION_SWAP_BUFFER_TIME, 1.1);

    this.isMultiTaskSchedulerServiceEnabled = props.getBoolean(ConfigKeys.MULTITASK_SCHEDULER_SERVICE_ENABLED, false);
    this.storeMigrationThreadPoolSize = props.getInt(ConfigKeys.STORE_MIGRATION_THREAD_POOL_SIZE, 1);
    this.storeMigrationMaxRetryAttempts = props.getInt(ConfigKeys.STORE_MIGRATION_MAX_RETRY_ATTEMPTS, 3);
  }

  public VeniceProperties getProps() {
    return props;
  }

  public String getClusterName() {
    return clusterName;
  }

  public final String getZkAddress() {
    return zkAddress;
  }

  private boolean doesControllerNeedsSslConfig() {
    final boolean controllerSslEnabled = props.getBoolean(CONTROLLER_SSL_ENABLED, DEFAULT_CONTROLLER_SSL_ENABLED);
    final boolean kafkaNeedsSsl = PubSubUtil.isPubSubSslProtocol(pubSubSecurityProtocol);

    return controllerSslEnabled || kafkaNeedsSsl;
  }

  public boolean isErrorLeaderReplicaFailOverEnabled() {
    return errorLeaderReplicaFailOverEnabled;
  }

  public int getDefaultReadQuotaPerRouter() {
    return defaultReadQuotaPerRouter;
  }

  public int getDefaultMaxRecordSizeBytes() {
    return defaultMaxRecordSizeBytes;
  }

  public String getControllerName() {
    return controllerName;
  }

  public PersistenceType getPersistenceType() {
    return persistenceType;
  }

  public ReadStrategy getReadStrategy() {
    return readStrategy;
  }

  public OfflinePushStrategy getOfflinePushStrategy() {
    return offlinePushStrategy;
  }

  public RoutingStrategy getRoutingStrategy() {
    return routingStrategy;
  }

  public int getReplicationFactor() {
    return replicationFactor;
  }

  public int getMinNumberOfPartitions() {
    return minNumberOfPartitions;
  }

  public int getMinNumberOfPartitionsForHybrid() {
    return minNumberOfPartitionsForHybrid;
  }

  public int getKafkaReplicationFactor() {
    return kafkaReplicationFactor;
  }

  public int getKafkaReplicationFactorRTTopics() {
    return kafkaReplicationFactorRTTopics;
  }

  public long getPartitionSize() {
    return partitionSize;
  }

  public boolean isDisableParentRequestTopicForStreamPushes() {
    return disableParentRequestTopicForStreamPushes;
  }

  public int getMaxNumberOfPartitions() {
    return maxNumberOfPartitions;
  }

  public boolean isPartitionCountRoundUpEnabled() {
    return partitionCountRoundUpEnabled;
  }

  public int getPartitionCountRoundUpSize() {
    return partitionCountRoundUpSize;
  }

  public long getOffLineJobWaitTimeInMilliseconds() {
    return offLineJobWaitTimeInMilliseconds;
  }

  public long getDelayToRebalanceMS() {
    return delayToRebalanceMS;
  }

  /**
   * @return kafka Bootstrap Urls. If there is more than one url, they are separated by commas.
   */
  public String getKafkaBootstrapServers() {
    return kafkaBootstrapServers;
  }

  public Map<String, String> getClusterToD2Map() {
    return clusterToD2Map;
  }

  public Map<String, String> getClusterToServerD2Map() {
    return clusterToServerD2Map;
  }

  public boolean isSslToKafka() {
    return sslToKafka;
  }

  public String getSslKafkaBootstrapServers() {
    return sslKafkaBootStrapServers;
  }

  public int getHelixSendMessageTimeoutMs() {
    return helixSendMessageTimeoutMilliseconds;
  }

  public String getPubSubSecurityProtocol() {
    return pubSubSecurityProtocol;
  }

  public Optional<SSLConfig> getSslConfig() {
    return sslConfig;
  }

  public String getSslFactoryClassName() {
    return sslFactoryClassName;
  }

  public int getRefreshAttemptsForZkReconnect() {
    return refreshAttemptsForZkReconnect;
  }

  public long getRefreshIntervalForZkReconnectInMs() {
    return refreshIntervalForZkReconnectInMs;
  }

  public boolean isEnableOfflinePushSSLAllowlist() {
    return enableOfflinePushSSLAllowlist;
  }

  public List<String> getPushSSLAllowlist() {
    return pushSSLAllowlist;
  }

  public boolean isEnableNearlinePushSSLAllowlist() {
    return enableNearlinePushSSLAllowlist;
  }

  public String getHelixRebalanceAlg() {
    return helixRebalanceAlg;
  }

  public int getAdminTopicReplicationFactor() {
    return adminTopicReplicationFactor;
  }

  public Optional<Integer> getMinInSyncReplicas() {
    return minInSyncReplicas;
  }

  public Optional<Integer> getMinInSyncReplicasRealTimeTopics() {
    return minInSyncReplicasRealTimeTopics;
  }

  public Optional<Integer> getMinInSyncReplicasAdminTopics() {
    return minInSyncReplicasAdminTopics;
  }

  public boolean isKafkaLogCompactionForHybridStoresEnabled() {
    return kafkaLogCompactionForHybridStores;
  }

  public boolean isActiveActiveReplicationEnabledAsDefaultForHybrid() {
    return activeActiveReplicationEnabledAsDefaultForHybrid;
  }

  public boolean isControllerSchemaValidationEnabled() {
    return controllerSchemaValidationEnabled;
  }

  public long getLeakedPushStatusCleanUpServiceSleepIntervalInMs() {
    return leakedPushStatusCleanUpServiceSleepIntervalInMs;
  }

  public long getLeakedResourceAllowedLingerTimeInMs() {
    return leakedResourceAllowedLingerTimeInMs;
  }

  public String getNativeReplicationSourceFabricAsDefaultForBatchOnly() {
    return nativeReplicationSourceFabricAsDefaultForBatchOnly;
  }

  public String getNativeReplicationSourceFabricAsDefaultForHybrid() {
    return nativeReplicationSourceFabricAsDefaultForHybrid;
  }

  public VeniceProperties getJettyConfigOverrides() {
    return jettyConfigOverrides;
  }

  public int getReplicationMetadataVersion() {
    return replicationMetadataVersion;
  }

  public Set<String> getChildDatacenters() {
    return childDatacenters;
  }

  public boolean enabledIncrementalPushForHybridActiveActiveUserStores() {
    return enabledIncrementalPushForHybridActiveActiveUserStores;
  }

  public boolean enabledSeparateRealTimeTopicForStoreWithIncrementalPush() {
    return enabledSeparateRealTimeTopicForStoreWithIncrementalPush;
  }

  public boolean isEnablePartialUpdateForHybridActiveActiveUserStores() {
    return enablePartialUpdateForHybridActiveActiveUserStores;
  }

  public boolean isEnablePartialUpdateForHybridNonActiveActiveUserStores() {
    return enablePartialUpdateForHybridNonActiveActiveUserStores;
  }

  public int getAdminPort() {
    return adminPort;
  }

  public String getAdminHostname() {
    return adminHostname;
  }

  public int getAdminSecurePort() {
    return adminSecurePort;
  }

  public int getAdminGrpcPort() {
    return adminGrpcPort;
  }

  public int getAdminSecureGrpcPort() {
    return adminSecureGrpcPort;
  }

  public boolean adminCheckReadMethodForKafka() {
    return adminCheckReadMethodForKafka;
  }

  public int getControllerClusterReplica() {
    return controllerClusterReplica;
  }

  public String getControllerClusterName() {
    return controllerClusterName;
  }

  public String getControllerResourceInstanceGroupTag() {
    return controllerResourceInstanceGroupTag;
  }

  public List<String> getControllerInstanceTagList() {
    return controllerInstanceTagList;
  }

  public String getControllerClusterZkAddress() {
    return controllerClusterZkAddress;
  }

  public boolean isMultiRegion() {
    return multiRegion;
  }

  public boolean isParent() {
    return parent;
  }

  public ParentControllerRegionState getParentControllerRegionState() {
    return parentControllerRegionState;
  }

  public long getDeprecatedJobTopicRetentionMs() {
    return deprecatedJobTopicRetentionMs;
  }

  public long getFatalDataValidationFailureRetentionMs() {
    return fatalDataValidationFailureRetentionMs;
  }

  public long getDeprecatedJobTopicMaxRetentionMs() {
    return deprecatedJobTopicMaxRetentionMs;
  }

  public long getTopicCleanupSleepIntervalBetweenTopicListFetchMs() {
    return topicCleanupSleepIntervalBetweenTopicListFetchMs;
  }

  public long getDisabledReplicaEnablerServiceIntervalMs() {
    return disabledReplicaEnablerServiceIntervalMs;
  }

  public int getDaVinciPushStatusScanMaxOfflineInstanceCount() {
    return daVinciPushStatusScanMaxOfflineInstanceCount;
  }

  public double getDaVinciPushStatusScanMaxOfflineInstanceRatio() {
    return daVinciPushStatusScanMaxOfflineInstanceRatio;
  }

  public int getTopicCleanupDelayFactor() {
    return topicCleanupDelayFactor;
  }

  /**
   * Map where keys are logical, human-readable names for child clusters (suitable for printing in logs or other output)
   * values are a list of cluster URLs that can be used to reach that cluster with the controller client.  List provides
   * redundancy in case of hardware or other failure.  Clients of this list should be sure they use another url if the
   * first one fails.
   */
  public Map<String, String> getChildDataCenterControllerUrlMap() {
    return childDataCenterControllerUrlMap;
  }

  public String getD2ServiceName() {
    return d2ServiceName;
  }

  public String getClusterDiscoveryD2ServiceName() {
    return clusterDiscoveryD2ServiceName;
  }

  public boolean isUnusedValueSchemaCleanupServiceEnabled() {
    return unusedValueSchemaCleanupServiceEnabled;
  }

  public int getUnusedSchemaCleanupIntervalSeconds() {
    return unusedSchemaCleanupIntervalSeconds;
  }

  public int getMinSchemaCountToKeep() {
    return minSchemaCountToKeep;
  }

  public boolean useDaVinciSpecificExecutionStatusForError() {
    return useDaVinciSpecificExecutionStatusForError;
  }

  public Map<String, String> getChildDataCenterControllerD2Map() {
    return childDataCenterControllerD2Map;
  }

  public Map<String, String> getChildDataCenterKafkaUrlMap() {
    return childDataCenterKafkaUrlMap;
  }

  public List<String> getActiveActiveRealTimeSourceKafkaURLs() {
    return activeActiveRealTimeSourceKafkaURLs;
  }

  public String getNativeReplicationSourceFabric() {
    return nativeReplicationSourceFabric;
  }

  public Set<String> getParentFabrics() {
    return parentFabrics;
  }

  public int getParentControllerWaitingTimeForConsumptionMs() {
    return parentControllerWaitingTimeForConsumptionMs;
  }

  public String getBatchJobHeartbeatStoreCluster() {
    return batchJobHeartbeatStoreCluster;
  }

  public boolean getBatchJobHeartbeatEnabled() {
    return batchJobHeartbeatEnabled;
  }

  public Duration getBatchJobHeartbeatTimeout() {
    return batchJobHeartbeatTimeout;
  }

  public Duration getBatchJobHeartbeatInitialBufferTime() {
    return batchJobHeartbeatInitialBufferTime;
  }

  public boolean isEnableDisabledReplicaEnabled() {
    return enableDisabledReplicaEnabled;
  }

  public long getAdminConsumptionCycleTimeoutMs() {
    return adminConsumptionCycleTimeoutMs;
  }

  public int getAdminConsumptionMaxWorkerThreadPoolSize() {
    return adminConsumptionMaxWorkerThreadPoolSize;
  }

  static Map<String, String> parseClusterMap(VeniceProperties clusterPros, Set<String> datacenterAllowlist) {
    return parseClusterMap(clusterPros, datacenterAllowlist, false);
  }

  public double getStorageEngineOverheadRatio() {
    return storageEngineOverheadRatio;
  }

  public int getTopicManagerMetadataFetcherConsumerPoolSize() {
    return topicManagerMetadataFetcherConsumerPoolSize;
  }

  public int getTopicManagerMetadataFetcherThreadPoolSize() {
    return topicManagerMetadataFetcherThreadPoolSize;
  }

  public int getMinNumberOfUnusedKafkaTopicsToPreserve() {
    return minNumberOfUnusedKafkaTopicsToPreserve;
  }

  public int getMinNumberOfStoreVersionsToPreserve() {
    return minNumberOfStoreVersionsToPreserve;
  }

  public int getParentControllerMaxErroredTopicNumToKeep() {
    return parentControllerMaxErroredTopicNumToKeep;
  }

  public String getPushJobStatusStoreClusterName() {
    return pushJobStatusStoreClusterName;
  }

  public String getParentControllerMetadataStoreClusterName() {
    return parentControllerMetadataStoreClusterName;
  }

  public boolean isParticipantMessageStoreEnabled() {
    return participantMessageStoreEnabled;
  }

  public boolean isDaVinciPushStatusEnabled() {
    return true;
  }

  public String getSystemSchemaClusterName() {
    return systemSchemaClusterName;
  }

  public boolean isAdminHelixMessagingChannelEnabled() {
    return adminHelixMessagingChannelEnabled;
  }

  public boolean isControllerClusterLeaderHAAS() {
    return isControllerClusterLeaderHAAS;
  }

  public boolean isVeniceClusterLeaderHAAS() {
    return isVeniceClusterLeaderHAAS;
  }

  public String getControllerHAASSuperClusterName() {
    return controllerHAASSuperClusterName;
  }

  public boolean isEarlyDeleteBackUpEnabled() {
    return earlyDeleteBackUpEnabled;
  }

  public int getErrorPartitionAutoResetLimit() {
    return errorPartitionAutoResetLimit;
  }

  public long getErrorPartitionProcessingCycleDelay() {
    return errorPartitionProcessingCycleDelay;
  }

  public long getBackupVersionDefaultRetentionMs() {
    return backupVersionDefaultRetentionMs;
  }

  public long getBackupVersionCleanupSleepMs() {
    return backupVersionCleanupSleepMs;
  }

  public boolean isBackupVersionRetentionBasedCleanupEnabled() {
    return backupVersionRetentionBasedCleanupEnabled;
  }

  public boolean isBackupVersionMetadataFetchBasedCleanupEnabled() {
    return backupVersionMetadataFetchBasedCleanupEnabled;
  }

  public boolean isControllerEnforceSSLOnly() {
    return enforceSSLOnly;
  }

  public boolean isGrpcServerEnabled() {
    return grpcServerEnabled;
  }

  public int getGrpcServerThreadCount() {
    return grpcServerThreadCount;
  }

  public long getDeferredVersionSwapSleepMs() {
    return deferredVersionSwapSleepMs;
  }

  public boolean isDeferredVersionSwapServiceEnabled() {
    return deferredVersionSwapServiceEnabled;
  }

  public double getDeferredVersionSwapBufferTime() {
    return deferredVersionSwapBufferTime;
  }

  public boolean isSkipDeferredVersionSwapForDVCEnabled() {
    return skipDeferredVersionSwapForDVCEnabled;
  }

  public long getTerminalStateTopicCheckerDelayMs() {
    return terminalStateTopicCheckerDelayMs;
  }

  public boolean disableParentTopicTruncationUponCompletion() {
    return disableParentTopicTruncationUponCompletion;
  }

  public boolean isZkSharedMetaSystemSchemaStoreAutoCreationEnabled() {
    return zkSharedMetaSystemSchemaStoreAutoCreationEnabled;
  }

  public long getPushStatusStoreHeartbeatExpirationTimeInSeconds() {
    return pushStatusStoreHeartbeatExpirationTimeInSeconds;
  }

  public boolean isDaVinciPushStatusStoreEnabled() {
    return isDaVinciPushStatusStoreEnabled;
  }

  public int getDaVinciPushStatusScanIntervalInSeconds() {
    return daVinciPushStatusScanIntervalInSeconds;
  }

  public boolean isDaVinciPushStatusScanEnabled() {
    return daVinciPushStatusScanEnabled;
  }

  public int getDaVinciPushStatusScanThreadNumber() {
    return daVinciPushStatusScanThreadNumber;
  }

  public int getDaVinciPushStatusScanNoReportRetryMaxAttempt() {
    return daVinciPushStatusScanNoReportRetryMaxAttempt;
  }

  public boolean isZkSharedDaVinciPushStatusSystemSchemaStoreAutoCreationEnabled() {
    return zkSharedDaVinciPushStatusSystemSchemaStoreAutoCreationEnabled;
  }

  public long getSystemStoreAclSynchronizationDelayMs() {
    return systemStoreAclSynchronizationDelayMs;
  }

  public String getRegionName() {
    return regionName;
  }

  public List<ControllerRoute> getDisabledRoutes() {
    return disabledRoutes;
  }

  static List<ControllerRoute> parseControllerRoutes(
      VeniceProperties clusterProps,
      String property,
      List<String> defaultValue) {
    return clusterProps.getList(property, defaultValue)
        .stream()
        .map(ControllerRoute::valueOfPath)
        .filter(Objects::nonNull)
        .collect(Collectors.toList());
  }

  public boolean isAdminTopicRemoteConsumptionEnabled() {
    return adminTopicRemoteConsumptionEnabled;
  }

  public String getAdminTopicSourceRegion() {
    return adminTopicSourceRegion;
  }

  public String getAggregateRealTimeSourceRegion() {
    return aggregateRealTimeSourceRegion;
  }

  public boolean isAutoMaterializeMetaSystemStoreEnabled() {
    return isAutoMaterializeMetaSystemStoreEnabled;
  }

  public boolean isAutoMaterializeDaVinciPushStatusSystemStoreEnabled() {
    return isAutoMaterializeDaVinciPushStatusSystemStoreEnabled;
  }

  public String getEmergencySourceRegion() {
    return emergencySourceRegion;
  }

  public String getChildControllerUrl(String fabric) {
    return getProps().getString(CHILD_CLUSTER_URL_PREFIX + fabric, "");
  }

  public String getChildControllerD2ServiceName() {
    return getProps().getString(CHILD_CLUSTER_D2_SERVICE_NAME, "");
  }

  public String getChildControllerD2ZkHost(String fabric) {
    return getProps().getString(CHILD_CLUSTER_D2_PREFIX + fabric, "");
  }

  public boolean isClusterWipeAllowed() {
    return allowClusterWipe;
  }

  public boolean isConcurrentInitRoutinesEnabled() {
    return concurrentInitRoutinesEnabled;
  }

  public boolean isControllerClusterHelixCloudEnabled() {
    return controllerClusterHelixCloudEnabled;
  }

  public boolean isStorageClusterHelixCloudEnabled() {
    return storageClusterHelixCloudEnabled;
  }

  public CloudConfig getHelixCloudConfig() {
    return helixCloudConfig;
  }

  public String getHelixRestCustomizedHealthUrl() {
    return helixRestCustomizedHealthUrl;
  }

  public boolean usePushStatusStoreForIncrementalPush() {
    return usePushStatusStoreForIncrementalPushStatusReads;
  }

  public long getMetaStoreWriterCloseTimeoutInMS() {
    return metaStoreWriterCloseTimeoutInMS;
  }

  public int getMetaStoreWriterCloseConcurrency() {
    return metaStoreWriterCloseConcurrency;
  }

  public boolean isUnregisterMetricForDeletedStoreEnabled() {
    return unregisterMetricForDeletedStoreEnabled;
  }

  public String getIdentityParserClassName() {
    return identityParserClassName;
  }

  public boolean isStoreGraveyardCleanupEnabled() {
    return storeGraveyardCleanupEnabled;
  }

  public int getStoreGraveyardCleanupDelayMinutes() {
    return storeGraveyardCleanupDelayMinutes;
  }

  public int getStoreGraveyardCleanupSleepIntervalBetweenListFetchMinutes() {
    return storeGraveyardCleanupSleepIntervalBetweenListFetchMinutes;
  }

  public boolean isParentSystemStoreRepairServiceEnabled() {
    return parentSystemStoreRepairServiceEnabled;
  }

  public int getParentSystemStoreRepairCheckIntervalSeconds() {
    return parentSystemStoreRepairCheckIntervalSeconds;
  }

  public int getParentSystemStoreHeartbeatCheckWaitTimeSeconds() {
    return parentSystemStoreHeartbeatCheckWaitTimeSeconds;
  }

  public int getParentSystemStoreRepairRetryCount() {
    return parentSystemStoreRepairRetryCount;
  }

  public boolean isParentExternalSupersetSchemaGenerationEnabled() {
    return parentExternalSupersetSchemaGenerationEnabled;
  }

  public boolean isSystemSchemaInitializationAtStartTimeEnabled() {
    return systemSchemaInitializationAtStartTimeEnabled;
  }

  public boolean isKMERegistrationFromMessageHeaderEnabled() {
    return isKMERegistrationFromMessageHeaderEnabled;
  }

  public PubSubClientsFactory getPubSubClientsFactory() {
    return pubSubClientsFactory;
  }

  public PubSubPositionTypeRegistry getPubSubPositionTypeRegistry() {
    return pubSubPositionTypeRegistry;
  }

  public PubSubAdminAdapterFactory getSourceOfTruthAdminAdapterFactory() {
    return sourceOfTruthAdminAdapterFactory;
  }

  public long getServiceDiscoveryRegistrationRetryMS() {
    return serviceDiscoveryRegistrationRetryMS;
  }

  public boolean isMultiTaskSchedulerServiceEnabled() {
    return isMultiTaskSchedulerServiceEnabled;
  }

  public int getStoreMigrationThreadPoolSize() {
    return storeMigrationThreadPoolSize;
  }

  public int getStoreMigrationMaxRetryAttempts() {
    return storeMigrationMaxRetryAttempts;
  }

  /**
   * The config should follow the format below:
   * CHILD_CLUSTER_URL_PREFIX.fabricName1=controllerUrls_in_fabric1
   * CHILD_CLUSTER_URL_PREFIX.fabricName2=controllerUrls_in_fabric2
   *
   * This helper function will parse the config with above format and return a Map from data center to
   * its controller urls.
   *
   * @param clusterPros list of child controller uris.
   * @param datacenterAllowlist data centers that are taken into account.
   * @param D2Routing whether it uses D2 to route or not.
   */
  static Map<String, String> parseClusterMap(
      VeniceProperties clusterPros,
      Set<String> datacenterAllowlist,
      Boolean D2Routing) {
    String propsPrefix = D2Routing ? CHILD_CLUSTER_D2_PREFIX : CHILD_CLUSTER_URL_PREFIX;
    return parseChildDataCenterToValue(propsPrefix, clusterPros, datacenterAllowlist, (m, k, v, errMsg) -> {
      m.computeIfAbsent(k, key -> {
        String[] uriList = v.split(LIST_SEPARATOR);

        if (D2Routing && uriList.length != 1) {
          throw new VeniceException(errMsg + ": can only have 1 zookeeper url");
        }

        if (!D2Routing) {
          if (uriList.length == 0) {
            throw new VeniceException(errMsg + ": urls can not be empty");
          }

          if (Arrays.stream(uriList).anyMatch(uri -> (!uri.startsWith("http://") && !uri.startsWith("https://")))) {
            throw new VeniceException(errMsg + ": urls must begin with http:// or https://");
          }
        }

        return v;
      });
    });
  }

  /**
   * The config should follow the format below:
   * $CHILD_DATA_CENTER_KAFKA_URL_PREFIX.fabricName1=kafkaBootstrapServerUrls_in_fabric1
   * $CHILD_DATA_CENTER_KAFKA_URL_PREFIX.fabricName2=kafkaBootstrapServerUrls_in_fabric2
   *
   * This helper function will parse the config with above format and return a Map from data center to
   * its Kafka bootstrap server urls.
   */
  private static Map<String, String> parseChildDataCenterKafkaUrl(
      VeniceProperties clusterPros,
      Set<String> datacenterAllowlist) {
    return parseChildDataCenterToValue(
        CHILD_DATA_CENTER_KAFKA_URL_PREFIX,
        clusterPros,
        datacenterAllowlist,
        (m, k, v, e) -> m.putIfAbsent(k, v));
  }

  private static Map<String, String> parseChildDataCenterToValue(
      String configPrefix,
      VeniceProperties clusterPros,
      Set<String> datacenterAllowlist,
      PutToMap mappingFunction) {
    Properties childDataCenterKafkaUriProps = clusterPros.clipAndFilterNamespace(configPrefix).toProperties();

    if (datacenterAllowlist == null || datacenterAllowlist.isEmpty()) {
      throw new VeniceException("child controller list must have a allowlist");
    }

    Map<String, String> outputMap = new HashMap<>();

    for (Map.Entry<Object, Object> uriEntry: childDataCenterKafkaUriProps.entrySet()) {
      String datacenter = (String) uriEntry.getKey();
      String value = (String) uriEntry.getValue();

      String errMsg = "Invalid configuration " + configPrefix + "." + datacenter;
      if (datacenter.isEmpty()) {
        throw new VeniceException(errMsg + ": data center name can't be empty for value: " + value);
      }

      if (value.isEmpty()) {
        throw new VeniceException(errMsg + ": found no value for: " + datacenter);
      }

      if (datacenterAllowlist.contains(datacenter)) {
        mappingFunction.apply(outputMap, datacenter, value, errMsg);
      }
    }

    return outputMap;
  }

  public long getDanglingTopicCleanupIntervalSeconds() {
    return danglingTopicCleanupIntervalSeconds;
  }

  public int getDanglingTopicOccurrenceThresholdForCleanup() {
    return danglingTopicOccurrenceThresholdForCleanup;
  }

  public boolean isHybridStorePartitionCountUpdateEnabled() {
    return isHybridStorePartitionCountUpdateEnabled;
  }

  public boolean getRealTimeTopicVersioningEnabled() {
    return isRealTimeTopicVersioningEnabled;
  }

  public boolean isProtocolVersionAutoDetectionServiceEnabled() {
    return isProtocolVersionAutoDetectionServiceEnabled;
  }

  public long getProtocolVersionAutoDetectionSleepMS() {
    return protocolVersionAutoDetectionSleepMS;
  }

  public boolean isRealTimeTopicVersioningEnabled() {
    return isRealTimeTopicVersioningEnabled;
  }

  /**
   * A function that would put a k/v pair into a map with some processing works.
   */
  @FunctionalInterface
  interface PutToMap {
    void apply(Map<String, String> map, String key, String value, String errorMessage);
  }

  /**
   * Parse the input to get the custom user error checkpoints for push jobs or use the default checkpoints.
   */
  static Set<PushJobCheckpoints> parsePushJobUserErrorCheckpoints(VeniceProperties props) {
    if (props.containsKey(PUSH_JOB_FAILURE_CHECKPOINTS_TO_DEFINE_USER_ERROR)) {
      String pushJobUserErrorCheckpoints = props.getString(PUSH_JOB_FAILURE_CHECKPOINTS_TO_DEFINE_USER_ERROR);
      LOGGER.info("Using configured Push job user error checkpoints: {}", pushJobUserErrorCheckpoints);
      return Utils.parseCommaSeparatedStringToSet(pushJobUserErrorCheckpoints)
          .stream()
          .map(checkpointStr -> PushJobCheckpoints.valueOf(checkpointStr))
          .collect(Collectors.toSet());
    } else {
      LOGGER.info("Using default Push job user error checkpoints: {}", DEFAULT_PUSH_JOB_USER_ERROR_CHECKPOINTS);
      return DEFAULT_PUSH_JOB_USER_ERROR_CHECKPOINTS;
    }
  }

  public Set<PushJobCheckpoints> getPushJobUserErrorCheckpoints() {
    return pushJobUserErrorCheckpoints;
  }

  public String getRepushOrchestratorClassName() {
    return repushOrchestratorClassName;
  }

  public VeniceProperties getRepushOrchestratorConfigs() {
    return repushOrchestratorConfigs;
  }

  public boolean isLogCompactionEnabled() {
    return isLogCompactionEnabled;
  }

  public boolean isLogCompactionSchedulingEnabled() {
    return isLogCompactionEnabled && isLogCompactionSchedulingEnabled;
  }

  public int getLogCompactionThreadCount() {
    return logCompactionThreadCount;
  }

  public long getLogCompactionIntervalMS() {
    return logCompactionIntervalMS;
  }

  public long getTimeSinceLastLogCompactionThresholdMS() {
    return timeSinceLastLogCompactionThresholdMS;
  }

  public boolean isDeadStoreEndpointEnabled() {
    return isDeadStoreEndpointEnabled;
  }

  public String getDeadStoreStatsClassName() {
    return deadStoreStatsClassName;
  }

  public boolean isPreFetchDeadStoreStatsEnabled() {
    return isPreFetchDeadStoreStatsEnabled;
  }

  public long getDeadStoreStatsPreFetchRefreshIntervalInMs() {
    return deadStoreStatsPreFetchIntervalInMs;
  }

  public VeniceProperties getDeadStoreStatsConfigs() {
    return deadStoreStatsConfigs;
  }

  public Map<ClusterConfig.GlobalRebalancePreferenceKey, Integer> getHelixGlobalRebalancePreference() {
    return helixGlobalRebalancePreference;
  }

  public List<String> getHelixInstanceCapacityKeys() {
    return helixInstanceCapacityKeys;
  }

  public Map<String, Integer> getHelixDefaultInstanceCapacityMap() {
    return helixDefaultInstanceCapacityMap;
  }

  public Map<String, Integer> getHelixDefaultPartitionWeightMap() {
    return helixDefaultPartitionWeightMap;
  }

  private void validateHelixRebalancePreferences(
      Integer helixRebalancePreferenceEvenness,
      Integer helixRebalancePreferenceLessMovement,
      Integer helixRebalancePreferenceForceBaselineConverge) {
    if (helixRebalancePreferenceEvenness == null && helixRebalancePreferenceLessMovement == null
        && helixRebalancePreferenceForceBaselineConverge == null) {
      return;
    }

    if ((helixRebalancePreferenceEvenness == null && helixRebalancePreferenceLessMovement != null)
        || (helixRebalancePreferenceEvenness != null && helixRebalancePreferenceLessMovement == null)) {
      throw new ConfigurationException(
          CONTROLLER_HELIX_REBALANCE_PREFERENCE_EVENNESS + " and " + CONTROLLER_HELIX_REBALANCE_PREFERENCE_LESS_MOVEMENT
              + " must be defined together.");
    }

    validateHelixRebalancePreferenceRange(
        helixRebalancePreferenceEvenness,
        CONTROLLER_HELIX_REBALANCE_PREFERENCE_EVENNESS);
    validateHelixRebalancePreferenceRange(
        helixRebalancePreferenceLessMovement,
        CONTROLLER_HELIX_REBALANCE_PREFERENCE_LESS_MOVEMENT);
    validateHelixRebalancePreferenceRange(
        helixRebalancePreferenceForceBaselineConverge,
        CONTROLLER_HELIX_REBALANCE_PREFERENCE_FORCE_BASELINE_CONVERGE);
  }

  private void validateHelixRebalancePreferenceRange(Integer value, String rebalancePreferenceName) {
    if (value == null) {
      return;
    }

    int MIN_HELIX_REBALANCE_PREFERENCE = 0;
    int MAX_HELIX_REBALANCE_PREFERENCE = 1000;
    if (value < MIN_HELIX_REBALANCE_PREFERENCE || value > MAX_HELIX_REBALANCE_PREFERENCE) {
      throw new ConfigurationException(
          rebalancePreferenceName + " must be in the range between " + MIN_HELIX_REBALANCE_PREFERENCE + " and "
              + MAX_HELIX_REBALANCE_PREFERENCE);
    }
  }

  private void validateHelixCapacities(Integer helixInstanceCapacity, Integer helixResourceCapacityWeight) {
    if ((helixInstanceCapacity != null && helixResourceCapacityWeight == null)
        || (helixInstanceCapacity == null && helixResourceCapacityWeight != null)) {
      throw new ConfigurationException(
          CONTROLLER_HELIX_INSTANCE_CAPACITY + " and " + CONTROLLER_HELIX_RESOURCE_CAPACITY_WEIGHT
              + " must be defined together");
    }

    // Both are null, no further validation needed
    if (helixInstanceCapacity == null) {
      return;
    }

    if (helixInstanceCapacity <= 0 || helixResourceCapacityWeight <= 0) {
      throw new ConfigurationException(
          CONTROLLER_HELIX_INSTANCE_CAPACITY + " and " + CONTROLLER_HELIX_RESOURCE_CAPACITY_WEIGHT
              + " must both be greater than 0");
    }

    if (helixInstanceCapacity < helixResourceCapacityWeight) {
      throw new ConfigurationException(
          CONTROLLER_HELIX_INSTANCE_CAPACITY + " cannot be <  " + CONTROLLER_HELIX_RESOURCE_CAPACITY_WEIGHT);
    }
  }

  public LogContext getLogContext() {
    return logContext;
  }
}<|MERGE_RESOLUTION|>--- conflicted
+++ resolved
@@ -914,14 +914,10 @@
     this.parentControllerMaxErroredTopicNumToKeep = props.getInt(PARENT_CONTROLLER_MAX_ERRORED_TOPIC_NUM_TO_KEEP, 0);
 
     this.pushJobStatusStoreClusterName = props.getString(PUSH_JOB_STATUS_STORE_CLUSTER_NAME, "");
-<<<<<<< HEAD
+
     this.parentControllerMetadataStoreClusterName = props.getString(PARENT_CONTROLLER_METADATA_STORE_CLUSTER_NAME, "");
     this.participantMessageStoreEnabled = props.getBoolean(PARTICIPANT_MESSAGE_STORE_ENABLED, false);
     this.adminHelixMessagingChannelEnabled = props.getBoolean(ADMIN_HELIX_MESSAGING_CHANNEL_ENABLED, true);
-=======
-    this.participantMessageStoreEnabled = props.getBoolean(PARTICIPANT_MESSAGE_STORE_ENABLED, true);
-    this.adminHelixMessagingChannelEnabled = props.getBoolean(ADMIN_HELIX_MESSAGING_CHANNEL_ENABLED, false);
->>>>>>> 9785473f
     if (!adminHelixMessagingChannelEnabled && !participantMessageStoreEnabled) {
       throw new VeniceException(
           "Cannot perform kill push job if both " + ADMIN_HELIX_MESSAGING_CHANNEL_ENABLED + " and "
