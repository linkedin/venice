--- conflicted
+++ resolved
@@ -1061,18 +1061,15 @@
     this.timeSinceLastLogCompactionThresholdMS =
         props.getLong(TIME_SINCE_LAST_LOG_COMPACTION_THRESHOLD_MS, TimeUnit.HOURS.toMillis(24));
 
-<<<<<<< HEAD
     this.isdeadStoreEndpointEnabled = props.getBoolean(ConfigKeys.CONTROLLER_DEAD_STORE_ENDPOINT_ENABLED, false);
     this.deadStoreStatsClassName = props.getString(ConfigKeys.CONTROLLER_DEAD_STORE_STATS_CLASS_NAME, "");
     this.deadStoreStatsPreFetchIntervalInMs =
         props.getLong(ConfigKeys.CONTROLLER_DEAD_STORE_STATS_PRE_FETCH_INTERVAL_MS, 24 * 60 * 60 * 1000);
     this.deadStoreStatsConfigs = props.clipAndFilterNamespace(ConfigKeys.CONTROLLER_DEAD_STORE_STATS_PREFIX);
-
-=======
+    
     this.isRealTimeTopicVersioningEnabled = props.getBoolean(
         ConfigKeys.CONTROLLER_ENABLE_REAL_TIME_TOPIC_VERSIONING,
         DEFAULT_CONTROLLER_ENABLE_REAL_TIME_TOPIC_VERSIONING);
->>>>>>> 6a5f1239
     this.isHybridStorePartitionCountUpdateEnabled =
         props.getBoolean(ConfigKeys.CONTROLLER_ENABLE_HYBRID_STORE_PARTITION_COUNT_UPDATE, false);
 
