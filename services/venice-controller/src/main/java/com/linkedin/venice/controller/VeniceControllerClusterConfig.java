--- conflicted
+++ resolved
@@ -1012,7 +1012,6 @@
     this.pushJobUserErrorCheckpoints = parsePushJobUserErrorCheckpoints(props);
     this.isHybridStorePartitionCountUpdateEnabled =
         props.getBoolean(ConfigKeys.CONTROLLER_ENABLE_HYBRID_STORE_PARTITION_COUNT_UPDATE, false);
-<<<<<<< HEAD
 
     Integer helixRebalancePreferenceEvenness =
         props.getOptionalInt(CONTROLLER_HELIX_REBALANCE_PREFERENCE_EVENNESS).orElse(null);
@@ -1063,11 +1062,10 @@
       helixDefaultInstanceCapacityMap = null;
       helixDefaultPartitionWeightMap = null;
     }
-=======
+
     this.deferredVersionSwapSleepMs =
         props.getLong(CONTROLLER_DEFERRED_VERSION_SWAP_SLEEP_MS, TimeUnit.MINUTES.toMillis(1));
     this.deferredVersionSwapServiceEnabled = props.getBoolean(CONTROLLER_DEFERRED_VERSION_SWAP_SERVICE_ENABLED, false);
->>>>>>> df28d1eb
   }
 
   public VeniceProperties getProps() {
