--- conflicted
+++ resolved
@@ -1030,7 +1030,7 @@
     this.serviceDiscoveryRegistrationRetryMS =
         props.getLong(SERVICE_DISCOVERY_REGISTRATION_RETRY_MS, 30L * Time.MS_PER_SECOND);
     this.pushJobUserErrorCheckpoints = parsePushJobUserErrorCheckpoints(props);
-<<<<<<< HEAD
+
     this.repushOrchestratorClassName = props.getString(REPUSH_ORCHESTRATOR_CLASS_NAME); // TODO LC: default value?
     this.repushOrchestratorConfigs = props.clipAndFilterNamespace(CONTROLLER_REPUSH_PREFIX);
     this.isLogCompactionEnabled = props.getBoolean(LOG_COMPACTION_ENABLED, false);
@@ -1039,7 +1039,7 @@
         props.getLong(SCHEDULED_LOG_COMPACTION_INTERVAL_MS, TimeUnit.HOURS.toMillis(1));
     this.timeSinceLastLogCompactionThresholdMS =
         props.getLong(TIME_SINCE_LAST_LOG_COMPACTION_THRESHOLD_MS, TimeUnit.HOURS.toMillis(24));
-=======
+
     this.isHybridStorePartitionCountUpdateEnabled =
         props.getBoolean(ConfigKeys.CONTROLLER_ENABLE_HYBRID_STORE_PARTITION_COUNT_UPDATE, false);
 
@@ -1096,7 +1096,6 @@
     this.deferredVersionSwapSleepMs =
         props.getLong(CONTROLLER_DEFERRED_VERSION_SWAP_SLEEP_MS, TimeUnit.MINUTES.toMillis(1));
     this.deferredVersionSwapServiceEnabled = props.getBoolean(CONTROLLER_DEFERRED_VERSION_SWAP_SERVICE_ENABLED, false);
->>>>>>> ed1d8abd
   }
 
   public VeniceProperties getProps() {
@@ -1943,7 +1942,6 @@
     return pushJobUserErrorCheckpoints;
   }
 
-<<<<<<< HEAD
   public String getRepushOrchestratorClassName() {
     return repushOrchestratorClassName;
   }
@@ -1966,7 +1964,7 @@
 
   public long getTimeSinceLastLogCompactionThresholdMS() {
     return timeSinceLastLogCompactionThresholdMS;
-=======
+
   public Map<ClusterConfig.GlobalRebalancePreferenceKey, Integer> getHelixGlobalRebalancePreference() {
     return helixGlobalRebalancePreference;
   }
@@ -2047,6 +2045,6 @@
       throw new ConfigurationException(
           CONTROLLER_HELIX_INSTANCE_CAPACITY + " cannot be <  " + CONTROLLER_HELIX_RESOURCE_CAPACITY_WEIGHT);
     }
->>>>>>> ed1d8abd
+    
   }
 }