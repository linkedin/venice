--- conflicted
+++ resolved
@@ -563,11 +563,7 @@
   private boolean isHybridStorePartitionCountUpdateEnabled;
   private final long deferredVersionSwapSleepMs;
   private final boolean deferredVersionSwapServiceEnabled;
-<<<<<<< HEAD
-  private final boolean deferredVersionSwapServiceWithDvcCheckEnabled;
-=======
   private final boolean skipDeferredVersionSwapForDVCEnabled;
->>>>>>> 7dd2b540
 
   private final Map<ClusterConfig.GlobalRebalancePreferenceKey, Integer> helixGlobalRebalancePreference;
   private final List<String> helixInstanceCapacityKeys;
@@ -1110,12 +1106,7 @@
     this.deferredVersionSwapSleepMs =
         props.getLong(CONTROLLER_DEFERRED_VERSION_SWAP_SLEEP_MS, TimeUnit.MINUTES.toMillis(1));
     this.deferredVersionSwapServiceEnabled = props.getBoolean(CONTROLLER_DEFERRED_VERSION_SWAP_SERVICE_ENABLED, false);
-<<<<<<< HEAD
-    this.deferredVersionSwapServiceWithDvcCheckEnabled =
-        props.getBoolean(DEFERRED_VERSION_SWAP_SERVICE_WITH_DVC_CHECK_ENABLED, true);
-=======
     this.skipDeferredVersionSwapForDVCEnabled = props.getBoolean(SKIP_DEFERRED_VERSION_SWAP_FOR_DVC_ENABLED, true);
->>>>>>> 7dd2b540
   }
 
   public VeniceProperties getProps() {
@@ -1634,13 +1625,8 @@
     return deferredVersionSwapServiceEnabled;
   }
 
-<<<<<<< HEAD
-  public boolean isDeferredVersionSwapServiceWithDvcCheckEnabled() {
-    return deferredVersionSwapServiceWithDvcCheckEnabled;
-=======
   public boolean isSkipDeferredVersionSwapForDVCEnabled() {
     return skipDeferredVersionSwapForDVCEnabled;
->>>>>>> 7dd2b540
   }
 
   public long getTerminalStateTopicCheckerDelayMs() {
