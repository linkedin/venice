--- conflicted
+++ resolved
@@ -198,7 +198,6 @@
       if (sslFactory.isPresent()) {
         pipeline.addLast(verifySsl);
       }
-<<<<<<< HEAD
       if (aclHandler.isPresent()) {
         pipeline.addLast(aclHandler.get());
       }
@@ -209,15 +208,8 @@
         pipeline.addLast(storeAclHandler.get());
       }
 
-      pipeline.addLast(
-          new RouterRequestHttpHandler(
-              statsHandler,
-              serverConfig.isComputeFastAvroEnabled(),
-              serverConfig.getStoreToEarlyTerminationThresholdMSMap()));
-=======
       pipeline
           .addLast(new RouterRequestHttpHandler(statsHandler, serverConfig.getStoreToEarlyTerminationThresholdMSMap()));
->>>>>>> 6c8b6724
       if (quotaEnforcer != null) {
         pipeline.addLast(quotaEnforcer);
       }
