--- conflicted
+++ resolved
@@ -198,20 +198,12 @@
        * TODO: Need to do more investigation to figure out why this callback could be triggered
        * multiple times for a single request
        */
-<<<<<<< HEAD
-      if (!statCallbackExecuted && storeName != null) {
-        ServerHttpRequestStats serverHttpRequestStats = currentStats.getStoreStats(storeName);
-        recordBasicMetrics(serverHttpRequestStats);
-
-        double elapsedTime = LatencyUtils.getLatencyInMS(startTimeInNS);
-=======
       if (!serverStatsContext.isStatCallBackExecuted()) {
         ServerHttpRequestStats serverHttpRequestStats = serverStatsContext.getStoreName() == null
             ? null
             : serverStatsContext.getCurrentStats().getStoreStats(serverStatsContext.getStoreName());
         serverStatsContext.recordBasicMetrics(serverHttpRequestStats);
         double elapsedTime = LatencyUtils.getLatencyInMS(serverStatsContext.getRequestStartTimeInNS());
->>>>>>> 5b5feaae
         // if ResponseStatus is either OK or NOT_FOUND and the channel write is succeed,
         // records a successRequest in stats. Otherwise, records a errorRequest in stats;
         if (result.isSuccess() && (serverStatsContext.getResponseStatus().equals(OK)
