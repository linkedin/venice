--- conflicted
+++ resolved
@@ -751,24 +751,16 @@
   }
 
   public static void run(VeniceConfigLoader veniceConfigService, boolean joinThread) throws Exception {
-<<<<<<< HEAD
     Optional<AuthenticationService> authenticationService = AuthenticationServiceUtils
         .buildAuthenticationService(veniceConfigService.getVeniceServerConfig().getClusterProperties());
     Optional<AuthorizerService> authorizerService = AuthorizerServiceUtils
         .buildAuthorizerService(veniceConfigService.getVeniceServerConfig().getClusterProperties());
-    PubSubClientsFactory pubSubClientsFactory = new PubSubClientsFactory(
-        new ApacheKafkaProducerAdapterFactory(),
-        new ApacheKafkaConsumerAdapterFactory(),
-        new ApacheKafkaAdminAdapterFactory());
+
     VeniceServerContext serverContext = new VeniceServerContext.Builder().setVeniceConfigLoader(veniceConfigService)
-        .setPubSubClientsFactory(pubSubClientsFactory)
         .setAuthenticationService(authenticationService.orElse(null))
         .setAuthorizerService(authorizerService.orElse(null))
         .build();
-=======
-    VeniceServerContext serverContext =
-        new VeniceServerContext.Builder().setVeniceConfigLoader(veniceConfigService).build();
->>>>>>> 5b5feaae
+
     final VeniceServer server = new VeniceServer(serverContext);
     if (!server.isStarted()) {
       server.start();
