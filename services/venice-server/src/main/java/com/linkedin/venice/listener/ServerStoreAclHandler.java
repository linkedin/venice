--- conflicted
+++ resolved
@@ -6,13 +6,9 @@
 import com.linkedin.venice.authorization.AuthorizerService;
 import com.linkedin.venice.meta.ReadOnlyStoreRepository;
 import com.linkedin.venice.meta.Version;
-<<<<<<< HEAD
-=======
-import com.linkedin.venice.utils.SslUtils;
 import io.grpc.Metadata;
 import io.grpc.ServerCall;
 import io.grpc.ServerCallHandler;
->>>>>>> 5b5feaae
 import io.netty.channel.ChannelHandlerContext;
 import io.netty.handler.codec.http.HttpRequest;
 import io.netty.util.Attribute;
@@ -32,19 +28,14 @@
  * If both of them fail, the request will be rejected.
  */
 public class ServerStoreAclHandler extends StoreAclHandler {
-<<<<<<< HEAD
+  private final static Logger LOGGER = LogManager.getLogger(ServerStoreAclHandler.class);
+
   public ServerStoreAclHandler(
       Optional<DynamicAccessController> accessController,
       Optional<AuthenticationService> authenticationService,
       Optional<AuthorizerService> authorizerService,
       ReadOnlyStoreRepository metadataRepository) {
     super(accessController, authenticationService, authorizerService, metadataRepository);
-=======
-  private final static Logger LOGGER = LogManager.getLogger(ServerStoreAclHandler.class);
-
-  public ServerStoreAclHandler(DynamicAccessController accessController, ReadOnlyStoreRepository metadataRepository) {
-    super(accessController, metadataRepository);
->>>>>>> 5b5feaae
   }
 
   /**
