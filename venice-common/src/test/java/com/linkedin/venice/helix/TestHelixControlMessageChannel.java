--- conflicted
+++ resolved
@@ -82,15 +82,7 @@
     zkServerWrapper.close();
   }
 
-<<<<<<< HEAD
-  @Test
-  public void testConvertBetweenVeniceMessageAndHelixMessage()
-      throws ClassNotFoundException {
-    StatusUpdateMessage veniceMessage =
-        new StatusUpdateMessage(1, kafkaTopic, partitionId, instanceId, status);
-=======
   private void compareConversion(StatusUpdateMessage veniceMessage) {
->>>>>>> 12e4def8
     Message helixMessage = channel.convertVeniceMessageToHelixMessage(veniceMessage);
     Assert.assertEquals(veniceMessage.getMessageId(), helixMessage.getMsgId(),
             "Message Ids are different.");
@@ -111,7 +103,7 @@
   @Test
   public void testConvertBetweenVeniceMessageAndHelixMessage()
       throws ClassNotFoundException {
-    StatusUpdateMessage veniceMessage = new StatusUpdateMessage(kafkaTopic, partitionId, instanceId, status);
+    StatusUpdateMessage veniceMessage = new StatusUpdateMessage(1, kafkaTopic, partitionId, instanceId, status);
     compareConversion(veniceMessage);
 
     veniceMessage.setOffset(10);
