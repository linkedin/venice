--- conflicted
+++ resolved
@@ -44,30 +44,18 @@
   }
 
   @Override
-<<<<<<< HEAD
-  public void completed(long jobId, String storeName, int partitionId, long counter) {
+  public void completed(long jobId, String storeName, int partitionId, long offset) {
     StatusUpdateMessage veniceMessage = new StatusUpdateMessage(jobId, storeName, partitionId, instanceId,
             JobAndTaskStatus.COMPLETED);
-=======
-  public void completed(long jobId, String storeName, int partitionId, long offset) {
-    StatusUpdateMessage veniceMessage = new StatusUpdateMessage(storeName, partitionId, instanceId,
-            StatusUpdateMessage.Status.COMPLETED);
     veniceMessage.setOffset(offset);
->>>>>>> 12e4def8
     sendMessage(veniceMessage);
   }
 
   @Override
-<<<<<<< HEAD
-  public void progress(long jobId, String storeName, int partitionId, long counter) {
+  public void progress(long jobId, String storeName, int partitionId, long offset) {
     StatusUpdateMessage veniceMessage = new StatusUpdateMessage(jobId, storeName, partitionId, instanceId,
-        JobAndTaskStatus.PROGRESS);
-=======
-  public void progress(long jobId, String storeName, int partitionId, long offset) {
-    StatusUpdateMessage veniceMessage = new StatusUpdateMessage(storeName, partitionId, instanceId,
-            StatusUpdateMessage.Status.PROGRESS);
+            JobAndTaskStatus.PROGRESS);
     veniceMessage.setOffset(offset);
->>>>>>> 12e4def8
     sendMessage(veniceMessage);
   }
 
@@ -76,14 +64,6 @@
     // This object does not own the Helix Manager, so ignore it.
   }
 
-<<<<<<< HEAD
-  @Override
-  public void error(long jobId, String storeName, Collection<Integer> partitions, String message, Exception ex) {
-    for(Integer partitionId : partitions) {
-      StatusUpdateMessage veniceMessage =
-              new StatusUpdateMessage(jobId, storeName, partitionId, instanceId, JobAndTaskStatus.ERROR);
-      sendMessage(veniceMessage);
-=======
   private String formatError(String message, Exception ex) {
     StringBuilder sb = new StringBuilder();
     if(message != null) {
@@ -100,7 +80,6 @@
       ex.printStackTrace(new PrintWriter(sw));
       sb.append(sw.toString());
       sb.append("\n");
->>>>>>> 12e4def8
     }
     return sb.toString();
   }
@@ -108,7 +87,7 @@
   @Override
   public void error(long jobId, String storeName, int partitionId, String message, Exception ex) {
     StatusUpdateMessage veniceMessage =
-            new StatusUpdateMessage(storeName, partitionId, instanceId, StatusUpdateMessage.Status.ERROR);
+            new StatusUpdateMessage(jobId, storeName, partitionId, instanceId, JobAndTaskStatus.ERROR);
     veniceMessage.setDescription(formatError(message , ex));
     sendMessage(veniceMessage);
   }
