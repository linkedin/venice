package com.linkedin.venice.helix;

import com.linkedin.venice.config.VeniceStoreConfig;
<<<<<<< HEAD
import com.linkedin.venice.controller.State;
=======
import com.linkedin.venice.controller.VenicePartitionOnlineOfflineStateModelGenerator;
>>>>>>> 627078a9
import com.linkedin.venice.exceptions.VeniceException;
import com.linkedin.venice.kafka.consumer.KafkaConsumerService;
import com.linkedin.venice.server.StoreRepository;
import com.linkedin.venice.store.AbstractStorageEngine;
import org.apache.helix.NotificationContext;
import org.apache.helix.api.TransitionHandler;
import org.apache.helix.model.Message;
import org.apache.helix.participant.statemachine.StateModelInfo;
import org.apache.helix.participant.statemachine.Transition;
import org.apache.log4j.Logger;


/**
 * Venice Partition's State model to manage state transitions.
 *
 * The States along with their assumptions are as follows:
 * Offline (Initial State): The partition messages are not being consumed from Kafka.
 * Online (Ideal State): The partition messages are being consumed from Kafka.
 * Dropped (Implicit State): The partition has been unsubscribed from Kafka, the kafka offset for the partition
 *         has been reset to the beginning, Data related to Partition has been removed from local storage.
 * Error: A partition enters this state if there was some error while transitioning from one state to another.
 */

<<<<<<< HEAD
@StateModelInfo(initialState = State.OFFLINE_STATE, states = { State.ONLINE_STATE })
=======
@StateModelInfo(initialState = VenicePartitionOnlineOfflineStateModelGenerator.OFFLINE_STATE
    , states = { VenicePartitionOnlineOfflineStateModelGenerator.ONLINE_STATE })
>>>>>>> 627078a9

public class VenicePartitionStateModel extends TransitionHandler {
  private static final Logger logger = Logger.getLogger(VenicePartitionStateModel.class.getName());

  private static final String STORE_PARTITION_NODE_DESCRIPTION_FORMAT = "%s-%d @ node %d";

  private static final long RETRY_SEEK_TO_BEGINNING_WAIT_TIME_MS = 1000;
<<<<<<< HEAD
  private static final int RETRY_SEEK_TO_BEGINNING_COUNT = 10;
=======
  private static final int RETRY_SEEK_TO_BEGINNING_COUNT = 3;
>>>>>>> 627078a9

  private final VeniceStoreConfig storeConfig;
  private final int partition;
  private final KafkaConsumerService kafkaConsumerService;
  private final StoreRepository storeRepository;
  private final String storePartitionNodeDescription;

  public VenicePartitionStateModel(KafkaConsumerService kafkaConsumerService, StoreRepository storeRepository,
      VeniceStoreConfig storeConfig, int partition) {

    this.storeConfig = storeConfig;
    this.partition = partition;
    this.storeRepository = storeRepository;
    this.kafkaConsumerService = kafkaConsumerService;
    this.storePartitionNodeDescription = String.format(STORE_PARTITION_NODE_DESCRIPTION_FORMAT,
        storeConfig.getStoreName(), partition, storeConfig.getNodeId());
  }

  /**
   * Handles OFFLINE->ONLINE transition. Subscribes to the partition as part of the transition.
   */
<<<<<<< HEAD
  @Transition(to = State.ONLINE_STATE, from = State.OFFLINE_STATE)
=======
  @Transition(to = VenicePartitionOnlineOfflineStateModelGenerator.ONLINE_STATE
      , from = VenicePartitionOnlineOfflineStateModelGenerator.OFFLINE_STATE)
>>>>>>> 627078a9
  public void onBecomeOnlineFromOffline(Message message, NotificationContext context) {
    logger.info(storePartitionNodeDescription + " becomes ONLINE from OFFLINE.");
    kafkaConsumerService.startConsumption(storeConfig, partition);
    AbstractStorageEngine storageEngine = storeRepository.getLocalStorageEngine(storeConfig.getStoreName());
    if (!storageEngine.containsPartition(partition)) {
      storageEngine.addStoragePartition(partition);
      tryResetConsumptionOffset(storeConfig, partition);
    }
  }

  /**
   * Handles ONLINE->OFFLINE transition. Unsubscribes to the partition as part of the transition.
   */
<<<<<<< HEAD
  @Transition(to = State.OFFLINE_STATE, from = State.ONLINE_STATE)
=======
  @Transition(to = VenicePartitionOnlineOfflineStateModelGenerator.OFFLINE_STATE
      , from = VenicePartitionOnlineOfflineStateModelGenerator.ONLINE_STATE)
>>>>>>> 627078a9
  public void onBecomeOfflineFromOnline(Message message, NotificationContext context) {
    logger.info(storePartitionNodeDescription + " becomes OFFLINE from ONLINE.");
    kafkaConsumerService.stopConsumption(storeConfig, partition);
  }

  /**
   * Handles OFFLINE->DROPPED transition. Removes partition data from the local storage. Also, clears committed kafka
   * offset for the partition as part of the transition.
   */
<<<<<<< HEAD
  @Transition(to = State.DROPPED_STATE, from = State.OFFLINE_STATE)
=======
  @Transition(to = VenicePartitionOnlineOfflineStateModelGenerator.DROPPED_STATE
      , from = VenicePartitionOnlineOfflineStateModelGenerator.OFFLINE_STATE)
>>>>>>> 627078a9
  public void onBecomeDroppedFromOffline(Message message, NotificationContext context) {
    logger.info(storePartitionNodeDescription + " becomes DROPPED from OFFLINE.");
    kafkaConsumerService.resetConsumptionOffset(storeConfig, partition);
    storeRepository.getLocalStorageEngine(storeConfig.getStoreName()).removePartition(partition);
  }

  /**
   * Handles ERROR->OFFLINE transition.
   */
<<<<<<< HEAD
  @Transition(to = State.OFFLINE_STATE, from = State.ERROR_STATE)
=======
  @Transition(to = VenicePartitionOnlineOfflineStateModelGenerator.OFFLINE_STATE
      , from = VenicePartitionOnlineOfflineStateModelGenerator.ERROR_STATE)
>>>>>>> 627078a9
  public void onBecomeOfflineFromError(Message message, NotificationContext context) {
    logger.info(storePartitionNodeDescription + " becomes OFFLINE from ERROR.");
    try {
      kafkaConsumerService.stopConsumption(storeConfig, partition);
    } catch (VeniceException ex) {
      ex.printStackTrace();
      logger.warn(ex.getMessage());
    }
  }

  /**
   * Handles ERROR->DROPPED transition. Unexpected Transition. Unsubscribes the partition, removes partition's data
   * from local storage and clears the committed offset.
   */
  @Override
<<<<<<< HEAD
  @Transition(to = State.DROPPED_STATE, from = State.ERROR_STATE)
=======
  @Transition(to = VenicePartitionOnlineOfflineStateModelGenerator.DROPPED_STATE
      , from = VenicePartitionOnlineOfflineStateModelGenerator.ERROR_STATE)
>>>>>>> 627078a9
  public void onBecomeDroppedFromError(Message message, NotificationContext context) {
    logger.warn(
        storePartitionNodeDescription + " becomes DROPPED from ERROR transition invoked with message: " + message
            + " and context: " + context);
    kafkaConsumerService.stopConsumption(storeConfig, partition);
    kafkaConsumerService.resetConsumptionOffset(storeConfig, partition);
    storeRepository.getLocalStorageEngine(storeConfig.getStoreName()).removePartition(partition);
  }

  /**
   * TODO: Get rid of this workaround. Once, the Kafka Clients have been fixed.
   * Retries resetConsumptionOffset for a partition.
   * Because of current Kafka limitations, a partition is only subscribed after a poll call is made.
   * In our case, after the subscribed is called, a consumptionTask is spawned which polls to consumer for messages.
   * @param storeConfig
   * @param partition
   */
  private void tryResetConsumptionOffset(VeniceStoreConfig storeConfig, int partition) {
    int attempt = 0;
    while (true) {
      try {
<<<<<<< HEAD
        logger.info(storePartitionNodeDescription + " trying resetting offset - Attempt: " + attempt);
=======
>>>>>>> 627078a9
        kafkaConsumerService.resetConsumptionOffset(storeConfig, partition);
        return;
      } catch (IllegalArgumentException ex) {
        if (++attempt >= RETRY_SEEK_TO_BEGINNING_COUNT) {
<<<<<<< HEAD
=======
          logger.info("Retrying resetting offset.");
>>>>>>> 627078a9
          throw ex;
        }
        try {
          Thread.sleep(RETRY_SEEK_TO_BEGINNING_WAIT_TIME_MS);
        } catch (InterruptedException e) {
          logger.error("Unable to sleep while retrying resetConsumptionOffset. ", e);
        }
      }
    }
  }
}<|MERGE_RESOLUTION|>--- conflicted
+++ resolved
@@ -1,11 +1,7 @@
 package com.linkedin.venice.helix;
 
 import com.linkedin.venice.config.VeniceStoreConfig;
-<<<<<<< HEAD
 import com.linkedin.venice.controller.State;
-=======
-import com.linkedin.venice.controller.VenicePartitionOnlineOfflineStateModelGenerator;
->>>>>>> 627078a9
 import com.linkedin.venice.exceptions.VeniceException;
 import com.linkedin.venice.kafka.consumer.KafkaConsumerService;
 import com.linkedin.venice.server.StoreRepository;
@@ -29,24 +25,14 @@
  * Error: A partition enters this state if there was some error while transitioning from one state to another.
  */
 
-<<<<<<< HEAD
 @StateModelInfo(initialState = State.OFFLINE_STATE, states = { State.ONLINE_STATE })
-=======
-@StateModelInfo(initialState = VenicePartitionOnlineOfflineStateModelGenerator.OFFLINE_STATE
-    , states = { VenicePartitionOnlineOfflineStateModelGenerator.ONLINE_STATE })
->>>>>>> 627078a9
-
 public class VenicePartitionStateModel extends TransitionHandler {
   private static final Logger logger = Logger.getLogger(VenicePartitionStateModel.class.getName());
 
   private static final String STORE_PARTITION_NODE_DESCRIPTION_FORMAT = "%s-%d @ node %d";
 
   private static final long RETRY_SEEK_TO_BEGINNING_WAIT_TIME_MS = 1000;
-<<<<<<< HEAD
   private static final int RETRY_SEEK_TO_BEGINNING_COUNT = 10;
-=======
-  private static final int RETRY_SEEK_TO_BEGINNING_COUNT = 3;
->>>>>>> 627078a9
 
   private final VeniceStoreConfig storeConfig;
   private final int partition;
@@ -68,12 +54,7 @@
   /**
    * Handles OFFLINE->ONLINE transition. Subscribes to the partition as part of the transition.
    */
-<<<<<<< HEAD
   @Transition(to = State.ONLINE_STATE, from = State.OFFLINE_STATE)
-=======
-  @Transition(to = VenicePartitionOnlineOfflineStateModelGenerator.ONLINE_STATE
-      , from = VenicePartitionOnlineOfflineStateModelGenerator.OFFLINE_STATE)
->>>>>>> 627078a9
   public void onBecomeOnlineFromOffline(Message message, NotificationContext context) {
     logger.info(storePartitionNodeDescription + " becomes ONLINE from OFFLINE.");
     kafkaConsumerService.startConsumption(storeConfig, partition);
@@ -87,12 +68,7 @@
   /**
    * Handles ONLINE->OFFLINE transition. Unsubscribes to the partition as part of the transition.
    */
-<<<<<<< HEAD
   @Transition(to = State.OFFLINE_STATE, from = State.ONLINE_STATE)
-=======
-  @Transition(to = VenicePartitionOnlineOfflineStateModelGenerator.OFFLINE_STATE
-      , from = VenicePartitionOnlineOfflineStateModelGenerator.ONLINE_STATE)
->>>>>>> 627078a9
   public void onBecomeOfflineFromOnline(Message message, NotificationContext context) {
     logger.info(storePartitionNodeDescription + " becomes OFFLINE from ONLINE.");
     kafkaConsumerService.stopConsumption(storeConfig, partition);
@@ -102,12 +78,7 @@
    * Handles OFFLINE->DROPPED transition. Removes partition data from the local storage. Also, clears committed kafka
    * offset for the partition as part of the transition.
    */
-<<<<<<< HEAD
   @Transition(to = State.DROPPED_STATE, from = State.OFFLINE_STATE)
-=======
-  @Transition(to = VenicePartitionOnlineOfflineStateModelGenerator.DROPPED_STATE
-      , from = VenicePartitionOnlineOfflineStateModelGenerator.OFFLINE_STATE)
->>>>>>> 627078a9
   public void onBecomeDroppedFromOffline(Message message, NotificationContext context) {
     logger.info(storePartitionNodeDescription + " becomes DROPPED from OFFLINE.");
     kafkaConsumerService.resetConsumptionOffset(storeConfig, partition);
@@ -117,12 +88,7 @@
   /**
    * Handles ERROR->OFFLINE transition.
    */
-<<<<<<< HEAD
   @Transition(to = State.OFFLINE_STATE, from = State.ERROR_STATE)
-=======
-  @Transition(to = VenicePartitionOnlineOfflineStateModelGenerator.OFFLINE_STATE
-      , from = VenicePartitionOnlineOfflineStateModelGenerator.ERROR_STATE)
->>>>>>> 627078a9
   public void onBecomeOfflineFromError(Message message, NotificationContext context) {
     logger.info(storePartitionNodeDescription + " becomes OFFLINE from ERROR.");
     try {
@@ -138,12 +104,7 @@
    * from local storage and clears the committed offset.
    */
   @Override
-<<<<<<< HEAD
   @Transition(to = State.DROPPED_STATE, from = State.ERROR_STATE)
-=======
-  @Transition(to = VenicePartitionOnlineOfflineStateModelGenerator.DROPPED_STATE
-      , from = VenicePartitionOnlineOfflineStateModelGenerator.ERROR_STATE)
->>>>>>> 627078a9
   public void onBecomeDroppedFromError(Message message, NotificationContext context) {
     logger.warn(
         storePartitionNodeDescription + " becomes DROPPED from ERROR transition invoked with message: " + message
@@ -165,18 +126,11 @@
     int attempt = 0;
     while (true) {
       try {
-<<<<<<< HEAD
         logger.info(storePartitionNodeDescription + " trying resetting offset - Attempt: " + attempt);
-=======
->>>>>>> 627078a9
         kafkaConsumerService.resetConsumptionOffset(storeConfig, partition);
         return;
       } catch (IllegalArgumentException ex) {
         if (++attempt >= RETRY_SEEK_TO_BEGINNING_COUNT) {
-<<<<<<< HEAD
-=======
-          logger.info("Retrying resetting offset.");
->>>>>>> 627078a9
           throw ex;
         }
         try {
