--- conflicted
+++ resolved
@@ -28,20 +28,14 @@
 import com.linkedin.venice.client.store.ClientConfig;
 import com.linkedin.venice.stats.ClientType;
 import com.linkedin.venice.stats.VeniceMetricsRepository;
-<<<<<<< HEAD
 import com.linkedin.venice.stats.dimensions.MessageType;
-=======
 import com.linkedin.venice.stats.dimensions.RequestRetryType;
->>>>>>> 21027067
 import com.linkedin.venice.stats.dimensions.VeniceResponseStatusCategory;
 import com.linkedin.venice.stats.metrics.MetricEntity;
 import com.linkedin.venice.stats.metrics.MetricType;
 import com.linkedin.venice.stats.metrics.MetricUnit;
-<<<<<<< HEAD
+import com.linkedin.venice.stats.metrics.ModuleMetricEntityInterface;
 import com.linkedin.venice.utils.DataProviderUtils;
-=======
-import com.linkedin.venice.stats.metrics.ModuleMetricEntityInterface;
->>>>>>> 21027067
 import com.linkedin.venice.utils.Utils;
 import io.opentelemetry.api.common.Attributes;
 import io.opentelemetry.api.common.AttributesBuilder;
@@ -159,7 +153,6 @@
     Assert.assertFalse(metrics.get(".test_store--request.OccurrenceRate").value() > 0.0);
   }
 
-<<<<<<< HEAD
   @Test(dataProviderClass = DataProviderUtils.class, dataProvider = "True-and-False")
   public void testKeyCountMetrics(boolean isRequest) {
     for (ClientType client: ClientType.values()) {
@@ -194,7 +187,8 @@
           getExponentialHistogramPointData(metricsData, "key_count", client.getMetricsPrefix());
       validateExponentialHistogramPointData(data, keyCount, keyCount, 1, keyCount, expectedAttr);
     }
-=======
+  }
+
   @Test
   public void testEmitRequestRetryMetrics() {
     InMemoryMetricReader inMemoryMetricReader = InMemoryMetricReader.create();
@@ -210,7 +204,6 @@
         1,
         "retry_count",
         1);
->>>>>>> 21027067
   }
 
   private BasicClientStats createStats(InMemoryMetricReader inMemoryMetricReader, ClientType clientType) {
@@ -337,7 +330,6 @@
             "Latency for all DaVinci Client responses",
             Utils.setOf(VENICE_STORE_NAME, VENICE_REQUEST_METHOD, VENICE_RESPONSE_STATUS_CODE_CATEGORY)));
     expectedMetrics.put(
-<<<<<<< HEAD
         BasicClientStats.BasicClientMetricEntity.KEY_COUNT,
         new MetricEntity(
             "key_count",
@@ -345,7 +337,7 @@
             MetricUnit.NUMBER,
             "Count of keys for venice client request and response",
             Utils.setOf(VENICE_STORE_NAME, VENICE_REQUEST_METHOD, VENICE_MESSAGE_TYPE)));
-=======
+    expectedMetrics.put(
         ClientMetricEntity.RETRY_COUNT,
         new MetricEntity(
             "retry_count",
@@ -353,7 +345,6 @@
             MetricUnit.NUMBER,
             "Count of all retry requests for client",
             Utils.setOf(VENICE_STORE_NAME, VENICE_REQUEST_METHOD, VENICE_REQUEST_RETRY_TYPE)));
->>>>>>> 21027067
 
     Set<String> uniqueMetricEntitiesNames = new HashSet<>();
 
