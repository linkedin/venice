--- conflicted
+++ resolved
@@ -14,6 +14,7 @@
 import static com.linkedin.venice.stats.dimensions.HttpResponseStatusEnum.transformIntToHttpResponseStatusEnum;
 import static com.linkedin.venice.stats.dimensions.VeniceMetricsDimensions.HTTP_RESPONSE_STATUS_CODE;
 import static com.linkedin.venice.stats.dimensions.VeniceMetricsDimensions.HTTP_RESPONSE_STATUS_CODE_CATEGORY;
+import static com.linkedin.venice.stats.dimensions.VeniceMetricsDimensions.VENICE_MESSAGE_TYPE;
 import static com.linkedin.venice.stats.dimensions.VeniceMetricsDimensions.VENICE_REQUEST_METHOD;
 import static com.linkedin.venice.stats.dimensions.VeniceMetricsDimensions.VENICE_REQUEST_RETRY_TYPE;
 import static com.linkedin.venice.stats.dimensions.VeniceMetricsDimensions.VENICE_RESPONSE_STATUS_CODE_CATEGORY;
@@ -424,8 +425,16 @@
             MetricType.MIN_MAX_COUNT_SUM_AGGREGATIONS,
             MetricUnit.NUMBER,
             "Key count of retry requests for client",
-<<<<<<< HEAD
-            Utils.setOf(VENICE_STORE_NAME, VENICE_REQUEST_METHOD, VENICE_MESSAGE_TYPE)));
+            Utils.setOf(VENICE_STORE_NAME, VENICE_REQUEST_METHOD)));
+    expectedMetrics.put(
+        ClientMetricEntity.RETRY_RESPONSE_KEY_COUNT,
+        new MetricEntity(
+            "retry.response.key_count",
+            MetricType.MIN_MAX_COUNT_SUM_AGGREGATIONS,
+            MetricUnit.NUMBER,
+            "Key count of retry responses for client",
+            Utils.setOf(VENICE_STORE_NAME, VENICE_REQUEST_METHOD)));
+
     expectedMetrics.put(
         ClientMetricEntity.DUPLICATE_KEY_COUNT,
         new MetricEntity(
@@ -453,18 +462,7 @@
             MetricType.HISTOGRAM,
             MetricUnit.NUMBER,
             "Ratio of timed out keys to total keys in the request",
-            Utils.setOf(VENICE_STORE_NAME, VENICE_REQUEST_METHOD, VENICE_MESSAGE_TYPE)));
-=======
             Utils.setOf(VENICE_STORE_NAME, VENICE_REQUEST_METHOD)));
-    expectedMetrics.put(
-        ClientMetricEntity.RETRY_RESPONSE_KEY_COUNT,
-        new MetricEntity(
-            "retry.response.key_count",
-            MetricType.MIN_MAX_COUNT_SUM_AGGREGATIONS,
-            MetricUnit.NUMBER,
-            "Key count of retry responses for client",
-            Utils.setOf(VENICE_STORE_NAME, VENICE_REQUEST_METHOD)));
->>>>>>> de5e478c
 
     Set<String> uniqueMetricEntitiesNames = new HashSet<>();
 
