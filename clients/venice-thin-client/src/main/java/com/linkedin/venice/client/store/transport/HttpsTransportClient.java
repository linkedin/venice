package com.linkedin.venice.client.store.transport;

import com.linkedin.venice.authentication.ClientAuthenticationProvider;
import com.linkedin.venice.exceptions.VeniceException;
import com.linkedin.venice.security.SSLFactory;
import org.apache.hc.client5.http.impl.async.CloseableHttpAsyncClient;


public class HttpsTransportClient extends HttpTransportClient {
  private boolean requireHTTP2;
  private SSLFactory sslFactory;

  public HttpsTransportClient(
      String routerUrl,
      int maxConnectionsTotal,
      int maxConnectionsPerRoute,
      boolean requireHTTP2,
      SSLFactory sslFactory,
      ClientAuthenticationProvider authenticationProvider) {
    this(
        routerUrl,
        buildClient(routerUrl, maxConnectionsTotal, maxConnectionsPerRoute, requireHTTP2, sslFactory),
        authenticationProvider);
    this.maxConnectionsTotal = maxConnectionsTotal;
    this.maxConnectionsPerRoute = maxConnectionsPerRoute;
    this.requireHTTP2 = requireHTTP2;
<<<<<<< HEAD

=======
    this.sslFactory = sslFactory;
>>>>>>> 5b5feaae
  }

  public HttpsTransportClient(
      String routerUrl,
      CloseableHttpAsyncClient client,
      ClientAuthenticationProvider authenticationProvider) {
    super(routerUrl, client, authenticationProvider);
    if (!routerUrl.startsWith(HTTPS)) {
      throw new VeniceException("Must use https url with HttpsTransportClient, found: " + routerUrl);
    }
  }

  public boolean isRequireHTTP2() {
    return requireHTTP2;
  }

  /**
   * The same {@link CloseableHttpAsyncClient} could not be used to send out another request in its own callback function.
   * @return
   */
  @Override
  public TransportClient getCopyIfNotUsableInCallback() {
    return new HttpsTransportClient(routerUrl, maxConnectionsTotal, maxConnectionsPerRoute, requireHTTP2, sslFactory);
  }
}<|MERGE_RESOLUTION|>--- conflicted
+++ resolved
@@ -24,11 +24,7 @@
     this.maxConnectionsTotal = maxConnectionsTotal;
     this.maxConnectionsPerRoute = maxConnectionsPerRoute;
     this.requireHTTP2 = requireHTTP2;
-<<<<<<< HEAD
-
-=======
     this.sslFactory = sslFactory;
->>>>>>> 5b5feaae
   }
 
   public HttpsTransportClient(
@@ -51,6 +47,12 @@
    */
   @Override
   public TransportClient getCopyIfNotUsableInCallback() {
-    return new HttpsTransportClient(routerUrl, maxConnectionsTotal, maxConnectionsPerRoute, requireHTTP2, sslFactory);
+    return new HttpsTransportClient(
+        routerUrl,
+        maxConnectionsTotal,
+        maxConnectionsPerRoute,
+        requireHTTP2,
+        sslFactory,
+        authenticationProvider);
   }
 }