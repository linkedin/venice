package com.linkedin.venice.client.store.transport;

import com.linkedin.venice.authentication.ClientAuthenticationProvider;
import com.linkedin.venice.exceptions.VeniceException;
import com.linkedin.venice.security.SSLFactory;
import org.apache.hc.client5.http.impl.async.CloseableHttpAsyncClient;


public class HttpsTransportClient extends HttpTransportClient {
  private boolean requireHTTP2;

  public HttpsTransportClient(
      String routerUrl,
<<<<<<< HEAD
      SSLFactory sslFactory,
      ClientAuthenticationProvider authenticationProvider) {
    this(
        routerUrl,
        HttpAsyncClients.custom().setSSLStrategy(new SSLIOSessionStrategy(sslFactory.getSSLContext())).build(),
        authenticationProvider);
    this.sslFactory = sslFactory;
=======
      int maxConnectionsTotal,
      int maxConnectionsPerRoute,
      boolean requireHTTP2,
      SSLFactory sslFactory) {
    this(routerUrl, buildClient(routerUrl, maxConnectionsTotal, maxConnectionsPerRoute, requireHTTP2, sslFactory));
    this.maxConnectionsTotal = maxConnectionsTotal;
    this.maxConnectionsPerRoute = maxConnectionsPerRoute;
    this.requireHTTP2 = requireHTTP2;
>>>>>>> 6c8b6724
  }

  public HttpsTransportClient(
      String routerUrl,
      CloseableHttpAsyncClient client,
      ClientAuthenticationProvider authenticationProvider) {
    super(routerUrl, client, authenticationProvider);
    if (!routerUrl.startsWith(HTTPS)) {
      throw new VeniceException("Must use https url with HttpsTransportClient, found: " + routerUrl);
    }
  }

<<<<<<< HEAD
  /**
   * The same {@link CloseableHttpAsyncClient} could not be used to send out another request in its own callback function.
   * @return
   */
  @Override
  public TransportClient getCopyIfNotUsableInCallback() {
    return new HttpsTransportClient(routerUrl, sslFactory, authenticationProvider);
=======
  public boolean isRequireHTTP2() {
    return requireHTTP2;
>>>>>>> 6c8b6724
  }
}<|MERGE_RESOLUTION|>--- conflicted
+++ resolved
@@ -11,24 +11,19 @@
 
   public HttpsTransportClient(
       String routerUrl,
-<<<<<<< HEAD
+      int maxConnectionsTotal,
+      int maxConnectionsPerRoute,
+      boolean requireHTTP2,
       SSLFactory sslFactory,
       ClientAuthenticationProvider authenticationProvider) {
     this(
         routerUrl,
-        HttpAsyncClients.custom().setSSLStrategy(new SSLIOSessionStrategy(sslFactory.getSSLContext())).build(),
+        buildClient(routerUrl, maxConnectionsTotal, maxConnectionsPerRoute, requireHTTP2, sslFactory),
         authenticationProvider);
-    this.sslFactory = sslFactory;
-=======
-      int maxConnectionsTotal,
-      int maxConnectionsPerRoute,
-      boolean requireHTTP2,
-      SSLFactory sslFactory) {
-    this(routerUrl, buildClient(routerUrl, maxConnectionsTotal, maxConnectionsPerRoute, requireHTTP2, sslFactory));
     this.maxConnectionsTotal = maxConnectionsTotal;
     this.maxConnectionsPerRoute = maxConnectionsPerRoute;
     this.requireHTTP2 = requireHTTP2;
->>>>>>> 6c8b6724
+
   }
 
   public HttpsTransportClient(
@@ -41,17 +36,7 @@
     }
   }
 
-<<<<<<< HEAD
-  /**
-   * The same {@link CloseableHttpAsyncClient} could not be used to send out another request in its own callback function.
-   * @return
-   */
-  @Override
-  public TransportClient getCopyIfNotUsableInCallback() {
-    return new HttpsTransportClient(routerUrl, sslFactory, authenticationProvider);
-=======
   public boolean isRequireHTTP2() {
     return requireHTTP2;
->>>>>>> 6c8b6724
   }
 }