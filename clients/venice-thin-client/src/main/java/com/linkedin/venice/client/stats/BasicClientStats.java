package com.linkedin.venice.client.stats;

import static com.linkedin.venice.stats.dimensions.HttpResponseStatusCodeCategory.getVeniceHttpResponseStatusCodeCategory;
import static com.linkedin.venice.stats.dimensions.HttpResponseStatusEnum.transformIntToHttpResponseStatusEnum;
import static com.linkedin.venice.stats.dimensions.VeniceMetricsDimensions.HTTP_RESPONSE_STATUS_CODE;
import static com.linkedin.venice.stats.dimensions.VeniceMetricsDimensions.HTTP_RESPONSE_STATUS_CODE_CATEGORY;
import static com.linkedin.venice.stats.dimensions.VeniceMetricsDimensions.VENICE_REQUEST_METHOD;
import static com.linkedin.venice.stats.dimensions.VeniceMetricsDimensions.VENICE_RESPONSE_STATUS_CODE_CATEGORY;
import static com.linkedin.venice.stats.dimensions.VeniceMetricsDimensions.VENICE_STORE_NAME;
import static com.linkedin.venice.stats.dimensions.VeniceResponseStatusCategory.FAIL;
import static com.linkedin.venice.stats.dimensions.VeniceResponseStatusCategory.SUCCESS;
import static com.linkedin.venice.stats.metrics.ModuleMetricEntityInterface.getUniqueMetricEntities;
import static com.linkedin.venice.utils.CollectionUtils.setOf;
import static org.apache.hc.core5.http.HttpStatus.SC_NOT_FOUND;
import static org.apache.hc.core5.http.HttpStatus.SC_OK;

import com.linkedin.venice.client.exceptions.VeniceClientHttpException;
import com.linkedin.venice.client.store.ClientConfig;
import com.linkedin.venice.read.RequestType;
import com.linkedin.venice.stats.AbstractVeniceHttpStats;
import com.linkedin.venice.stats.ClientType;
import com.linkedin.venice.stats.TehutiUtils;
import com.linkedin.venice.stats.VeniceMetricsConfig;
import com.linkedin.venice.stats.VeniceMetricsRepository;
import com.linkedin.venice.stats.VeniceOpenTelemetryMetricsRepository;
import com.linkedin.venice.stats.dimensions.HttpResponseStatusCodeCategory;
import com.linkedin.venice.stats.dimensions.HttpResponseStatusEnum;
import com.linkedin.venice.stats.dimensions.VeniceMetricsDimensions;
import com.linkedin.venice.stats.dimensions.VeniceResponseStatusCategory;
import com.linkedin.venice.stats.metrics.MetricEntity;
import com.linkedin.venice.stats.metrics.MetricEntityStateBase;
import com.linkedin.venice.stats.metrics.MetricEntityStateOneEnum;
import com.linkedin.venice.stats.metrics.MetricEntityStateThreeEnums;
import com.linkedin.venice.stats.metrics.MetricType;
import com.linkedin.venice.stats.metrics.MetricUnit;
import com.linkedin.venice.stats.metrics.ModuleMetricEntityInterface;
import com.linkedin.venice.stats.metrics.TehutiMetricNameEnum;
import io.opentelemetry.api.common.Attributes;
import io.opentelemetry.api.common.AttributesBuilder;
import io.tehuti.metrics.MetricsRepository;
import io.tehuti.metrics.Sensor;
import io.tehuti.metrics.stats.Avg;
import io.tehuti.metrics.stats.Max;
import io.tehuti.metrics.stats.OccurrenceRate;
import io.tehuti.metrics.stats.Rate;
import java.util.Arrays;
import java.util.Collection;
import java.util.Collections;
import java.util.HashMap;
import java.util.Map;
import java.util.Set;
import org.apache.http.HttpStatus;


/**
 * This class offers some base metrics for clients currently used
 * by thin, fast and DaVinci clients.
 */
public class BasicClientStats extends AbstractVeniceHttpStats {
  public static final Collection<MetricEntity> CLIENT_METRIC_ENTITIES =
      getUniqueMetricEntities(BasicClientMetricEntity.class, ClientMetricEntity.class);

  private static final String SYSTEM_STORE_NAME_PREFIX = "venice_system_store_";

  private static final MetricsRepository dummySystemStoreMetricRepo = new MetricsRepository();

  protected final Map<VeniceMetricsDimensions, String> baseDimensionsMap;
<<<<<<< HEAD
  private final Attributes baseAttributes;
=======
  protected final Attributes baseAttributes;
>>>>>>> de5e478c

  private final Sensor requestSensor; // will be a derived metric in otel: healthy + unhealthy
  private final MetricEntityStateThreeEnums<HttpResponseStatusEnum, HttpResponseStatusCodeCategory, VeniceResponseStatusCategory> healthyRequestMetric;
  private final MetricEntityStateThreeEnums<HttpResponseStatusEnum, HttpResponseStatusCodeCategory, VeniceResponseStatusCategory> unhealthyRequestMetric;
  private final MetricEntityStateThreeEnums<HttpResponseStatusEnum, HttpResponseStatusCodeCategory, VeniceResponseStatusCategory> healthyLatencyMetric;
  private final MetricEntityStateThreeEnums<HttpResponseStatusEnum, HttpResponseStatusCodeCategory, VeniceResponseStatusCategory> unhealthyLatencyMetric;
  private final MetricEntityStateOneEnum<VeniceResponseStatusCategory> healthyRequestMetricForDavinciClient;
  private final MetricEntityStateOneEnum<VeniceResponseStatusCategory> unhealthyRequestMetricForDavinciClient;
  private final MetricEntityStateOneEnum<VeniceResponseStatusCategory> healthyLatencyMetricForDavinciClient;
  private final MetricEntityStateOneEnum<VeniceResponseStatusCategory> unhealthyLatencyMetricForDavinciClient;
  private final MetricEntityStateBase requestKeyCount;
  private final MetricEntityStateBase successResponseKeyCount;
  private final Sensor successRequestRatioSensor;
  private final Sensor successRequestKeyRatioSensor;
  private final Rate requestRate = new OccurrenceRate();
  private final Rate successRequestKeyCountRate = new Rate();
  protected final VeniceOpenTelemetryMetricsRepository otelRepository;
  private final boolean emitOpenTelemetryMetrics;
  protected final ClientType clientType;

  public static BasicClientStats getClientStats(
      MetricsRepository metricsRepository,
      String storeName,
      RequestType requestType,
      ClientConfig clientConfig,
      ClientType clientType) {
    String prefix = clientConfig == null ? null : clientConfig.getStatsPrefix();
    String metricName = prefix == null || prefix.isEmpty() ? storeName : prefix + "." + storeName;
    return new BasicClientStats(metricsRepository, metricName, requestType, clientType);
  }

  protected BasicClientStats(
      MetricsRepository metricsRepository,
      String storeName,
      RequestType requestType,
      ClientType clientType) {
    super(
        storeName.startsWith(SYSTEM_STORE_NAME_PREFIX) ? dummySystemStoreMetricRepo : metricsRepository,
        storeName,
        requestType);

    this.clientType = clientType;
    if (metricsRepository instanceof VeniceMetricsRepository) {
      VeniceMetricsRepository veniceMetricsRepository = (VeniceMetricsRepository) metricsRepository;
      VeniceMetricsConfig veniceMetricsConfig = veniceMetricsRepository.getVeniceMetricsConfig();
      emitOpenTelemetryMetrics = veniceMetricsConfig.emitOtelMetrics() && !isTotalStats();
      if (emitOpenTelemetryMetrics) {
        otelRepository = veniceMetricsRepository.getOpenTelemetryMetricsRepository();
        baseDimensionsMap = new HashMap<>();
        baseDimensionsMap.put(VENICE_STORE_NAME, storeName);
        baseDimensionsMap.put(VENICE_REQUEST_METHOD, requestType.getDimensionValue());
        AttributesBuilder baseAttributesBuilder = Attributes.builder();
        baseAttributesBuilder.put(otelRepository.getDimensionName(VENICE_STORE_NAME), storeName);
        baseAttributesBuilder
            .put(otelRepository.getDimensionName(VENICE_REQUEST_METHOD), requestType.getDimensionValue());
        baseAttributes = baseAttributesBuilder.build();
      } else {
        otelRepository = null;
        baseDimensionsMap = null;
        baseAttributes = null;
      }
    } else {
      emitOpenTelemetryMetrics = false;
      otelRepository = null;
      baseDimensionsMap = null;
      baseAttributes = null;
    }

    // QPS
    // requestSensor will be a derived metric in OTel
    requestSensor = registerSensor("request", requestRate);
    Rate healthyRequestRate = new OccurrenceRate();
    Rate requestKeyCountRate = new Rate();

    if (ClientType.isDavinciClient(clientType)) {
      healthyRequestMetricForDavinciClient = MetricEntityStateOneEnum.create(
          BasicClientMetricEntity.CALL_COUNT_DVC.getMetricEntity(),
          otelRepository,
          this::registerSensor,
          BasicClientTehutiMetricName.HEALTHY_REQUEST,
          Collections.singletonList(healthyRequestRate),
          baseDimensionsMap,
          VeniceResponseStatusCategory.class);
      unhealthyRequestMetricForDavinciClient = MetricEntityStateOneEnum.create(
          BasicClientMetricEntity.CALL_COUNT_DVC.getMetricEntity(),
          otelRepository,
          this::registerSensor,
          BasicClientTehutiMetricName.UNHEALTHY_REQUEST,
          Collections.singletonList(new OccurrenceRate()),
          baseDimensionsMap,
          VeniceResponseStatusCategory.class);

      // latency
      healthyLatencyMetricForDavinciClient = MetricEntityStateOneEnum.create(
          BasicClientMetricEntity.CALL_TIME_DVC.getMetricEntity(),
          otelRepository,
          this::registerSensorWithDetailedPercentiles,
          BasicClientTehutiMetricName.HEALTHY_REQUEST_LATENCY,
          Arrays.asList(
              new Avg(),
              TehutiUtils.getPercentileStatForNetworkLatency(
                  getName(),
                  getFullMetricName(BasicClientTehutiMetricName.HEALTHY_REQUEST_LATENCY.getMetricName()))),
          baseDimensionsMap,
          VeniceResponseStatusCategory.class);
      unhealthyLatencyMetricForDavinciClient = MetricEntityStateOneEnum.create(
          BasicClientMetricEntity.CALL_TIME_DVC.getMetricEntity(),
          getOtelRepository(),
          this::registerSensorWithDetailedPercentiles,
          BasicClientTehutiMetricName.UNHEALTHY_REQUEST_LATENCY,
          Arrays.asList(
              new Avg(),
              TehutiUtils.getPercentileStatForNetworkLatency(
                  getName(),
                  getFullMetricName(BasicClientTehutiMetricName.UNHEALTHY_REQUEST_LATENCY.getMetricName()))),
          getBaseDimensionsMap(),
          VeniceResponseStatusCategory.class);

      healthyRequestMetric = null;
      unhealthyRequestMetric = null;
      healthyLatencyMetric = null;
      unhealthyLatencyMetric = null;
    } else {
      healthyRequestMetric = MetricEntityStateThreeEnums.create(
          BasicClientMetricEntity.CALL_COUNT.getMetricEntity(),
          otelRepository,
          this::registerSensor,
          BasicClientTehutiMetricName.HEALTHY_REQUEST,
          Collections.singletonList(healthyRequestRate),
          baseDimensionsMap,
          HttpResponseStatusEnum.class,
          HttpResponseStatusCodeCategory.class,
          VeniceResponseStatusCategory.class);
      unhealthyRequestMetric = MetricEntityStateThreeEnums.create(
          BasicClientMetricEntity.CALL_COUNT.getMetricEntity(),
          otelRepository,
          this::registerSensor,
          BasicClientTehutiMetricName.UNHEALTHY_REQUEST,
          Collections.singletonList(new OccurrenceRate()),
          baseDimensionsMap,
          HttpResponseStatusEnum.class,
          HttpResponseStatusCodeCategory.class,
          VeniceResponseStatusCategory.class);
      // latency
      healthyLatencyMetric = MetricEntityStateThreeEnums.create(
          BasicClientMetricEntity.CALL_TIME.getMetricEntity(),
          otelRepository,
          this::registerSensorWithDetailedPercentiles,
          BasicClientTehutiMetricName.HEALTHY_REQUEST_LATENCY,
          Arrays.asList(
              new Avg(),
              TehutiUtils.getPercentileStatForNetworkLatency(
                  getName(),
                  getFullMetricName(BasicClientTehutiMetricName.HEALTHY_REQUEST_LATENCY.getMetricName()))),
          baseDimensionsMap,
          HttpResponseStatusEnum.class,
          HttpResponseStatusCodeCategory.class,
          VeniceResponseStatusCategory.class);
      unhealthyLatencyMetric = MetricEntityStateThreeEnums.create(
          BasicClientMetricEntity.CALL_TIME.getMetricEntity(),
          getOtelRepository(),
          this::registerSensorWithDetailedPercentiles,
          BasicClientTehutiMetricName.UNHEALTHY_REQUEST_LATENCY,
          Arrays.asList(
              new Avg(),
              TehutiUtils.getPercentileStatForNetworkLatency(
                  getName(),
                  getFullMetricName(BasicClientTehutiMetricName.UNHEALTHY_REQUEST_LATENCY.getMetricName()))),
          getBaseDimensionsMap(),
          HttpResponseStatusEnum.class,
          HttpResponseStatusCodeCategory.class,
          VeniceResponseStatusCategory.class);
      healthyRequestMetricForDavinciClient = null;
      unhealthyRequestMetricForDavinciClient = null;
      healthyLatencyMetricForDavinciClient = null;
      unhealthyLatencyMetricForDavinciClient = null;
    }

    // request key count
    requestKeyCount = MetricEntityStateBase.create(
        BasicClientMetricEntity.REQUEST_KEY_COUNT.getMetricEntity(),
        getOtelRepository(),
        this::registerSensor,
        BasicClientTehutiMetricName.REQUEST_KEY_COUNT,
        Arrays.asList(requestKeyCountRate, new Avg(), new Max()),
        baseDimensionsMap,
        baseAttributes);

    successResponseKeyCount = MetricEntityStateBase.create(
        BasicClientMetricEntity.RESPONSE_KEY_COUNT.getMetricEntity(),
        otelRepository,
        this::registerSensor,
        BasicClientTehutiMetricName.SUCCESS_REQUEST_KEY_COUNT,
        Arrays.asList(successRequestKeyCountRate, new Avg(), new Max()),
        baseDimensionsMap,
        baseAttributes);

    // successRequestRatioSensor will be a derived metric in OTel
    successRequestRatioSensor =
        registerSensor(new TehutiUtils.SimpleRatioStat(healthyRequestRate, requestRate, "success_request_ratio"));

    successRequestKeyRatioSensor = registerSensor(
        new TehutiUtils.SimpleRatioStat(successRequestKeyCountRate, requestKeyCountRate, "success_request_key_ratio"));
  }

  private void recordRequest() {
    requestSensor.record();
  }

  public void emitHealthyRequestMetrics(double latency, int keyCount) {
    if (!clientType.equals(ClientType.DAVINCI_CLIENT)) {
      recordRequest();
      int httpStatus = getHealthyRequestHttpStatus(keyCount);
      HttpResponseStatusEnum statusEnum = transformIntToHttpResponseStatusEnum(httpStatus);
      HttpResponseStatusCodeCategory httpCategory = getVeniceHttpResponseStatusCodeCategory(httpStatus);
      healthyRequestMetric.record(1, statusEnum, httpCategory, SUCCESS);
      healthyLatencyMetric.record(latency, statusEnum, httpCategory, SUCCESS);
    }
  }

  public void emitHealthyRequestMetrics(double latency, Object value) {
    emitHealthyRequestMetrics(latency, getSuccessfulKeyCount(value));
  }

  public void emitUnhealthyRequestMetrics(double latency, int httpStatus) {
    if (!clientType.equals(ClientType.DAVINCI_CLIENT)) {
      recordRequest();
      HttpResponseStatusEnum statusEnum = transformIntToHttpResponseStatusEnum(httpStatus);
      HttpResponseStatusCodeCategory httpCategory = getVeniceHttpResponseStatusCodeCategory(httpStatus);
      unhealthyRequestMetric.record(1, statusEnum, httpCategory, FAIL);
      unhealthyLatencyMetric.record(latency, statusEnum, httpCategory, FAIL);
    }
  }

  public void emitUnhealthyRequestMetrics(double latency, Throwable throwable) {
    emitUnhealthyRequestMetrics(latency, getUnhealthyRequestHttpStatus(throwable));
  }

  public void emitHealthyRequestMetricsForDavinciClient(double latency) {
    if (clientType.equals(ClientType.DAVINCI_CLIENT)) {
      recordRequest();
      healthyRequestMetricForDavinciClient.record(1, SUCCESS);
      healthyLatencyMetricForDavinciClient.record(latency, SUCCESS);
    }
  }

  public void emitUnhealthyRequestMetricsForDavinciClient(double latency) {
    if (clientType.equals(ClientType.DAVINCI_CLIENT)) {
      recordRequest();
      unhealthyRequestMetricForDavinciClient.record(1, FAIL);
      unhealthyLatencyMetricForDavinciClient.record(latency, FAIL);
    }
  }

  public void recordRequestKeyCount(int keyCount) {
    requestKeyCount.record(keyCount);
  }

  public void recordResponseKeyCount(int keyCount) {
    successResponseKeyCount.record(keyCount);
  }

  protected final Rate getRequestRate() {
    return requestRate;
  }

  protected final Rate getSuccessRequestKeyCountRate() {
    return successRequestKeyCountRate;
  }

  /**
   * Get the HTTP status code for healthy requests based on the number of successful keys
   * as both null and valid values are considered healthy in Venice.
   *
   * @param numSuccessfulKeys
   * @return {@link HttpStatus}
   */
  public static int getHealthyRequestHttpStatus(int numSuccessfulKeys) {
    return numSuccessfulKeys > 0 ? SC_OK : SC_NOT_FOUND;
  }

  /**
   * Get the number of successful keys from the value.
   * @param value
   * @return The number of successful keys.
   */
  public static int getSuccessfulKeyCount(Object value) {
    if (value instanceof Map) {
      return ((Map) value).size();
    }
    return (value != null) ? 1 : 0;
  }

  /**
   * Get the HTTP status code for unhealthy requests based on the throwable.
   *
   * @param throwable
   * @return {@link HttpStatus}
   */
  public static int getUnhealthyRequestHttpStatus(Throwable throwable) {
    if (throwable instanceof VeniceClientHttpException) {
      VeniceClientHttpException httpException = (VeniceClientHttpException) throwable;
      return httpException.getHttpStatus();
    } else {
      return HttpStatus.SC_INTERNAL_SERVER_ERROR;
    }
  }

  private VeniceOpenTelemetryMetricsRepository getOtelRepository() {
    return otelRepository;
  }

  private Map<VeniceMetricsDimensions, String> getBaseDimensionsMap() {
    return baseDimensionsMap;
  }

  protected Attributes getBaseAttributes() {
    return baseAttributes;
  }

  /**
   * Metric names for tehuti metrics used in this class.
   */
  public enum BasicClientTehutiMetricName implements TehutiMetricNameEnum {
    HEALTHY_REQUEST, UNHEALTHY_REQUEST, HEALTHY_REQUEST_LATENCY, UNHEALTHY_REQUEST_LATENCY, REQUEST_KEY_COUNT,
    SUCCESS_REQUEST_KEY_COUNT;

    private final String metricName;

    BasicClientTehutiMetricName() {
      this.metricName = name().toLowerCase();
    }

    @Override
    public String getMetricName() {
      return this.metricName;
    }
  }

  public enum BasicClientMetricEntity implements ModuleMetricEntityInterface {
    /**
     * Count of all requests during response handling along with response codes
     */
    CALL_COUNT(
        MetricType.COUNTER, MetricUnit.NUMBER,
        "Count of all requests during response handling along with response codes",
        setOf(
            VENICE_STORE_NAME,
            VENICE_REQUEST_METHOD,
            HTTP_RESPONSE_STATUS_CODE,
            HTTP_RESPONSE_STATUS_CODE_CATEGORY,
            VENICE_RESPONSE_STATUS_CODE_CATEGORY)
    ),
    /**
     * Latency based on all responses
     */
    CALL_TIME(
        MetricType.HISTOGRAM, MetricUnit.MILLISECOND, "Latency based on all responses",
        setOf(
            VENICE_STORE_NAME,
            VENICE_REQUEST_METHOD,
            HTTP_RESPONSE_STATUS_CODE,
            HTTP_RESPONSE_STATUS_CODE_CATEGORY,
            VENICE_RESPONSE_STATUS_CODE_CATEGORY)
    ),
    /**
     * Count of keys for venice client request and response.
     */
    REQUEST_KEY_COUNT(
        "request.key_count", MetricType.HISTOGRAM, MetricUnit.NUMBER, "Count of keys for venice client request",
        setOf(VENICE_STORE_NAME, VENICE_REQUEST_METHOD)
    ),

    RESPONSE_KEY_COUNT(
        "response.key_count", MetricType.HISTOGRAM, MetricUnit.NUMBER, "Count of keys for venice client response",
        setOf(VENICE_STORE_NAME, VENICE_REQUEST_METHOD)
    ),
    /**
     * Count of all DaVinci requests: as DaVinci is local reads, we do not track HTTP response codes
     * But keeping the same name call_count across all clients for consistency
     */
    CALL_COUNT_DVC(
        CALL_COUNT.name().toLowerCase(), MetricType.COUNTER, MetricUnit.NUMBER, "Count of all DaVinci Client requests",
        setOf(VENICE_STORE_NAME, VENICE_REQUEST_METHOD, VENICE_RESPONSE_STATUS_CODE_CATEGORY)
    ),
    /**
     * Latency for all DaVinci Client responses
     */
    CALL_TIME_DVC(
        CALL_TIME.name().toLowerCase(), MetricType.HISTOGRAM, MetricUnit.MILLISECOND,
        "Latency for all DaVinci Client responses",
        setOf(VENICE_STORE_NAME, VENICE_REQUEST_METHOD, VENICE_RESPONSE_STATUS_CODE_CATEGORY)
    );

    private final MetricEntity metricEntity;

    BasicClientMetricEntity(
        MetricType metricType,
        MetricUnit unit,
        String description,
        Set<VeniceMetricsDimensions> dimensions) {
      this.metricEntity = new MetricEntity(this.name().toLowerCase(), metricType, unit, description, dimensions);
    }

    BasicClientMetricEntity(
        String metricName,
        MetricType metricType,
        MetricUnit unit,
        String description,
        Set<VeniceMetricsDimensions> dimensions) {
      this.metricEntity = new MetricEntity(metricName, metricType, unit, description, dimensions);
    }

    @Override
    public MetricEntity getMetricEntity() {
      return metricEntity;
    }
  }
}<|MERGE_RESOLUTION|>--- conflicted
+++ resolved
@@ -65,11 +65,7 @@
   private static final MetricsRepository dummySystemStoreMetricRepo = new MetricsRepository();
 
   protected final Map<VeniceMetricsDimensions, String> baseDimensionsMap;
-<<<<<<< HEAD
-  private final Attributes baseAttributes;
-=======
   protected final Attributes baseAttributes;
->>>>>>> de5e478c
 
   private final Sensor requestSensor; // will be a derived metric in otel: healthy + unhealthy
   private final MetricEntityStateThreeEnums<HttpResponseStatusEnum, HttpResponseStatusCodeCategory, VeniceResponseStatusCategory> healthyRequestMetric;
