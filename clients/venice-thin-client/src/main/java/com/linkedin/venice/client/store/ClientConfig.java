package com.linkedin.venice.client.store;

import com.linkedin.d2.balancer.D2Client;
import com.linkedin.venice.authentication.ClientAuthenticationProvider;
import com.linkedin.venice.client.store.deserialization.BatchDeserializer;
import com.linkedin.venice.client.store.deserialization.BatchDeserializerType;
import com.linkedin.venice.security.SSLFactory;
import com.linkedin.venice.serializer.AvroGenericDeserializer;
import io.tehuti.metrics.MetricsRepository;
import io.tehuti.utils.SystemTime;
import io.tehuti.utils.Time;
import java.time.Duration;
import java.util.Optional;
import java.util.concurrent.Executor;
import java.util.function.Predicate;
import org.apache.avro.Schema;
import org.apache.avro.specific.SpecificRecord;
import org.apache.logging.log4j.LogManager;
import org.apache.logging.log4j.Logger;


public class ClientConfig<T extends SpecificRecord> {
  private static final Logger LOGGER = LogManager.getLogger(ClientConfig.class);
  private static final String HTTPS = "https";

  public static final int DEFAULT_ZK_TIMEOUT_MS = 5000;
  public static final String DEFAULT_CLUSTER_DISCOVERY_D2_SERVICE_NAME = "venice-discovery";
  public static final String DEFAULT_D2_ZK_BASE_PATH = "/d2";
  public static final Duration DEFAULT_SCHEMA_REFRESH_PERIOD = Duration.ofMillis(0);

  // Basic settings
  private String storeName;
  private String veniceURL;
  private String statsPrefix;
  private Class<T> specificValueClass = null;
  private boolean isVsonClient = false;

  // D2 specific settings
  private boolean isD2Routing = false;
  private String d2ServiceName = DEFAULT_CLUSTER_DISCOVERY_D2_SERVICE_NAME;
  private String d2BasePath = DEFAULT_D2_ZK_BASE_PATH;
  private int d2ZkTimeout = DEFAULT_ZK_TIMEOUT_MS;
  private D2Client d2Client = null;

  // Performance-related settings
  private MetricsRepository metricsRepository = null;
  private Executor deserializationExecutor = null;
  private BatchDeserializerType batchDeserializerType = BatchDeserializerType.BLOCKING;
  private boolean useFastAvro = true;
  private boolean retryOnRouterError = false;
  private boolean retryOnAllErrors = false;
  private int retryCount = 1;
  private long retryBackOffInMs = 0;
  private boolean useBlackHoleDeserializer = false;
  private boolean forceClusterDiscoveryAtStartTime = false;
  private boolean projectionFieldValidation = true;
  private Duration schemaRefreshPeriod = DEFAULT_SCHEMA_REFRESH_PERIOD;
  private Optional<Predicate<Schema>> preferredSchemaFilter = Optional.empty();

  // Security settings
  private boolean isHttps = false;
  private SSLFactory sslFactory = null;

  // HttpTransport settings
  private int maxConnectionsPerRoute; // only for HTTP1

  private int maxConnectionsTotal; // only for HTTP1

  private boolean httpClient5Http2Enabled;

  // Test settings
  private Time time = new SystemTime();

  private ClientAuthenticationProvider authenticationProvider;

  public static ClientConfig defaultGenericClientConfig(String storeName) {
    return new ClientConfig(storeName);
  }

  @Deprecated
  public static ClientConfig defaultVsonGenericClientConfig(String storeName) {
    return new ClientConfig(storeName).setVsonClient(true);
  }

  public static <V extends SpecificRecord> ClientConfig<V> defaultSpecificClientConfig(
      String storeName,
      Class<V> specificValueClass) {
    return new ClientConfig<V>(storeName).setSpecificValueClass(specificValueClass);
  }

  public static <V extends SpecificRecord> ClientConfig<V> cloneConfig(ClientConfig<V> config) {
    ClientConfig<V> newConfig = new ClientConfig<V>()

        // Basic settings
        .setStoreName(config.getStoreName())
        .setVeniceURL(config.getVeniceURL())
        .setSpecificValueClass(config.getSpecificValueClass())
        .setVsonClient(config.isVsonClient())

        // D2 specific settings
        .setD2ServiceName(config.getD2ServiceName())
        .setD2BasePath(config.getD2BasePath())
        .setD2ZkTimeout(config.getD2ZkTimeout())
        .setD2Client(config.getD2Client())
        .setD2Routing(config.isD2Routing()) // This should be the last of the D2 configs since it is an inferred config
                                            // and we want the cloned config to match the source config

        // Performance-related settings
        .setMetricsRepository(config.getMetricsRepository())
        .setDeserializationExecutor(config.getDeserializationExecutor())
        .setUseFastAvro(config.isUseFastAvro())
        .setRetryOnRouterError(config.isRetryOnRouterErrorEnabled())
        .setRetryOnAllErrors(config.isRetryOnAllErrorsEnabled())
        .setRetryCount(config.getRetryCount())
        .setRetryBackOffInMs(config.getRetryBackOffInMs())
        .setUseBlackHoleDeserializer(config.isUseBlackHoleDeserializer())
        // Security settings
        .setHttps(config.isHttps())
        .setSslFactory(config.getSslFactory())
<<<<<<< HEAD
        .setAuthenticationProvider(config.getAuthenticationProvider())

=======
>>>>>>> 6c8b6724
        .setForceClusterDiscoveryAtStartTime(config.isForceClusterDiscoveryAtStartTime())
        .setProjectionFieldValidationEnabled(config.isProjectionFieldValidationEnabled())
        .setPreferredSchemaFilter(config.getPreferredSchemaFilter().orElse(null))
        .setSchemaRefreshPeriod(config.getSchemaRefreshPeriod())

        // HttpTransport settings
        .setMaxConnectionsPerRoute(config.getMaxConnectionsPerRoute())
        .setMaxConnectionsTotal(config.getMaxConnectionsTotal())
        .setHttpClient5Http2Enabled(config.isHttpClient5Http2Enabled())

        // Test settings
        .setTime(config.getTime());

    return newConfig;
  }

  public ClientConfig() {
  }

  public ClientConfig(String storeName) {
    this.storeName = storeName;
  }

  public String getStoreName() {
    return storeName;
  }

  public ClientConfig<T> setStoreName(String storeName) {
    this.storeName = storeName;
    return this;
  }

  public boolean isForceClusterDiscoveryAtStartTime() {
    return forceClusterDiscoveryAtStartTime;
  }

  public ClientConfig<T> setForceClusterDiscoveryAtStartTime(boolean forceClusterDiscoveryAtStartTime) {
    this.forceClusterDiscoveryAtStartTime = forceClusterDiscoveryAtStartTime;
    return this;
  }

  public String getVeniceURL() {
    return veniceURL;
  }

  /**
   * @param veniceURL If using D2, this should be D2 ZK address.
   *                     Otherwise, it should be router address.
   */
  public ClientConfig<T> setVeniceURL(String veniceURL) {
    if (veniceURL != null && veniceURL.startsWith(HTTPS)) {
      setHttps(true);
    } else {
      setHttps(false);
    }

    this.veniceURL = veniceURL;
    return this;
  }

  public String getStatsPrefix() {
    return statsPrefix;
  }

  public ClientConfig<T> setStatsPrefix(String statsPrefix) {
    this.statsPrefix = statsPrefix;
    return this;
  }

  public Class<T> getSpecificValueClass() {
    return specificValueClass;
  }

  public ClientConfig<T> setSpecificValueClass(Class<T> specificValueClass) {
    this.specificValueClass = specificValueClass;
    return this;
  }

  public boolean isSpecificClient() {
    return specificValueClass != null;
  }

  public boolean isD2Routing() {
    return isD2Routing;
  }

  // This is identified automatically when a D2 service name is passed in
  private ClientConfig<T> setD2Routing(boolean isD2Routing) {
    this.isD2Routing = isD2Routing;
    return this;
  }

  public String getD2ServiceName() {
    return d2ServiceName;
  }

  public ClientConfig<T> setD2ServiceName(String d2ServiceName) {
    if (d2ServiceName != null) {
      setD2Routing(true);
      this.d2ServiceName = d2ServiceName;
    } else {
      setD2Routing(false);
    }

    return this;
  }

  public String getD2BasePath() {
    return d2BasePath;
  }

  public ClientConfig<T> setD2BasePath(String d2BasePath) {
    this.d2BasePath = d2BasePath;
    return this;
  }

  public int getD2ZkTimeout() {
    return d2ZkTimeout;
  }

  public ClientConfig<T> setD2ZkTimeout(int d2ZkTimeout) {
    this.d2ZkTimeout = d2ZkTimeout;
    return this;
  }

  public D2Client getD2Client() {
    return d2Client;
  }

  public ClientConfig<T> setD2Client(D2Client d2Client) {
    this.d2Client = d2Client;
    return this;
  }

  public boolean isHttps() {
    return isHttps;
  }

  // this is identified automatically when a URL is passed in
  private ClientConfig<T> setHttps(boolean isHttps) {
    this.isHttps = isHttps;
    return this;
  }

  public SSLFactory getSslFactory() {
    return sslFactory;
  }

  public ClientConfig<T> setSslFactory(SSLFactory sslEngineComponentFactory) {
    this.sslFactory = sslEngineComponentFactory;
    return this;
  }

<<<<<<< HEAD
  public ClientAuthenticationProvider getAuthenticationProvider() {
    return authenticationProvider;
  }

  public ClientConfig<T> setAuthenticationProvider(ClientAuthenticationProvider authenticationProvider) {
    this.authenticationProvider = authenticationProvider;
=======
  public int getMaxConnectionsPerRoute() {
    return maxConnectionsPerRoute;
  }

  public ClientConfig<T> setMaxConnectionsPerRoute(int maxConnectionsPerRoute) {
    this.maxConnectionsPerRoute = maxConnectionsPerRoute;
    return this;
  }

  public int getMaxConnectionsTotal() {
    return maxConnectionsTotal;
  }

  public ClientConfig<T> setMaxConnectionsTotal(int maxConnectionsTotal) {
    this.maxConnectionsTotal = maxConnectionsTotal;
    return this;
  }

  public boolean isHttpClient5Http2Enabled() {
    return httpClient5Http2Enabled;
  }

  public ClientConfig<T> setHttpClient5Http2Enabled(boolean httpClient5Http2Enabled) {
    this.httpClient5Http2Enabled = httpClient5Http2Enabled;
>>>>>>> 6c8b6724
    return this;
  }

  public MetricsRepository getMetricsRepository() {
    return metricsRepository;
  }

  public ClientConfig<T> setMetricsRepository(MetricsRepository metricsRepository) {
    this.metricsRepository = metricsRepository;
    return this;
  }

  public Executor getDeserializationExecutor() {
    return deserializationExecutor;
  }

  /**
   * Provide an arbitrary executor to execute client requests in,
   * rather than letting the client use its own internally-generated executor.
   * If null, or unset, the client will use {@link java.util.concurrent.Executors#newFixedThreadPool(int)}
   * with a thread limit equal to half the CPU cores.
   */
  public ClientConfig<T> setDeserializationExecutor(Executor deserializationExecutor) {
    this.deserializationExecutor = deserializationExecutor;
    return this;
  }

  @Deprecated
  public boolean isVsonClient() {
    return isVsonClient;
  }

  @Deprecated
  public ClientConfig<T> setVsonClient(boolean isVonClient) {
    this.isVsonClient = isVonClient;
    return this;
  }

  public BatchDeserializer getBatchGetDeserializer(Executor executor) {
    return batchDeserializerType.get(executor, this);
  }

  public ClientConfig<T> setBatchDeserializerType(BatchDeserializerType batchDeserializerType) {
    if (batchDeserializerType.equals(BatchDeserializerType.ONE_FUTURE_PER_RECORD)
        || batchDeserializerType.equals(BatchDeserializerType.ALWAYS_ON_MULTI_THREADED_PIPELINE)) {
      LOGGER.info(
          "The {} BatchDeserializerType is deprecated. Will instead use: {}",
          batchDeserializerType,
          BatchDeserializerType.BLOCKING);
    }
    this.batchDeserializerType = batchDeserializerType;
    return this;
  }

  @Deprecated
  public ClientConfig<T> setMultiGetEnvelopeIterableImpl(
      AvroGenericDeserializer.IterableImpl multiGetEnvelopeIterableImpl) {
    LOGGER.warn("multiGetEnvelopeIterableImpl is deprecated and will be ignored.");
    return this;
  }

  @Deprecated
  public ClientConfig<T> setOnDemandDeserializerNumberOfRecordsPerThread(
      int onDemandDeserializerNumberOfRecordsPerThread) {
    LOGGER.warn("onDemandDeserializerNumberOfRecordsPerThread is deprecated and will be ignored.");
    return this;
  }

  @Deprecated
  public ClientConfig<T> setAlwaysOnDeserializerNumberOfThreads(int alwaysOnDeserializerNumberOfThreads) {
    LOGGER.warn("alwaysOnDeserializerNumberOfThreads is deprecated and will be ignored.");
    return this;
  }

  @Deprecated
  public ClientConfig<T> setAlwaysOnDeserializerQueueCapacity(int alwaysOnDeserializerQueueCapacity) {
    LOGGER.warn("alwaysOnDeserializerQueueCapacity is deprecated and will be ignored.");
    return this;
  }

  public boolean isUseFastAvro() {
    return useFastAvro;
  }

  public ClientConfig<T> setUseFastAvro(boolean useFastAvro) {
    this.useFastAvro = useFastAvro;
    return this;
  }

  public ClientConfig<T> setRetryOnRouterError(boolean value) {
    this.retryOnRouterError = value;
    return this;
  }

  public boolean isRetryOnRouterErrorEnabled() {
    return retryOnRouterError;
  }

  public ClientConfig<T> setRetryOnAllErrors(boolean value) {
    this.retryOnAllErrors = value;
    return this;
  }

  public boolean isRetryOnAllErrorsEnabled() {
    return retryOnAllErrors;
  }

  public ClientConfig<T> setRetryCount(int retryCount) {
    this.retryCount = retryCount;
    return this;
  }

  public int getRetryCount() {
    return retryCount;
  }

  public ClientConfig<T> setRetryBackOffInMs(long retryBackOffInMs) {
    this.retryBackOffInMs = retryBackOffInMs;
    return this;
  }

  public long getRetryBackOffInMs() {
    return retryBackOffInMs;
  }

  public boolean isUseBlackHoleDeserializer() {
    return useBlackHoleDeserializer;
  }

  public ClientConfig<T> setUseBlackHoleDeserializer(boolean useBlackHoleDeserializer) {
    this.useBlackHoleDeserializer = useBlackHoleDeserializer;
    return this;
  }

  public boolean isProjectionFieldValidationEnabled() {
    return projectionFieldValidation;
  }

  public ClientConfig<T> setProjectionFieldValidationEnabled(boolean projectionFieldValidation) {
    this.projectionFieldValidation = projectionFieldValidation;
    return this;
  }

  public Optional<Predicate<Schema>> getPreferredSchemaFilter() {
    return preferredSchemaFilter;
  }

  public ClientConfig<T> setPreferredSchemaFilter(Predicate<Schema> preferredSchemaFilter) {
    this.preferredSchemaFilter = Optional.ofNullable(preferredSchemaFilter);
    return this;
  }

  public Duration getSchemaRefreshPeriod() {
    return schemaRefreshPeriod;
  }

  public ClientConfig<T> setSchemaRefreshPeriod(Duration schemaRefreshPeriod) {
    this.schemaRefreshPeriod = schemaRefreshPeriod;
    return this;
  }

  public Time getTime() {
    return time;
  }

  public ClientConfig<T> setTime(Time time) {
    this.time = time;
    return this;
  }

  @Override
  public int hashCode() {
    int result = getStoreName().hashCode();
    result = 31 * result + (isVsonClient() ? 1 : 0);
    result = 31 * result + (getSpecificValueClass() != null ? getSpecificValueClass().hashCode() : 0);
    return result;
  }

  @Override
  public boolean equals(Object o) {
    if (this == o) {
      return true;
    }

    if (o == null || getClass() != o.getClass()) {
      return false;
    }

    ClientConfig anotherClientConfig = (ClientConfig) o;

    if (!this.getStoreName().equals(anotherClientConfig.getStoreName())) {
      return false;
    }

    if (this.isVsonClient() != anotherClientConfig.isVsonClient()) {
      return false;
    }

    if (this.isD2Routing() != anotherClientConfig.isD2Routing()) {
      return false;
    }

    return this.getSpecificValueClass() != null
        ? this.getSpecificValueClass().equals(anotherClientConfig.getSpecificValueClass())
        : anotherClientConfig.getSpecificValueClass() == null;
  }
}<|MERGE_RESOLUTION|>--- conflicted
+++ resolved
@@ -117,11 +117,7 @@
         // Security settings
         .setHttps(config.isHttps())
         .setSslFactory(config.getSslFactory())
-<<<<<<< HEAD
         .setAuthenticationProvider(config.getAuthenticationProvider())
-
-=======
->>>>>>> 6c8b6724
         .setForceClusterDiscoveryAtStartTime(config.isForceClusterDiscoveryAtStartTime())
         .setProjectionFieldValidationEnabled(config.isProjectionFieldValidationEnabled())
         .setPreferredSchemaFilter(config.getPreferredSchemaFilter().orElse(null))
@@ -275,14 +271,14 @@
     return this;
   }
 
-<<<<<<< HEAD
   public ClientAuthenticationProvider getAuthenticationProvider() {
     return authenticationProvider;
   }
 
   public ClientConfig<T> setAuthenticationProvider(ClientAuthenticationProvider authenticationProvider) {
     this.authenticationProvider = authenticationProvider;
-=======
+  }
+
   public int getMaxConnectionsPerRoute() {
     return maxConnectionsPerRoute;
   }
@@ -307,7 +303,6 @@
 
   public ClientConfig<T> setHttpClient5Http2Enabled(boolean httpClient5Http2Enabled) {
     this.httpClient5Http2Enabled = httpClient5Http2Enabled;
->>>>>>> 6c8b6724
     return this;
   }
 
