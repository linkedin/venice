--- conflicted
+++ resolved
@@ -124,22 +124,17 @@
 
       return new HttpsTransportClient(
           bootstrapUrl,
-<<<<<<< HEAD
-          clientConfig.getSslFactory(),
-          clientConfig.getAuthenticationProvider());
-    } else {
-      return new HttpTransportClient(bootstrapUrl, clientConfig.getAuthenticationProvider());
-=======
           clientConfig.getMaxConnectionsTotal(),
           clientConfig.getMaxConnectionsPerRoute(),
           clientConfig.isHttpClient5Http2Enabled(),
-          clientConfig.getSslFactory());
+          clientConfig.getSslFactory(),
+          clientConfig.getAuthenticationProvider());
     } else {
       return new HttpTransportClient(
           bootstrapUrl,
           clientConfig.getMaxConnectionsTotal(),
-          clientConfig.getMaxConnectionsPerRoute());
->>>>>>> 6c8b6724
+          clientConfig.getMaxConnectionsPerRoute(),
+          clientConfig.getAuthenticationProvider());
     }
   }
 }