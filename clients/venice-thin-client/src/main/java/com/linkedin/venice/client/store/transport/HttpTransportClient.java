--- conflicted
+++ resolved
@@ -39,15 +39,17 @@
   private final CloseableHttpAsyncClient httpClient;
   protected final ClientAuthenticationProvider authenticationProvider;
 
-<<<<<<< HEAD
-  public HttpTransportClient(String routerUrl, ClientAuthenticationProvider authenticationProvider) {
-    this(routerUrl, HttpAsyncClients.createDefault(), authenticationProvider);
-=======
-  public HttpTransportClient(String routerUrl, int maxConnectionsTotal, int maxConnectionsPerRoute) {
-    this(routerUrl, buildClient(routerUrl, maxConnectionsTotal, maxConnectionsPerRoute, false, null));
+  public HttpTransportClient(
+      String routerUrl,
+      int maxConnectionsTotal,
+      int maxConnectionsPerRoute,
+      ClientAuthenticationProvider authenticationProvider) {
+    this(
+        routerUrl,
+        buildClient(routerUrl, maxConnectionsTotal, maxConnectionsPerRoute, false, null),
+        authenticationProvider);
     this.maxConnectionsTotal = maxConnectionsTotal;
     this.maxConnectionsPerRoute = maxConnectionsPerRoute;
->>>>>>> 6c8b6724
   }
 
   public HttpTransportClient(
@@ -166,16 +168,12 @@
     headers.forEach((K, V) -> {
       httpGet.addHeader(K, V);
     });
-<<<<<<< HEAD
     if (authenticationProvider != null) {
       authenticationProvider.getHTTPAuthenticationHeaders().forEach((K, V) -> {
         httpGet.addHeader(K, V);
       });
     }
-    return httpGet;
-=======
     return httpGet.build();
->>>>>>> 6c8b6724
   }
 
   private AsyncRequestProducer getHttpPostRequest(String requestPath, Map<String, String> headers, byte[] body) {
@@ -183,21 +181,13 @@
     headers.forEach((K, V) -> {
       httpPost.setHeader(K, V);
     });
-<<<<<<< HEAD
     if (authenticationProvider != null) {
       authenticationProvider.getHTTPAuthenticationHeaders().forEach((K, V) -> {
         httpPost.addHeader(K, V);
       });
     }
-    BasicHttpEntity entity = new BasicHttpEntity();
-    entity.setContent(new ByteArrayInputStream(body));
-    httpPost.setEntity(entity);
-
-    return httpPost;
-=======
     httpPost.setEntity(body, ContentType.APPLICATION_OCTET_STREAM);
     return httpPost.build();
->>>>>>> 6c8b6724
   }
 
   @Override
@@ -210,18 +200,6 @@
     }
   }
 
-<<<<<<< HEAD
-  /**
-   * The same {@link CloseableHttpAsyncClient} could not be used to send out another request in its own callback function.
-   * @return
-   */
-  @Override
-  public TransportClient getCopyIfNotUsableInCallback() {
-    return new HttpTransportClient(routerUrl, authenticationProvider);
-  }
-
-=======
->>>>>>> 6c8b6724
   private static class HttpTransportClientCallback extends TransportClientCallback
       implements FutureCallback<SimpleHttpResponse> {
     public HttpTransportClientCallback(CompletableFuture<TransportClientResponse> valueFuture) {
