package com.linkedin.venice.client.stats;

<<<<<<< HEAD
import static com.linkedin.venice.stats.dimensions.VeniceMetricsDimensions.VENICE_DELIVERY_PROGRESS;
import static com.linkedin.venice.stats.dimensions.VeniceMetricsDimensions.VENICE_MESSAGE_TYPE;
=======
>>>>>>> de5e478c
import static com.linkedin.venice.stats.dimensions.VeniceMetricsDimensions.VENICE_REQUEST_METHOD;
import static com.linkedin.venice.stats.dimensions.VeniceMetricsDimensions.VENICE_REQUEST_RETRY_TYPE;
import static com.linkedin.venice.stats.dimensions.VeniceMetricsDimensions.VENICE_STORE_NAME;
import static com.linkedin.venice.utils.CollectionUtils.setOf;

import com.linkedin.venice.stats.dimensions.VeniceMetricsDimensions;
import com.linkedin.venice.stats.metrics.MetricEntity;
import com.linkedin.venice.stats.metrics.MetricType;
import com.linkedin.venice.stats.metrics.MetricUnit;
import com.linkedin.venice.stats.metrics.ModuleMetricEntityInterface;
import java.util.Set;


public enum ClientMetricEntity implements ModuleMetricEntityInterface {
  /**
   * Client retry count.
   */
  RETRY_CALL_COUNT(
      "retry.call_count", MetricType.COUNTER, MetricUnit.NUMBER, "Count of all retry requests for client",
      setOf(VENICE_STORE_NAME, VENICE_REQUEST_METHOD, VENICE_REQUEST_RETRY_TYPE)
  ),

  /**
   * Client retry key count.
   */
<<<<<<< HEAD
  RETRY_KEY_COUNT(
      MetricType.MIN_MAX_COUNT_SUM_AGGREGATIONS, MetricUnit.NUMBER, "Key count of retry requests for client",
      setOf(VENICE_STORE_NAME, VENICE_REQUEST_METHOD, VENICE_MESSAGE_TYPE)
  ),

  /**
   * Request serialization time in milliseconds.
   */
  REQUEST_SERIALIZATION_TIME(
      "request.serialization_time", MetricType.MIN_MAX_COUNT_SUM_AGGREGATIONS, MetricUnit.MILLISECOND,
      "Time to serialize the request payload in milliseconds", setOf(VENICE_STORE_NAME, VENICE_REQUEST_METHOD)
  ),

  /**
   * Time between client submitting a request and beginning to handle the response.
   */
  CALL_SUBMISSION_TO_HANDLING_TIME(
      "call_submission_to_handling_time", MetricType.MIN_MAX_COUNT_SUM_AGGREGATIONS, MetricUnit.MILLISECOND,
      "Time between submitting the request and starting to handle the response, in milliseconds",
      setOf(VENICE_STORE_NAME, VENICE_REQUEST_METHOD)
  ),

  /**
   * Response decompression time in milliseconds.
   */
  RESPONSE_DECOMPRESSION_TIME(
      "response.decompression_time", MetricType.MIN_MAX_COUNT_SUM_AGGREGATIONS, MetricUnit.MILLISECOND,
      "Time to decompress the response payload in milliseconds", setOf(VENICE_STORE_NAME, VENICE_REQUEST_METHOD)
  ),

  /**
   * Response deserialization time in milliseconds.
   */
  RESPONSE_DESERIALIZATION_TIME(
      "response.deserialization_time", MetricType.MIN_MAX_COUNT_SUM_AGGREGATIONS, MetricUnit.MILLISECOND,
      "Time to deserialize the response payload in milliseconds", setOf(VENICE_STORE_NAME, VENICE_REQUEST_METHOD)
  ),

  /**
   * Batch streaming progress time in milliseconds, dimensioned by delivery progress.
   */
  RESPONSE_BATCH_STREAM_PROGRESS_TIME(
      "response.batch_stream_progress_time", MetricType.MIN_MAX_COUNT_SUM_AGGREGATIONS, MetricUnit.MILLISECOND,
      "Batch streaming progress time in milliseconds",
      setOf(VENICE_STORE_NAME, VENICE_REQUEST_METHOD, VENICE_DELIVERY_PROGRESS)
=======
  RETRY_REQUEST_KEY_COUNT(
      "retry.request.key_count", MetricType.MIN_MAX_COUNT_SUM_AGGREGATIONS, MetricUnit.NUMBER,
      "Key count of retry requests for client", setOf(VENICE_STORE_NAME, VENICE_REQUEST_METHOD)
  ),

  /**
   * Client retry response key count.
   */
  RETRY_RESPONSE_KEY_COUNT(
      "retry.response.key_count", MetricType.MIN_MAX_COUNT_SUM_AGGREGATIONS, MetricUnit.NUMBER,
      "Key count of retry responses for client", setOf(VENICE_STORE_NAME, VENICE_REQUEST_METHOD)
>>>>>>> de5e478c
  );

  private final MetricEntity entity;

  ClientMetricEntity(
      MetricType metricType,
      MetricUnit unit,
      String description,
      Set<VeniceMetricsDimensions> dimensions) {
    this.entity = new MetricEntity(this.name().toLowerCase(), metricType, unit, description, dimensions);
  }

  ClientMetricEntity(
      String name,
      MetricType metricType,
      MetricUnit unit,
      String description,
      Set<VeniceMetricsDimensions> dimensions) {
    this.entity = new MetricEntity(name, metricType, unit, description, dimensions);
  }

  @Override
  public MetricEntity getMetricEntity() {
    return entity;
  }
}<|MERGE_RESOLUTION|>--- conflicted
+++ resolved
@@ -1,10 +1,6 @@
 package com.linkedin.venice.client.stats;
 
-<<<<<<< HEAD
 import static com.linkedin.venice.stats.dimensions.VeniceMetricsDimensions.VENICE_DELIVERY_PROGRESS;
-import static com.linkedin.venice.stats.dimensions.VeniceMetricsDimensions.VENICE_MESSAGE_TYPE;
-=======
->>>>>>> de5e478c
 import static com.linkedin.venice.stats.dimensions.VeniceMetricsDimensions.VENICE_REQUEST_METHOD;
 import static com.linkedin.venice.stats.dimensions.VeniceMetricsDimensions.VENICE_REQUEST_RETRY_TYPE;
 import static com.linkedin.venice.stats.dimensions.VeniceMetricsDimensions.VENICE_STORE_NAME;
@@ -30,10 +26,17 @@
   /**
    * Client retry key count.
    */
-<<<<<<< HEAD
-  RETRY_KEY_COUNT(
-      MetricType.MIN_MAX_COUNT_SUM_AGGREGATIONS, MetricUnit.NUMBER, "Key count of retry requests for client",
-      setOf(VENICE_STORE_NAME, VENICE_REQUEST_METHOD, VENICE_MESSAGE_TYPE)
+  RETRY_REQUEST_KEY_COUNT(
+      "retry.request.key_count", MetricType.MIN_MAX_COUNT_SUM_AGGREGATIONS, MetricUnit.NUMBER,
+      "Key count of retry requests for client", setOf(VENICE_STORE_NAME, VENICE_REQUEST_METHOD)
+  ),
+
+  /**
+   * Client retry response key count.
+   */
+  RETRY_RESPONSE_KEY_COUNT(
+      "retry.response.key_count", MetricType.MIN_MAX_COUNT_SUM_AGGREGATIONS, MetricUnit.NUMBER,
+      "Key count of retry responses for client", setOf(VENICE_STORE_NAME, VENICE_REQUEST_METHOD)
   ),
 
   /**
@@ -76,19 +79,6 @@
       "response.batch_stream_progress_time", MetricType.MIN_MAX_COUNT_SUM_AGGREGATIONS, MetricUnit.MILLISECOND,
       "Batch streaming progress time in milliseconds",
       setOf(VENICE_STORE_NAME, VENICE_REQUEST_METHOD, VENICE_DELIVERY_PROGRESS)
-=======
-  RETRY_REQUEST_KEY_COUNT(
-      "retry.request.key_count", MetricType.MIN_MAX_COUNT_SUM_AGGREGATIONS, MetricUnit.NUMBER,
-      "Key count of retry requests for client", setOf(VENICE_STORE_NAME, VENICE_REQUEST_METHOD)
-  ),
-
-  /**
-   * Client retry response key count.
-   */
-  RETRY_RESPONSE_KEY_COUNT(
-      "retry.response.key_count", MetricType.MIN_MAX_COUNT_SUM_AGGREGATIONS, MetricUnit.NUMBER,
-      "Key count of retry responses for client", setOf(VENICE_STORE_NAME, VENICE_REQUEST_METHOD)
->>>>>>> de5e478c
   );
 
   private final MetricEntity entity;
