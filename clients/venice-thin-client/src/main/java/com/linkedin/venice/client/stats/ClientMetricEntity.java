--- conflicted
+++ resolved
@@ -1,5 +1,6 @@
 package com.linkedin.venice.client.stats;
 
+import static com.linkedin.venice.stats.dimensions.VeniceMetricsDimensions.VENICE_MESSAGE_TYPE;
 import static com.linkedin.venice.stats.dimensions.VeniceMetricsDimensions.VENICE_REQUEST_METHOD;
 import static com.linkedin.venice.stats.dimensions.VeniceMetricsDimensions.VENICE_REQUEST_RETRY_TYPE;
 import static com.linkedin.venice.stats.dimensions.VeniceMetricsDimensions.VENICE_RESPONSE_STATUS_CODE_CATEGORY;
@@ -26,10 +27,17 @@
   /**
    * Client retry key count.
    */
-<<<<<<< HEAD
-  RETRY_KEY_COUNT(
-      MetricType.MIN_MAX_COUNT_SUM_AGGREGATIONS, MetricUnit.NUMBER, "Key count of retry requests for client",
-      setOf(VENICE_STORE_NAME, VENICE_REQUEST_METHOD, VENICE_MESSAGE_TYPE)
+  RETRY_REQUEST_KEY_COUNT(
+      "retry.request.key_count", MetricType.MIN_MAX_COUNT_SUM_AGGREGATIONS, MetricUnit.NUMBER,
+      "Key count of retry requests for client", setOf(VENICE_STORE_NAME, VENICE_REQUEST_METHOD)
+  ),
+
+  /**
+   * Client retry response key count.
+   */
+  RETRY_RESPONSE_KEY_COUNT(
+      "retry.response.key_count", MetricType.MIN_MAX_COUNT_SUM_AGGREGATIONS, MetricUnit.NUMBER,
+      "Key count of retry responses for client", setOf(VENICE_STORE_NAME, VENICE_REQUEST_METHOD)
   ),
 
   /**
@@ -53,21 +61,7 @@
    */
   REQUEST_TIMEOUT_RESULT_RATIO(
       "request.timeout_result_ratio", MetricType.HISTOGRAM, MetricUnit.NUMBER,
-      "Ratio of timed out keys to total keys in the request",
-      setOf(VENICE_STORE_NAME, VENICE_REQUEST_METHOD, VENICE_MESSAGE_TYPE)
-=======
-  RETRY_REQUEST_KEY_COUNT(
-      "retry.request.key_count", MetricType.MIN_MAX_COUNT_SUM_AGGREGATIONS, MetricUnit.NUMBER,
-      "Key count of retry requests for client", setOf(VENICE_STORE_NAME, VENICE_REQUEST_METHOD)
-  ),
-
-  /**
-   * Client retry response key count.
-   */
-  RETRY_RESPONSE_KEY_COUNT(
-      "retry.response.key_count", MetricType.MIN_MAX_COUNT_SUM_AGGREGATIONS, MetricUnit.NUMBER,
-      "Key count of retry responses for client", setOf(VENICE_STORE_NAME, VENICE_REQUEST_METHOD)
->>>>>>> de5e478c
+      "Ratio of timed out keys to total keys in the request", setOf(VENICE_STORE_NAME, VENICE_REQUEST_METHOD)
   );
 
   private final MetricEntity entity;
