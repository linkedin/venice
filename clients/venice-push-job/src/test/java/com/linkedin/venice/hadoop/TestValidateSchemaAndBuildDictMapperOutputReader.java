package com.linkedin.venice.hadoop;

import com.linkedin.venice.exceptions.VeniceException;
import com.linkedin.venice.hadoop.output.avro.ValidateSchemaAndBuildDictMapperOutput;
import com.linkedin.venice.utils.TestPushUtils;
import com.linkedin.venice.utils.Time;
import com.linkedin.venice.utils.Utils;
import java.io.File;
import java.nio.ByteBuffer;
import org.apache.avro.Schema;
import org.testng.Assert;
import org.testng.annotations.BeforeMethod;
import org.testng.annotations.Test;


public class TestValidateSchemaAndBuildDictMapperOutputReader {
  private static final int TEST_TIMEOUT = 10 * Time.MS_PER_SECOND;
  private static final Schema fileSchema = ValidateSchemaAndBuildDictMapperOutput.getClassSchema();
<<<<<<< HEAD
  private File inputDir;

  @BeforeMethod
  public void setup() {
    inputDir = getTempDataDirectory();
  }
=======
>>>>>>> e30521c2

  @Test(timeOut = TEST_TIMEOUT, expectedExceptions = NullPointerException.class, expectedExceptionsMessageRegExp = ".* output directory should not be empty")
  public void testGetWithDirAsNull() throws Exception {
    ValidateSchemaAndBuildDictMapperOutputReader reader = new ValidateSchemaAndBuildDictMapperOutputReader(null, null);
    reader.close();
  }

  @Test(timeOut = TEST_TIMEOUT, expectedExceptions = IllegalArgumentException.class, expectedExceptionsMessageRegExp = ".* output directory should not be empty")
  public void testGetWithDirAsEmpty() throws Exception {
    ValidateSchemaAndBuildDictMapperOutputReader reader = new ValidateSchemaAndBuildDictMapperOutputReader("", null);
    reader.close();
  }

  @Test(timeOut = TEST_TIMEOUT, expectedExceptions = NullPointerException.class, expectedExceptionsMessageRegExp = ".* output fileName should not be empty")
  public void testGetWithFileAsNull() throws Exception {
    File inputDir = Utils.getTempDataDirectory();
    ValidateSchemaAndBuildDictMapperOutputReader reader =
        new ValidateSchemaAndBuildDictMapperOutputReader(inputDir.getAbsolutePath(), null);
    reader.close();
  }

  @Test(timeOut = TEST_TIMEOUT, expectedExceptions = IllegalArgumentException.class, expectedExceptionsMessageRegExp = ".* output fileName should not be empty")
  public void testGetWithFileAsEmpty() throws Exception {
    File inputDir = Utils.getTempDataDirectory();
    ValidateSchemaAndBuildDictMapperOutputReader reader =
        new ValidateSchemaAndBuildDictMapperOutputReader(inputDir.getAbsolutePath(), "");
    reader.close();
  }

  @Test(timeOut = TEST_TIMEOUT, expectedExceptions = VeniceException.class, expectedExceptionsMessageRegExp = "Encountered exception reading Avro data from.*")
  public void testGetWithNoFile() throws Exception {
    File inputDir = Utils.getTempDataDirectory();
    String avroOutputFile = "nofile.avro"; // This file is not present
    ValidateSchemaAndBuildDictMapperOutputReader reader =
        new ValidateSchemaAndBuildDictMapperOutputReader(inputDir.getAbsolutePath(), avroOutputFile);
    reader.close();
  }

  /**
   * The file has only the schema and no data
   * @throws Exception
   */
  @Test(timeOut = TEST_TIMEOUT, expectedExceptions = VeniceException.class, expectedExceptionsMessageRegExp = "File .* contains no records.*")
  public void testGetWithEmptyFile() throws Exception {
    File inputDir = Utils.getTempDataDirectory();
    String avroOutputFile = "empty_file.avro";
    TestPushUtils.writeEmptyAvroFileWithUserSchema(inputDir, avroOutputFile, fileSchema.toString());
    ValidateSchemaAndBuildDictMapperOutputReader reader =
        new ValidateSchemaAndBuildDictMapperOutputReader(inputDir.getAbsolutePath(), avroOutputFile);
    reader.close();
  }

  /**
   * The file can be empty or invalid avro file
   * @throws Exception
   */
  @Test(timeOut = TEST_TIMEOUT, expectedExceptions = VeniceException.class, expectedExceptionsMessageRegExp = "Encountered exception reading Avro data from.*")
  public void testGetWithInvalidAvroFile() throws Exception {
    File inputDir = Utils.getTempDataDirectory();
    String avroOutputFile = "invalid_file.avro";
    TestPushUtils.writeInvalidAvroFile(inputDir, avroOutputFile);
    ValidateSchemaAndBuildDictMapperOutputReader reader =
        new ValidateSchemaAndBuildDictMapperOutputReader(inputDir.getAbsolutePath(), avroOutputFile);
    reader.close();
  }

  /**
   * inputFileDataSize should be > 0. Even for empty pushes, the file should have schema details
   * @throws Exception
   */
  @Test(timeOut = TEST_TIMEOUT, expectedExceptions = VeniceException.class, expectedExceptionsMessageRegExp = "Retrieved inputFileDataSize .* is not valid")
  public void testGetWithInvalidInputFileDataSize() throws Exception {
    File inputDir = Utils.getTempDataDirectory();
    String avroOutputFile = "valid_file.avro";
    TestPushUtils.writeSimpleAvroFileForValidateSchemaAndBuildDictMapperOutput(
        inputDir,
        avroOutputFile,
        0,
        ByteBuffer.wrap("TestDictionary".getBytes()),
        fileSchema.toString());
    ValidateSchemaAndBuildDictMapperOutputReader reader =
        new ValidateSchemaAndBuildDictMapperOutputReader(inputDir.getAbsolutePath(), avroOutputFile);
    reader.close();
  }

  @Test(timeOut = TEST_TIMEOUT)
  public void testGetWithValidInputFileDataSize() throws Exception {
    File inputDir = Utils.getTempDataDirectory();
    String avroOutputFile = "valid_file.avro";
    TestPushUtils.writeSimpleAvroFileForValidateSchemaAndBuildDictMapperOutput(
        inputDir,
        avroOutputFile,
        1,
        ByteBuffer.wrap("TestDictionary".getBytes()),
        fileSchema.toString());
    ValidateSchemaAndBuildDictMapperOutputReader reader =
        new ValidateSchemaAndBuildDictMapperOutputReader(inputDir.getAbsolutePath(), avroOutputFile);
    ValidateSchemaAndBuildDictMapperOutput output = reader.getOutput();
    reader.close();

    // validate the data
    Assert.assertEquals(output.getInputFileDataSize(), 1);
    Assert.assertEquals(output.getZstdDictionary(), ByteBuffer.wrap("TestDictionary".getBytes()));
  }

  /**
   * Should not Fail as the zstdDictionary is optional in the schema
   * @throws Exception
   */
  @Test(timeOut = TEST_TIMEOUT)
  public void testGetWithNoZstdDictionary() throws Exception {
    File inputDir = Utils.getTempDataDirectory();
    String avroOutputFile = "valid_file.avro";
    TestPushUtils.writeSimpleAvroFileForValidateSchemaAndBuildDictMapperOutput(
        inputDir,
        avroOutputFile,
        1,
        null,
        fileSchema.toString());
    ValidateSchemaAndBuildDictMapperOutputReader reader =
        new ValidateSchemaAndBuildDictMapperOutputReader(inputDir.getAbsolutePath(), avroOutputFile);
    ValidateSchemaAndBuildDictMapperOutput output = reader.getOutput();
    reader.close();

    // validate the data
    Assert.assertEquals(output.getInputFileDataSize(), 1);
    Assert.assertNull(output.getZstdDictionary());
  }
}<|MERGE_RESOLUTION|>--- conflicted
+++ resolved
@@ -9,22 +9,12 @@
 import java.nio.ByteBuffer;
 import org.apache.avro.Schema;
 import org.testng.Assert;
-import org.testng.annotations.BeforeMethod;
 import org.testng.annotations.Test;
 
 
 public class TestValidateSchemaAndBuildDictMapperOutputReader {
   private static final int TEST_TIMEOUT = 10 * Time.MS_PER_SECOND;
   private static final Schema fileSchema = ValidateSchemaAndBuildDictMapperOutput.getClassSchema();
-<<<<<<< HEAD
-  private File inputDir;
-
-  @BeforeMethod
-  public void setup() {
-    inputDir = getTempDataDirectory();
-  }
-=======
->>>>>>> e30521c2
 
   @Test(timeOut = TEST_TIMEOUT, expectedExceptions = NullPointerException.class, expectedExceptionsMessageRegExp = ".* output directory should not be empty")
   public void testGetWithDirAsNull() throws Exception {
