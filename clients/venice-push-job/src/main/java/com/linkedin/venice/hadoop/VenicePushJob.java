package com.linkedin.venice.hadoop;

import static com.linkedin.venice.CommonConfigKeys.SSL_FACTORY_CLASS_NAME;
import static com.linkedin.venice.ConfigKeys.AMPLIFICATION_FACTOR;
import static com.linkedin.venice.ConfigKeys.KAFKA_BOOTSTRAP_SERVERS;
import static com.linkedin.venice.ConfigKeys.PARTITIONER_CLASS;
import static com.linkedin.venice.ConfigKeys.VENICE_PARTITIONERS;
import static com.linkedin.venice.VeniceConstants.DEFAULT_SSL_FACTORY_CLASS_NAME;
import static com.linkedin.venice.status.BatchJobHeartbeatConfigs.HEARTBEAT_ENABLED_CONFIG;
import static com.linkedin.venice.status.BatchJobHeartbeatConfigs.HEARTBEAT_STORE_NAME_CONFIG;
import static com.linkedin.venice.utils.ByteUtils.generateHumanReadableByteCountString;
import static com.linkedin.venice.utils.Utils.getUniqueString;
import static org.apache.hadoop.mapreduce.MRJobConfig.MAPREDUCE_JOB_CLASSLOADER;
import static org.apache.hadoop.mapreduce.MRJobConfig.MAPREDUCE_JOB_CREDENTIALS_BINARY;
import static org.apache.hadoop.security.UserGroupInformation.HADOOP_TOKEN_FILE_LOCATION;

import com.github.luben.zstd.Zstd;
import com.linkedin.avroutil1.compatibility.AvroCompatibilityHelper;
import com.linkedin.venice.compression.CompressionStrategy;
import com.linkedin.venice.controllerapi.ControllerClient;
import com.linkedin.venice.controllerapi.ControllerResponse;
import com.linkedin.venice.controllerapi.JobStatusQueryResponse;
import com.linkedin.venice.controllerapi.MultiSchemaResponse;
import com.linkedin.venice.controllerapi.RepushInfoResponse;
import com.linkedin.venice.controllerapi.SchemaResponse;
import com.linkedin.venice.controllerapi.StoreResponse;
import com.linkedin.venice.controllerapi.VersionCreationResponse;
import com.linkedin.venice.etl.ETLValueSchemaTransformation;
import com.linkedin.venice.exceptions.ErrorType;
import com.linkedin.venice.exceptions.TopicAuthorizationVeniceException;
import com.linkedin.venice.exceptions.VeniceException;
import com.linkedin.venice.hadoop.heartbeat.DefaultPushJobHeartbeatSenderFactory;
import com.linkedin.venice.hadoop.heartbeat.NoOpPushJobHeartbeatSender;
import com.linkedin.venice.hadoop.heartbeat.NoOpPushJobHeartbeatSenderFactory;
import com.linkedin.venice.hadoop.heartbeat.PushJobHeartbeatSender;
import com.linkedin.venice.hadoop.heartbeat.PushJobHeartbeatSenderFactory;
import com.linkedin.venice.hadoop.input.kafka.KafkaInputFormat;
import com.linkedin.venice.hadoop.input.kafka.KafkaInputFormatCombiner;
import com.linkedin.venice.hadoop.input.kafka.KafkaInputRecordReader;
import com.linkedin.venice.hadoop.input.kafka.VeniceKafkaInputMapper;
import com.linkedin.venice.hadoop.input.kafka.VeniceKafkaInputReducer;
import com.linkedin.venice.hadoop.input.kafka.ttl.TTLResolutionPolicy;
import com.linkedin.venice.hadoop.output.avro.ValidateSchemaAndBuildDictMapperOutput;
import com.linkedin.venice.hadoop.pbnj.PostBulkLoadAnalysisMapper;
import com.linkedin.venice.hadoop.schema.HDFSRmdSchemaSource;
import com.linkedin.venice.hadoop.ssl.TempFileSSLConfigurator;
import com.linkedin.venice.hadoop.utils.ControllerUtils;
import com.linkedin.venice.hadoop.utils.HadoopUtils;
import com.linkedin.venice.message.KafkaKey;
import com.linkedin.venice.meta.BufferReplayPolicy;
import com.linkedin.venice.meta.HybridStoreConfig;
import com.linkedin.venice.meta.Store;
import com.linkedin.venice.meta.Version;
import com.linkedin.venice.partitioner.DefaultVenicePartitioner;
import com.linkedin.venice.partitioner.VenicePartitioner;
import com.linkedin.venice.pushmonitor.ExecutionStatus;
import com.linkedin.venice.schema.AvroSchemaParseUtils;
import com.linkedin.venice.security.SSLFactory;
import com.linkedin.venice.serialization.avro.AvroProtocolDefinition;
import com.linkedin.venice.serialization.avro.InternalAvroSpecificSerializer;
import com.linkedin.venice.status.PushJobDetailsStatus;
import com.linkedin.venice.status.protocol.PushJobDetails;
import com.linkedin.venice.status.protocol.PushJobDetailsStatusTuple;
import com.linkedin.venice.utils.DictionaryUtils;
import com.linkedin.venice.utils.EncodingUtils;
import com.linkedin.venice.utils.PartitionUtils;
import com.linkedin.venice.utils.Time;
import com.linkedin.venice.utils.Utils;
import com.linkedin.venice.utils.VeniceProperties;
import com.linkedin.venice.utils.lazy.Lazy;
import com.linkedin.venice.writer.ApacheKafkaProducer;
import com.linkedin.venice.writer.VeniceWriter;
import com.linkedin.venice.writer.VeniceWriterFactory;
import com.linkedin.venice.writer.VeniceWriterOptions;
import java.io.FileReader;
import java.io.IOException;
import java.nio.ByteBuffer;
import java.time.Duration;
import java.util.ArrayList;
import java.util.Arrays;
import java.util.Collections;
import java.util.HashMap;
import java.util.HashSet;
import java.util.List;
import java.util.Map;
import java.util.Objects;
import java.util.Optional;
import java.util.Properties;
import java.util.Set;
import org.apache.avro.Schema;
import org.apache.avro.generic.GenericData;
import org.apache.avro.mapred.AvroInputFormat;
import org.apache.avro.mapred.AvroJob;
import org.apache.commons.lang.StringUtils;
import org.apache.hadoop.conf.Configuration;
import org.apache.hadoop.fs.FileStatus;
import org.apache.hadoop.fs.FileSystem;
import org.apache.hadoop.fs.Path;
import org.apache.hadoop.fs.PathFilter;
import org.apache.hadoop.io.BytesWritable;
import org.apache.hadoop.io.NullWritable;
import org.apache.hadoop.mapred.Counters;
import org.apache.hadoop.mapred.FileInputFormat;
import org.apache.hadoop.mapred.FileOutputFormat;
import org.apache.hadoop.mapred.JobConf;
import org.apache.hadoop.mapred.Partitioner;
import org.apache.hadoop.mapred.RunningJob;
import org.apache.hadoop.mapred.lib.NullOutputFormat;
import org.apache.kafka.clients.CommonClientConfigs;
import org.apache.kafka.clients.producer.ProducerConfig;
import org.apache.logging.log4j.LogManager;
import org.apache.logging.log4j.Logger;


/**
 * This class sets up the Hadoop job used to push data to Venice.
 * The job reads the input data off HDFS. It supports 2 kinds of
 * input -- Avro / Binary Json (Vson).
 */
public class VenicePushJob implements AutoCloseable {
  // Avro input configs
  public static final String LEGACY_AVRO_KEY_FIELD_PROP = "avro.key.field";
  public static final String LEGACY_AVRO_VALUE_FIELD_PROP = "avro.value.field";

  public static final String KEY_FIELD_PROP = "key.field";
  public static final String VALUE_FIELD_PROP = "value.field";
  public static final String DEFAULT_KEY_FIELD_PROP = "key";
  public static final String DEFAULT_VALUE_FIELD_PROP = "value";
  public static final boolean DEFAULT_SSL_ENABLED = false;
  public static final String SCHEMA_STRING_PROP = "schema";
  public static final String KAFKA_SOURCE_KEY_SCHEMA_STRING_PROP = "kafka.source.key.schema";
  public static final String EXTENDED_SCHEMA_VALIDITY_CHECK_ENABLED = "extended.schema.validity.check.enabled";
  public static final boolean DEFAULT_EXTENDED_SCHEMA_VALIDITY_CHECK_ENABLED = true;

  // Vson input configs
  // Vson files store key/value schema on file header. key / value fields are optional
  // and should be specified only when key / value schema is the partial of the files.
  public static final String FILE_KEY_SCHEMA = "key.schema";
  public static final String FILE_VALUE_SCHEMA = "value.schema";
  public static final String INCREMENTAL_PUSH = "incremental.push";

  // veniceReducer will not fail fast and override the previous key if this is true and duplicate keys incur.
  public static final String ALLOW_DUPLICATE_KEY = "allow.duplicate.key";

  public static final String KAFKA_PRODUCER_REQUEST_TIMEOUT_MS =
      ApacheKafkaProducer.PROPERTIES_KAFKA_PREFIX + ProducerConfig.REQUEST_TIMEOUT_MS_CONFIG; // kafka.request.timeout.ms
  public static final String KAFKA_PRODUCER_RETRIES_CONFIG =
      ApacheKafkaProducer.PROPERTIES_KAFKA_PREFIX + ProducerConfig.RETRIES_CONFIG; // kafka.retries
  public static final String KAFKA_PRODUCER_DELIVERY_TIMEOUT_MS =
      ApacheKafkaProducer.PROPERTIES_KAFKA_PREFIX + ProducerConfig.DELIVERY_TIMEOUT_MS_CONFIG;
  public static final String POLL_STATUS_RETRY_ATTEMPTS = "poll.status.retry.attempts";
  public static final String CONTROLLER_REQUEST_RETRY_ATTEMPTS = "controller.request.retry.attempts";
  public static final String POLL_JOB_STATUS_INTERVAL_MS = "poll.job.status.interval.ms";
  public static final String JOB_STATUS_IN_UNKNOWN_STATE_TIMEOUT_MS = "job.status.in.unknown.state.timeout.ms";
  public static final String SEND_CONTROL_MESSAGES_DIRECTLY = "send.control.messages.directly";
  public static final String SOURCE_ETL = "source.etl";
  public static final String ETL_VALUE_SCHEMA_TRANSFORMATION = "etl.value.schema.transformation";

  /**
   *  Enabling/Disabling the feature to collect extra metrics wrt compression ratios
   *  as some stores might disable this feature. Even if disabled, the code flow will
   *  follow the new code of using a mapper to validate schema, etc.
   */
  public static final String COMPRESSION_METRIC_COLLECTION_ENABLED = "compression.metric.collection.enabled";
  public static final boolean DEFAULT_COMPRESSION_METRIC_COLLECTION_ENABLED = false;

  /**
   * Temporary flag to enable/disable the code changes until the flow of using mapper
   * to validate schema and build dictionary is stable.
   */
  public static final String USE_MAPPER_TO_BUILD_DICTIONARY = "use.mapper.to.build.dictionary";
  public static final boolean DEFAULT_USE_MAPPER_TO_BUILD_DICTIONARY = false;

  /**
   * Location and key to store the output of {@link ValidateSchemaAndBuildDictMapper} and retrieve it back
   * when USE_MAPPER_TO_BUILD_DICTIONARY is enabled
   */
  public static final String MAPPER_OUTPUT_DIRECTORY = "mapper.output.directory";
  public static final String UNIQUE_STRING_FOR_MAPPER_OUTPUT_DIRECTORY = "unique.string.for.mapper.output.directory";
  protected static final String VALIDATE_SCHEMA_AND_BUILD_DICTIONARY_MAPPER_OUTPUT_PARENT_DIR_DEFAULT = "/tmp/venice";
  private static final String VALIDATE_SCHEMA_AND_BUILD_DICTIONARY_MAPPER_OUTPUT_FILE_PREFIX = "mapper-output-";
  private static final String VALIDATE_SCHEMA_AND_BUILD_DICTIONARY_MAPPER_OUTPUT_FILE_EXTENSION = ".avro";
  public static final String KEY_ZSTD_COMPRESSION_DICTIONARY = "zstdDictionary";
  public static final String KEY_INPUT_FILE_DATA_SIZE = "inputFileDataSize";

  /**
   * Configs used to enable Kafka Input.
   */
  public static final String SOURCE_KAFKA = "source.kafka";
  /**
   * TODO: consider to automatically discover the source topic for the specified store.
   * We need to be careful in the following scenarios:
   * 1. Not all the prod colos are using the same current version if the previous push experiences a partial failure.
   * 2. We might want to re-push from a backup version, which should be unlikely.
   */
  public static final String KAFKA_INPUT_TOPIC = "kafka.input.topic";
  public static final String KAFKA_INPUT_FABRIC = "kafka.input.fabric";
  public static final String KAFKA_INPUT_BROKER_URL = "kafka.input.broker.url";
  // Optional
  public static final String KAFKA_INPUT_MAX_RECORDS_PER_MAPPER = "kafka.input.max.records.per.mapper";
  public static final String KAFKA_INPUT_COMBINER_ENABLED = "kafka.input.combiner.enabled";
  /**
   * Optional.
   * If we want to use a different rewind time from the default store-level rewind time config for Kafka Input re-push,
   * the following property needs to specified explicitly.
   *
   * This property comes to play when the default rewind time configured in store-level is too short or too long.
   * 1. If the default rewind time config is too short (for example 0 or several mins), it could cause data gap with
   * re-push since the push job itself could take several hours, and we would like to make sure the re-pushed version
   * will contain the same dataset as the source version.
   * 2. If the default rewind time config is too long (such as 28 days), it will be a big waste to rewind so much time
   * since the time gap between the source version and the re-push version should be comparable to the re-push time
   * if the whole ingestion pipeline is not lagging.
   *
   * There are some challenges to automatically detect the right rewind time for re-push because of the following reasons:
   * 1. For Venice Aggregate use case, some colo could be lagging behind other prod colos, so if the re-push source is
   * from a fast colo, too short rewind time could cause a data gap in the slower colos. Ideally, it is good to use
   * the slowest colo as the re-push source.
   * 2. For Venice non-Aggregate use case, the ingestion pipeline will include the following several phases:
   * 2.1 Customer's Kafka aggregation and mirroring pipeline to replicate the same data to all prod colos.
   * 2.2 Venice Ingestion pipeline to consume the local real-time topic.
   * We have visibility to 2.2, but not 2.1, so we may need to work with customer to understand how 2.1 can be measured
   * or use a long enough rewind time to mitigate all the potential issues.
   *
   * Make this property available in generic since it should be useful for ETL+VPJ use case as well.
   */
  public static final String REWIND_TIME_IN_SECONDS_OVERRIDE = "rewind.time.in.seconds.override";

  /**
   * A time stamp specified to rewind to before replaying data.  This config is ignored if rewind.time.in.seconds.override
   * is provided.  This config at time of push will be leveraged to fill in the rewind.time.in.seconds.override by taking
   * System.currentTime - rewind.epoch.time.in.seconds.override and storing the result in rewind.time.in.seconds.override.
   * With this in mind, a push policy of REWIND_FROM_SOP should be used in order to get a behavior that makes sense to a user.
   * A timestamp that is in the future is not valid and will result in an exception.
   */
  public static final String REWIND_EPOCH_TIME_IN_SECONDS_OVERRIDE = "rewind.epoch.time.in.seconds.override";

  /**
   * This config is a boolean which suppresses submitting the end of push message after data has been sent and does
   * not poll for the status of the job to complete.  Using this flag means that a user must manually mark the job success
   * or failed.
   */
  public static final String SUPPRESS_END_OF_PUSH_MESSAGE = "suppress.end.of.push.message";

  public static final String DEFER_VERSION_SWAP = "defer.version.swap";

  /**
   * Relates to the above argument.  An overridable amount of buffer to be applied to the epoch (as the rewind isn't
   * perfectly instantaneous).  Defaults to 1 minute.
   */
  public static final String REWIND_EPOCH_TIME_BUFFER_IN_SECONDS_OVERRIDE =
      "rewind.epoch.time.buffer.in.seconds.override";

  /**
   * In single-colo mode, this can be either a controller or router.
   * In multi-colo mode, it must be a parent controller.
   */
  public static final String VENICE_DISCOVER_URL_PROP = "venice.discover.urls";

  public static final String SOURCE_GRID_FABRIC = "source.grid.fabric";

  public static final String ENABLE_WRITE_COMPUTE = "venice.write.compute.enable";
  public static final String ENABLE_PUSH = "venice.push.enable";
  public static final String ENABLE_SSL = "venice.ssl.enable";
  public static final String VENICE_STORE_NAME_PROP = "venice.store.name";
  public static final String INPUT_PATH_PROP = "input.path";
  public static final String INPUT_PATH_LAST_MODIFIED_TIME = "input.path.last.modified.time";
  public static final String BATCH_NUM_BYTES_PROP = "batch.num.bytes";

  public static final String VALUE_SCHEMA_ID_PROP = "value.schema.id";
  public static final String DERIVED_SCHEMA_ID_PROP = "derived.schema.id";
  public static final String TOPIC_PROP = "venice.kafka.topic";
  protected static final String HADOOP_PREFIX = "hadoop-conf.";
  protected static final String HADOOP_VALIDATE_SCHEMA_AND_BUILD_DICT_PREFIX = "hadoop-dict-build-conf.";
  public static final String SSL_PREFIX = "ssl";

  // PBNJ-related configs are all optional
  public static final String PBNJ_ENABLE = "pbnj.enable";
  public static final String PBNJ_FAIL_FAST = "pbnj.fail.fast";
  public static final String PBNJ_ASYNC = "pbnj.async";
  public static final String PBNJ_ROUTER_URL_PROP = "pbnj.router.urls";
  public static final String PBNJ_SAMPLING_RATIO_PROP = "pbnj.sampling.ratio";

  public static final String STORAGE_QUOTA_PROP = "storage.quota";
  public static final String STORAGE_ENGINE_OVERHEAD_RATIO = "storage_engine_overhead_ratio";
  public static final String VSON_PUSH = "vson.push";
  public static final String KAFKA_SECURITY_PROTOCOL = "SSL";
  public static final String COMPRESSION_STRATEGY = "compression.strategy";
  public static final String SSL_CONFIGURATOR_CLASS_CONFIG = "ssl.configurator.class";
  public static final String SSL_KEY_STORE_PROPERTY_NAME = "ssl.key.store.property.name";
  public static final String SSL_TRUST_STORE_PROPERTY_NAME = "ssl.trust.store.property.name";
  public static final String SSL_KEY_STORE_PASSWORD_PROPERTY_NAME = "ssl.key.store.password.property.name";
  public static final String SSL_KEY_PASSWORD_PROPERTY_NAME = "ssl.key.password.property.name";
  public static final String JOB_EXEC_URL = "job.execution.url";
  public static final String JOB_EXEC_ID = "job.execution.id";
  public static final String JOB_SERVER_NAME = "job.server.name";

  /**
   * Config to enable the service that uploads push job statuses to the controller using
   * {@code ControllerClient.uploadPushJobStatus()}, the job status is then packaged and sent to dedicated Kafka channel.
   */
  public static final String PUSH_JOB_STATUS_UPLOAD_ENABLE = "push.job.status.upload.enable";
  public static final String REDUCER_SPECULATIVE_EXECUTION_ENABLE = "reducer.speculative.execution.enable";

  /**
   * The interval of number of messages upon which certain info is printed in the reducer logs.
   */
  public static final String TELEMETRY_MESSAGE_INTERVAL = "telemetry.message.interval";

  /**
   * Config to control the Compression Level for ZSTD Dictionary Compression.
   */
  public static final String ZSTD_COMPRESSION_LEVEL = "zstd.compression.level";
  public static final int DEFAULT_BATCH_BYTES_SIZE = 1000000;
  public static final boolean SORTED = true;
  /**
   * The rewind override when performing re-push to prevent data loss; if the store has higher rewind config setting than
   * 1 days, adopt the store config instead; otherwise, override the rewind config to 1 day if push job config doesn't
   * try to override it.
   */
  public static final long DEFAULT_RE_PUSH_REWIND_IN_SECONDS_OVERRIDE = Time.SECONDS_PER_DAY;
  /**
   * Config to control the TTL behaviors in repush.
   */
  public static final String REPUSH_TTL_IN_HOURS = "repush.ttl.hours";
  public static final String REPUSH_TTL_POLICY = "repush.ttl.policy";
  public static final String RMD_SCHEMA_DIR = "rmd.schema.dir";
  private static final String TEMP_DIR_PREFIX = "/tmp/veniceRmdSchemas/";
  public static final int NOT_SET = -1;
  private static final Logger LOGGER = LogManager.getLogger(VenicePushJob.class);

  /**
   * Since the job is calculating the raw data file size, which is not accurate because of compression,
   * key/value schema and backend storage overhead, we are applying this factor to provide a more
   * reasonable estimation.
   */
  /**
   * TODO: for map-reduce job, we could come up with more accurate estimation.
   */
  public static final long INPUT_DATA_SIZE_FACTOR = 2;
  protected static final boolean DEFAULT_IS_DUPLICATED_KEY_ALLOWED = false;
  /**
   * Placeholder for version number that is yet to be created.
   */
  private static final int UNCREATED_VERSION_NUMBER = -1;
  private static final long DEFAULT_POLL_STATUS_INTERVAL_MS = 5 * Time.MS_PER_MINUTE;

  /**
   * The default total time we wait before failing a job if the job status stays in UNKNOWN state.
   */
  private static final long DEFAULT_JOB_STATUS_IN_UNKNOWN_STATE_TIMEOUT_MS = 30 * Time.MS_PER_MINUTE;
  private static final String NON_CRITICAL_EXCEPTION = "This exception does not fail the push job. ";

  // Immutable state
  protected final VeniceProperties props;
  private final String jobId;
  private final String clusterName;

  // Lazy state
  private final Lazy<Properties> sslProperties;
  private VeniceWriter<KafkaKey, byte[], byte[]> veniceWriter;
  /** TODO: refactor to use {@link Lazy} */

  // Mutable state
  private ControllerClient controllerClient;
  private ControllerClient systemKMEStoreControllerClient;
  private ControllerClient clusterDiscoveryControllerClient;
  private ControllerClient livenessHeartbeatStoreControllerClient;
  private RunningJob runningJob;
  // Job config for schema validation and Compression dictionary creation (if needed)
  protected JobConf validateSchemaAndBuildDictJobConf = new JobConf();
  // Job config for regular push job
  protected JobConf jobConf = new JobConf();
  // Job config for pbnj
  protected JobConf pbnjJobConf = new JobConf();
  protected InputDataInfoProvider inputDataInfoProvider;
  // Total input data size, which is used to talk to controller to decide whether we have enough quota or not
  private long inputFileDataSize;
  private String inputDirectory;
  private boolean inputFileHasRecords;
  private long inputModificationTime;
  private long inputNumFiles;
  private long jobStartTimeMs;
  private Properties veniceWriterProperties;
  private JobClientWrapper jobClientWrapper;
  private SentPushJobDetailsTracker sentPushJobDetailsTracker;
  private Class<? extends Partitioner> mapRedPartitionerClass = VeniceMRPartitioner.class;
  private PushJobSchemaInfo pushJobSchemaInfo;
  private ValidateSchemaAndBuildDictMapperOutput validateSchemaAndBuildDictMapperOutput;
  private String uniqueStringForMapperOutputDirectory;

  protected static class PushJobSetting {
    boolean enablePush;
    boolean enableSsl;
    String sslFactoryClassName;
    String veniceControllerUrl;
    String veniceRouterUrl;
    String storeName;
    String sourceGridFabric;
    int batchNumBytes;
    boolean enablePBNJ;
    boolean pbnjFailFast;
    boolean pbnjAsync;
    double pbnjSamplingRatio;
    boolean isIncrementalPush;
    Optional<String> incrementalPushVersion = Optional.empty();
    boolean isDuplicateKeyAllowed;
    boolean enablePushJobStatusUpload;
    boolean enableReducerSpeculativeExecution;
    int controllerRetries;
    int controllerStatusPollRetries;
    long pollJobStatusIntervalMs;
    long jobStatusInUnknownStateTimeoutMs;
    boolean sendControlMessagesDirectly;
    boolean isSourceETL;
    boolean enableWriteCompute;
    ETLValueSchemaTransformation etlValueSchemaTransformation;
    boolean isSourceKafka;
    String kafkaInputBrokerUrl;
    String kafkaInputTopic;
    RepushInfoResponse repushInfoResponse;
    long rewindTimeInSecondsOverride;
    boolean kafkaInputCombinerEnabled;
    BufferReplayPolicy validateRemoteReplayPolicy;
    boolean suppressEndOfPushMessage;
    boolean deferVersionSwap;
    boolean extendedSchemaValidityCheckEnabled;
    boolean compressionMetricCollectionEnabled;
    // temporary flag to host the code to use mapper to validate schema and build dictionary
    boolean useMapperToBuildDict;
    String useMapperToBuildDictOutputPath;
    // specify ttl time to drop stale records. Only works for repush
    long repushTtlInHours;
    // HDFS directory to cache RMD schemas
    String rmdSchemaDir;
  }

  protected PushJobSetting pushJobSetting;

  protected static class TopicInfo {
    // Kafka topic for new data push
    String topic;
    /** Version part of the store-version / topic name */
    int version;
    // Kafka topic partition count
    int partitionCount;
    // Kafka url will get from Venice backend for store push
    String kafkaUrl;
    boolean sslToKafka;
    boolean daVinciPushStatusStoreEnabled;
    CompressionStrategy compressionStrategy;
    String partitionerClass;
    Map<String, String> partitionerParams;
    int amplificationFactor;
    boolean chunkingEnabled;
  }

  private TopicInfo kafkaTopicInfo;

  private final PushJobDetails pushJobDetails;
  private final InternalAvroSpecificSerializer<PushJobDetails> pushJobDetailsSerializer =
      AvroProtocolDefinition.PUSH_JOB_DETAILS.getSerializer();

  protected static class StoreSetting {
    boolean isChunkingEnabled;
    long storeStorageQuota;
    boolean isSchemaAutoRegisterFromPushJobEnabled;
    CompressionStrategy compressionStrategy;
    boolean isLeaderFollowerModelEnabled;
    boolean isWriteComputeEnabled;
    boolean isIncrementalPushEnabled;
    Version sourceKafkaInputVersionInfo;
    Version sourceKafkaOutputVersionInfo;

  }

  protected StoreSetting storeSetting;
  private InputStorageQuotaTracker inputStorageQuotaTracker;
  private PushJobHeartbeatSenderFactory pushJobHeartbeatSenderFactory;
  private final boolean jobLivenessHeartbeatEnabled;
  private boolean pushJobStatusUploadDisabledHasBeenLogged = false;

  /**
   * Different successful checkpoints and known error scenarios of the VPJ flow.
   * 1. The enums are not sequential
   * 2. Non-negative enums are successful checkpoints
   * 3. Negative enums are error scenarios (Can be user or system errors)
   */
  public enum PushJobCheckpoints {
    INITIALIZE_PUSH_JOB(0), NEW_VERSION_CREATED(1), START_MAP_REDUCE_JOB(2), MAP_REDUCE_JOB_COMPLETED(3),
    START_JOB_STATUS_POLLING(4), JOB_STATUS_POLLING_COMPLETED(5), START_VALIDATE_SCHEMA_AND_BUILD_DICT_MAP_JOB(6),
    VALIDATE_SCHEMA_AND_BUILD_DICT_MAP_JOB_COMPLETED(7), QUOTA_EXCEEDED(-1), WRITE_ACL_FAILED(-2),
    DUP_KEY_WITH_DIFF_VALUE(-3), FILE_SCHEMA_VALIDATION_FAILED(-4), EXTENDED_FILE_SCHEMA_VALIDATION_FAILED(-5),
    RECORD_TOO_LARGE_FAILED(-6), CONCURRENT_BATCH_PUSH(-7), DATASET_CHANGED(-8), INVALID_INPUT_FILE(-9),
    ZSTD_DICTIONARY_CREATION_FAILED(-10);

    private final int value;

    PushJobCheckpoints(int value) {
      this.value = value;
    }

    public int getValue() {
      return value;
    }
  }

  // Visible for testing
  public VenicePushJob(
      String jobId,
      Properties vanillaProps,
      ControllerClient controllerClient,
      ControllerClient clusterDiscoveryControllerClient) {
    this.controllerClient = controllerClient;
    this.clusterDiscoveryControllerClient = clusterDiscoveryControllerClient;
    this.jobId = jobId;
    this.props = getVenicePropsFromVanillaProps(vanillaProps);
    if (isSslEnabled()) {
      String[] requiredSSLPropertiesNames = new String[] { SSL_KEY_PASSWORD_PROPERTY_NAME,
          SSL_KEY_STORE_PASSWORD_PROPERTY_NAME, SSL_KEY_STORE_PROPERTY_NAME, SSL_TRUST_STORE_PROPERTY_NAME };
      for (String sslPropertyName: requiredSSLPropertiesNames) {
        if (!vanillaProps.containsKey(sslPropertyName)) {
          throw new VeniceException("Miss the require ssl property name: " + sslPropertyName);
        }
      }
    }
    this.sslProperties = Lazy.of(() -> {
      try {
        return ControllerUtils.getSslProperties(this.props);
      } catch (IOException e) {
        throw new VeniceException("Could not get user credential");
      }
    });
    LOGGER.info("Constructing {}: {}", VenicePushJob.class.getSimpleName(), props.toString(true));
<<<<<<< HEAD
    String veniceControllerUrl = ControllerUtils.getVeniceControllerUrl(props);
    initControllerClient(
        props.getString(VENICE_STORE_NAME_PROP),
        veniceControllerUrl,
        ControllerUtils.createSSlFactory(
            props.getBoolean(ENABLE_SSL, false),
            props.getString(SSL_FACTORY_CLASS_NAME, DEFAULT_SSL_FACTORY_CLASS_NAME),
            this.sslProperties),
=======
    String veniceControllerUrl = props.getString(VENICE_DISCOVER_URL_PROP);
    initControllerClient(
        props.getString(VENICE_STORE_NAME_PROP),
        props.getString(VENICE_DISCOVER_URL_PROP),
        createSSLFactory(isSslEnabled(), props.getString(SSL_FACTORY_CLASS_NAME, DEFAULT_SSL_FACTORY_CLASS_NAME)),
>>>>>>> 1fab685a
        props.getInt(CONTROLLER_REQUEST_RETRY_ATTEMPTS, 1));
    this.pushJobSetting = getPushJobSetting(veniceControllerUrl, props);
    LOGGER.info("Going to use controller URL: {}  to discover cluster.", veniceControllerUrl);
    this.clusterName = discoverCluster(props.getString(VENICE_STORE_NAME_PROP));
    LOGGER
        .info("The store {} is discovered in Venice cluster {}", props.getString(VENICE_STORE_NAME_PROP), clusterName);
    // Optional configs:
    this.pushJobDetails = new PushJobDetails();
    boolean jobLivenessHeartbeatEnabled;
    if (props.getBoolean(HEARTBEAT_ENABLED_CONFIG.getConfigName(), false)) {
      LOGGER.info("Push job heartbeat is enabled.");
      try {
        this.pushJobHeartbeatSenderFactory = new DefaultPushJobHeartbeatSenderFactory();
        this.livenessHeartbeatStoreControllerClient = createLivenessHeartbeatControllerClient(props);
        jobLivenessHeartbeatEnabled = true;

      } catch (Exception e) {
        LOGGER.warn(
            "Initializing the liveness heartbeat sender or its controller client failed. Hence the feature is disabled.",
            e);
        this.pushJobDetails.sendLivenessHeartbeatFailureDetails = e.getMessage();
        this.pushJobHeartbeatSenderFactory = new NoOpPushJobHeartbeatSenderFactory();
        this.livenessHeartbeatStoreControllerClient = null;
        jobLivenessHeartbeatEnabled = false;
      }
    } else {
      LOGGER.info("Push job heartbeat is NOT enabled.");
      this.pushJobHeartbeatSenderFactory = new NoOpPushJobHeartbeatSenderFactory();
      this.livenessHeartbeatStoreControllerClient = null;
      jobLivenessHeartbeatEnabled = false;
    }
    this.jobLivenessHeartbeatEnabled = jobLivenessHeartbeatEnabled;
  }

  private ControllerClient createLivenessHeartbeatControllerClient(VeniceProperties properties) {
    String heartbeatStoreName = properties.getString(HEARTBEAT_STORE_NAME_CONFIG.getConfigName()); // Required config
                                                                                                   // value
<<<<<<< HEAD
    Optional<SSLFactory> sslFactory = ControllerUtils.createSSlFactory(
        props.getBoolean(ENABLE_SSL, false),
        props.getString(SSL_FACTORY_CLASS_NAME, DEFAULT_SSL_FACTORY_CLASS_NAME),
        this.sslProperties);
    String veniceControllerUrl = ControllerUtils.getVeniceControllerUrl(properties);
=======
    Optional<SSLFactory> sslFactory =
        createSSLFactory(isSslEnabled(), properties.getString(SSL_FACTORY_CLASS_NAME, DEFAULT_SSL_FACTORY_CLASS_NAME));
    String veniceControllerUrl = props.getString(VENICE_DISCOVER_URL_PROP);
>>>>>>> 1fab685a
    String heartbeatStoreClusterName = discoverCluster(heartbeatStoreName);
    ControllerClient heartbeatStoreControllerClient =
        ControllerClient.constructClusterControllerClient(heartbeatStoreClusterName, veniceControllerUrl, sslFactory);
    LOGGER.info(
        "Created controller client for the liveness heartbeat store {} in {} cluster",
        heartbeatStoreName,
        heartbeatStoreClusterName);
    return heartbeatStoreControllerClient;
  }

  /**
   * @param jobId  id of the job
   * @param vanillaProps  Property bag for the job
   */
  public VenicePushJob(String jobId, Properties vanillaProps) {
    this(jobId, vanillaProps, null, null);
  }

  // Visible for testing
  PushJobSetting getPushJobSetting() {
    return this.pushJobSetting;
  }

  private VeniceProperties getVenicePropsFromVanillaProps(Properties vanillaProps) {
    handleLegacyConfig(vanillaProps, LEGACY_AVRO_KEY_FIELD_PROP, KEY_FIELD_PROP, "key field");
    handleLegacyConfig(vanillaProps, LEGACY_AVRO_VALUE_FIELD_PROP, VALUE_FIELD_PROP, "value field");
    return new VeniceProperties(vanillaProps);
  }

  private void handleLegacyConfig(
      Properties vanillaProps,
      String legacyConfigProp,
      String newConfigProp,
      String configDescription) {
    String legacyConfig = vanillaProps.getProperty(legacyConfigProp);
    if (legacyConfig != null) {
      String newConfig = vanillaProps.getProperty(newConfigProp);
      if (newConfig == null) {
        vanillaProps.setProperty(newConfigProp, legacyConfig);
      } else if (!newConfig.equals(legacyConfig)) {
        throw new VeniceException(
            "Duplicate " + configDescription + " config found! Both " + legacyConfigProp + " and " + newConfigProp
                + " are set, but with different values! Use only: " + newConfigProp);
      }
    }
  }

  private boolean isSslEnabled() {
    return props.getBoolean(ENABLE_SSL, DEFAULT_SSL_ENABLED);
  }

  private PushJobSetting getPushJobSetting(String veniceControllerUrl, VeniceProperties props) {
    PushJobSetting pushJobSettingToReturn = new PushJobSetting();
    pushJobSettingToReturn.veniceControllerUrl = veniceControllerUrl;
    pushJobSettingToReturn.enablePush = props.getBoolean(ENABLE_PUSH, true);
    /**
     * TODO: after controller SSL support is rolled out everywhere, change the default behavior for ssl enabled to true;
     * Besides, change the venice controller urls list for all push job to use the new port
     */
    pushJobSettingToReturn.enableSsl = isSslEnabled();
    pushJobSettingToReturn.sslFactoryClassName =
        props.getString(SSL_FACTORY_CLASS_NAME, DEFAULT_SSL_FACTORY_CLASS_NAME);
    if (props.containsKey(SOURCE_GRID_FABRIC)) {
      pushJobSettingToReturn.sourceGridFabric = props.getString(SOURCE_GRID_FABRIC);
    }
    pushJobSettingToReturn.batchNumBytes = props.getInt(BATCH_NUM_BYTES_PROP, DEFAULT_BATCH_BYTES_SIZE);
    pushJobSettingToReturn.enablePBNJ = props.getBoolean(PBNJ_ENABLE, false);
    pushJobSettingToReturn.pbnjFailFast = props.getBoolean(PBNJ_FAIL_FAST, false);
    pushJobSettingToReturn.pbnjAsync = props.getBoolean(PBNJ_ASYNC, false);
    pushJobSettingToReturn.pbnjSamplingRatio = props.getDouble(PBNJ_SAMPLING_RATIO_PROP, 1.0);
    pushJobSettingToReturn.isIncrementalPush = props.getBoolean(INCREMENTAL_PUSH, false);
    pushJobSettingToReturn.isDuplicateKeyAllowed = props.getBoolean(ALLOW_DUPLICATE_KEY, false);
    pushJobSettingToReturn.enablePushJobStatusUpload = props.getBoolean(PUSH_JOB_STATUS_UPLOAD_ENABLE, false);
    pushJobSettingToReturn.enableReducerSpeculativeExecution =
        props.getBoolean(REDUCER_SPECULATIVE_EXECUTION_ENABLE, false);
    pushJobSettingToReturn.controllerRetries = props.getInt(CONTROLLER_REQUEST_RETRY_ATTEMPTS, 1);
    pushJobSettingToReturn.controllerStatusPollRetries = props.getInt(POLL_STATUS_RETRY_ATTEMPTS, 15);
    pushJobSettingToReturn.pollJobStatusIntervalMs =
        props.getLong(POLL_JOB_STATUS_INTERVAL_MS, DEFAULT_POLL_STATUS_INTERVAL_MS);
    pushJobSettingToReturn.jobStatusInUnknownStateTimeoutMs =
        props.getLong(JOB_STATUS_IN_UNKNOWN_STATE_TIMEOUT_MS, DEFAULT_JOB_STATUS_IN_UNKNOWN_STATE_TIMEOUT_MS);
    pushJobSettingToReturn.sendControlMessagesDirectly = props.getBoolean(SEND_CONTROL_MESSAGES_DIRECTLY, false);
    pushJobSettingToReturn.enableWriteCompute = props.getBoolean(ENABLE_WRITE_COMPUTE, false);
    pushJobSettingToReturn.isSourceETL = props.getBoolean(SOURCE_ETL, false);
    pushJobSettingToReturn.isSourceKafka = props.getBoolean(SOURCE_KAFKA, false);
    pushJobSettingToReturn.kafkaInputCombinerEnabled = props.getBoolean(KAFKA_INPUT_COMBINER_ENABLED, false);
    pushJobSettingToReturn.suppressEndOfPushMessage = props.getBoolean(SUPPRESS_END_OF_PUSH_MESSAGE, false);
    pushJobSettingToReturn.deferVersionSwap = props.getBoolean(DEFER_VERSION_SWAP, false);
    pushJobSettingToReturn.repushTtlInHours = props.getLong(REPUSH_TTL_IN_HOURS, NOT_SET);

    if (pushJobSettingToReturn.repushTtlInHours != NOT_SET && !pushJobSettingToReturn.isSourceKafka) {
      throw new VeniceException("Repush with TTL is only supported while using Kafka Input Format");
    }

    if (pushJobSettingToReturn.isSourceKafka) {
      /**
       * The topic could contain duplicate records since the topic could belong to a hybrid store
       * or the speculation execution could be executed for the batch store as well.
       */
      pushJobSettingToReturn.isDuplicateKeyAllowed = true;

      if (pushJobSettingToReturn.isIncrementalPush) {
        throw new VeniceException("Incremental push is not supported while using Kafka Input Format");
      }
      if (pushJobSettingToReturn.isSourceETL) {
        throw new VeniceException("Source ETL is not supported while using Kafka Input Format");
      }
      if (pushJobSettingToReturn.enablePBNJ) {
        throw new VeniceException("PBNJ is not supported while using Kafka Input Format");
      }
      pushJobSettingToReturn.kafkaInputTopic =
          getSourceTopicNameForKafkaInput(props.getString(VENICE_STORE_NAME_PROP), props, pushJobSettingToReturn);
      pushJobSettingToReturn.kafkaInputBrokerUrl = pushJobSettingToReturn.repushInfoResponse == null
          ? props.getString(KAFKA_INPUT_BROKER_URL)
          : pushJobSettingToReturn.repushInfoResponse.getRepushInfo().getKafkaBrokerUrl();
    }
    pushJobSettingToReturn.storeName = props.getString(VENICE_STORE_NAME_PROP);
    pushJobSettingToReturn.rewindTimeInSecondsOverride = props.getLong(REWIND_TIME_IN_SECONDS_OVERRIDE, NOT_SET);

    // If we didn't specify a rewind time
    if (pushJobSettingToReturn.rewindTimeInSecondsOverride == NOT_SET) {
      // But we did specify a rewind time epoch timestamp
      long rewindTimestamp = props.getLong(REWIND_EPOCH_TIME_IN_SECONDS_OVERRIDE, NOT_SET);
      if (rewindTimestamp != NOT_SET) {
        long nowInSeconds = System.currentTimeMillis() / 1000;
        // So long as that rewind time isn't in the future
        if (rewindTimestamp > nowInSeconds) {
          throw new VeniceException(
              String.format(
                  "Provided {} for {}. {} cannot be a timestamp in the future!! ",
                  rewindTimestamp,
                  REWIND_EPOCH_TIME_IN_SECONDS_OVERRIDE,
                  REWIND_EPOCH_TIME_IN_SECONDS_OVERRIDE));
        }
        // Set the rewindTimeInSecondsOverride to be the time that is now - the provided timestamp so that we rewind
        // from start of push to the provided timestamp with some extra buffer time since things aren't perfectly
        // instantaneous
        long bufferTime = props.getLong(REWIND_EPOCH_TIME_BUFFER_IN_SECONDS_OVERRIDE, 60);
        pushJobSettingToReturn.rewindTimeInSecondsOverride = (nowInSeconds - rewindTimestamp) + bufferTime;
        // In order for this config to make sense to the user, the remote rewind policy needs to be validated to be
        // REWIND_FROM_SOP
        pushJobSettingToReturn.validateRemoteReplayPolicy = BufferReplayPolicy.REWIND_FROM_SOP;
      }
    }

    if (pushJobSettingToReturn.enablePBNJ) {
      // If PBNJ is enabled, then the router URL config is mandatory
      pushJobSettingToReturn.veniceRouterUrl = props.getString(PBNJ_ROUTER_URL_PROP);
    } else {
      pushJobSettingToReturn.veniceRouterUrl = null;
    }

    if (!pushJobSettingToReturn.enablePush && !pushJobSettingToReturn.enablePBNJ) {
      throw new VeniceException(
          "At least one of the following config properties must be true: " + ENABLE_PUSH + " or " + PBNJ_ENABLE);
    }

    pushJobSettingToReturn.extendedSchemaValidityCheckEnabled =
        props.getBoolean(EXTENDED_SCHEMA_VALIDITY_CHECK_ENABLED, DEFAULT_EXTENDED_SCHEMA_VALIDITY_CHECK_ENABLED);
    pushJobSettingToReturn.compressionMetricCollectionEnabled =
        props.getBoolean(COMPRESSION_METRIC_COLLECTION_ENABLED, DEFAULT_COMPRESSION_METRIC_COLLECTION_ENABLED);
    pushJobSettingToReturn.useMapperToBuildDict =
        props.getBoolean(USE_MAPPER_TO_BUILD_DICTIONARY, DEFAULT_USE_MAPPER_TO_BUILD_DICTIONARY);
    if (pushJobSettingToReturn.useMapperToBuildDict) {
      pushJobSettingToReturn.useMapperToBuildDictOutputPath = props
          .getString(MAPPER_OUTPUT_DIRECTORY, VALIDATE_SCHEMA_AND_BUILD_DICTIONARY_MAPPER_OUTPUT_PARENT_DIR_DEFAULT);
    }
    return pushJobSettingToReturn;
  }

  /**
   * This method gets the name of the topic with the current version for the given store. It handles below 5 cases:
   *
   * 1. User-provided topic name is null and discovered topic name is good --> use discovered topic name.
   * 2. User-provided topic name is null and discovered topic name is bad --> throw runtime exception.
   * 3. User-provided topic name is not null and discovered name is bad --> use user-provided topic name.
   * 4. User-provided topic name is not null, discovered name is good, and these 2 names mismatch --> throw runtime exception.
   * 5. User-provided topic name is not null, discovered name is good, and these 2 names match --> use either name since
   *    they are the same topic name.
   *
   * @param userProvidedStoreName store name provided by user
   * @param properties properties
   * @param pushJobSettingUnderConstruction some partially defined {@link PushJobSetting} which this function will
   *                                        contribute to further setting up.
   *                                        TODO: mutating input params is not the cleanest pattern, consider refactoring
   * @return Topic name
   */
  private String getSourceTopicNameForKafkaInput(
      final String userProvidedStoreName,
      final VeniceProperties properties,
      final PushJobSetting pushJobSettingUnderConstruction) {
    if (controllerClient == null) {
      initControllerClient(
          pushJobSettingUnderConstruction.storeName,
<<<<<<< HEAD
          ControllerUtils.getVeniceControllerUrl(properties),
          ControllerUtils.createSSlFactory(
              props.getBoolean(ENABLE_SSL, false),
              props.getString(SSL_FACTORY_CLASS_NAME, DEFAULT_SSL_FACTORY_CLASS_NAME),
              this.sslProperties),
=======
          props.getString(VENICE_DISCOVER_URL_PROP),
          createSSLFactory(
              isSslEnabled(),
              properties.getString(SSL_FACTORY_CLASS_NAME, DEFAULT_SSL_FACTORY_CLASS_NAME)),
>>>>>>> 1fab685a
          pushJobSettingUnderConstruction.controllerRetries);
    }
    final Optional<String> userProvidedTopicNameOptional =
        Optional.ofNullable(properties.getString(KAFKA_INPUT_TOPIC, () -> null));

    // This mode of passing the topic name to VPJ is going to be deprecated.
    if (userProvidedTopicNameOptional.isPresent()) {
      return getUserProvidedTopicName(
          userProvidedStoreName,
          userProvidedTopicNameOptional.get(),
          pushJobSettingUnderConstruction.controllerRetries);
    }
    // If VPJ has fabric name available use that to find the child colo version otherwise
    // use the largest version among the child colo to use as KIF input topic.
    final Optional<String> userProvidedFabricNameOptional =
        Optional.ofNullable(properties.getString(KAFKA_INPUT_FABRIC, () -> null));

    pushJobSettingUnderConstruction.repushInfoResponse = ControllerClient.retryableRequest(
        controllerClient,
        pushJobSettingUnderConstruction.controllerRetries,
        c -> c.getRepushInfo(userProvidedStoreName, userProvidedFabricNameOptional));
    if (pushJobSettingUnderConstruction.repushInfoResponse.isError()) {
      throw new VeniceException("Could not get repush info for store " + userProvidedStoreName);
    }
    int version = pushJobSettingUnderConstruction.repushInfoResponse.getRepushInfo().getVersion().getNumber();
    return Version.composeKafkaTopic(userProvidedStoreName, version);
  }

  private String getUserProvidedTopicName(
      final String userProvidedStoreName,
      String userProvidedTopicName,
      int retryAttempts) {
    String derivedStoreName = Version.parseStoreFromKafkaTopicName(userProvidedTopicName);
    if (!Objects.equals(derivedStoreName, userProvidedStoreName)) {
      throw new IllegalArgumentException(
          String.format(
              "Store user-provided name mismatch with the derived store name. "
                  + "Got user-provided store name %s and derived store name %s",
              userProvidedStoreName,
              derivedStoreName));
    }

    LOGGER.info("userProvidedStoreName: {}", userProvidedStoreName);
    StoreResponse storeResponse =
        ControllerClient.retryableRequest(controllerClient, retryAttempts, c -> c.getStore(userProvidedStoreName));
    if (storeResponse.isError()) {
      throw new VeniceException(
          String.format(
              "Fail to get store information for store %s with error %s",
              userProvidedStoreName,
              storeResponse.getError()));
    }
    Map<String, Integer> coloToCurrentVersions = getCurrentStoreVersions(storeResponse);
    if (new HashSet<>(coloToCurrentVersions.values()).size() > 1) {
      LOGGER.info(
          "Got current topic version mismatch across multiple colos {}. Use user-provided topic name: {}",
          coloToCurrentVersions,
          userProvidedTopicName);
      return userProvidedTopicName;
    }
    Integer detectedCurrentTopicVersion = null;
    for (Integer topicVersion: coloToCurrentVersions.values()) {
      detectedCurrentTopicVersion = topicVersion;
    }
    String derivedTopicName = Version.composeKafkaTopic(userProvidedStoreName, detectedCurrentTopicVersion);
    if (!Objects.equals(derivedTopicName, userProvidedTopicName)) {
      throw new IllegalStateException(
          String.format(
              "Mismatch between user-provided topic name and auto discovered "
                  + "topic name. They are %s and %s respectively",
              userProvidedTopicName,
              derivedTopicName));
    }
    return derivedTopicName;
  }

  // Visible for testing
  protected void setControllerClient(ControllerClient controllerClient) {
    this.controllerClient = controllerClient;
  }

  // Visible for testing
  // Note: The same jobClientWrapper object is used for all MR jobs currently,
  // so when this object is mocked for testing, every MR run is mocked.
  public void setJobClientWrapper(JobClientWrapper jobClientWrapper) {
    this.jobClientWrapper = jobClientWrapper;
  }

  // Visible for testing
  protected void setClusterDiscoveryControllerClient(ControllerClient clusterDiscoveryControllerClient) {
    this.clusterDiscoveryControllerClient = clusterDiscoveryControllerClient;
  }

  // Visible for testing
  protected void setInputDataInfoProvider(InputDataInfoProvider inputDataInfoProvider) {
    this.inputDataInfoProvider = inputDataInfoProvider;
  }

  // Visible for testing
  protected void setVeniceWriter(VeniceWriter<KafkaKey, byte[], byte[]> veniceWriter) {
    this.veniceWriter = veniceWriter;
  }

  // Visible for testing
  protected void setSentPushJobDetailsTracker(SentPushJobDetailsTracker sentPushJobDetailsTracker) {
    this.sentPushJobDetailsTracker = sentPushJobDetailsTracker;
  }

  // Visible for testing
  protected void setMapRedPartitionerClass(Class<? extends Partitioner> mapRedPartitionerClass) {
    this.mapRedPartitionerClass = mapRedPartitionerClass;
  }

  /**
   * @throws VeniceException
   */
  public void run() {
    PushJobHeartbeatSender pushJobHeartbeatSender = null;
    try {
      initPushJobDetails();
      jobStartTimeMs = System.currentTimeMillis();
      logGreeting();
<<<<<<< HEAD
      final boolean sslEnabled = props.getBoolean(ENABLE_SSL, false);
      Optional<SSLFactory> sslFactory = ControllerUtils.createSSlFactory(
          sslEnabled,
          props.getString(SSL_FACTORY_CLASS_NAME, DEFAULT_SSL_FACTORY_CLASS_NAME),
          this.sslProperties);
=======
      final boolean sslEnabled = isSslEnabled();
      Optional<SSLFactory> sslFactory =
          createSSLFactory(sslEnabled, props.getString(SSL_FACTORY_CLASS_NAME, DEFAULT_SSL_FACTORY_CLASS_NAME));
>>>>>>> 1fab685a
      initControllerClient(
          pushJobSetting.storeName,
          pushJobSetting.veniceControllerUrl,
          sslFactory,
          pushJobSetting.controllerRetries);
      sendPushJobDetailsToController();
      validateKafkaMessageEnvelopeSchema(pushJobSetting);
      validateRemoteHybridSettings(pushJobSetting);
      pushJobHeartbeatSender = createPushJobHeartbeatSender(sslEnabled);
      inputDirectory = getInputURI(props);
      storeSetting = getSettingsFromController(controllerClient, pushJobSetting);
      inputStorageQuotaTracker = new InputStorageQuotaTracker(storeSetting.storeStorageQuota);

      if (repushWithTTLEnabled(pushJobSetting)) {
        if (storeSetting.isChunkingEnabled) {
          throw new VeniceException("Repush TTL is not supported when the store has chunking enabled.");
        }
        if (storeSetting.isWriteComputeEnabled) {
          throw new VeniceException("Repush TTL is not supported when the store has write compute enabled.");
        }
      }

      if (pushJobSetting.isSourceETL) {
        MultiSchemaResponse allValueSchemaResponses = controllerClient.getAllValueSchema(pushJobSetting.storeName);
        MultiSchemaResponse.Schema[] allValueSchemas = allValueSchemaResponses.getSchemas();
        Schema lastValueSchema = Schema.parse(allValueSchemas[allValueSchemas.length - 1].getSchemaStr());

        pushJobSetting.etlValueSchemaTransformation = ETLValueSchemaTransformation.fromSchema(lastValueSchema);
      } else {
        pushJobSetting.etlValueSchemaTransformation = ETLValueSchemaTransformation.NONE;
      }

      /**
       * If the data source is from some existing Kafka topic, no need to validate the input.
       */
      if (!pushJobSetting.isSourceKafka) {
        // Check data size
        InputDataInfoProvider.InputDataInfo inputInfo =
            getInputDataInfoProvider().validateInputAndGetInfo(inputDirectory);
        // Get input schema
        pushJobSchemaInfo = inputInfo.getSchemaInfo();
        if (pushJobSchemaInfo.isAvro()) {
          validateFileSchema(pushJobSchemaInfo.getFileSchemaString());
        } else {
          LOGGER.info("Skip validating file schema since it is not Avro.");
        }
        inputFileDataSize = inputInfo.getInputFileDataSizeInBytes();
        inputFileHasRecords = inputInfo.hasRecords();
        inputModificationTime = inputInfo.getInputModificationTime();
        inputNumFiles = inputInfo.getNumInputFiles();

        if (!inputFileHasRecords && storeSetting.compressionStrategy == CompressionStrategy.ZSTD_WITH_DICT) {
          throw new VeniceException("Empty push with ZSTD dictionary Compression is not allowed");
        }

        // validate the key/value of the first file with the store by speaking to the controller
        validateKeySchema(controllerClient, pushJobSetting, pushJobSchemaInfo);
        validateValueSchema(
            controllerClient,
            pushJobSetting,
            pushJobSchemaInfo,
            storeSetting.isSchemaAutoRegisterFromPushJobEnabled);

        if (pushJobSetting.useMapperToBuildDict) {
          /**
           * 1. validate whether the remaining file's schema are consistent with the first file
           * 2. calculate {@link inputFileDataSize} during step 1
           * 3. Build dictionary (if dictionary compression is enabled for this store version or compressionMetricCollectionEnabled)
           */
          validateSchemaAndBuildDict(
              validateSchemaAndBuildDictJobConf,
              pushJobSetting,
              pushJobSchemaInfo,
              storeSetting,
              props,
              jobId,
              inputDirectory);
          sendPushJobDetailsToController();
        }
      } else {
        /**
         * Using a default number: 1GB here.
         * No need to specify the accurate input size since the re-push mustn't be the first version, so the partition
         * count calculation won't be affected by this random number.
         */
        inputFileDataSize = 1024 * 1024 * 1024L;
        /**
         * This is used to ensure the {@link #verifyCountersWithZeroValues()} function won't assume the reducer count
         * should be 0.
         */
        inputFileHasRecords = true;
      }

      if (!pushJobSetting.enablePush) {
        LOGGER.info("Skipping push job, since {} is set to false.", ENABLE_PUSH);
      } else {
        Optional<ByteBuffer> optionalCompressionDictionary = getCompressionDictionary();
        long pushStartTimeMs = System.currentTimeMillis();
        String pushId = pushStartTimeMs + "_" + props.getString(JOB_EXEC_URL, "failed_to_obtain_execution_url");
        if (pushJobSetting.isSourceKafka) {
          pushId = Version.generateRePushId(pushId);
          if (storeSetting.sourceKafkaInputVersionInfo.getHybridStoreConfig() != null
              && pushJobSetting.rewindTimeInSecondsOverride == NOT_SET) {
            pushJobSetting.rewindTimeInSecondsOverride = repushWithTTLEnabled(pushJobSetting)
                ? storeSetting.sourceKafkaOutputVersionInfo.getHybridStoreConfig().getRewindTimeInSeconds()
                : DEFAULT_RE_PUSH_REWIND_IN_SECONDS_OVERRIDE;
            LOGGER.info("Overriding re-push rewind time in seconds to: {}", pushJobSetting.rewindTimeInSecondsOverride);
          }
          if (repushWithTTLEnabled(pushJobSetting)) {
            // the schema path will be suffixed by the store name and time, e.g.
            // /tmp/veniceRmdSchemas/<store_name>/<timestamp>
            StringBuilder schemaDirBuilder = new StringBuilder();
            schemaDirBuilder.append(TEMP_DIR_PREFIX)
                .append(pushJobSetting.storeName)
                .append("/")
                .append(System.currentTimeMillis());
            try (HDFSRmdSchemaSource rmdSchemaSource =
                new HDFSRmdSchemaSource(schemaDirBuilder.toString(), pushJobSetting.storeName)) {
              rmdSchemaSource.loadRmdSchemasOnDisk(controllerClient);
              pushJobSetting.rmdSchemaDir = rmdSchemaSource.getPath();
            }
          }
        }
        // Create new store version, topic and fetch Kafka url from backend
        createNewStoreVersion(
            pushJobSetting,
            inputFileDataSize,
            controllerClient,
            pushId,
            props,
            optionalCompressionDictionary);
        updatePushJobDetailsWithCheckpoint(PushJobCheckpoints.NEW_VERSION_CREATED);
        // Update and send push job details with new info to the controller
        pushJobDetails.pushId = pushId;
        pushJobDetails.partitionCount = kafkaTopicInfo.partitionCount;
        pushJobDetails.valueCompressionStrategy = kafkaTopicInfo.compressionStrategy.getValue();
        pushJobDetails.chunkingEnabled = kafkaTopicInfo.chunkingEnabled;
        pushJobDetails.overallStatus.add(getPushJobDetailsStatusTuple(PushJobDetailsStatus.TOPIC_CREATED.getValue()));
        pushJobHeartbeatSender.start(pushJobSetting.storeName, kafkaTopicInfo.version);
        sendPushJobDetailsToController();
        // Log Venice data push job related info
        logPushJobProperties(
            kafkaTopicInfo,
            pushJobSetting,
            pushJobSchemaInfo,
            clusterName,
            inputDirectory,
            inputFileDataSize);

        // Setup the hadoop job
        // If reducer phase is enabled, each reducer will sort all the messages inside one single
        // topic partition.
        setupMRConf(
            jobConf,
            kafkaTopicInfo,
            pushJobSetting,
            pushJobSchemaInfo,
            storeSetting,
            props,
            jobId,
            inputDirectory);

        if (pushJobSetting.isIncrementalPush) {
          /**
           * N.B.: For now, we always send control messages directly for incremental pushes, regardless of
           * {@link pushJobSetting.sendControlMessagesDirectly}, because the controller does not yet support
           * sending these types of CM. If/when we add support for that in the controller, then we'll be able
           * to completely stop using the {@link VeniceWriter} from this class.
           */
          pushJobSetting.incrementalPushVersion = Optional.of(
              System.currentTimeMillis() + "_" + props.getString(JOB_SERVER_NAME, "unknown_job_server") + "_"
                  + props.getString(JOB_EXEC_ID, "unknown_exec_id"));
          LOGGER.info("Incremental Push Version: {}", pushJobSetting.incrementalPushVersion.get());
          getVeniceWriter(kafkaTopicInfo)
              .broadcastStartOfIncrementalPush(pushJobSetting.incrementalPushVersion.get(), new HashMap<>());
          runJobAndUpdateStatus();
          getVeniceWriter(kafkaTopicInfo)
              .broadcastEndOfIncrementalPush(pushJobSetting.incrementalPushVersion.get(), Collections.emptyMap());
        } else {
          if (pushJobSetting.sendControlMessagesDirectly) {
            getVeniceWriter(kafkaTopicInfo).broadcastStartOfPush(
                SORTED,
                storeSetting.isChunkingEnabled,
                kafkaTopicInfo.compressionStrategy,
                optionalCompressionDictionary,
                Collections.emptyMap());
          } else {
            /**
             * No-op, as it was already sent as part of the call to
             * {@link createNewStoreVersion(PushJobSetting, long, ControllerClient, String, VeniceProperties)}
             */
          }
          runJobAndUpdateStatus();

          if (!pushJobSetting.suppressEndOfPushMessage) {
            if (pushJobSetting.sendControlMessagesDirectly) {
              getVeniceWriter(kafkaTopicInfo).broadcastEndOfPush(Collections.emptyMap());
            } else {
              controllerClient.writeEndOfPush(pushJobSetting.storeName, kafkaTopicInfo.version);
            }
          }

        }
        // Close VeniceWriter before polling job status since polling job status could
        // trigger job deletion
        closeVeniceWriter();
        // Update and send push job details with new info
        updatePushJobDetailsWithMRCounters();
        pushJobDetails.overallStatus.add(getPushJobDetailsStatusTuple(PushJobDetailsStatus.WRITE_COMPLETED.getValue()));
        sendPushJobDetailsToController();
        // Waiting for Venice Backend to complete consumption
        updatePushJobDetailsWithCheckpoint(PushJobCheckpoints.START_JOB_STATUS_POLLING);

        // Poll for job status unless we've suppressed sending EOP, in which case, don't wait up
        if (!pushJobSetting.suppressEndOfPushMessage) {
          pollStatusUntilComplete(
              pushJobSetting.incrementalPushVersion,
              controllerClient,
              pushJobSetting,
              kafkaTopicInfo);
        }

        updatePushJobDetailsWithCheckpoint(PushJobCheckpoints.JOB_STATUS_POLLING_COMPLETED);
        pushJobDetails.overallStatus.add(getPushJobDetailsStatusTuple(PushJobDetailsStatus.COMPLETED.getValue()));
        pushJobDetails.jobDurationInMs = System.currentTimeMillis() - jobStartTimeMs;
        updatePushJobDetailsWithConfigs();
        updatePushJobDetailsWithLivenessHeartbeatException(pushJobHeartbeatSender);
        sendPushJobDetailsToController();
      }

      if (pushJobSetting.enablePBNJ) {
        LOGGER.info("Post-Bulkload Analysis Job is about to run.");
        setupPBNJConf(
            pbnjJobConf,
            kafkaTopicInfo,
            pushJobSetting,
            pushJobSchemaInfo,
            storeSetting,
            props,
            jobId,
            inputDirectory);
        runningJob = runJobWithConfig(pbnjJobConf);
      }
    } catch (Throwable e) {
      LOGGER.error("Failed to run job.", e);
      // Make sure all the logic before killing the failed push jobs is captured in the following block
      try {
        if (e instanceof TopicAuthorizationVeniceException) {
          updatePushJobDetailsWithCheckpoint(PushJobCheckpoints.WRITE_ACL_FAILED);
        }
        pushJobDetails.overallStatus.add(getPushJobDetailsStatusTuple(PushJobDetailsStatus.ERROR.getValue()));
        pushJobDetails.failureDetails = e.toString();
        pushJobDetails.jobDurationInMs = System.currentTimeMillis() - jobStartTimeMs;
        updatePushJobDetailsWithConfigs();
        updatePushJobDetailsWithLivenessHeartbeatException(pushJobHeartbeatSender);
        sendPushJobDetailsToController();
        closeVeniceWriter();
      } catch (Exception ex) {
        LOGGER.error(
            "Error before killing the failed push job; still issue the kill job command to clean up states in backend",
            ex);
      } finally {
        try {
          killJobAndCleanup(pushJobSetting, controllerClient, kafkaTopicInfo);
          LOGGER.info("Successfully killed the failed push job.");
        } catch (Exception ex) {
          LOGGER.info("Failed to stop and cleanup the job. New pushes might be blocked.", ex);
        }
      }
      throwVeniceException(e);
    } finally {
      Utils.closeQuietlyWithErrorLogged(inputDataInfoProvider);
      if (pushJobHeartbeatSender != null) {
        pushJobHeartbeatSender.stop();
      }
      inputDataInfoProvider = null;
      if (pushJobSetting.rmdSchemaDir != null) {
        HadoopUtils.cleanUpHDFSPath(pushJobSetting.rmdSchemaDir, true);
      }
    }
  }

  private PushJobHeartbeatSender createPushJobHeartbeatSender(final boolean sslEnabled) {
    try {
      return pushJobHeartbeatSenderFactory.createHeartbeatSender(
          props,
          livenessHeartbeatStoreControllerClient,
          sslEnabled ? Optional.of(this.sslProperties.get()) : Optional.empty());
    } catch (Exception e) {
      LOGGER.warn("Failed to create a push job heartbeat sender. Use the no-op push job heartbeat sender.", e);
      pushJobDetails.sendLivenessHeartbeatFailureDetails = e.getMessage();
      return new NoOpPushJobHeartbeatSender();
    }
  }

  private void updatePushJobDetailsWithLivenessHeartbeatException(PushJobHeartbeatSender pushJobHeartbeatSender) {
    if (pushJobHeartbeatSender == null || this.pushJobDetails == null) {
      return;
    }
    if (pushJobDetails.sendLivenessHeartbeatFailureDetails == null) {
      pushJobHeartbeatSender.getFirstSendHeartbeatException()
          .ifPresent(
              firstSendHeartbeatException -> pushJobDetails.sendLivenessHeartbeatFailureDetails =
                  firstSendHeartbeatException.getMessage());
    }
  }

  private void validateFileSchema(String fileSchemaString) {
    try {
      AvroSchemaParseUtils.parseSchemaFromJSONStrictValidation(fileSchemaString);
    } catch (Exception e) {
      if (pushJobSetting.extendedSchemaValidityCheckEnabled) {
        LOGGER.error(
            "The schema of the input data failed strict Avro schema validation. Verify if the schema is a valid Avro schema.");
        updatePushJobDetailsWithCheckpoint(PushJobCheckpoints.EXTENDED_FILE_SCHEMA_VALIDATION_FAILED);
        throw new VeniceException(e);
      }

      LOGGER.info("The schema of the input data failed strict Avro schema validation. Trying loose schema validation.");
      try {
        AvroSchemaParseUtils.parseSchemaFromJSONLooseValidation(fileSchemaString);
      } catch (Exception looseValidationException) {
        LOGGER.error(
            "The schema of the input data failed loose Avro schema validation. Verify if the schema is a valid Avro schema.");
        updatePushJobDetailsWithCheckpoint(PushJobCheckpoints.FILE_SCHEMA_VALIDATION_FAILED);
        throw new VeniceException(looseValidationException);
      }
    }
  }

  private void runJobAndUpdateStatus() throws IOException {
    updatePushJobDetailsWithCheckpoint(PushJobCheckpoints.START_MAP_REDUCE_JOB);
    runningJob = runJobWithConfig(jobConf);
    validateCountersAfterPush();
    Optional<ErrorMessage> errorMessage = updatePushJobDetailsWithMRDetails();
    if (errorMessage.isPresent()) {
      throw new VeniceException(errorMessage.get().getErrorMessage());
    }
    updatePushJobDetailsWithCheckpoint(PushJobCheckpoints.MAP_REDUCE_JOB_COMPLETED);
  }

  private void validateCountersAfterPush() throws IOException {
    final long reducerClosedCount = MRJobCounterHelper.getReducerClosedCount(runningJob.getCounters());
    if (inputFileHasRecords) {
      long totalPutOrDeleteRecordsCount = 0;
      if (pushJobSetting.isSourceKafka) {
        totalPutOrDeleteRecordsCount = MRJobCounterHelper.getTotalPutOrDeleteRecordsCount(runningJob.getCounters());
        LOGGER.info(
            "Source kafka input topic : {} has {} records",
            pushJobSetting.kafkaInputTopic,
            totalPutOrDeleteRecordsCount);
        if (repushWithTTLEnabled(pushJobSetting)) {
          LOGGER.info(
              "Repush with ttl filtered out {} records",
              MRJobCounterHelper.getRepushTtlFilterCount(runningJob.getCounters()));
        }
      }
      if (reducerClosedCount < kafkaTopicInfo.partitionCount) {
        /**
         * No reducer tasks gets created if there is no data record present in source kafka topic in Kafka Input Format mode.
         * This is possible if the current version is created because of an empty push. Let's check to make sure this is
         * indeed the case and don't fail the job and instead let the job continue. This will basically be equivalent of
         * another empty push which will create a new version.
         */
        if (pushJobSetting.isSourceKafka && totalPutOrDeleteRecordsCount == 0) {
          return;
        }
        if (MRJobCounterHelper.getMapperSprayAllPartitionsTriggeredCount(runningJob.getCounters()) == 0) {
          /**
           * Right now, only the mapper with task id: 0 will spray all the partitions to make sure each reducer will
           * be instantiated.
           * In some situation, it is possible the mapper with task id: 0 won't receive any records, so this
           * {@link AbstractVeniceMapper#maybeSprayAllPartitions} won't be invoked, so it is not guaranteed that
           * each reducer will be invoked, and the closing event of the reducers won't be tracked by {@link Reporter},
           * which will only be passed via {@link org.apache.hadoop.mapred.Reducer#reduce}.
           *
           * It will require a lot of efforts to make sure {@link AbstractVeniceMapper#maybeSprayAllPartitions} will be
           * invoked in all the scenarios, so right now, we choose this approach:
           * When {@link AbstractVeniceMapper#maybeSprayAllPartitions} is not invoked, VPJ won't fail if the reducer
           * close count is smaller than the partition count since we couldn't differentiate whether it is a real issue
           * or not.
           *
           * If there is a need to make it work for all the cases, and here are the potential proposals:
           * 1. Invoke {@link AbstractVeniceMapper#maybeSprayAllPartitions} in every mapper.
           * 2. Fake some input record to make sure the first mapper would always receive some message.
           * 3. Examine the VT to find out how many partitions contain messages from batch push.
           */
          LOGGER.warn(
              "'AbstractVeniceMapper#maybeSprayAllPartitions' is not invoked, so we couldn't"
                  + " decide whether the push job finished successfully or not purely based on the reducer job"
                  + " closed count ({}) < the partition count ({})",
              reducerClosedCount,
              kafkaTopicInfo.partitionCount);
          return;
        }

        throw new VeniceException(
            String.format(
                "MR job counter is not reliable since the reducer job closed count (%d) < the partition count (%d), "
                    + "while the input file data size is %d byte(s)",
                reducerClosedCount,
                kafkaTopicInfo.partitionCount,
                inputFileDataSize));
      }
    } else {
      verifyCountersWithZeroValues();
    }
  }

  private void runValidateSchemaAndBuildDictJobAndUpdateStatus(JobConf conf) throws Exception {
    updatePushJobDetailsWithCheckpoint(PushJobCheckpoints.START_VALIDATE_SCHEMA_AND_BUILD_DICT_MAP_JOB);
    runningJob = runJobWithConfig(conf);
    validateCountersAfterValidateSchemaAndBuildDict();
    getValidateSchemaAndBuildDictMapperOutput(runningJob.getID().toString());
    updatePushJobDetailsWithCheckpoint(PushJobCheckpoints.VALIDATE_SCHEMA_AND_BUILD_DICT_MAP_JOB_COMPLETED);
  }

  /**
   * Creating the output file for {@link ValidateSchemaAndBuildDictMapper} to persist data
   * to be read from VPJ driver.
   *
   * Output Directory: {$hadoopTmpDir}/{$storeName}-{$JOB_EXEC_ID}-{$randomUniqueString}
   * File name: mapper-output-{$MRJobID}.avro
   *
   * Why JOB_EXEC_ID and randomUniqueString: This gives uniqueness to the name of the directory whose
   * permission will be restricted to the current user who started the VPJ only. This helps with 2 issues.
   * 1. There could be instances where multiple headless accounts are writing to a single Venice store.
   *    It shouldn't happen in regular cases - but is very likely in case of migrations (technical or organizational)
   *    => unless we have unique directory for each job, the multiple accounts will have access issues of the directory.
   *
   * 2. Multiple push jobs can be started in parallel, but only 1 will continue beyond
   *    {@link ControllerClient#requestTopicForWrites} as this method will throw CONCURRENT_BATCH_PUSH error
   *    if there is another push job in progress. As {@link ValidateSchemaAndBuildDictMapper} runs before this method,
   *    it is prone to concurrent push jobs and thus race conditions. Having unique directories per execution will help here.
   *
   * Why can't use MRJobID to achieve randomness: MR's jobID gets populated only after {@link FileOutputFormat#checkOutputSpecs},
   * which needs {@link FileOutputFormat#setOutputPath} to be set already. so currently unable to use the ID.
   *
   * TODO: should try exploring using conf.get("hadoop.tmp.dir") or similar configs to get default
   *     tmp directory in different HDFS environments rather than hardcoding it to
   *     VALIDATE_SCHEMA_AND_BUILD_DICTIONARY_MAPPER_OUTPUT_PARENT_DIR_DEFAULT.
   */
  protected static String getValidateSchemaAndBuildDictionaryOutputDir(
      String parentOutputDir,
      String storeName,
      String jobExecId,
      String uniqueString) {
    return parentOutputDir + "/" + storeName + "-" + jobExecId + "-" + uniqueString;
  }

  protected static String getValidateSchemaAndBuildDictionaryOutputFileNameNoExtension(String mrJobId) {
    return VALIDATE_SCHEMA_AND_BUILD_DICTIONARY_MAPPER_OUTPUT_FILE_PREFIX + mrJobId;
  }

  protected static String getValidateSchemaAndBuildDictionaryOutputFileName(String mrJobId) {
    return getValidateSchemaAndBuildDictionaryOutputFileNameNoExtension(mrJobId)
        + VALIDATE_SCHEMA_AND_BUILD_DICTIONARY_MAPPER_OUTPUT_FILE_EXTENSION;
  }

  private void getValidateSchemaAndBuildDictMapperOutput(String mrJobId) throws Exception {
    String outputDir = getValidateSchemaAndBuildDictionaryOutputDir(
        pushJobSetting.useMapperToBuildDictOutputPath,
        pushJobSetting.storeName,
        props.getString(JOB_EXEC_ID, ""),
        uniqueStringForMapperOutputDirectory);
    String outputAvroFile = getValidateSchemaAndBuildDictionaryOutputFileName(mrJobId);
    try (ValidateSchemaAndBuildDictMapperOutputReader outputReader =
        new ValidateSchemaAndBuildDictMapperOutputReader(outputDir, outputAvroFile)) {
      validateSchemaAndBuildDictMapperOutput = outputReader.getOutput();
    }
    inputFileDataSize = validateSchemaAndBuildDictMapperOutput.getInputFileDataSize() * INPUT_DATA_SIZE_FACTOR;
  }

  private void checkLastModificationTimeAndLog() throws IOException {
    checkLastModificationTimeAndLog(false);
  }

  private void checkLastModificationTimeAndLog(boolean throwException) throws IOException {
    long lastModificationTime = getInputDataInfoProvider().getInputLastModificationTime(inputDirectory);
    if (lastModificationTime > inputModificationTime) {
      updatePushJobDetailsWithCheckpoint(PushJobCheckpoints.DATASET_CHANGED);
      String error = "Dataset changed during the push job. Please check above logs to see if the change "
          + "caused the MapReduce failure and rerun the job without dataset change.";
      LOGGER.error(error);
      if (throwException) {
        throw new VeniceException(error);
      }
    }
  }

  protected static boolean shouldBuildDictionary(PushJobSetting pushJobSetting, StoreSetting storeSetting) {
    if (pushJobSetting.compressionMetricCollectionEnabled
        || storeSetting.compressionStrategy == CompressionStrategy.ZSTD_WITH_DICT) {
      if (pushJobSetting.isIncrementalPush) {
        LOGGER.info("No compression dictionary will be generated as it is incremental push");
        return false;
      }
      LOGGER.info(
          "Compression dictionary will be generated with the strategy {} and compressionMetricCollectionEnabled is {}",
          storeSetting.compressionStrategy,
          (pushJobSetting.compressionMetricCollectionEnabled ? "Enabled" : "Disabled"));
      return true;
    }

    LOGGER.info(
        "No Compression dictionary will be generated with the strategy {} and compressionMetricCollectionEnabled is {}",
        storeSetting.compressionStrategy,
        (pushJobSetting.compressionMetricCollectionEnabled ? "Enabled" : "Disabled"));
    return false;
  }

  /**
   * Validate whether the Job ran successfully to validate schema and build dictionary:
   * - No error counters are increased
   * - Number of records processed == Num files + 1 (one extra to build dictionary)
   *
   * @throws IOException
   */
  private void validateCountersAfterValidateSchemaAndBuildDict() throws IOException {
    if (inputFileHasRecords) {
      Counters counters = runningJob.getCounters();
      final long dataModifiedDuringPushJob = MRJobCounterHelper.getMapperErrorDataModifiedDuringPushJobCount(counters);
      if (dataModifiedDuringPushJob != 0) {
        updatePushJobDetailsWithCheckpoint(PushJobCheckpoints.DATASET_CHANGED);
        String err =
            "Error while validating schema and building dictionary: Because Dataset changed during the push job. Rerun the job without dataset change";
        LOGGER.error(err);
        throw new VeniceException(err);
      }

      final long readInvalidInputIdx = MRJobCounterHelper.getMapperInvalidInputIdxCount(counters);
      if (readInvalidInputIdx != 0) {
        checkLastModificationTimeAndLog(true);
        updatePushJobDetailsWithCheckpoint(PushJobCheckpoints.INVALID_INPUT_FILE);
        String err = "Error while validating schema and building dictionary: Input file Idx is invalid, "
            + "MR job counter is not reliable to point out the reason";
        LOGGER.error(err);
        throw new VeniceException(err);
      }

      final long invalidInputFileCount = MRJobCounterHelper.getMapperInvalidInputFileCount(counters);
      if (invalidInputFileCount != 0) {
        updatePushJobDetailsWithCheckpoint(PushJobCheckpoints.INVALID_INPUT_FILE);
        String err = "Error while validating schema: Input directory should not have sub directory";
        LOGGER.error(err);
        throw new VeniceException(err);
      }

      final long schemaInconsistencyFailure = MRJobCounterHelper.getMapperSchemaInconsistencyFailureCount(counters);
      if (schemaInconsistencyFailure != 0) {
        updatePushJobDetailsWithCheckpoint(PushJobCheckpoints.FILE_SCHEMA_VALIDATION_FAILED);
        String err = "Error while validating schema: Inconsistent file schema found";
        LOGGER.error(err);
        throw new VeniceException(err);
      }

      final long zstdDictTrainFailure = MRJobCounterHelper.getMapperZstdDictTrainFailureCount(counters);
      final long zstdDictTrainSuccess = MRJobCounterHelper.getMapperZstdDictTrainSuccessCount(counters);
      final long numRecordsProcessed = MRJobCounterHelper.getMapperNumRecordsSuccessfullyProcessedCount(counters);
      if (numRecordsProcessed == inputNumFiles + 1) {
        if (shouldBuildDictionary(pushJobSetting, storeSetting)) {
          if (zstdDictTrainSuccess != 1) {
            checkLastModificationTimeAndLog(true);
            updatePushJobDetailsWithCheckpoint(PushJobCheckpoints.INVALID_INPUT_FILE);
            String err = "Error while validating schema: MR job counter is not reliable to point out the exact reason";
            LOGGER.error(err);
            throw new VeniceException(err);
          }
        }
      } else if (numRecordsProcessed == inputNumFiles) {
        if (zstdDictTrainFailure == 1) {
          if (storeSetting.compressionStrategy != CompressionStrategy.ZSTD_WITH_DICT) {
            // Tried creating dictionary due to compressionMetricCollectionEnabled
            LOGGER.warn(
                "Training ZStd dictionary failed: Maybe the sample size is too small or the content is not "
                    + "suitable for creating dictionary. But as this job's configured compression type don't "
                    + "need dictionary, the job is not stopped");
          } else {
            updatePushJobDetailsWithCheckpoint(PushJobCheckpoints.ZSTD_DICTIONARY_CREATION_FAILED);
            String err = "Training ZStd dictionary failed: Maybe the sample size is too small or the content is "
                + "not suitable for creating dictionary.";
            LOGGER.error(err);
            throw new VeniceException(err);
          }
        } else {
          checkLastModificationTimeAndLog(true);
          String err = "Error while validating schema: MR job counter is not reliable to point out the reason";
          LOGGER.error(err);
          throw new VeniceException(err);
        }
      } else {
        checkLastModificationTimeAndLog(true);
        updatePushJobDetailsWithCheckpoint(PushJobCheckpoints.INVALID_INPUT_FILE);
        String err = "Error while validating schema: MR job counter is not reliable to point out the exact reason";
        LOGGER.error(err);
        throw new VeniceException(err);
      }
    }
  }

  // Visible for testing
  void setSystemKMEStoreControllerClient(ControllerClient controllerClient) {
    this.systemKMEStoreControllerClient = controllerClient;
  }

  private void verifyCountersWithZeroValues() throws IOException {
    final Counters counters = runningJob.getCounters();
    final long reducerClosedCount = MRJobCounterHelper.getReducerClosedCount(counters);
    if (reducerClosedCount != 0) {
      throw new VeniceException("Expect 0 reducer closed. Got count: " + reducerClosedCount);
    }
    final long outputRecordsCount = MRJobCounterHelper.getOutputRecordsCount(counters);
    if (outputRecordsCount != 0) {
      throw new VeniceException("Expect 0 output record. Got count: " + outputRecordsCount);
    }
    final long writeAclAuthorizationFailureCount = MRJobCounterHelper.getWriteAclAuthorizationFailureCount(counters);
    if (writeAclAuthorizationFailureCount != 0) {
      throw new VeniceException("Expect 0 ACL authorization failure. Got count: " + writeAclAuthorizationFailureCount);
    }
    final long duplicateKeyWithDistinctCount = MRJobCounterHelper.getDuplicateKeyWithDistinctCount(counters);
    if (duplicateKeyWithDistinctCount != 0) {
      throw new VeniceException(
          "Expect 0 duplicated key with distinct value. Got count: " + duplicateKeyWithDistinctCount);
    }
    final long totalKeySize = MRJobCounterHelper.getTotalKeySize(counters);
    if (totalKeySize != 0) {
      throw new VeniceException("Expect 0 byte for total key size. Got count: " + totalKeySize);
    }
    final long totalValueSize = MRJobCounterHelper.getTotalValueSize(counters);
    if (totalValueSize != 0) {
      throw new VeniceException("Expect 0 byte for total value size. Got count: " + totalValueSize);
    }
  }

<<<<<<< HEAD
=======
  private Optional<SSLFactory> createSSLFactory(final boolean enableSsl, final String sslFactoryClassName) {
    Optional<SSLFactory> sslFactory = Optional.empty();
    if (enableSsl) {
      LOGGER.info("Controller ACL is enabled.");
      Properties sslProps = sslProperties.get();
      sslFactory = Optional.of(SslUtils.getSSLFactory(sslProps, sslFactoryClassName));
    }
    return sslFactory;
  }

>>>>>>> 1fab685a
  private RunningJob runJobWithConfig(JobConf jobConf) throws IOException {
    if (jobClientWrapper == null) {
      jobClientWrapper = new DefaultJobClientWrapper();
    }
    try {
      return jobClientWrapper.runJobWithConfig(jobConf);
    } catch (Exception e) {
      if (!pushJobSetting.isSourceKafka) {
        checkLastModificationTimeAndLog();
      }
      throw e;
    }
  }

  protected InputDataInfoProvider getInputDataInfoProvider() {
    if (inputDataInfoProvider == null) {
      inputDataInfoProvider = new DefaultInputDataInfoProvider(storeSetting, pushJobSetting, props);
    }
    return inputDataInfoProvider;
  }

  /**
   * Create a new instance of controller client and set it to the controller client field if the controller client field
   * has null value. If the controller client field is not null, it could mean:
   *    1. The controller client field has already been initialized
   *    2. A mock controller client is provided
   *
   * @param storeName
   * @param sslFactory
   * @param retryAttempts
   */
  private void initControllerClient(
      String storeName,
      String veniceControllerUrl,
      Optional<SSLFactory> sslFactory,
      int retryAttempts) {
    if (controllerClient == null) {
      controllerClient = ControllerClient
          .discoverAndConstructControllerClient(storeName, veniceControllerUrl, sslFactory, retryAttempts);
    } else {
      LOGGER.info("Controller client has already been initialized");
    }
    if (systemKMEStoreControllerClient == null) {
      systemKMEStoreControllerClient = ControllerClient.discoverAndConstructControllerClient(
          AvroProtocolDefinition.KAFKA_MESSAGE_ENVELOPE.getSystemStoreName(),
          veniceControllerUrl,
          sslFactory,
          retryAttempts);
    } else {
      LOGGER.info("System store controller client has already been initialized");
    }
  }

  private Optional<ByteBuffer> getCompressionDictionary() {
    ByteBuffer compressionDictionary = null;

    if (!pushJobSetting.isIncrementalPush && storeSetting.compressionStrategy == CompressionStrategy.ZSTD_WITH_DICT) {
      if (pushJobSetting.isSourceKafka) {
        LOGGER.info("Reading Zstd dictionary from input topic");
        // set up ssl properties and kafka consumer properties
        Properties kafkaConsumerProperties = new Properties();
        kafkaConsumerProperties.putAll(this.sslProperties.get());
        kafkaConsumerProperties
            .setProperty(CommonClientConfigs.BOOTSTRAP_SERVERS_CONFIG, props.getString(KAFKA_INPUT_BROKER_URL));
        compressionDictionary = DictionaryUtils
            .readDictionaryFromKafka(pushJobSetting.kafkaInputTopic, new VeniceProperties(kafkaConsumerProperties));
      } else {
        if (!pushJobSetting.useMapperToBuildDict) {
          LOGGER.info("Training Zstd dictionary");
          compressionDictionary = ByteBuffer.wrap(getInputDataInfoProvider().getZstdDictTrainSamples());
        } else {
          LOGGER.info(
              "Retrieving the Zstd dictionary trained by {}",
              ValidateSchemaAndBuildDictMapper.class.getSimpleName());
          compressionDictionary = validateSchemaAndBuildDictMapperOutput.getZstdDictionary();
        }
      }
      LOGGER.info("Zstd dictionary size = {} bytes", compressionDictionary.remaining());
    } else {
      LOGGER.info("No compression dictionary is generated with the strategy {}", storeSetting.compressionStrategy);
    }
    return Optional.ofNullable(compressionDictionary);
  }

  private void throwVeniceException(Throwable e) throws VeniceException {
    if (!(e instanceof VeniceException)) {
      e = new VeniceException("Exception or error caught during VenicePushJob: " + e.getMessage(), e);
    }
    throw (VeniceException) e;
  }

  /**
   * Get input path from the properties;
   * Check whether there is sub-directory in the input directory
   *
   * @param props
   * @return input URI
   * @throws Exception
   */
  protected String getInputURI(VeniceProperties props) throws Exception {
    if (pushJobSetting.isSourceKafka) {
      return "";
    }
    Configuration conf = new Configuration();
    FileSystem fs = FileSystem.get(conf);
    String uri = props.getString(INPUT_PATH_PROP);
    Path sourcePath = getLatestPathOfInputDirectory(uri, fs);
    return sourcePath.toString();
  }

  private void initPushJobDetails() {
    pushJobDetails.clusterName = this.clusterName;
    pushJobDetails.overallStatus = new ArrayList<>();
    pushJobDetails.overallStatus.add(getPushJobDetailsStatusTuple(PushJobDetailsStatus.STARTED.getValue()));
    pushJobDetails.pushId = "";
    pushJobDetails.partitionCount = -1;
    pushJobDetails.valueCompressionStrategy = CompressionStrategy.NO_OP.getValue();
    pushJobDetails.chunkingEnabled = false;
    pushJobDetails.jobDurationInMs = -1;
    pushJobDetails.totalNumberOfRecords = -1;
    pushJobDetails.totalKeyBytes = -1;
    pushJobDetails.totalRawValueBytes = -1;
    pushJobDetails.totalCompressedValueBytes = -1;
    pushJobDetails.failureDetails = "";
    pushJobDetails.pushJobLatestCheckpoint = PushJobCheckpoints.INITIALIZE_PUSH_JOB.getValue();
    pushJobDetails.pushJobConfigs =
        Collections.singletonMap(HEARTBEAT_ENABLED_CONFIG.getConfigName(), String.valueOf(jobLivenessHeartbeatEnabled));
  }

  private void updatePushJobDetailsWithCheckpoint(PushJobCheckpoints checkpoint) {
    pushJobDetails.pushJobLatestCheckpoint = checkpoint.getValue();
  }

  private void updatePushJobDetailsWithMRCounters() {
    if (runningJob == null) {
      LOGGER.info("No running job to update push job details with MR counters");
      return;
    }
    try {
      pushJobDetails.totalNumberOfRecords = MRJobCounterHelper.getOutputRecordsCount(runningJob.getCounters());
      pushJobDetails.totalKeyBytes = MRJobCounterHelper.getTotalKeySize(runningJob.getCounters());
      pushJobDetails.totalRawValueBytes = MRJobCounterHelper.getTotalUncompressedValueSize(runningJob.getCounters());
      pushJobDetails.totalCompressedValueBytes = MRJobCounterHelper.getTotalValueSize(runningJob.getCounters());
    } catch (Exception e) {
      LOGGER.warn(
          "Exception caught while updating push job details with map reduce counters. {}",
          NON_CRITICAL_EXCEPTION,
          e);
    }
  }

  /**
   * Configs should only be attached to the last event for a store version due to the size of these configs. i.e. should
   * only be attached when the overall status is a terminal state.
   */
  private void updatePushJobDetailsWithConfigs() {
    try {
      int lastStatus = pushJobDetails.overallStatus.get(pushJobDetails.overallStatus.size() - 1).status;
      if (PushJobDetailsStatus.isTerminal(lastStatus)) {
        Map<CharSequence, CharSequence> pushJobConfigs = new HashMap<>();
        for (String key: props.keySet()) {
          pushJobConfigs.put(key, props.getString(key));
        }
        if (!pushJobConfigs.containsKey(HEARTBEAT_ENABLED_CONFIG.getConfigName())) {
          pushJobConfigs.put(HEARTBEAT_ENABLED_CONFIG.getConfigName(), String.valueOf(jobLivenessHeartbeatEnabled));
        }
        pushJobDetails.pushJobConfigs = pushJobConfigs;
        // TODO find a way to get meaningful producer configs to populate the producerConfigs map here.
        // Currently most of the easily accessible VeniceWriter configs are not interesting and contains sensitive
        // information such as passwords which doesn't seem appropriate to propagate them to push job details.
        pushJobDetails.producerConfigs = new HashMap<>();
      }
    } catch (Exception e) {
      LOGGER.warn("Exception caught while updating push job details with configs. {}", NON_CRITICAL_EXCEPTION, e);
    }
  }

  /**
   * Best effort attempt to get more details on reasons behind MR failure by looking at MR counters
   *
   * @return Error message if there is any error detected in the reporter counter and empty optional otherwise
   */
  private Optional<ErrorMessage> updatePushJobDetailsWithMRDetails() throws IOException {
    // Quota exceeded
    final long totalInputDataSizeInBytes = MRJobCounterHelper.getTotalKeySize(runningJob.getCounters())
        + MRJobCounterHelper.getTotalValueSize(runningJob.getCounters());
    if (inputStorageQuotaTracker.exceedQuota(totalInputDataSizeInBytes)) {
      updatePushJobDetailsWithCheckpoint(PushJobCheckpoints.QUOTA_EXCEEDED);
      Long storeQuota = inputStorageQuotaTracker.getStoreStorageQuota();
      String errorMessage = String.format(
          "Storage quota exceeded. Store quota %s, Input data size %s."
              + " Please request at least %s additional quota.",
          generateHumanReadableByteCountString(storeQuota),
          generateHumanReadableByteCountString(totalInputDataSizeInBytes),
          generateHumanReadableByteCountString(totalInputDataSizeInBytes - storeQuota));
      return Optional.of(new ErrorMessage(errorMessage));
    }
    // Write ACL failed
    final long writeAclFailureCount = MRJobCounterHelper.getWriteAclAuthorizationFailureCount(runningJob.getCounters());
    if (writeAclFailureCount > 0) {
      updatePushJobDetailsWithCheckpoint(PushJobCheckpoints.WRITE_ACL_FAILED);
      String errorMessage = "Insufficient ACLs to write to the store";
      return Optional.of(new ErrorMessage(errorMessage));
    }
    // Duplicate keys
    if (!pushJobSetting.isDuplicateKeyAllowed) {
      final long duplicateKeyWithDistinctValueCount =
          MRJobCounterHelper.getDuplicateKeyWithDistinctCount(runningJob.getCounters());
      if (duplicateKeyWithDistinctValueCount > 0) {
        updatePushJobDetailsWithCheckpoint(PushJobCheckpoints.DUP_KEY_WITH_DIFF_VALUE);
        String errorMessage = String.format(
            "Input data has at least %d keys that appear more than once but have different values",
            duplicateKeyWithDistinctValueCount);
        return Optional.of(new ErrorMessage(errorMessage));
      }
    }
    // Record too large
    final long recordTooLargeFailureCount = MRJobCounterHelper.getRecordTooLargeFailureCount(runningJob.getCounters());
    if (recordTooLargeFailureCount > 0) {
      updatePushJobDetailsWithCheckpoint(PushJobCheckpoints.RECORD_TOO_LARGE_FAILED);
      String errorMessage = String.format(
          "Input data has at least %d records that exceed the maximum record limit of %s",
          recordTooLargeFailureCount,
          generateHumanReadableByteCountString(
              getVeniceWriter(kafkaTopicInfo).getMaxSizeForUserPayloadPerMessageInBytes()));
      return Optional.of(new ErrorMessage(errorMessage));
    }
    return Optional.empty();
  }

  private void updatePushJobDetailsWithColoStatus(Map<String, String> coloSpecificInfo, Set<String> completedColos) {
    try {
      if (pushJobDetails.coloStatus == null) {
        pushJobDetails.coloStatus = new HashMap<>();
      }
      coloSpecificInfo.entrySet()
          .stream()
          // Don't bother updating the completed colo's status
          .filter(coloEntry -> !completedColos.contains(coloEntry.getKey()))
          .forEach(coloEntry -> {
            int status = PushJobDetailsStatus.valueOf(coloEntry.getValue()).getValue();
            if (!pushJobDetails.coloStatus.containsKey(coloEntry.getKey())) {
              List<PushJobDetailsStatusTuple> newList = new ArrayList<>();
              newList.add(getPushJobDetailsStatusTuple(status));
              pushJobDetails.coloStatus.put(coloEntry.getKey(), newList);
            } else {
              List<PushJobDetailsStatusTuple> statuses = pushJobDetails.coloStatus.get(coloEntry.getKey());
              if (statuses.get(statuses.size() - 1).status != status) {
                // Only add the status if there is a change
                statuses.add(getPushJobDetailsStatusTuple(status));
              }
            }
          });

    } catch (Exception e) {
      LOGGER.warn("Exception caught while updating push job details with colo status. {}", NON_CRITICAL_EXCEPTION, e);
    }
  }

  private PushJobDetailsStatusTuple getPushJobDetailsStatusTuple(int status) {
    PushJobDetailsStatusTuple tuple = new PushJobDetailsStatusTuple();
    tuple.status = status;
    tuple.timestamp = System.currentTimeMillis();
    return tuple;
  }

  private void sendPushJobDetailsToController() {
    if (!pushJobSetting.enablePushJobStatusUpload) {
      if (!pushJobStatusUploadDisabledHasBeenLogged) {
        pushJobStatusUploadDisabledHasBeenLogged = true;
        LOGGER.warn("Unable to send push job details for monitoring purpose. Feature is disabled");
      }
      return;
    } else if (pushJobDetails == null) {
      LOGGER.warn("Unable to send push job details for monitoring purpose. The payload was not populated properly");
      return;
    }
    try {
      pushJobDetails.reportTimestamp = System.currentTimeMillis();
      int version = kafkaTopicInfo == null ? UNCREATED_VERSION_NUMBER : kafkaTopicInfo.version;
      ControllerResponse response = controllerClient.sendPushJobDetails(
          pushJobSetting.storeName,
          version,
          pushJobDetailsSerializer.serialize(null, pushJobDetails));
      getSentPushJobDetailsTracker().record(pushJobSetting.storeName, version, pushJobDetails);

      if (response.isError()) {
        LOGGER.warn("Failed to send push job details. {} Details: {}", NON_CRITICAL_EXCEPTION, response.getError());
      }
    } catch (Exception e) {
      LOGGER.error("Exception caught while sending push job details. {}", NON_CRITICAL_EXCEPTION, e);
    }
  }

  private SentPushJobDetailsTracker getSentPushJobDetailsTracker() {
    if (sentPushJobDetailsTracker == null) {
      sentPushJobDetailsTracker = new NoOpSentPushJobDetailsTracker();
    }
    return sentPushJobDetailsTracker;
  }

  private void logGreeting() {
    LOGGER.info(
        "Running VenicePushJob: " + jobId + Utils.NEW_LINE_CHAR + "  _    _           _                   "
            + Utils.NEW_LINE_CHAR + " | |  | |         | |                  " + Utils.NEW_LINE_CHAR
            + " | |__| | __ _  __| | ___   ___  _ __  " + Utils.NEW_LINE_CHAR
            + " |  __  |/ _` |/ _` |/ _ \\ / _ \\| '_ \\ " + Utils.NEW_LINE_CHAR
            + " | |  | | (_| | (_| | (_) | (_) | |_) |   " + Utils.NEW_LINE_CHAR
            + " |_|  |_|\\__,_|\\__,_|\\___/ \\___/| .__/" + Utils.NEW_LINE_CHAR
            + "                _______         | |     " + Utils.NEW_LINE_CHAR
            + "               |__   __|        |_|     " + Utils.NEW_LINE_CHAR
            + "                  | | ___               " + Utils.NEW_LINE_CHAR
            + "                  | |/ _ \\             " + Utils.NEW_LINE_CHAR
            + "     __      __   | | (_) |             " + Utils.NEW_LINE_CHAR
            + "     \\ \\    / /   |_|\\___/           " + Utils.NEW_LINE_CHAR
            + "      \\ \\  / /__ _ __  _  ___ ___     " + Utils.NEW_LINE_CHAR
            + "       \\ \\/ / _ | '_ \\| |/ __/ _ \\  " + Utils.NEW_LINE_CHAR
            + "        \\  |  __| | | | | (_|  __/     " + Utils.NEW_LINE_CHAR
            + "         \\/ \\___|_| |_|_|\\___\\___|  " + Utils.NEW_LINE_CHAR
            + "      ___        _     _                " + Utils.NEW_LINE_CHAR
            + "     |  _ \\     (_)   | |              " + Utils.NEW_LINE_CHAR
            + "     | |_) |_ __ _  __| | __ _  ___     " + Utils.NEW_LINE_CHAR
            + "     |  _ <| '__| |/ _` |/ _` |/ _ \\   " + Utils.NEW_LINE_CHAR
            + "     | |_) | |  | | (_| | (_| |  __/    " + Utils.NEW_LINE_CHAR
            + "     |____/|_|  |_|\\__,_|\\__, |\\___| " + Utils.NEW_LINE_CHAR
            + "                          __/ |         " + Utils.NEW_LINE_CHAR
            + "                         |___/          " + Utils.NEW_LINE_CHAR);
  }

  /**
   * This method will talk to parent controller to validate key schema.
   */
  private void validateKeySchema(
      ControllerClient controllerClient,
      PushJobSetting setting,
      PushJobSchemaInfo pushJobSchemaInfo) {
    Schema serverSchema = getKeySchemaFromController(controllerClient, setting.controllerRetries, setting.storeName);
    Schema clientSchema = Schema.parse(pushJobSchemaInfo.getKeySchemaString());
    String canonicalizedServerSchema = AvroCompatibilityHelper.toParsingForm(serverSchema);
    String canonicalizedClientSchema = AvroCompatibilityHelper.toParsingForm(clientSchema);
    if (!canonicalizedServerSchema.equals(canonicalizedClientSchema)) {
      String briefErrorMessage = "Key schema mis-match for store " + setting.storeName;
      LOGGER.error(
          "{}\n\t\tController URLs: {}\n\t\tschema defined in HDFS: \t{}\n\t\tschema defined in Venice: \t{}",
          briefErrorMessage,
          controllerClient.getControllerDiscoveryUrls(),
          pushJobSchemaInfo.getKeySchemaString(),
          serverSchema.toString());
      throw new VeniceException(briefErrorMessage);
    }
  }

  protected void validateRemoteHybridSettings() {
    validateRemoteHybridSettings(pushJobSetting);
  }

  protected void validateRemoteHybridSettings(PushJobSetting setting) {
    if (setting.validateRemoteReplayPolicy != null) {
      StoreResponse response = ControllerClient
          .retryableRequest(controllerClient, setting.controllerRetries, c -> c.getStore(setting.storeName));
      if (response.isError()) {
        throw new VeniceException(
            "Failed to get store information to validate push settings! Error: " + response.getError());
      }
      HybridStoreConfig hybridStoreConfig = response.getStore().getHybridStoreConfig();
      if (!setting.validateRemoteReplayPolicy.equals(hybridStoreConfig.getBufferReplayPolicy())) {
        throw new VeniceException(
            String.format(
                "Remote rewind policy is {} but push settings require a policy of {}.  "
                    + "Please adjust hybrid settings or push job configuration!",
                hybridStoreConfig.getBufferReplayPolicy(),
                setting.validateRemoteReplayPolicy));
      }
    }
  }

  private void validateKafkaMessageEnvelopeSchema(PushJobSetting setting) {
    SchemaResponse response = ControllerClient.retryableRequest(
        systemKMEStoreControllerClient,
        setting.controllerRetries,
        c -> c.getValueSchema(
            AvroProtocolDefinition.KAFKA_MESSAGE_ENVELOPE.getSystemStoreName(),
            AvroProtocolDefinition.KAFKA_MESSAGE_ENVELOPE.getCurrentProtocolVersion()));

    if (response.isError()) {
      throw new VeniceException(
          "KME protocol is upgraded in the push job but not in the Venice backend; Please contact Venice team. Error : "
              + response.getError());
    }
  }

  private Schema getKeySchemaFromController(ControllerClient controllerClient, int retries, String storeName) {
    SchemaResponse keySchemaResponse =
        ControllerClient.retryableRequest(controllerClient, retries, c -> c.getKeySchema(storeName));
    if (keySchemaResponse.isError()) {
      throw new VeniceException("Got an error in keySchemaResponse: " + keySchemaResponse);
    } else if (keySchemaResponse.getSchemaStr() == null) {
      // TODO: Fix the server-side request handling. This should not happen. We should get a 404 instead.
      throw new VeniceException("Got a null schema in keySchemaResponse: " + keySchemaResponse);
    }
    return AvroSchemaParseUtils.parseSchemaFromJSONLooseValidation(keySchemaResponse.getSchemaStr());
  }

  /***
   * This method will talk to controller to validate value schema.
   */
  private void validateValueSchema(
      ControllerClient controllerClient,
      PushJobSetting setting,
      PushJobSchemaInfo pushJobSchemaInfo,
      boolean schemaAutoRegisterFromPushJobEnabled) {
    LOGGER
        .info("Validating value schema: {} for store: {}", pushJobSchemaInfo.getValueSchemaString(), setting.storeName);

    SchemaResponse getValueSchemaIdResponse;

    if (setting.enableWriteCompute) {
      getValueSchemaIdResponse = ControllerClient.retryableRequest(
          controllerClient,
          setting.controllerRetries,
          c -> c.getValueOrDerivedSchemaId(setting.storeName, pushJobSchemaInfo.getValueSchemaString()));
    } else {
      getValueSchemaIdResponse = ControllerClient.retryableRequest(
          controllerClient,
          setting.controllerRetries,
          c -> c.getValueSchemaID(setting.storeName, pushJobSchemaInfo.getValueSchemaString()));
    }
    if (getValueSchemaIdResponse.isError() && !schemaAutoRegisterFromPushJobEnabled) {
      MultiSchemaResponse response = controllerClient.getAllValueSchema(setting.storeName);
      if (response.isError()) {
        LOGGER.error("Failed to fetch all value schemas, so they will not be printed.");
      } else {
        LOGGER.info("All currently registered value schemas:");
        for (MultiSchemaResponse.Schema schema: response.getSchemas()) {
          LOGGER.info("Schema {}: {}", schema.getId(), schema.getSchemaStr());
        }
      }
      throw new VeniceException(
          "Failed to validate value schema for store: " + setting.storeName + "\nError from the server: "
              + getValueSchemaIdResponse.getError() + "\nSchema for the data file: "
              + pushJobSchemaInfo.getValueSchemaString());
    }

    if (getValueSchemaIdResponse.isError() && schemaAutoRegisterFromPushJobEnabled) {
      LOGGER.info(
          "Auto registering value schema: {} for store: {}",
          pushJobSchemaInfo.getValueSchemaString(),
          setting.storeName);
      SchemaResponse addValueSchemaResponse = ControllerClient.retryableRequest(
          controllerClient,
          setting.controllerRetries,
          c -> c.addValueSchema(setting.storeName, pushJobSchemaInfo.getValueSchemaString()));
      if (addValueSchemaResponse.isError()) {
        throw new VeniceException(
            "Failed to auto-register value schema for store: " + setting.storeName + "\nError from the server: "
                + addValueSchemaResponse.getError() + "\nSchema for the data file: "
                + pushJobSchemaInfo.getValueSchemaString());
      }
      // Add value schema successfully
      setSchemaIdPropInSchemaInfo(pushJobSchemaInfo, addValueSchemaResponse, setting.enableWriteCompute);

    } else {
      // Get value schema ID successfully
      setSchemaIdPropInSchemaInfo(pushJobSchemaInfo, getValueSchemaIdResponse, setting.enableWriteCompute);
    }
    LOGGER.info(
        "Got schema id: {} for value schema: {} of store: {}",
        pushJobSchemaInfo.getValueSchemaId(),
        pushJobSchemaInfo.getValueSchemaString(),
        setting.storeName);
  }

  private void setSchemaIdPropInSchemaInfo(
      PushJobSchemaInfo pushJobSchemaInfo,
      SchemaResponse valueSchemaResponse,
      boolean enableWriteCompute) {
    pushJobSchemaInfo.setValueSchemaId(valueSchemaResponse.getId());
    if (enableWriteCompute) {
      pushJobSchemaInfo.setDerivedSchemaId(valueSchemaResponse.getDerivedSchemaId());
    }
  }

  private StoreSetting getSettingsFromController(ControllerClient controllerClient, PushJobSetting setting) {
    StoreSetting storeSetting = new StoreSetting();
    StoreResponse storeResponse = ControllerClient
        .retryableRequest(controllerClient, setting.controllerRetries, c -> c.getStore(setting.storeName));

    if (storeResponse.isError()) {
      throw new VeniceException("Can't get store info. " + storeResponse.getError());
    }
    storeSetting.storeStorageQuota = storeResponse.getStore().getStorageQuotaInByte();
    storeSetting.isSchemaAutoRegisterFromPushJobEnabled =
        storeResponse.getStore().isSchemaAutoRegisterFromPushJobEnabled();
    storeSetting.isChunkingEnabled = storeResponse.getStore().isChunkingEnabled();
    storeSetting.compressionStrategy = storeResponse.getStore().getCompressionStrategy();
    storeSetting.isWriteComputeEnabled = storeResponse.getStore().isWriteComputationEnabled();
    storeSetting.isLeaderFollowerModelEnabled = storeResponse.getStore().isLeaderFollowerModelEnabled();
    storeSetting.isIncrementalPushEnabled = storeResponse.getStore().isIncrementalPushEnabled();

    if (setting.enableWriteCompute && !storeSetting.isWriteComputeEnabled) {
      throw new VeniceException("Store does not have write compute enabled.");
    }

    if (setting.enableWriteCompute && (!storeSetting.isIncrementalPushEnabled || !setting.isIncrementalPush)) {
      throw new VeniceException("Write compute is only available for incremental push jobs.");
    }

    if (setting.enableWriteCompute && storeSetting.isWriteComputeEnabled) {
      /*
        If write compute is enabled, we would perform a topic switch from the controller and have the
        controller be in charge of broadcasting start and end messages. We will disable
        sendControlMessagesDirectly to prevent races between the messages sent by the VenicePushJob and
        by the controller for topic switch.
       */
      setting.sendControlMessagesDirectly = false;
      if (!storeSetting.isLeaderFollowerModelEnabled) {
        throw new VeniceException("Leader follower mode needs to be enabled for write compute.");
      }
    }

    if (setting.isSourceKafka) {
      int sourceVersionNumber = Version.parseVersionFromKafkaTopicName(pushJobSetting.kafkaInputTopic);
      Optional<Version> sourceVersion = storeResponse.getStore().getVersion(sourceVersionNumber);

      if (!sourceVersion.isPresent()) {
        if (pushJobSetting.repushInfoResponse != null
            && pushJobSetting.repushInfoResponse.getRepushInfo().getVersion().getNumber() == sourceVersionNumber) {
          LOGGER.warn("Could not find version {} in parent colo, fetching from child colo.", sourceVersionNumber);
          sourceVersion = Optional.of(pushJobSetting.repushInfoResponse.getRepushInfo().getVersion());
        } else {
          throw new VeniceException(
              "Could not find version " + sourceVersionNumber + ", please provide input fabric to repush.");
        }
      }
      if (storeSetting.isWriteComputeEnabled && sourceVersion.get().isActiveActiveReplicationEnabled()) {
        throw new VeniceException("KIF repush is not available for for write compute active/active store.");
      }
      storeSetting.sourceKafkaInputVersionInfo = sourceVersion.get();
      // Skip quota check
      storeSetting.storeStorageQuota = Store.UNLIMITED_STORAGE_QUOTA;

      storeSetting.isChunkingEnabled = sourceVersion.get().isChunkingEnabled();

      /**
       * If the source topic is using compression algorithm, we will keep the compression in the new topic. There are two cases:
       * 1. The source topic uses ZSTD with dictionary, we will copy the dictionary from source topic to new topic and pass-through.
       * 2. Other compression algos like Gzip, we will pass-through the compressed msgs to new topic.
       * For both cases, VPJ won't compress it again.
       */
      if (storeSetting.sourceKafkaInputVersionInfo.getCompressionStrategy()
          .equals(CompressionStrategy.ZSTD_WITH_DICT)) {
        storeSetting.compressionStrategy = CompressionStrategy.ZSTD_WITH_DICT;
      } else {
        storeSetting.compressionStrategy = CompressionStrategy.NO_OP;
      }
    }
    return storeSetting;
  }

  private Map<String, Integer> getCurrentStoreVersions(StoreResponse storeResponse) {
    Map<String, Integer> coloToCurrentVersionMap = storeResponse.getStore().getColoToCurrentVersions();
    if (coloToCurrentVersionMap == null || coloToCurrentVersionMap.isEmpty()) {
      // Single-colo setup without Parent Cluster
      return Collections.singletonMap("unknown_single_colo", storeResponse.getStore().getCurrentVersion());
    }
    return Collections.unmodifiableMap(coloToCurrentVersionMap);
  }

  private Version.PushType getPushType(PushJobSetting pushJobSetting) {
    return pushJobSetting.isIncrementalPush ? Version.PushType.INCREMENTAL : Version.PushType.BATCH;
  }

  /**
   * This method will talk to parent controller to create new store version, which will create new topic for the version as well.
   */
  private void createNewStoreVersion(
      PushJobSetting setting,
      long inputFileDataSize,
      ControllerClient controllerClient,
      String pushId,
      VeniceProperties props,
      Optional<ByteBuffer> optionalCompressionDictionary) {
    Version.PushType pushType = getPushType(setting);
    boolean askControllerToSendControlMessage = !pushJobSetting.sendControlMessagesDirectly;
    final String partitioners = props.getString(VENICE_PARTITIONERS, DefaultVenicePartitioner.class.getName());

    Optional<String> dictionary;
    if (askControllerToSendControlMessage) {
      dictionary = optionalCompressionDictionary.map(ByteBuffer::array).map(EncodingUtils::base64EncodeToString);
    } else {
      dictionary = Optional.empty();
    }

    boolean writeComputeEnabled = false;

    if (storeSetting.isWriteComputeEnabled && setting.enableWriteCompute) {
      writeComputeEnabled = true;
    }

    // If WriteCompute is enabled, request for intermediate topic
    final boolean finalWriteComputeEnabled = writeComputeEnabled;
    kafkaTopicInfo = new TopicInfo();
    VersionCreationResponse versionCreationResponse = ControllerClient.retryableRequest(
        controllerClient,
        setting.controllerRetries,
        c -> c.requestTopicForWrites(
            setting.storeName,
            inputFileDataSize,
            pushType,
            pushId,
            askControllerToSendControlMessage,
            SORTED,
            finalWriteComputeEnabled,
            Optional.of(partitioners),
            dictionary,
            Optional.ofNullable(setting.sourceGridFabric),
            jobLivenessHeartbeatEnabled,
            setting.rewindTimeInSecondsOverride,
            setting.deferVersionSwap));
    if (versionCreationResponse.isError()) {
      if (ErrorType.CONCURRENT_BATCH_PUSH.equals(versionCreationResponse.getErrorType())) {
        LOGGER.error("Unable to run this job since another batch push is running. See the error message for details.");
        updatePushJobDetailsWithCheckpoint(PushJobCheckpoints.CONCURRENT_BATCH_PUSH);
      }
      throw new VeniceException(
          "Failed to create new store version with urls: " + setting.veniceControllerUrl + ", error: "
              + versionCreationResponse.getError());
    } else if (versionCreationResponse.getVersion() == 0) {
      // TODO: Fix the server-side request handling. This should not happen. We should get a 404 instead.
      throw new VeniceException("Got version 0 from: " + versionCreationResponse);
    } else {
      LOGGER.info(versionCreationResponse.toString());
    }
    kafkaTopicInfo.topic = versionCreationResponse.getKafkaTopic();
    kafkaTopicInfo.version = versionCreationResponse.getVersion();
    kafkaTopicInfo.kafkaUrl = versionCreationResponse.getKafkaBootstrapServers();
    kafkaTopicInfo.partitionCount = versionCreationResponse.getPartitions();
    kafkaTopicInfo.sslToKafka = versionCreationResponse.isEnableSSL();
    kafkaTopicInfo.compressionStrategy = versionCreationResponse.getCompressionStrategy();
    kafkaTopicInfo.partitionerClass = versionCreationResponse.getPartitionerClass();
    kafkaTopicInfo.partitionerParams = versionCreationResponse.getPartitionerParams();
    kafkaTopicInfo.amplificationFactor = versionCreationResponse.getAmplificationFactor();
    kafkaTopicInfo.daVinciPushStatusStoreEnabled = versionCreationResponse.isDaVinciPushStatusStoreEnabled();
    kafkaTopicInfo.chunkingEnabled = storeSetting.isChunkingEnabled && !Version.isRealTimeTopic(kafkaTopicInfo.topic);

    if (pushJobSetting.isSourceKafka) {
      /**
       * Check whether the new version setup is compatible with the source version, and we will check the following configs:
       * 1. Chunking.
       * 2. Compression Strategy.
       * 3. Partition Count.
       * 4. Partitioner Config.
       * 5. Incremental Push policy
       * Since right now, the messages from the source topic will be passed through to the new version topic without
       * reformatting, we need to make sure the pass-through messages won't violate the new version config.
       *
       * TODO: maybe we should fail fast before creating a new version.
       */
      StoreResponse storeResponse = ControllerClient
          .retryableRequest(controllerClient, setting.controllerRetries, c -> c.getStore(setting.storeName));
      if (storeResponse.isError()) {
        throw new VeniceException(
            "Failed to retrieve store response with urls: " + setting.veniceControllerUrl + ", error: "
                + storeResponse.getError());
      }
      int newVersionNum = kafkaTopicInfo.version;
      Optional<Version> newVersionOptional = storeResponse.getStore().getVersion(newVersionNum);
      if (!newVersionOptional.isPresent()) {
        throw new VeniceException(
            "Couldn't fetch the newly created version: " + newVersionNum + " for store: " + setting.storeName
                + " with urls: " + setting.veniceControllerUrl);
      }
      Version newVersion = newVersionOptional.get();
      storeSetting.sourceKafkaOutputVersionInfo = newVersion;
      Version sourceVersion = storeSetting.sourceKafkaInputVersionInfo;

      if (sourceVersion.getCompressionStrategy() != newVersion.getCompressionStrategy()) {
        throw new VeniceException(
            "Compression strategy mismatch between the source version and the new version is "
                + "not supported by Kafka Input right now, source version: " + sourceVersion.getNumber() + " is using: "
                + sourceVersion.getCompressionStrategy() + ", new version: " + newVersion.getNumber() + " is using: "
                + newVersion.getCompressionStrategy());
      }

      // Chunked source version cannot be repushed if new version is not chunking enabled.
      if (sourceVersion.isChunkingEnabled() && !newVersion.isChunkingEnabled()) {
        throw new VeniceException(
            "Chunking config mismatch between the source and the new version of store "
                + storeResponse.getStore().getName() + ". Source version: " + sourceVersion.getNumber() + " is using: "
                + sourceVersion.isChunkingEnabled() + ", new version: " + newVersion.getNumber() + " is using: "
                + newVersion.isChunkingEnabled());
      }
      if (sourceVersion.isActiveActiveReplicationEnabled() && newVersion.isActiveActiveReplicationEnabled()
          && sourceVersion.getRmdVersionId() != newVersion.getRmdVersionId()) {
        throw new VeniceException(
            "Replication Metadata Version Id config mismatch between the source version and the new version is "
                + "not supported by Kafka Input Format, source version: " + sourceVersion.getNumber()
                + " is using RMD ID: " + sourceVersion.getRmdVersionId() + ", new version: " + newVersion.getNumber()
                + " is using RMD ID: " + newVersion.getRmdVersionId());
      }
    }
  }

  private synchronized VeniceWriter<KafkaKey, byte[], byte[]> getVeniceWriter(TopicInfo topicInfo) {
    if (veniceWriter == null) {
      // Initialize VeniceWriter
      VeniceWriterFactory veniceWriterFactory = new VeniceWriterFactory(getVeniceWriterProperties(topicInfo));
      Properties partitionerProperties = new Properties();
      partitionerProperties.putAll(topicInfo.partitionerParams);
      VenicePartitioner venicePartitioner = PartitionUtils.getVenicePartitioner(
          topicInfo.partitionerClass,
          topicInfo.amplificationFactor,
          new VeniceProperties(partitionerProperties));
      VeniceWriterOptions vwOptions = new VeniceWriterOptions.Builder(topicInfo.topic).setUseKafkaKeySerializer(true)
          .setPartitioner(venicePartitioner)
          .setPartitionCount(
              Optional.of(
                  Version.isVersionTopic(topicInfo.topic)
                      ? topicInfo.partitionCount * topicInfo.amplificationFactor
                      : topicInfo.partitionCount))
          .build();
      VeniceWriter<KafkaKey, byte[], byte[]> newVeniceWriter = veniceWriterFactory.createVeniceWriter(vwOptions);
      LOGGER.info("Created VeniceWriter: {}", newVeniceWriter);
      veniceWriter = newVeniceWriter;
    }
    return veniceWriter;
  }

  private synchronized Properties getVeniceWriterProperties(TopicInfo topicInfo) {
    if (veniceWriterProperties == null) {
      veniceWriterProperties = createVeniceWriterProperties(topicInfo.kafkaUrl, topicInfo.sslToKafka);
    }
    return veniceWriterProperties;
  }

  private Properties createVeniceWriterProperties(String kafkaUrl, boolean sslToKafka) {
    Properties veniceWriterProperties = new Properties();
    veniceWriterProperties.put(KAFKA_BOOTSTRAP_SERVERS, kafkaUrl);
    veniceWriterProperties.put(VeniceWriter.MAX_ELAPSED_TIME_FOR_SEGMENT_IN_MS, -1);
    if (props.containsKey(VeniceWriter.CLOSE_TIMEOUT_MS)) { /* Writer uses default if not specified */
      veniceWriterProperties.put(VeniceWriter.CLOSE_TIMEOUT_MS, props.getInt(VeniceWriter.CLOSE_TIMEOUT_MS));
    }
    if (sslToKafka) {
      veniceWriterProperties.putAll(this.sslProperties.get());
    }
    if (props.containsKey(KAFKA_PRODUCER_REQUEST_TIMEOUT_MS)) {
      veniceWriterProperties
          .setProperty(KAFKA_PRODUCER_REQUEST_TIMEOUT_MS, props.getString(KAFKA_PRODUCER_REQUEST_TIMEOUT_MS));
    } else {
      veniceWriterProperties.setProperty(KAFKA_PRODUCER_REQUEST_TIMEOUT_MS, Integer.toString(Integer.MAX_VALUE));
    }
    if (props.containsKey(KAFKA_PRODUCER_RETRIES_CONFIG)) {
      veniceWriterProperties.setProperty(KAFKA_PRODUCER_RETRIES_CONFIG, props.getString(KAFKA_PRODUCER_RETRIES_CONFIG));
    } else {
      veniceWriterProperties.setProperty(KAFKA_PRODUCER_RETRIES_CONFIG, Integer.toString(Integer.MAX_VALUE));
    }
    if (props.containsKey(KAFKA_PRODUCER_DELIVERY_TIMEOUT_MS)) {
      veniceWriterProperties
          .setProperty(KAFKA_PRODUCER_DELIVERY_TIMEOUT_MS, props.getString(KAFKA_PRODUCER_DELIVERY_TIMEOUT_MS));
    } else {
      veniceWriterProperties.setProperty(KAFKA_PRODUCER_DELIVERY_TIMEOUT_MS, Integer.toString(Integer.MAX_VALUE));
    }
    return veniceWriterProperties;
  }

  private synchronized void closeVeniceWriter() {
    if (veniceWriter != null) {
      veniceWriter.close();
      veniceWriter = null;
    }
  }

  /**
   * High level, we want to poll the consumption job status until it errors or is complete.  This is more complicated
   * because we might be dealing with multiple destination clusters and we might not be able to reach all of them. We
   * are using a semantic of "poll until all accessible datacenters report success".
   *
   * If any datacenter report an explicit error status, we throw an exception and fail the job. However, datacenters
   * with COMPLETED status will be serving new data.
   */
  private void pollStatusUntilComplete(
      Optional<String> incrementalPushVersion,
      ControllerClient controllerClient,
      PushJobSetting pushJobSetting,
      TopicInfo topicInfo) {
    // Set of datacenters that have reported a completed status at least once.
    Set<String> completedDatacenters = new HashSet<>();
    // Datacenter-specific details. Stored in memory to avoid printing repetitive details.
    Map<String, String> previousExtraDetails = new HashMap<>();
    // Overall job details. Stored in memory to avoid printing repetitive details.
    String previousOverallDetails = null;
    // Perform a poll first in case the job has already finished before taking breaks between polls.
    long nextPollingTime = 0;
    /**
     * The start time when some data centers enter unknown state;
     * if 0, it means no data center is in unknown state.
     *
     * Once enter unknown state, it's allowed to stay in unknown state for
     * no more than {@link DEFAULT_JOB_STATUS_IN_UNKNOWN_STATE_TIMEOUT_MS}.
     */
    long unknownStateStartTimeMs = 0;

    String topicToMonitor = getTopicToMonitor(topicInfo, pushJobSetting);

    List<ExecutionStatus> successfulStatuses =
        Arrays.asList(ExecutionStatus.COMPLETED, ExecutionStatus.END_OF_INCREMENTAL_PUSH_RECEIVED);

    for (;;) {
      long currentTime = System.currentTimeMillis();
      if (currentTime < nextPollingTime) {
        if (!Utils.sleep(nextPollingTime - currentTime)) {
          throw new VeniceException("Job status polling was interrupted!");
        }
      }
      nextPollingTime = currentTime + pushJobSetting.pollJobStatusIntervalMs;

      JobStatusQueryResponse response = ControllerClient.retryableRequest(
          controllerClient,
          pushJobSetting.controllerStatusPollRetries,
          client -> client.queryOverallJobStatus(topicToMonitor, incrementalPushVersion));
      if (response.isError()) {
        // status could not be queried which could be due to a communication error.
        throw new VeniceException(
            "Failed to connect to: " + pushJobSetting.veniceControllerUrl + " to query job status, after "
                + pushJobSetting.controllerStatusPollRetries + " attempts.");
      }

      previousOverallDetails = printJobStatus(response, previousOverallDetails, previousExtraDetails);
      ExecutionStatus overallStatus = ExecutionStatus.valueOf(response.getStatus());
      Map<String, String> regionSpecificInfo = response.getExtraInfo();
      // Note that it's intended to update the push job details before updating the completed datacenter set.
      updatePushJobDetailsWithColoStatus(regionSpecificInfo, completedDatacenters);
      regionSpecificInfo.forEach((region, regionStatus) -> {
        ExecutionStatus datacenterStatus = ExecutionStatus.valueOf(regionStatus);
        if (datacenterStatus.isTerminal() && !datacenterStatus.equals(ExecutionStatus.ERROR)) {
          completedDatacenters.add(region);
        }
      });

      if (overallStatus.isTerminal()) {
        if (completedDatacenters.size() != regionSpecificInfo.size() || !successfulStatuses.contains(overallStatus)) {
          // One or more DC could have an UNKNOWN status and never successfully reported a completed status before,
          // but if the majority of datacenters have completed, we give up on the unreachable datacenter
          // and start truncating the data topic.
          throw new VeniceException(
              "Push job error reported by controller: " + pushJobSetting.veniceControllerUrl + "\ncontroller response: "
                  + response.toString());
        }

        // Every known datacenter have successfully reported a completed status at least once.
        LOGGER.info("Successfully pushed {}", topicInfo.topic);
        return;
      }

      if (!overallStatus.equals(ExecutionStatus.UNKNOWN)) {
        unknownStateStartTimeMs = 0;
      } else if (unknownStateStartTimeMs == 0) {
        unknownStateStartTimeMs = System.currentTimeMillis();
      } else if (System.currentTimeMillis() < unknownStateStartTimeMs
          + pushJobSetting.jobStatusInUnknownStateTimeoutMs) {
        double elapsedMinutes = (double) (System.currentTimeMillis() - unknownStateStartTimeMs) / Time.MS_PER_MINUTE;
        LOGGER.warn("Some data centers are still in unknown state after waiting for {} minutes", elapsedMinutes);
      } else {
        long timeoutMinutes = pushJobSetting.jobStatusInUnknownStateTimeoutMs / Time.MS_PER_MINUTE;
        throw new VeniceException(
            "After waiting for " + timeoutMinutes + " minutes; push job is still in unknown state.");
      }

      // Only send the push job details after all error checks have passed and job is not completed yet.
      sendPushJobDetailsToController();
    }
  }

  private String printJobStatus(
      JobStatusQueryResponse response,
      String previousOverallDetails,
      Map<String, String> previousExtraDetails) {
    String newOverallDetails = previousOverallDetails;
    Map<String, String> datacenterSpecificInfo = response.getExtraInfo();
    if (datacenterSpecificInfo != null && !datacenterSpecificInfo.isEmpty()) {
      LOGGER.info("Specific status: {}", datacenterSpecificInfo);
    }

    Optional<String> details = response.getOptionalStatusDetails();
    if (details.isPresent() && detailsAreDifferent(previousOverallDetails, details.get())) {
      LOGGER.info("\t\tNew overall details: {}", details.get());
      newOverallDetails = details.get();
    }

    Optional<Map<String, String>> extraDetails = response.getOptionalExtraDetails();
    if (extraDetails.isPresent()) {
      // Non-upgraded controllers will not provide these details, in which case, this will be null.
      extraDetails.get().forEach((region, currentDetails) -> {
        String previous = previousExtraDetails.get(region);

        if (detailsAreDifferent(previous, currentDetails)) {
          LOGGER.info("\t\tNew specific details for {}: {}", region, currentDetails);
          previousExtraDetails.put(region, currentDetails);
        }
      });
    }
    return newOverallDetails;
  }

  /**
   * @return true if the details are different
   */
  private boolean detailsAreDifferent(String previous, String current) {
    // Criteria for printing the current details:
    boolean detailsPresentWhenPreviouslyAbsent = (previous == null && current != null);
    boolean detailsDifferentFromPreviously = (previous != null && !previous.equals(current));
    return detailsPresentWhenPreviouslyAbsent || detailsDifferentFromPreviously;
  }

  protected void setupMRConf(
      JobConf jobConf,
      TopicInfo topicInfo,
      PushJobSetting pushJobSetting,
      PushJobSchemaInfo pushJobSchemaInfo,
      StoreSetting storeSetting,
      VeniceProperties props,
      String id,
      String inputDirectory) {
    setupDefaultJobConf(jobConf, topicInfo, pushJobSetting, pushJobSchemaInfo, storeSetting, props, id);
    setupInputFormatConf(jobConf, pushJobSchemaInfo, inputDirectory);
    setupReducerConf(jobConf, pushJobSetting, topicInfo);
  }

  private void setupPBNJConf(
      JobConf jobConf,
      TopicInfo topicInfo,
      PushJobSetting pushJobSetting,
      PushJobSchemaInfo pushJobSchemaInfo,
      StoreSetting storeSetting,
      VeniceProperties props,
      String id,
      String inputDirectory) {
    if (!pushJobSchemaInfo.isAvro()) {
      throw new VeniceException("PBNJ only supports Avro input format");
    }

    setupMRConf(jobConf, topicInfo, pushJobSetting, pushJobSchemaInfo, storeSetting, props, id, inputDirectory);
    jobConf.set(VENICE_STORE_NAME_PROP, pushJobSetting.storeName);
    jobConf.set(PBNJ_ROUTER_URL_PROP, pushJobSetting.veniceRouterUrl);
    jobConf.set(PBNJ_FAIL_FAST, Boolean.toString(pushJobSetting.pbnjFailFast));
    jobConf.set(PBNJ_ASYNC, Boolean.toString(pushJobSetting.pbnjAsync));
    jobConf.set(PBNJ_SAMPLING_RATIO_PROP, Double.toString(pushJobSetting.pbnjSamplingRatio));
    jobConf.set(STORAGE_QUOTA_PROP, Long.toString(Store.UNLIMITED_STORAGE_QUOTA));
    jobConf.setMapperClass(PostBulkLoadAnalysisMapper.class);
  }

  /**
   * Common configuration for all the Mapreduce Jobs run as part of VPJ
   *
   * @param conf
   * @param jobName
   */
  private void setupCommonJobConf(JobConf conf, String jobName) {
    if (System.getenv(HADOOP_TOKEN_FILE_LOCATION) != null) {
      conf.set(MAPREDUCE_JOB_CREDENTIALS_BINARY, System.getenv(HADOOP_TOKEN_FILE_LOCATION));
    }
    conf.setJobName(jobName);
    conf.setJarByClass(this.getClass());
    if (isSslEnabled()) {
      conf.set(
          SSL_CONFIGURATOR_CLASS_CONFIG,
          props.getString(SSL_CONFIGURATOR_CLASS_CONFIG, TempFileSSLConfigurator.class.getName()));
      conf.set(SSL_KEY_STORE_PROPERTY_NAME, props.getString(SSL_KEY_STORE_PROPERTY_NAME));
      conf.set(SSL_TRUST_STORE_PROPERTY_NAME, props.getString(SSL_TRUST_STORE_PROPERTY_NAME));
      conf.set(SSL_KEY_PASSWORD_PROPERTY_NAME, props.getString(SSL_KEY_PASSWORD_PROPERTY_NAME));
    }

    // Hadoop2 dev cluster provides a newer version of an avro dependency.
    // Set mapreduce.job.classloader to true to force the use of the older avro dependency.
    conf.setBoolean(MAPREDUCE_JOB_CLASSLOADER, true);
    LOGGER.info("{}: {}", MAPREDUCE_JOB_CLASSLOADER, conf.get(MAPREDUCE_JOB_CLASSLOADER));

    /** Not writing anything to the output for key and value and so the format is Null:
     * Can be overwritten later for specific settings */
    conf.setOutputKeyClass(NullWritable.class);
    conf.setOutputValueClass(NullWritable.class);
    conf.setOutputFormat(NullOutputFormat.class);
  }

  protected void setupDefaultJobConf(
      JobConf conf,
      TopicInfo topicInfo,
      PushJobSetting pushJobSetting,
      PushJobSchemaInfo pushJobSchemaInfo,
      StoreSetting storeSetting,
      VeniceProperties props,
      String id) {
    setupCommonJobConf(conf, id + ":venice_push_job-" + topicInfo.topic);
    conf.set(BATCH_NUM_BYTES_PROP, Integer.toString(pushJobSetting.batchNumBytes));
    conf.set(TOPIC_PROP, topicInfo.topic);
    // We need the two configs with bootstrap servers since VeniceWriterFactory requires kafka.bootstrap.servers while
    // the Kafka consumer requires bootstrap.servers.
    conf.set(KAFKA_BOOTSTRAP_SERVERS, topicInfo.kafkaUrl);
    conf.set(CommonClientConfigs.BOOTSTRAP_SERVERS_CONFIG, topicInfo.kafkaUrl);
    conf.set(COMPRESSION_STRATEGY, topicInfo.compressionStrategy.toString());
    conf.set(PARTITIONER_CLASS, topicInfo.partitionerClass);
    // flatten partitionerParams since JobConf class does not support set an object
    topicInfo.partitionerParams.forEach(conf::set);
    conf.setInt(AMPLIFICATION_FACTOR, topicInfo.amplificationFactor);
    if (topicInfo.sslToKafka) {
      conf.set(CommonClientConfigs.SECURITY_PROTOCOL_CONFIG, KAFKA_SECURITY_PROTOCOL);
      props.keySet().stream().filter(key -> key.toLowerCase().startsWith(SSL_PREFIX)).forEach(key -> {
        conf.set(key, props.getString(key));
      });
    }
    conf.setBoolean(ALLOW_DUPLICATE_KEY, pushJobSetting.isDuplicateKeyAllowed);
    conf.setBoolean(VeniceWriter.ENABLE_CHUNKING, kafkaTopicInfo.chunkingEnabled);

    conf.set(STORAGE_QUOTA_PROP, Long.toString(storeSetting.storeStorageQuota));

    /** Allow overriding properties if their names start with {@link HADOOP_PREFIX}.
     *  Allow overriding properties if their names start with {@link VeniceWriter.VENICE_WRITER_CONFIG_PREFIX}
     *  Allow overriding properties if their names start with {@link ApacheKafkaProducer.PROPERTIES_KAFKA_PREFIX}
     *  Allow overriding properties if their names start with {@link KafkaInputRecordReader.KAFKA_INPUT_RECORD_READER_KAFKA_CONFIG_PREFIX}
     **/
    List<String> passThroughPrefixList = Arrays.asList(
        VeniceWriter.VENICE_WRITER_CONFIG_PREFIX,
        ApacheKafkaProducer.PROPERTIES_KAFKA_PREFIX,
        KafkaInputRecordReader.KIF_RECORD_READER_KAFKA_CONFIG_PREFIX);
    int passThroughPrefixListSize = passThroughPrefixList.size();
    if (passThroughPrefixListSize > 1) {
      /**
       * The following logic will make sure there are no two prefixes, which will be fully overlapped.
       * The algo is slightly inefficient, but it should be good enough for VPJ.
       */
      for (int i = 0; i < passThroughPrefixListSize; ++i) {
        for (int j = 0; j < passThroughPrefixListSize; ++j) {
          if (i != j) {
            String prefixI = passThroughPrefixList.get(i);
            String prefixJ = passThroughPrefixList.get(j);
            if (prefixI.startsWith(prefixJ)) {
              throw new VeniceException("Prefix: " + prefixJ + " shouldn't be a prefix of another prefix: " + prefixI);
            }
          }
        }
      }
    }

    for (String key: props.keySet()) {
      String lowerCase = key.toLowerCase();
      if (lowerCase.startsWith(HADOOP_PREFIX)) {
        String overrideKey = key.substring(HADOOP_PREFIX.length());
        conf.set(overrideKey, props.getString(key));
      }
      for (String prefix: passThroughPrefixList) {
        if (lowerCase.startsWith(prefix)) {
          conf.set(key, props.getString(key));
          break;
        }
      }
    }

    if (pushJobSetting.isSourceKafka) {
      // Use some fake value schema id here since it won't be used
      conf.setInt(VALUE_SCHEMA_ID_PROP, -1);
      /**
       * Kafka input topic could be inferred from the store name, but absent from the original properties.
       * So here will set it up from {@link #pushJobSetting}.
       */
      conf.set(KAFKA_INPUT_TOPIC, pushJobSetting.kafkaInputTopic);
      conf.set(KAFKA_INPUT_BROKER_URL, pushJobSetting.kafkaInputBrokerUrl);
      conf.setLong(REPUSH_TTL_IN_HOURS, pushJobSetting.repushTtlInHours);
      if (repushWithTTLEnabled(pushJobSetting)) {
        conf.setInt(REPUSH_TTL_POLICY, TTLResolutionPolicy.RT_WRITE_ONLY.getValue()); // only support one policy
                                                                                      // thus not allow any value passed
                                                                                      // in.
        conf.set(RMD_SCHEMA_DIR, pushJobSetting.rmdSchemaDir);
      }

    } else {
      conf.setInt(VALUE_SCHEMA_ID_PROP, pushJobSchemaInfo.getValueSchemaId());
      conf.setInt(DERIVED_SCHEMA_ID_PROP, pushJobSchemaInfo.getDerivedSchemaId());
    }
    conf.setBoolean(ENABLE_WRITE_COMPUTE, pushJobSetting.enableWriteCompute);

    if (!props.containsKey(KAFKA_PRODUCER_REQUEST_TIMEOUT_MS)) {
      // If the push job plug-in doesn't specify the request timeout config, default will be infinite
      conf.set(KAFKA_PRODUCER_REQUEST_TIMEOUT_MS, Integer.toString(Integer.MAX_VALUE));
    }
    if (!props.containsKey(KAFKA_PRODUCER_RETRIES_CONFIG)) {
      // If the push job plug-in doesn't specify the retries config, default will be infinite
      conf.set(KAFKA_PRODUCER_RETRIES_CONFIG, Integer.toString(Integer.MAX_VALUE));
    }
    if (!props.containsKey(KAFKA_PRODUCER_DELIVERY_TIMEOUT_MS)) {
      // If the push job plug-in doesn't specify the delivery timeout config, default will be infinite
      conf.set(KAFKA_PRODUCER_DELIVERY_TIMEOUT_MS, Integer.toString(Integer.MAX_VALUE));
    }

    conf.set(TELEMETRY_MESSAGE_INTERVAL, props.getString(TELEMETRY_MESSAGE_INTERVAL, "10000"));

    conf.set(
        ZSTD_COMPRESSION_LEVEL,
        props.getString(ZSTD_COMPRESSION_LEVEL, String.valueOf(Zstd.maxCompressionLevel())));
    conf.set(ETL_VALUE_SCHEMA_TRANSFORMATION, pushJobSetting.etlValueSchemaTransformation.name());
    conf.setBoolean(EXTENDED_SCHEMA_VALIDITY_CHECK_ENABLED, pushJobSetting.extendedSchemaValidityCheckEnabled);
  }

  protected void setupInputFormatConf(JobConf jobConf, PushJobSchemaInfo pushJobSchemaInfo, String inputDirectory) {
    if (pushJobSetting.isSourceKafka) {
      Schema keySchemaFromController = getKeySchemaFromController(controllerClient, 3, pushJobSetting.storeName);
      String keySchemaString = AvroCompatibilityHelper.toParsingForm(keySchemaFromController);
      jobConf.set(KAFKA_SOURCE_KEY_SCHEMA_STRING_PROP, keySchemaString);
      jobConf.setInputFormat(KafkaInputFormat.class);
      jobConf.setMapperClass(VeniceKafkaInputMapper.class);
      if (pushJobSetting.kafkaInputCombinerEnabled) {
        jobConf.setCombinerClass(KafkaInputFormatCombiner.class);
      }
    } else {
      // TODO:The job is using path-filter to check the consistency of avro file schema ,
      // but doesn't specify the path filter for the input directory of map-reduce job.
      // We need to revisit it if any failure because of this happens.
      FileInputFormat.setInputPaths(jobConf, new Path(inputDirectory));

      /**
       * Include all the files in the input directory no matter whether the file is with '.avro' suffix or not
       * to keep the logic consistent with {@link #checkAvroSchemaConsistency(FileStatus[])}.
       */
      jobConf.set(AvroInputFormat.IGNORE_FILES_WITHOUT_EXTENSION_KEY, "false");

      jobConf.set(KEY_FIELD_PROP, pushJobSchemaInfo.getKeyField());
      jobConf.set(VALUE_FIELD_PROP, pushJobSchemaInfo.getValueField());

      if (pushJobSchemaInfo.isAvro()) {
        jobConf.set(SCHEMA_STRING_PROP, pushJobSchemaInfo.getFileSchemaString());
        jobConf.set(AvroJob.INPUT_SCHEMA, pushJobSchemaInfo.getFileSchemaString());
        jobConf.setClass("avro.serialization.data.model", GenericData.class, GenericData.class);
        jobConf.setInputFormat(AvroInputFormat.class);
        jobConf.setMapperClass(VeniceAvroMapper.class);
        jobConf.setBoolean(VSON_PUSH, false);
      } else {
        jobConf.setInputFormat(VsonSequenceFileInputFormat.class);
        jobConf.setMapperClass(VeniceVsonMapper.class);
        jobConf.setBoolean(VSON_PUSH, true);
        jobConf.set(FILE_KEY_SCHEMA, pushJobSchemaInfo.getVsonFileKeySchema());
        jobConf.set(FILE_VALUE_SCHEMA, pushJobSchemaInfo.getVsonFileValueSchema());
      }
    }
  }

  private void setupReducerConf(JobConf jobConf, PushJobSetting pushJobSetting, TopicInfo topicInfo) {
    jobConf.setPartitionerClass(this.mapRedPartitionerClass);
    jobConf.setReduceSpeculativeExecution(pushJobSetting.enableReducerSpeculativeExecution);
    jobConf.setNumReduceTasks(topicInfo.partitionCount * topicInfo.amplificationFactor);
    jobConf.setMapOutputKeyClass(BytesWritable.class);
    jobConf.setMapOutputValueClass(BytesWritable.class);
    if (pushJobSetting.isSourceKafka) {
      jobConf.setReducerClass(VeniceKafkaInputReducer.class);
    } else {
      jobConf.setReducerClass(VeniceReducer.class);
    }
  }

  /**
   * Invoke a mapper only MR to do the below tasks:
   * 1. Schema validation (whether the schema in all files is same as the first file which is
   * already validated with the store schema)
   * 2. Build dictionary for compression (if enabled)
   * @throws IOException
   */
  private void validateSchemaAndBuildDict(
      JobConf conf,
      PushJobSetting pushJobSetting,
      PushJobSchemaInfo pushJobSchemaInfo,
      StoreSetting storeSetting,
      VeniceProperties props,
      String id,
      String inputDirectory) throws Exception {
    setupMRConfToValidateSchemaAndBuildDict(
        conf,
        pushJobSetting,
        pushJobSchemaInfo,
        storeSetting,
        props,
        id,
        inputDirectory);
    runValidateSchemaAndBuildDictJobAndUpdateStatus(conf);
  }

  /**
   * Set up MR config to validate Schema and Build Dictionary
   * @param conf MR Job Configuration
   * @param id Job Id
   */
  private void setupMRConfToValidateSchemaAndBuildDict(
      JobConf conf,
      PushJobSetting pushJobSetting,
      PushJobSchemaInfo pushJobSchemaInfo,
      StoreSetting storeSetting,
      VeniceProperties props,
      String id,
      String inputDirectory) {
    setupDefaultJobConfToValidateSchemaAndBuildDict(conf, pushJobSetting, storeSetting, props, id);
    setupInputFormatConfToValidateSchemaAndBuildDict(conf, pushJobSchemaInfo, inputDirectory);
  }

  /**
   * Default config includes the details related to jobids, output formats, compression configs, ssl configs, etc.
   *
   * @param conf
   * @param id
   */
  private void setupDefaultJobConfToValidateSchemaAndBuildDict(
      JobConf conf,
      PushJobSetting pushJobSetting,
      StoreSetting storeSetting,
      VeniceProperties props,
      String id) {
    setupCommonJobConf(conf, id + ":venice_push_job_validate_schema_and_build_dict-" + pushJobSetting.storeName);
    conf.set(VENICE_STORE_NAME_PROP, pushJobSetting.storeName);
    conf.set(ETL_VALUE_SCHEMA_TRANSFORMATION, pushJobSetting.etlValueSchemaTransformation.name());
    conf.setBoolean(INCREMENTAL_PUSH, pushJobSetting.isIncrementalPush);
    conf.setLong(INPUT_PATH_LAST_MODIFIED_TIME, inputModificationTime);

    /** Compression related config */
    conf.setInt(
        DefaultInputDataInfoProvider.COMPRESSION_DICTIONARY_SIZE_LIMIT,
        props.getInt(
            DefaultInputDataInfoProvider.COMPRESSION_DICTIONARY_SIZE_LIMIT,
            VeniceWriter.DEFAULT_MAX_SIZE_FOR_USER_PAYLOAD_PER_MESSAGE_IN_BYTES));
    conf.setInt(
        DefaultInputDataInfoProvider.COMPRESSION_DICTIONARY_SAMPLE_SIZE,
        props.getInt(
            DefaultInputDataInfoProvider.COMPRESSION_DICTIONARY_SAMPLE_SIZE,
            DefaultInputDataInfoProvider.DEFAULT_COMPRESSION_DICTIONARY_SAMPLE_SIZE));
    conf.set(COMPRESSION_STRATEGY, storeSetting.compressionStrategy.toString());
    conf.setBoolean(COMPRESSION_METRIC_COLLECTION_ENABLED, pushJobSetting.compressionMetricCollectionEnabled);
    conf.setBoolean(USE_MAPPER_TO_BUILD_DICTIONARY, pushJobSetting.useMapperToBuildDict);
    conf.set(MAPPER_OUTPUT_DIRECTORY, pushJobSetting.useMapperToBuildDictOutputPath);
    uniqueStringForMapperOutputDirectory = getUniqueString();
    conf.set(UNIQUE_STRING_FOR_MAPPER_OUTPUT_DIRECTORY, uniqueStringForMapperOutputDirectory);

    conf.set(JOB_EXEC_ID, props.getString(JOB_EXEC_ID, ""));

    /** adding below for AbstractMapReduceTask.configure() to not crash: Doesn't affect this flow */
    conf.setBoolean(VeniceWriter.ENABLE_CHUNKING, false);

    /** Allow overriding properties if their names start with {@link HADOOP_VALIDATE_SCHEMA_AND_BUILD_DICT_PREFIX} */
    for (String key: props.keySet()) {
      String lowerCase = key.toLowerCase();
      if (lowerCase.startsWith(HADOOP_VALIDATE_SCHEMA_AND_BUILD_DICT_PREFIX)) {
        String overrideKey = key.substring(HADOOP_VALIDATE_SCHEMA_AND_BUILD_DICT_PREFIX.length());
        conf.set(overrideKey, props.getString(key));
      }
    }

    conf.setNumReduceTasks(0);
  }

  protected void setupInputFormatConfToValidateSchemaAndBuildDict(
      JobConf conf,
      PushJobSchemaInfo pushJobSchemaInfo,
      String inputDirectory) {
    conf.set(INPUT_PATH_PROP, inputDirectory);

    conf.setInputFormat(VeniceFileInputFormat.class);
    conf.setMapperClass(ValidateSchemaAndBuildDictMapper.class);

    AvroJob.setOutputSchema(conf, ValidateSchemaAndBuildDictMapperOutput.getClassSchema());
    conf.setOutputFormat(ValidateSchemaAndBuildDictOutputFormat.class);

    /** key/value fields to be used in {@link DefaultInputDataInfoProvider#validateInputAndGetInfo(String)} in the mapper
     * These values were populated to schemaInfo in the same function but in driver */
    conf.set(KEY_FIELD_PROP, pushJobSchemaInfo.getKeyField());
    conf.set(VALUE_FIELD_PROP, pushJobSchemaInfo.getValueField());
  }

  private void logPushJobProperties(
      TopicInfo topicInfo,
      PushJobSetting pushJobSetting,
      PushJobSchemaInfo pushJobSchemaInfo,
      String clusterName,
      String inputDirectory,
      long inputFileDataSize) {
    LOGGER.info(
        pushJobPropertiesToString(
            topicInfo,
            pushJobSetting,
            pushJobSchemaInfo,
            clusterName,
            inputDirectory,
            inputFileDataSize));
  }

  private String pushJobPropertiesToString(
      TopicInfo topicInfo,
      PushJobSetting pushJobSetting,
      PushJobSchemaInfo pushJobSchemaInfo,
      String clusterName,
      String inputDirectory,
      final long inputFileDataSize) {
    List<String> propKeyValuePairs = new ArrayList<>();
    propKeyValuePairs.add("Job ID: " + this.jobId);
    propKeyValuePairs.add("Kafka URL: " + topicInfo.kafkaUrl);
    propKeyValuePairs.add("Kafka Topic: " + topicInfo.topic);
    propKeyValuePairs.add("Kafka topic partition count: " + topicInfo.partitionCount);
    propKeyValuePairs.add("Kafka Queue Bytes: " + pushJobSetting.batchNumBytes);
    propKeyValuePairs.add("Input Directory: " + inputDirectory);
    propKeyValuePairs.add("Venice Store Name: " + pushJobSetting.storeName);
    propKeyValuePairs.add("Venice Cluster Name: " + clusterName);
    propKeyValuePairs.add("Venice URL: " + pushJobSetting.veniceControllerUrl);
    if (pushJobSchemaInfo != null) {
      propKeyValuePairs.add("File Schema: " + pushJobSchemaInfo.getFileSchemaString());
      propKeyValuePairs.add("Avro key schema: " + pushJobSchemaInfo.getKeySchemaString());
      propKeyValuePairs.add("Avro value schema: " + pushJobSchemaInfo.getValueSchemaString());
    }
    propKeyValuePairs.add(
        "Total input data file size: " + ((double) inputFileDataSize / 1024 / 1024) + " MB, estimated with a factor of "
            + INPUT_DATA_SIZE_FACTOR);
    propKeyValuePairs.add("Is incremental push: " + pushJobSetting.isIncrementalPush);
    propKeyValuePairs.add("Is duplicated key allowed: " + pushJobSetting.isDuplicateKeyAllowed);
    propKeyValuePairs.add("Is source ETL data: " + pushJobSetting.isSourceETL);
    propKeyValuePairs.add("ETL value schema transformation : " + pushJobSetting.etlValueSchemaTransformation);
    propKeyValuePairs.add("Is Kafka Input Format: " + pushJobSetting.isSourceKafka);
    if (pushJobSetting.isSourceKafka) {
      propKeyValuePairs.add("Kafka Input broker urls: " + pushJobSetting.kafkaInputBrokerUrl);
      propKeyValuePairs.add("Kafka Input topic name: " + pushJobSetting.kafkaInputTopic);
    }
    return String.join(Utils.NEW_LINE_CHAR, propKeyValuePairs);
  }

  /**
   * A cancel method for graceful cancellation of the running Job to be invoked as a result of user actions.
   *
   * @throws Exception
   */
  public void cancel() {
    killJobAndCleanup(pushJobSetting, controllerClient, kafkaTopicInfo);
    if (kafkaTopicInfo != null && StringUtils.isEmpty(kafkaTopicInfo.topic)) {
      pushJobDetails.overallStatus.add(getPushJobDetailsStatusTuple(PushJobDetailsStatus.ERROR.getValue()));
    } else {
      pushJobDetails.overallStatus.add(getPushJobDetailsStatusTuple(PushJobDetailsStatus.KILLED.getValue()));
    }
    pushJobDetails.jobDurationInMs = System.currentTimeMillis() - jobStartTimeMs;
    updatePushJobDetailsWithConfigs();
    sendPushJobDetailsToController();
  }

  private void killJobAndCleanup(
      PushJobSetting pushJobSetting,
      ControllerClient controllerClient,
      TopicInfo topicInfo) {
    // Attempting to kill job. There's a race condition, but meh. Better kill when you know it's running
    killJob();
    if (!pushJobSetting.isIncrementalPush && topicInfo != null) {
      final int maxRetryAttempt = 10;
      int currentRetryAttempt = 0;
      while (currentRetryAttempt < maxRetryAttempt) {
        if (!StringUtils.isEmpty(topicInfo.topic)) {
          break;
        }
        Utils.sleep(Duration.ofMillis(10).toMillis());
        currentRetryAttempt++;
      }
      if (StringUtils.isEmpty(topicInfo.topic)) {
        LOGGER.error("Could not find a store version to delete for store: {}", pushJobSetting.storeName);
      } else {
        ControllerClient.retryableRequest(
            controllerClient,
            pushJobSetting.controllerRetries,
            c -> c.killOfflinePushJob(topicInfo.topic));
        LOGGER.info("Offline push job has been killed, topic: {}", topicInfo.topic);
      }
    }
    close();
  }

  private void killJob() {
    if (runningJob == null) {
      LOGGER.warn("No op to kill a null running job");
      return;
    }
    try {
      if (runningJob.isComplete()) {
        LOGGER.warn(
            "No op to kill a completed job with name {} and ID {}",
            runningJob.getJobName(),
            runningJob.getID().getId());
        return;
      }
      runningJob.killJob();
    } catch (Exception ex) {
      // Will try to kill Venice Offline Push Job no matter whether map-reduce job kill throws exception or not.
      LOGGER.info(
          "Received exception while killing map-reduce job with name {} and ID {}",
          runningJob.getJobName(),
          runningJob.getID().getId(),
          ex);
    }
  }

  /**
   * Define as "protected" function instead of "private" because it's needed in some test cases.
   */
  protected static Path getLatestPathOfInputDirectory(String inputDirectory, FileSystem fs) throws IOException {
    String[] split = inputDirectory.split("#LATEST");

    String resolvedPath = split[0];
    for (int i = 1; i < split.length; i++) {
      resolvedPath = getLatestPath(new Path(resolvedPath), fs).toString() + split[i];
    }

    if (inputDirectory.endsWith("#LATEST")) {
      return getLatestPath(new Path(resolvedPath), fs);
    }

    return new Path(resolvedPath);
  }

  private String discoverCluster(String storeName) {
    LOGGER.info("Discover cluster for store: {}", storeName);
    ControllerResponse clusterDiscoveryResponse = ControllerClient.retryableRequest(
        clusterDiscoveryControllerClient == null ? controllerClient : clusterDiscoveryControllerClient,
        pushJobSetting.controllerRetries,
        c -> c.discoverCluster(storeName));
    if (clusterDiscoveryResponse.isError()) {
      throw new VeniceException("Failed to discover cluster, error :" + clusterDiscoveryResponse.getError());
    } else {
      return clusterDiscoveryResponse.getCluster();
    }
  }

  private boolean repushWithTTLEnabled(PushJobSetting setting) {
    return setting.repushTtlInHours != NOT_SET;
  }

  public String getKafkaTopic() {
    return kafkaTopicInfo.topic;
  }

  public String getKafkaUrl() {
    return kafkaTopicInfo.kafkaUrl;
  }

  public String getInputDirectory() {
    return inputDirectory;
  }

  public Optional<String> getIncrementalPushVersion() {
    return pushJobSetting.incrementalPushVersion;
  }

  public PushJobSchemaInfo getVeniceSchemaInfo() {
    return pushJobSchemaInfo;
  }

  public String getTopicToMonitor() {
    if (kafkaTopicInfo == null || pushJobSetting == null) {
      throw new VeniceException("The push job is not initialized yet");
    }
    return getTopicToMonitor(this.kafkaTopicInfo, this.pushJobSetting);
  }

  private String getTopicToMonitor(TopicInfo topicInfo, PushJobSetting jobSetting) {
    return Version.isRealTimeTopic(topicInfo.topic)
        ? Version.composeKafkaTopic(jobSetting.storeName, topicInfo.version)
        : topicInfo.topic;
  }

  private static Path getLatestPath(Path path, FileSystem fs) throws IOException {
    FileStatus[] statuses = fs.listStatus(path, PATH_FILTER);

    if (statuses.length != 0) {
      Arrays.sort(statuses);
      for (int i = statuses.length - 1; i >= 0; i--) {
        if (statuses[i].isDirectory()) {
          return statuses[i].getPath();
        }
      }
    }
    return path;
  }

  /**
   * ignore hdfs files with prefix "_" and "."
   */
  public static final PathFilter PATH_FILTER = p -> !p.getName().startsWith("_") && !p.getName().startsWith(".");

  @Override
  public void close() {
    closeClients();
  }

  private void closeClients() {
    closeVeniceWriter();
    Utils.closeQuietlyWithErrorLogged(controllerClient);
    Utils.closeQuietlyWithErrorLogged(systemKMEStoreControllerClient);
    Utils.closeQuietlyWithErrorLogged(clusterDiscoveryControllerClient);
    Utils.closeQuietlyWithErrorLogged(livenessHeartbeatStoreControllerClient);
  }

  private static class ErrorMessage {
    private final String errorMessage;

    ErrorMessage(String errorMessage) {
      this.errorMessage = errorMessage;
    }

    String getErrorMessage() {
      return errorMessage;
    }
  }

  public static void main(String[] args) {

    if (args.length != 1) {
      Utils.exit("USAGE: java -jar venice-push-job-all.jar <VPJ_config_file_path>");
    }
    Properties properties = new Properties();
    try {
      properties.load(new FileReader(args[0]));
    } catch (IOException e) {
      e.printStackTrace();
      Utils.exit("Unable to read config file");
    }

    runPushJob("Venice Push Job", properties);
    Utils.exit("Venice Push Job Completed");
  }

  public static void runPushJob(String jobId, Properties props) {
    try (VenicePushJob job = new VenicePushJob(jobId, props)) {
      job.run();
    }
  }
}<|MERGE_RESOLUTION|>--- conflicted
+++ resolved
@@ -532,22 +532,11 @@
       }
     });
     LOGGER.info("Constructing {}: {}", VenicePushJob.class.getSimpleName(), props.toString(true));
-<<<<<<< HEAD
-    String veniceControllerUrl = ControllerUtils.getVeniceControllerUrl(props);
-    initControllerClient(
-        props.getString(VENICE_STORE_NAME_PROP),
-        veniceControllerUrl,
-        ControllerUtils.createSSlFactory(
-            props.getBoolean(ENABLE_SSL, false),
-            props.getString(SSL_FACTORY_CLASS_NAME, DEFAULT_SSL_FACTORY_CLASS_NAME),
-            this.sslProperties),
-=======
     String veniceControllerUrl = props.getString(VENICE_DISCOVER_URL_PROP);
     initControllerClient(
         props.getString(VENICE_STORE_NAME_PROP),
         props.getString(VENICE_DISCOVER_URL_PROP),
         createSSLFactory(isSslEnabled(), props.getString(SSL_FACTORY_CLASS_NAME, DEFAULT_SSL_FACTORY_CLASS_NAME)),
->>>>>>> 1fab685a
         props.getInt(CONTROLLER_REQUEST_RETRY_ATTEMPTS, 1));
     this.pushJobSetting = getPushJobSetting(veniceControllerUrl, props);
     LOGGER.info("Going to use controller URL: {}  to discover cluster.", veniceControllerUrl);
@@ -585,17 +574,9 @@
   private ControllerClient createLivenessHeartbeatControllerClient(VeniceProperties properties) {
     String heartbeatStoreName = properties.getString(HEARTBEAT_STORE_NAME_CONFIG.getConfigName()); // Required config
                                                                                                    // value
-<<<<<<< HEAD
-    Optional<SSLFactory> sslFactory = ControllerUtils.createSSlFactory(
-        props.getBoolean(ENABLE_SSL, false),
-        props.getString(SSL_FACTORY_CLASS_NAME, DEFAULT_SSL_FACTORY_CLASS_NAME),
-        this.sslProperties);
-    String veniceControllerUrl = ControllerUtils.getVeniceControllerUrl(properties);
-=======
     Optional<SSLFactory> sslFactory =
         createSSLFactory(isSslEnabled(), properties.getString(SSL_FACTORY_CLASS_NAME, DEFAULT_SSL_FACTORY_CLASS_NAME));
     String veniceControllerUrl = props.getString(VENICE_DISCOVER_URL_PROP);
->>>>>>> 1fab685a
     String heartbeatStoreClusterName = discoverCluster(heartbeatStoreName);
     ControllerClient heartbeatStoreControllerClient =
         ControllerClient.constructClusterControllerClient(heartbeatStoreClusterName, veniceControllerUrl, sslFactory);
@@ -790,18 +771,10 @@
     if (controllerClient == null) {
       initControllerClient(
           pushJobSettingUnderConstruction.storeName,
-<<<<<<< HEAD
-          ControllerUtils.getVeniceControllerUrl(properties),
-          ControllerUtils.createSSlFactory(
-              props.getBoolean(ENABLE_SSL, false),
-              props.getString(SSL_FACTORY_CLASS_NAME, DEFAULT_SSL_FACTORY_CLASS_NAME),
-              this.sslProperties),
-=======
           props.getString(VENICE_DISCOVER_URL_PROP),
           createSSLFactory(
               isSslEnabled(),
               properties.getString(SSL_FACTORY_CLASS_NAME, DEFAULT_SSL_FACTORY_CLASS_NAME)),
->>>>>>> 1fab685a
           pushJobSettingUnderConstruction.controllerRetries);
     }
     final Optional<String> userProvidedTopicNameOptional =
@@ -924,17 +897,14 @@
       initPushJobDetails();
       jobStartTimeMs = System.currentTimeMillis();
       logGreeting();
-<<<<<<< HEAD
+      final boolean sslEnabled = isSslEnabled();
+      Optional<SSLFactory> sslFactory =
+          createSSLFactory(sslEnabled, props.getString(SSL_FACTORY_CLASS_NAME, DEFAULT_SSL_FACTORY_CLASS_NAME));
       final boolean sslEnabled = props.getBoolean(ENABLE_SSL, false);
       Optional<SSLFactory> sslFactory = ControllerUtils.createSSlFactory(
           sslEnabled,
           props.getString(SSL_FACTORY_CLASS_NAME, DEFAULT_SSL_FACTORY_CLASS_NAME),
           this.sslProperties);
-=======
-      final boolean sslEnabled = isSslEnabled();
-      Optional<SSLFactory> sslFactory =
-          createSSLFactory(sslEnabled, props.getString(SSL_FACTORY_CLASS_NAME, DEFAULT_SSL_FACTORY_CLASS_NAME));
->>>>>>> 1fab685a
       initControllerClient(
           pushJobSetting.storeName,
           pushJobSetting.veniceControllerUrl,
@@ -1569,8 +1539,6 @@
     }
   }
 
-<<<<<<< HEAD
-=======
   private Optional<SSLFactory> createSSLFactory(final boolean enableSsl, final String sslFactoryClassName) {
     Optional<SSLFactory> sslFactory = Optional.empty();
     if (enableSsl) {
@@ -1581,7 +1549,6 @@
     return sslFactory;
   }
 
->>>>>>> 1fab685a
   private RunningJob runJobWithConfig(JobConf jobConf) throws IOException {
     if (jobClientWrapper == null) {
       jobClientWrapper = new DefaultJobClientWrapper();
