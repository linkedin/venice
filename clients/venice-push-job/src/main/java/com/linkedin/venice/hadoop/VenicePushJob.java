package com.linkedin.venice.hadoop;

import static com.linkedin.venice.CommonConfigKeys.SSL_FACTORY_CLASS_NAME;
import static com.linkedin.venice.ConfigKeys.AMPLIFICATION_FACTOR;
import static com.linkedin.venice.ConfigKeys.KAFKA_BOOTSTRAP_SERVERS;
import static com.linkedin.venice.ConfigKeys.PARTITIONER_CLASS;
import static com.linkedin.venice.ConfigKeys.VENICE_PARTITIONERS;
import static com.linkedin.venice.VeniceConstants.DEFAULT_SSL_FACTORY_CLASS_NAME;
import static com.linkedin.venice.status.BatchJobHeartbeatConfigs.HEARTBEAT_ENABLED_CONFIG;
import static com.linkedin.venice.status.BatchJobHeartbeatConfigs.HEARTBEAT_STORE_NAME_CONFIG;
import static com.linkedin.venice.utils.ByteUtils.generateHumanReadableByteCountString;
import static com.linkedin.venice.utils.Utils.getUniqueString;
import static org.apache.hadoop.mapreduce.MRJobConfig.MAPREDUCE_JOB_CLASSLOADER;
import static org.apache.hadoop.mapreduce.MRJobConfig.MAPREDUCE_JOB_CREDENTIALS_BINARY;
import static org.apache.hadoop.security.UserGroupInformation.HADOOP_TOKEN_FILE_LOCATION;

import com.github.luben.zstd.Zstd;
import com.linkedin.avroutil1.compatibility.AvroCompatibilityHelper;
import com.linkedin.venice.compression.CompressionStrategy;
import com.linkedin.venice.controllerapi.ControllerClient;
import com.linkedin.venice.controllerapi.ControllerResponse;
import com.linkedin.venice.controllerapi.D2ControllerClientFactory;
import com.linkedin.venice.controllerapi.JobStatusQueryResponse;
import com.linkedin.venice.controllerapi.MultiSchemaResponse;
import com.linkedin.venice.controllerapi.RepushInfoResponse;
import com.linkedin.venice.controllerapi.SchemaResponse;
import com.linkedin.venice.controllerapi.StoreResponse;
import com.linkedin.venice.controllerapi.VersionCreationResponse;
import com.linkedin.venice.etl.ETLValueSchemaTransformation;
import com.linkedin.venice.exceptions.ErrorType;
import com.linkedin.venice.exceptions.TopicAuthorizationVeniceException;
import com.linkedin.venice.exceptions.VeniceException;
import com.linkedin.venice.hadoop.heartbeat.DefaultPushJobHeartbeatSenderFactory;
import com.linkedin.venice.hadoop.heartbeat.NoOpPushJobHeartbeatSender;
import com.linkedin.venice.hadoop.heartbeat.NoOpPushJobHeartbeatSenderFactory;
import com.linkedin.venice.hadoop.heartbeat.PushJobHeartbeatSender;
import com.linkedin.venice.hadoop.heartbeat.PushJobHeartbeatSenderFactory;
import com.linkedin.venice.hadoop.input.kafka.KafkaInputFormat;
import com.linkedin.venice.hadoop.input.kafka.KafkaInputFormatCombiner;
import com.linkedin.venice.hadoop.input.kafka.KafkaInputKeyComparator;
import com.linkedin.venice.hadoop.input.kafka.KafkaInputMRPartitioner;
import com.linkedin.venice.hadoop.input.kafka.KafkaInputRecordReader;
import com.linkedin.venice.hadoop.input.kafka.KafkaInputValueGroupingComparator;
import com.linkedin.venice.hadoop.input.kafka.VeniceKafkaInputMapper;
import com.linkedin.venice.hadoop.input.kafka.VeniceKafkaInputReducer;
import com.linkedin.venice.hadoop.input.kafka.ttl.TTLResolutionPolicy;
import com.linkedin.venice.hadoop.output.avro.ValidateSchemaAndBuildDictMapperOutput;
import com.linkedin.venice.hadoop.schema.HDFSRmdSchemaSource;
import com.linkedin.venice.hadoop.ssl.TempFileSSLConfigurator;
import com.linkedin.venice.hadoop.utils.HadoopUtils;
import com.linkedin.venice.hadoop.utils.VPJSSLUtils;
import com.linkedin.venice.message.KafkaKey;
import com.linkedin.venice.meta.BufferReplayPolicy;
import com.linkedin.venice.meta.HybridStoreConfig;
import com.linkedin.venice.meta.Store;
import com.linkedin.venice.meta.Version;
import com.linkedin.venice.partitioner.DefaultVenicePartitioner;
import com.linkedin.venice.partitioner.VenicePartitioner;
import com.linkedin.venice.pushmonitor.ExecutionStatus;
import com.linkedin.venice.schema.AvroSchemaParseUtils;
import com.linkedin.venice.security.SSLFactory;
import com.linkedin.venice.serialization.avro.AvroProtocolDefinition;
import com.linkedin.venice.serialization.avro.InternalAvroSpecificSerializer;
import com.linkedin.venice.status.PushJobDetailsStatus;
import com.linkedin.venice.status.protocol.PushJobDetails;
import com.linkedin.venice.status.protocol.PushJobDetailsStatusTuple;
import com.linkedin.venice.utils.DictionaryUtils;
import com.linkedin.venice.utils.EncodingUtils;
import com.linkedin.venice.utils.PartitionUtils;
import com.linkedin.venice.utils.Time;
import com.linkedin.venice.utils.Utils;
import com.linkedin.venice.utils.VeniceProperties;
import com.linkedin.venice.utils.lazy.Lazy;
import com.linkedin.venice.writer.ApacheKafkaProducer;
import com.linkedin.venice.writer.VeniceWriter;
import com.linkedin.venice.writer.VeniceWriterFactory;
import com.linkedin.venice.writer.VeniceWriterOptions;
import java.io.FileReader;
import java.io.IOException;
import java.nio.ByteBuffer;
import java.time.Duration;
import java.util.ArrayList;
import java.util.Arrays;
import java.util.Collections;
import java.util.HashMap;
import java.util.HashSet;
import java.util.List;
import java.util.Map;
import java.util.Objects;
import java.util.Optional;
import java.util.Properties;
import java.util.Set;
import org.apache.avro.Schema;
import org.apache.avro.generic.GenericData;
import org.apache.avro.mapred.AvroInputFormat;
import org.apache.avro.mapred.AvroJob;
import org.apache.commons.lang.StringUtils;
import org.apache.hadoop.conf.Configuration;
import org.apache.hadoop.fs.FileStatus;
import org.apache.hadoop.fs.FileSystem;
import org.apache.hadoop.fs.Path;
import org.apache.hadoop.fs.PathFilter;
import org.apache.hadoop.io.BytesWritable;
import org.apache.hadoop.io.NullWritable;
import org.apache.hadoop.mapred.Counters;
import org.apache.hadoop.mapred.FileInputFormat;
import org.apache.hadoop.mapred.FileOutputFormat;
import org.apache.hadoop.mapred.JobConf;
import org.apache.hadoop.mapred.Partitioner;
import org.apache.hadoop.mapred.RunningJob;
import org.apache.hadoop.mapred.lib.NullOutputFormat;
import org.apache.kafka.clients.CommonClientConfigs;
import org.apache.kafka.clients.producer.ProducerConfig;
import org.apache.logging.log4j.LogManager;
import org.apache.logging.log4j.Logger;


/**
 * This class sets up the Hadoop job used to push data to Venice.
 * The job reads the input data off HDFS. It supports 2 kinds of
 * input -- Avro / Binary Json (Vson).
 */
public class VenicePushJob implements AutoCloseable {
  // Avro input configs
  public static final String LEGACY_AVRO_KEY_FIELD_PROP = "avro.key.field";
  public static final String LEGACY_AVRO_VALUE_FIELD_PROP = "avro.value.field";

  public static final String KEY_FIELD_PROP = "key.field";
  public static final String VALUE_FIELD_PROP = "value.field";
  public static final String DEFAULT_KEY_FIELD_PROP = "key";
  public static final String DEFAULT_VALUE_FIELD_PROP = "value";
  public static final boolean DEFAULT_SSL_ENABLED = false;
  public static final String SCHEMA_STRING_PROP = "schema";
  public static final String KAFKA_SOURCE_KEY_SCHEMA_STRING_PROP = "kafka.source.key.schema";
  public static final String EXTENDED_SCHEMA_VALIDITY_CHECK_ENABLED = "extended.schema.validity.check.enabled";
  public static final boolean DEFAULT_EXTENDED_SCHEMA_VALIDITY_CHECK_ENABLED = true;

  // Vson input configs
  // Vson files store key/value schema on file header. key / value fields are optional
  // and should be specified only when key / value schema is the partial of the files.
  public static final String FILE_KEY_SCHEMA = "key.schema";
  public static final String FILE_VALUE_SCHEMA = "value.schema";
  public static final String INCREMENTAL_PUSH = "incremental.push";

  // veniceReducer will not fail fast and override the previous key if this is true and duplicate keys incur.
  public static final String ALLOW_DUPLICATE_KEY = "allow.duplicate.key";

  public static final String KAFKA_PRODUCER_REQUEST_TIMEOUT_MS =
      ApacheKafkaProducer.PROPERTIES_KAFKA_PREFIX + ProducerConfig.REQUEST_TIMEOUT_MS_CONFIG; // kafka.request.timeout.ms
  public static final String KAFKA_PRODUCER_RETRIES_CONFIG =
      ApacheKafkaProducer.PROPERTIES_KAFKA_PREFIX + ProducerConfig.RETRIES_CONFIG; // kafka.retries
  public static final String KAFKA_PRODUCER_DELIVERY_TIMEOUT_MS =
      ApacheKafkaProducer.PROPERTIES_KAFKA_PREFIX + ProducerConfig.DELIVERY_TIMEOUT_MS_CONFIG;
  public static final String POLL_STATUS_RETRY_ATTEMPTS = "poll.status.retry.attempts";
  public static final String CONTROLLER_REQUEST_RETRY_ATTEMPTS = "controller.request.retry.attempts";
  public static final String POLL_JOB_STATUS_INTERVAL_MS = "poll.job.status.interval.ms";
  public static final String JOB_STATUS_IN_UNKNOWN_STATE_TIMEOUT_MS = "job.status.in.unknown.state.timeout.ms";
  public static final String SEND_CONTROL_MESSAGES_DIRECTLY = "send.control.messages.directly";
  public static final String SOURCE_ETL = "source.etl";
  public static final String ETL_VALUE_SCHEMA_TRANSFORMATION = "etl.value.schema.transformation";

  /**
   *  Enabling/Disabling the feature to collect extra metrics wrt compression ratios
   *  as some stores might disable this feature. Even if disabled, the code flow will
   *  follow the new code of using a mapper to validate schema, etc.
   */
  public static final String COMPRESSION_METRIC_COLLECTION_ENABLED = "compression.metric.collection.enabled";
  public static final boolean DEFAULT_COMPRESSION_METRIC_COLLECTION_ENABLED = false;

  /**
   * Temporary flag to enable/disable the code changes until the flow of using mapper
   * to validate schema and build dictionary is stable. This will be force enabled
   * if COMPRESSION_METRIC_COLLECTION_ENABLED is enabled and the plan is to make this
   * enabled by default and clean up remaining code once this becomes stable.
   */
  public static final String USE_MAPPER_TO_BUILD_DICTIONARY = "use.mapper.to.build.dictionary";
  public static final boolean DEFAULT_USE_MAPPER_TO_BUILD_DICTIONARY = false;

  /**
   * Configs to pass to {@link AbstractVeniceMapper} based on the input configs and Dictionary
   * training status
   */
  public static final String ZSTD_DICTIONARY_CREATION_REQUIRED = "zstd.dictionary.creation.required";
  public static final String ZSTD_DICTIONARY_CREATION_SUCCESS = "zstd.dictionary.creation.success";

  /**
   * Location and key to store the output of {@link ValidateSchemaAndBuildDictMapper} and retrieve it back
   * when USE_MAPPER_TO_BUILD_DICTIONARY is enabled
   */
  // used to send the dir details from VPJ driver to mapper
  public static final String VALIDATE_SCHEMA_AND_BUILD_DICT_MAPPER_OUTPUT_DIRECTORY =
      "validate.schema.and.build.dict.mapper.output.directory";

  // used to get parent directory input from Users
  public static final String MAPPER_OUTPUT_DIRECTORY = "mapper.output.directory";

  // static names used to construct the directory and file name
  protected static final String VALIDATE_SCHEMA_AND_BUILD_DICTIONARY_MAPPER_OUTPUT_PARENT_DIR_DEFAULT = "/tmp/venice";
  private static final String VALIDATE_SCHEMA_AND_BUILD_DICTIONARY_MAPPER_OUTPUT_FILE_PREFIX = "mapper-output-";
  private static final String VALIDATE_SCHEMA_AND_BUILD_DICTIONARY_MAPPER_OUTPUT_FILE_EXTENSION = ".avro";

  // keys inside the avro file
  public static final String KEY_ZSTD_COMPRESSION_DICTIONARY = "zstdDictionary";
  public static final String KEY_INPUT_FILE_DATA_SIZE = "inputFileDataSize";

  /**
   * Configs used to enable Kafka Input.
   */
  public static final String SOURCE_KAFKA = "source.kafka";
  /**
   * TODO: consider to automatically discover the source topic for the specified store.
   * We need to be careful in the following scenarios:
   * 1. Not all the prod colos are using the same current version if the previous push experiences a partial failure.
   * 2. We might want to re-push from a backup version, which should be unlikely.
   */
  public static final String KAFKA_INPUT_TOPIC = "kafka.input.topic";
  public static final String KAFKA_INPUT_FABRIC = "kafka.input.fabric";
  public static final String KAFKA_INPUT_BROKER_URL = "kafka.input.broker.url";
  // Optional
  public static final String KAFKA_INPUT_MAX_RECORDS_PER_MAPPER = "kafka.input.max.records.per.mapper";
  public static final String KAFKA_INPUT_COMBINER_ENABLED = "kafka.input.combiner.enabled";
  /**
   * Optional.
   * If we want to use a different rewind time from the default store-level rewind time config for Kafka Input re-push,
   * the following property needs to specified explicitly.
   *
   * This property comes to play when the default rewind time configured in store-level is too short or too long.
   * 1. If the default rewind time config is too short (for example 0 or several mins), it could cause data gap with
   * re-push since the push job itself could take several hours, and we would like to make sure the re-pushed version
   * will contain the same dataset as the source version.
   * 2. If the default rewind time config is too long (such as 28 days), it will be a big waste to rewind so much time
   * since the time gap between the source version and the re-push version should be comparable to the re-push time
   * if the whole ingestion pipeline is not lagging.
   *
   * There are some challenges to automatically detect the right rewind time for re-push because of the following reasons:
   * 1. For Venice Aggregate use case, some colo could be lagging behind other prod colos, so if the re-push source is
   * from a fast colo, too short rewind time could cause a data gap in the slower colos. Ideally, it is good to use
   * the slowest colo as the re-push source.
   * 2. For Venice non-Aggregate use case, the ingestion pipeline will include the following several phases:
   * 2.1 Customer's Kafka aggregation and mirroring pipeline to replicate the same data to all prod colos.
   * 2.2 Venice Ingestion pipeline to consume the local real-time topic.
   * We have visibility to 2.2, but not 2.1, so we may need to work with customer to understand how 2.1 can be measured
   * or use a long enough rewind time to mitigate all the potential issues.
   *
   * Make this property available in generic since it should be useful for ETL+VPJ use case as well.
   */
  public static final String REWIND_TIME_IN_SECONDS_OVERRIDE = "rewind.time.in.seconds.override";

  /**
   * A time stamp specified to rewind to before replaying data. This config is ignored if rewind.time.in.seconds.override
   * is provided. This config at time of push will be leveraged to fill in the rewind.time.in.seconds.override by taking
   * System.currentTime - rewind.epoch.time.in.seconds.override and storing the result in rewind.time.in.seconds.override.
   * With this in mind, a push policy of REWIND_FROM_SOP should be used in order to get a behavior that makes sense to a user.
   * A timestamp that is in the future is not valid and will result in an exception.
   */
  public static final String REWIND_EPOCH_TIME_IN_SECONDS_OVERRIDE = "rewind.epoch.time.in.seconds.override";

  /**
   * This config is a boolean which suppresses submitting the end of push message after data has been sent and does
   * not poll for the status of the job to complete. Using this flag means that a user must manually mark the job success
   * or failed.
   */
  public static final String SUPPRESS_END_OF_PUSH_MESSAGE = "suppress.end.of.push.message";

  /**
   * This config is a boolean which waits for an external signal to trigger version swap after buffer replay is complete.
   */
  public static final String DEFER_VERSION_SWAP = "defer.version.swap";

  /**
   * This config specifies the prefix for d2 zk hosts config. Configs of type {@literal <prefix>.<regionName>} are
   * expected to be defined.
   */
  public static final String D2_ZK_HOSTS_PREFIX = "d2.zk.hosts.";

  /**
   * This config specifies the region identifier where parent controller is running
   */
  public static final String PARENT_CONTROLLER_REGION_NAME = "parent.controller.region.name";

  /**
   * Relates to the above argument. An overridable amount of buffer to be applied to the epoch (as the rewind isn't
   * perfectly instantaneous). Defaults to 1 minute.
   */
  public static final String REWIND_EPOCH_TIME_BUFFER_IN_SECONDS_OVERRIDE =
      "rewind.epoch.time.buffer.in.seconds.override";

  /**
   * This config specifies if Venice is deployed in a multi-region mode
   */
  public static final String MULTI_REGION = "multi.region";

  /**
   * In single-region mode, this must be a comma-separated list of child controller URLs or {@literal d2://<d2ServiceNameForChildController>}
   * In multi-region mode, it must be a comma-separated list of parent controller URLs or {@literal d2://<d2ServiceNameForParentController>}
   */
  public static final String VENICE_DISCOVER_URL_PROP = "venice.discover.urls";

  /**
   * An identifier of the data center which is used to determine the Kafka URL and child controllers that push jobs communicate with
   */
  public static final String SOURCE_GRID_FABRIC = "source.grid.fabric";

  public static final String ENABLE_WRITE_COMPUTE = "venice.write.compute.enable";
  public static final String ENABLE_PUSH = "venice.push.enable";
  public static final String ENABLE_SSL = "venice.ssl.enable";
  public static final String VENICE_STORE_NAME_PROP = "venice.store.name";
  public static final String INPUT_PATH_PROP = "input.path";
  public static final String INPUT_PATH_LAST_MODIFIED_TIME = "input.path.last.modified.time";
  public static final String BATCH_NUM_BYTES_PROP = "batch.num.bytes";

  public static final String VALUE_SCHEMA_ID_PROP = "value.schema.id";
  public static final String DERIVED_SCHEMA_ID_PROP = "derived.schema.id";
  public static final String TOPIC_PROP = "venice.kafka.topic";
  protected static final String HADOOP_PREFIX = "hadoop-conf.";
  protected static final String HADOOP_VALIDATE_SCHEMA_AND_BUILD_DICT_PREFIX = "hadoop-dict-build-conf.";
  public static final String SSL_PREFIX = "ssl";

  public static final String STORAGE_QUOTA_PROP = "storage.quota";
  public static final String STORAGE_ENGINE_OVERHEAD_RATIO = "storage_engine_overhead_ratio";
  @Deprecated
  public static final String VSON_PUSH = "vson.push";
  public static final String KAFKA_SECURITY_PROTOCOL = "SSL";
  public static final String COMPRESSION_STRATEGY = "compression.strategy";
  public static final String SSL_CONFIGURATOR_CLASS_CONFIG = "ssl.configurator.class";
  public static final String SSL_KEY_STORE_PROPERTY_NAME = "ssl.key.store.property.name";
  public static final String SSL_TRUST_STORE_PROPERTY_NAME = "ssl.trust.store.property.name";
  public static final String SSL_KEY_STORE_PASSWORD_PROPERTY_NAME = "ssl.key.store.password.property.name";
  public static final String SSL_KEY_PASSWORD_PROPERTY_NAME = "ssl.key.password.property.name";
  public static final String JOB_EXEC_URL = "job.execution.url";
  public static final String JOB_EXEC_ID = "job.execution.id";
  public static final String JOB_SERVER_NAME = "job.server.name";

  /**
   * Config to enable the service that uploads push job statuses to the controller using
   * {@code ControllerClient.uploadPushJobStatus()}, the job status is then packaged and sent to dedicated Kafka channel.
   */
  public static final String PUSH_JOB_STATUS_UPLOAD_ENABLE = "push.job.status.upload.enable";
  public static final String REDUCER_SPECULATIVE_EXECUTION_ENABLE = "reducer.speculative.execution.enable";

  /**
   * The interval of number of messages upon which certain info is printed in the reducer logs.
   */
  public static final String TELEMETRY_MESSAGE_INTERVAL = "telemetry.message.interval";

  /**
   * Config to control the Compression Level for ZSTD Dictionary Compression.
   */
  public static final String ZSTD_COMPRESSION_LEVEL = "zstd.compression.level";
  public static final int DEFAULT_BATCH_BYTES_SIZE = 1000000;
  public static final boolean SORTED = true;
  /**
   * The rewind override when performing re-push to prevent data loss; if the store has higher rewind config setting than
   * 1 days, adopt the store config instead; otherwise, override the rewind config to 1 day if push job config doesn't
   * try to override it.
   */
  public static final long DEFAULT_RE_PUSH_REWIND_IN_SECONDS_OVERRIDE = Time.SECONDS_PER_DAY;
  /**
   * Config to control the TTL behaviors in repush.
   */
  public static final String REPUSH_TTL_ENABLE = "repush.ttl.enable";
  public static final String REPUSH_TTL_IN_SECONDS = "repush.ttl.seconds";
  public static final String REPUSH_TTL_POLICY = "repush.ttl.policy";
  public static final String RMD_SCHEMA_DIR = "rmd.schema.dir";
  private static final String TEMP_DIR_PREFIX = "/tmp/veniceRmdSchemas/";
  public static final int NOT_SET = -1;
  private static final Logger LOGGER = LogManager.getLogger(VenicePushJob.class);

  /**
   * Since the job is calculating the raw data file size, which is not accurate because of compression,
   * key/value schema and backend storage overhead, we are applying this factor to provide a more
   * reasonable estimation.
   */
  /**
   * TODO: for map-reduce job, we could come up with more accurate estimation.
   */
  public static final long INPUT_DATA_SIZE_FACTOR = 2;
  protected static final boolean DEFAULT_IS_DUPLICATED_KEY_ALLOWED = false;
  /**
   * Placeholder for version number that is yet to be created.
   */
  private static final int UNCREATED_VERSION_NUMBER = -1;
  private static final long DEFAULT_POLL_STATUS_INTERVAL_MS = 5 * Time.MS_PER_MINUTE;

  /**
   * The default total time we wait before failing a job if the job status stays in UNKNOWN state.
   */
  private static final long DEFAULT_JOB_STATUS_IN_UNKNOWN_STATE_TIMEOUT_MS = 30 * Time.MS_PER_MINUTE;
  private static final String NON_CRITICAL_EXCEPTION = "This exception does not fail the push job. ";

  // Immutable state
  protected final VeniceProperties props;
  private final String jobId;

  // Lazy state
  private final Lazy<Properties> sslProperties;
  private VeniceWriter<KafkaKey, byte[], byte[]> veniceWriter;
  /** TODO: refactor to use {@link Lazy} */

  // Mutable state
  private ControllerClient controllerClient;
  private ControllerClient kmeSchemaSystemStoreControllerClient;
  private ControllerClient livenessHeartbeatStoreControllerClient;
  private RunningJob runningJob;
  // Job config for schema validation and Compression dictionary creation (if needed)
  protected JobConf validateSchemaAndBuildDictJobConf = new JobConf();
  // Job config for regular push job
  protected JobConf jobConf = new JobConf();
  protected InputDataInfoProvider inputDataInfoProvider;
  // Total input data size, which is used to talk to controller to decide whether we have enough quota or not
  private long inputFileDataSize;
  private String inputDirectory;
  private boolean inputFileHasRecords;
  private long inputModificationTime;
  private long inputNumFiles;
  private long jobStartTimeMs;
  private Properties veniceWriterProperties;
  private JobClientWrapper jobClientWrapper;
  private SentPushJobDetailsTracker sentPushJobDetailsTracker;
  private Class<? extends Partitioner> mapRedPartitionerClass = VeniceMRPartitioner.class;
  private PushJobSchemaInfo pushJobSchemaInfo;
  private ValidateSchemaAndBuildDictMapperOutput validateSchemaAndBuildDictMapperOutput;
  private String validateSchemaAndBuildDictMapperOutputDirectory;
  private boolean isZstdDictTrainSuccess = false;
  private boolean isZstdDictCreationRequired = false;

  protected static class PushJobSetting {
    boolean enablePush;
    String veniceControllerUrl;
    String storeName;
    String clusterName;
    String sourceGridFabric;
    int batchNumBytes;
    boolean isIncrementalPush;
    Optional<String> incrementalPushVersion = Optional.empty();
    boolean isDuplicateKeyAllowed;
    boolean enablePushJobStatusUpload;
    boolean enableReducerSpeculativeExecution;
    int controllerRetries;
    int controllerStatusPollRetries;
    long pollJobStatusIntervalMs;
    long jobStatusInUnknownStateTimeoutMs;
    boolean sendControlMessagesDirectly;
    boolean isSourceETL;
    boolean enableWriteCompute;
    ETLValueSchemaTransformation etlValueSchemaTransformation;
    boolean isSourceKafka;
    String kafkaInputBrokerUrl;
    String kafkaInputTopic;
    RepushInfoResponse repushInfoResponse;
    long rewindTimeInSecondsOverride;
    boolean kafkaInputCombinerEnabled;
    BufferReplayPolicy validateRemoteReplayPolicy;
    boolean suppressEndOfPushMessage;
    boolean deferVersionSwap;
    boolean extendedSchemaValidityCheckEnabled;
    boolean compressionMetricCollectionEnabled;
    // temporary flag to host the code to use mapper to validate schema and build dictionary
    boolean useMapperToBuildDict;
    String useMapperToBuildDictOutputPath;
    boolean repushTTLEnabled;
    // specify ttl time to drop stale records.
    long repushTTLInSeconds;
    // HDFS directory to cache RMD schemas
    String rmdSchemaDir;
    String controllerD2ServiceName;
    String parentControllerRegionD2ZkHosts;
    String childControllerRegionD2ZkHosts;
    boolean livenessHeartbeatEnabled;
    String livenessHeartbeatStoreName;
    boolean multiRegion;
    boolean d2Routing;
  }

  protected PushJobSetting pushJobSetting;

  protected static class TopicInfo {
    // Kafka topic for new data push
    String topic;
    /** Version part of the store-version / topic name */
    int version;
    // Kafka topic partition count
    int partitionCount;
    // Kafka url will get from Venice backend for store push
    String kafkaUrl;
    boolean sslToKafka;
    CompressionStrategy compressionStrategy;
    String partitionerClass;
    Map<String, String> partitionerParams;
    int amplificationFactor;
    boolean chunkingEnabled;
    boolean rmdChunkingEnabled;
  }

  private TopicInfo kafkaTopicInfo;

  private final PushJobDetails pushJobDetails;
  private final InternalAvroSpecificSerializer<PushJobDetails> pushJobDetailsSerializer =
      AvroProtocolDefinition.PUSH_JOB_DETAILS.getSerializer();

  protected static class StoreSetting {
    boolean isChunkingEnabled;
    boolean isRmdChunkingEnabled;
    long storeStorageQuota;
    boolean isSchemaAutoRegisterFromPushJobEnabled;
    CompressionStrategy compressionStrategy;
    boolean isLeaderFollowerModelEnabled;
    boolean isWriteComputeEnabled;
    boolean isIncrementalPushEnabled;
    Version sourceKafkaInputVersionInfo;
    long storeRewindTimeInSeconds;
  }

  protected StoreSetting storeSetting;
  private InputStorageQuotaTracker inputStorageQuotaTracker;
  private PushJobHeartbeatSenderFactory pushJobHeartbeatSenderFactory;
  private boolean pushJobStatusUploadDisabledHasBeenLogged = false;

  /**
   * Different successful checkpoints and known error scenarios of the VPJ flow.
   * 1. The enums are not sequential
   * 2. Non-negative enums are successful checkpoints
   * 3. Negative enums are error scenarios (Can be user or system errors)
   */
  public enum PushJobCheckpoints {
    INITIALIZE_PUSH_JOB(0), NEW_VERSION_CREATED(1), START_MAP_REDUCE_JOB(2), MAP_REDUCE_JOB_COMPLETED(3),
    START_JOB_STATUS_POLLING(4), JOB_STATUS_POLLING_COMPLETED(5), START_VALIDATE_SCHEMA_AND_BUILD_DICT_MAP_JOB(6),
    VALIDATE_SCHEMA_AND_BUILD_DICT_MAP_JOB_COMPLETED(7), QUOTA_EXCEEDED(-1), WRITE_ACL_FAILED(-2),
    DUP_KEY_WITH_DIFF_VALUE(-3), FILE_SCHEMA_VALIDATION_FAILED(-4), EXTENDED_FILE_SCHEMA_VALIDATION_FAILED(-5),
    RECORD_TOO_LARGE_FAILED(-6), CONCURRENT_BATCH_PUSH(-7), DATASET_CHANGED(-8), INVALID_INPUT_FILE(-9),
    ZSTD_DICTIONARY_CREATION_FAILED(-10);

    private final int value;

    PushJobCheckpoints(int value) {
      this.value = value;
    }

    public int getValue() {
      return value;
    }
  }

  /**
   * @param jobId  id of the job
   * @param vanillaProps  Property bag for the job
   */
  public VenicePushJob(String jobId, Properties vanillaProps) {
    this.jobId = jobId;
    this.props = getVenicePropsFromVanillaProps(vanillaProps);
    if (isSslEnabled()) {
      VPJSSLUtils.validateSslProperties(vanillaProps);
    }
    this.sslProperties = Lazy.of(() -> {
      try {
        return VPJSSLUtils.getSslProperties(this.props);
      } catch (IOException e) {
        throw new VeniceException("Could not get user credential");
      }
    });
    LOGGER.info("Constructing {}: {}", VenicePushJob.class.getSimpleName(), props.toString(true));
    this.pushJobSetting = getPushJobSetting(props);
    LOGGER.info("Going to use controller URL: {}  to discover cluster.", pushJobSetting.veniceControllerUrl);
    // Optional configs:
    this.pushJobDetails = new PushJobDetails();
    if (pushJobSetting.livenessHeartbeatEnabled) {
      LOGGER.info("Push job heartbeat is enabled.");
      this.pushJobHeartbeatSenderFactory = new DefaultPushJobHeartbeatSenderFactory();
    } else {
      LOGGER.info("Push job heartbeat is NOT enabled.");
      this.pushJobHeartbeatSenderFactory = new NoOpPushJobHeartbeatSenderFactory();
    }
  }

  // Visible for testing
  PushJobSetting getPushJobSetting() {
    return this.pushJobSetting;
  }

  private VeniceProperties getVenicePropsFromVanillaProps(Properties vanillaProps) {
    handleLegacyConfig(vanillaProps, LEGACY_AVRO_KEY_FIELD_PROP, KEY_FIELD_PROP, "key field");
    handleLegacyConfig(vanillaProps, LEGACY_AVRO_VALUE_FIELD_PROP, VALUE_FIELD_PROP, "value field");
    return new VeniceProperties(vanillaProps);
  }

  private void handleLegacyConfig(
      Properties vanillaProps,
      String legacyConfigProp,
      String newConfigProp,
      String configDescription) {
    String legacyConfig = vanillaProps.getProperty(legacyConfigProp);
    if (legacyConfig != null) {
      String newConfig = vanillaProps.getProperty(newConfigProp);
      if (newConfig == null) {
        vanillaProps.setProperty(newConfigProp, legacyConfig);
      } else if (!newConfig.equals(legacyConfig)) {
        throw new VeniceException(
            "Duplicate " + configDescription + " config found! Both " + legacyConfigProp + " and " + newConfigProp
                + " are set, but with different values! Use only: " + newConfigProp);
      }
    }
  }

  private boolean isSslEnabled() {
    return props.getBoolean(ENABLE_SSL, DEFAULT_SSL_ENABLED);
  }

  private PushJobSetting getPushJobSetting(VeniceProperties props) {
    PushJobSetting pushJobSettingToReturn = new PushJobSetting();
    pushJobSettingToReturn.veniceControllerUrl = props.getString(VENICE_DISCOVER_URL_PROP);
    pushJobSettingToReturn.enablePush = props.getBoolean(ENABLE_PUSH, true);
    if (props.containsKey(SOURCE_GRID_FABRIC)) {
      pushJobSettingToReturn.sourceGridFabric = props.getString(SOURCE_GRID_FABRIC);
    }
    pushJobSettingToReturn.batchNumBytes = props.getInt(BATCH_NUM_BYTES_PROP, DEFAULT_BATCH_BYTES_SIZE);
    pushJobSettingToReturn.isIncrementalPush = props.getBoolean(INCREMENTAL_PUSH, false);
    pushJobSettingToReturn.isDuplicateKeyAllowed = props.getBoolean(ALLOW_DUPLICATE_KEY, false);
    pushJobSettingToReturn.enablePushJobStatusUpload = props.getBoolean(PUSH_JOB_STATUS_UPLOAD_ENABLE, false);
    pushJobSettingToReturn.enableReducerSpeculativeExecution =
        props.getBoolean(REDUCER_SPECULATIVE_EXECUTION_ENABLE, false);
    pushJobSettingToReturn.controllerRetries = props.getInt(CONTROLLER_REQUEST_RETRY_ATTEMPTS, 1);
    pushJobSettingToReturn.controllerStatusPollRetries = props.getInt(POLL_STATUS_RETRY_ATTEMPTS, 15);
    pushJobSettingToReturn.pollJobStatusIntervalMs =
        props.getLong(POLL_JOB_STATUS_INTERVAL_MS, DEFAULT_POLL_STATUS_INTERVAL_MS);
    pushJobSettingToReturn.jobStatusInUnknownStateTimeoutMs =
        props.getLong(JOB_STATUS_IN_UNKNOWN_STATE_TIMEOUT_MS, DEFAULT_JOB_STATUS_IN_UNKNOWN_STATE_TIMEOUT_MS);
    pushJobSettingToReturn.sendControlMessagesDirectly = props.getBoolean(SEND_CONTROL_MESSAGES_DIRECTLY, false);
    pushJobSettingToReturn.enableWriteCompute = props.getBoolean(ENABLE_WRITE_COMPUTE, false);
    pushJobSettingToReturn.isSourceETL = props.getBoolean(SOURCE_ETL, false);
    pushJobSettingToReturn.isSourceKafka = props.getBoolean(SOURCE_KAFKA, false);
    pushJobSettingToReturn.kafkaInputCombinerEnabled = props.getBoolean(KAFKA_INPUT_COMBINER_ENABLED, false);
    pushJobSettingToReturn.suppressEndOfPushMessage = props.getBoolean(SUPPRESS_END_OF_PUSH_MESSAGE, false);
    pushJobSettingToReturn.deferVersionSwap = props.getBoolean(DEFER_VERSION_SWAP, false);
    pushJobSettingToReturn.repushTTLEnabled = props.getBoolean(REPUSH_TTL_ENABLE, false);
    pushJobSettingToReturn.repushTTLInSeconds = NOT_SET;

    if (pushJobSettingToReturn.repushTTLEnabled && !pushJobSettingToReturn.isSourceKafka) {
      throw new VeniceException("Repush with TTL is only supported while using Kafka Input Format");
    }

    final String D2_PREFIX = "d2://";
    if (pushJobSettingToReturn.veniceControllerUrl.startsWith(D2_PREFIX)) {
      pushJobSettingToReturn.d2Routing = true;
      pushJobSettingToReturn.controllerD2ServiceName =
          pushJobSettingToReturn.veniceControllerUrl.substring(D2_PREFIX.length());
      pushJobSettingToReturn.multiRegion = props.getBoolean(MULTI_REGION);
      if (pushJobSettingToReturn.multiRegion) {
        String parentControllerRegionName = props.getString(PARENT_CONTROLLER_REGION_NAME);
        pushJobSettingToReturn.parentControllerRegionD2ZkHosts =
            props.getString(D2_ZK_HOSTS_PREFIX + parentControllerRegionName);
      } else {
        pushJobSettingToReturn.childControllerRegionD2ZkHosts =
            props.getString(D2_ZK_HOSTS_PREFIX + pushJobSettingToReturn.sourceGridFabric);
      }
    } else {
      pushJobSettingToReturn.d2Routing = false;
      pushJobSettingToReturn.controllerD2ServiceName = null;
      pushJobSettingToReturn.multiRegion = props.getBoolean(MULTI_REGION, false);
      pushJobSettingToReturn.parentControllerRegionD2ZkHosts = null;
      pushJobSettingToReturn.childControllerRegionD2ZkHosts = null;
    }

    pushJobSettingToReturn.livenessHeartbeatEnabled = props.getBoolean(HEARTBEAT_ENABLED_CONFIG.getConfigName(), false);
    pushJobSettingToReturn.livenessHeartbeatStoreName =
        props.getString(HEARTBEAT_STORE_NAME_CONFIG.getConfigName(), "");
    if (pushJobSettingToReturn.isSourceKafka) {
      /**
       * The topic could contain duplicate records since the topic could belong to a hybrid store
       * or the speculation execution could be executed for the batch store as well.
       */
      pushJobSettingToReturn.isDuplicateKeyAllowed = true;

      if (pushJobSettingToReturn.isIncrementalPush) {
        throw new VeniceException("Incremental push is not supported while using Kafka Input Format");
      }
      if (pushJobSettingToReturn.isSourceETL) {
        throw new VeniceException("Source ETL is not supported while using Kafka Input Format");
      }
    }

    pushJobSettingToReturn.storeName = props.getString(VENICE_STORE_NAME_PROP);
    pushJobSettingToReturn.rewindTimeInSecondsOverride = props.getLong(REWIND_TIME_IN_SECONDS_OVERRIDE, NOT_SET);

    // If we didn't specify a rewind time
    if (pushJobSettingToReturn.rewindTimeInSecondsOverride == NOT_SET) {
      // But we did specify a rewind time epoch timestamp
      long rewindTimestamp = props.getLong(REWIND_EPOCH_TIME_IN_SECONDS_OVERRIDE, NOT_SET);
      if (rewindTimestamp != NOT_SET) {
        long nowInSeconds = System.currentTimeMillis() / 1000;
        // So long as that rewind time isn't in the future
        if (rewindTimestamp > nowInSeconds) {
          throw new VeniceException(
              String.format(
                  "Provided {} for {}. {} cannot be a timestamp in the future!! ",
                  rewindTimestamp,
                  REWIND_EPOCH_TIME_IN_SECONDS_OVERRIDE,
                  REWIND_EPOCH_TIME_IN_SECONDS_OVERRIDE));
        }
        // Set the rewindTimeInSecondsOverride to be the time that is now - the provided timestamp so that we rewind
        // from start of push to the provided timestamp with some extra buffer time since things aren't perfectly
        // instantaneous
        long bufferTime = props.getLong(REWIND_EPOCH_TIME_BUFFER_IN_SECONDS_OVERRIDE, 60);
        pushJobSettingToReturn.rewindTimeInSecondsOverride = (nowInSeconds - rewindTimestamp) + bufferTime;
        // In order for this config to make sense to the user, the remote rewind policy needs to be validated to be
        // REWIND_FROM_SOP
        pushJobSettingToReturn.validateRemoteReplayPolicy = BufferReplayPolicy.REWIND_FROM_SOP;
      }
    }

    pushJobSettingToReturn.extendedSchemaValidityCheckEnabled =
        props.getBoolean(EXTENDED_SCHEMA_VALIDITY_CHECK_ENABLED, DEFAULT_EXTENDED_SCHEMA_VALIDITY_CHECK_ENABLED);
    pushJobSettingToReturn.compressionMetricCollectionEnabled =
        props.getBoolean(COMPRESSION_METRIC_COLLECTION_ENABLED, DEFAULT_COMPRESSION_METRIC_COLLECTION_ENABLED);
    pushJobSettingToReturn.useMapperToBuildDict =
        props.getBoolean(USE_MAPPER_TO_BUILD_DICTIONARY, DEFAULT_USE_MAPPER_TO_BUILD_DICTIONARY);
    if (pushJobSettingToReturn.compressionMetricCollectionEnabled && !pushJobSettingToReturn.useMapperToBuildDict) {
      // TODO the idea is to only have compressionMetricCollectionEnabled as a config and remove useMapperToBuildDict
      // feature flag after its stable.
      LOGGER.warn(
          "Force enabling \"{}\" to support \"{}\"",
          USE_MAPPER_TO_BUILD_DICTIONARY,
          COMPRESSION_METRIC_COLLECTION_ENABLED);
      pushJobSettingToReturn.useMapperToBuildDict = true;
    }
    if (pushJobSettingToReturn.useMapperToBuildDict) {
      pushJobSettingToReturn.useMapperToBuildDictOutputPath = props
          .getString(MAPPER_OUTPUT_DIRECTORY, VALIDATE_SCHEMA_AND_BUILD_DICTIONARY_MAPPER_OUTPUT_PARENT_DIR_DEFAULT);
    }
    return pushJobSettingToReturn;
  }

  /**
   * This method gets the name of the topic with the current version for the given store. It handles below 5 cases:
   *
   * 1. User-provided topic name is null and discovered topic name is good --> use discovered topic name.
   * 2. User-provided topic name is null and discovered topic name is bad --> throw runtime exception.
   * 3. User-provided topic name is not null and discovered name is bad --> use user-provided topic name.
   * 4. User-provided topic name is not null, discovered name is good, and these 2 names mismatch --> throw runtime exception.
   * 5. User-provided topic name is not null, discovered name is good, and these 2 names match --> use either name since
   *    they are the same topic name.
   *
   * @param userProvidedStoreName store name provided by user
   * @param properties properties
   * @return Topic name
   */
  private String getSourceTopicNameForKafkaInput(
      final String userProvidedStoreName,
      final VeniceProperties properties) {
    final Optional<String> userProvidedTopicNameOptional =
        Optional.ofNullable(properties.getString(KAFKA_INPUT_TOPIC, () -> null));

    // This mode of passing the topic name to VPJ is going to be deprecated.
    if (userProvidedTopicNameOptional.isPresent()) {
      return getUserProvidedTopicName(
          userProvidedStoreName,
          userProvidedTopicNameOptional.get(),
          pushJobSetting.controllerRetries);
    }
    // If VPJ has fabric name available use that to find the child colo version otherwise
    // use the largest version among the child colo to use as KIF input topic.
    final Optional<String> userProvidedFabricNameOptional =
        Optional.ofNullable(properties.getString(KAFKA_INPUT_FABRIC, () -> null));

    pushJobSetting.repushInfoResponse = ControllerClient.retryableRequest(
        controllerClient,
        pushJobSetting.controllerRetries,
        c -> c.getRepushInfo(userProvidedStoreName, userProvidedFabricNameOptional));
    if (pushJobSetting.repushInfoResponse.isError()) {
      throw new VeniceException("Could not get repush info for store " + userProvidedStoreName);
    }
    int version = pushJobSetting.repushInfoResponse.getRepushInfo().getVersion().getNumber();
    return Version.composeKafkaTopic(userProvidedStoreName, version);
  }

  private String getUserProvidedTopicName(
      final String userProvidedStoreName,
      String userProvidedTopicName,
      int retryAttempts) {
    String derivedStoreName = Version.parseStoreFromKafkaTopicName(userProvidedTopicName);
    if (!Objects.equals(derivedStoreName, userProvidedStoreName)) {
      throw new IllegalArgumentException(
          String.format(
              "Store user-provided name mismatch with the derived store name. "
                  + "Got user-provided store name %s and derived store name %s",
              userProvidedStoreName,
              derivedStoreName));
    }

    LOGGER.info("userProvidedStoreName: {}", userProvidedStoreName);
    StoreResponse storeResponse =
        ControllerClient.retryableRequest(controllerClient, retryAttempts, c -> c.getStore(userProvidedStoreName));
    if (storeResponse.isError()) {
      throw new VeniceException(
          String.format(
              "Fail to get store information for store %s with error %s",
              userProvidedStoreName,
              storeResponse.getError()));
    }
    Map<String, Integer> coloToCurrentVersions = getCurrentStoreVersions(storeResponse);
    if (new HashSet<>(coloToCurrentVersions.values()).size() > 1) {
      LOGGER.info(
          "Got current topic version mismatch across multiple colos {}. Use user-provided topic name: {}",
          coloToCurrentVersions,
          userProvidedTopicName);
      return userProvidedTopicName;
    }
    Integer detectedCurrentTopicVersion = null;
    for (Integer topicVersion: coloToCurrentVersions.values()) {
      detectedCurrentTopicVersion = topicVersion;
    }
    String derivedTopicName = Version.composeKafkaTopic(userProvidedStoreName, detectedCurrentTopicVersion);
    if (!Objects.equals(derivedTopicName, userProvidedTopicName)) {
      throw new IllegalStateException(
          String.format(
              "Mismatch between user-provided topic name and auto discovered "
                  + "topic name. They are %s and %s respectively",
              userProvidedTopicName,
              derivedTopicName));
    }
    return derivedTopicName;
  }

  // Visible for testing
  protected void setControllerClient(ControllerClient controllerClient) {
    this.controllerClient = controllerClient;
  }

  // Visible for testing
  // Note: The same jobClientWrapper object is used for all MR jobs currently,
  // so when this object is mocked for testing, every MR run is mocked.
  public void setJobClientWrapper(JobClientWrapper jobClientWrapper) {
    this.jobClientWrapper = jobClientWrapper;
  }

  // Visible for testing
  protected void setInputDataInfoProvider(InputDataInfoProvider inputDataInfoProvider) {
    this.inputDataInfoProvider = inputDataInfoProvider;
  }

  // Visible for testing
  protected void setVeniceWriter(VeniceWriter<KafkaKey, byte[], byte[]> veniceWriter) {
    this.veniceWriter = veniceWriter;
  }

  // Visible for testing
  protected void setSentPushJobDetailsTracker(SentPushJobDetailsTracker sentPushJobDetailsTracker) {
    this.sentPushJobDetailsTracker = sentPushJobDetailsTracker;
  }

  // Visible for testing
  protected void setMapRedPartitionerClass(Class<? extends Partitioner> mapRedPartitionerClass) {
    this.mapRedPartitionerClass = mapRedPartitionerClass;
  }

  /**
   * @throws VeniceException
   */
  public void run() {
    PushJobHeartbeatSender pushJobHeartbeatSender = null;
    try {
      Optional<SSLFactory> sslFactory = VPJSSLUtils.createSSLFactory(
          isSslEnabled(),
          props.getString(SSL_FACTORY_CLASS_NAME, DEFAULT_SSL_FACTORY_CLASS_NAME),
          this.sslProperties);
      initControllerClient(pushJobSetting.storeName, sslFactory);
      pushJobSetting.clusterName = controllerClient.getClusterName();
      LOGGER.info(
          "The store {} is discovered in Venice cluster {}",
          pushJobSetting.storeName,
          pushJobSetting.clusterName);

      if (pushJobSetting.isSourceKafka) {
        initKIFRepushDetails();
      }

      initPushJobDetails();
      jobStartTimeMs = System.currentTimeMillis();
      logGreeting();
      sendPushJobDetailsToController();
      validateKafkaMessageEnvelopeSchema(pushJobSetting);
      validateRemoteHybridSettings(pushJobSetting);
      pushJobHeartbeatSender = createPushJobHeartbeatSender(isSslEnabled());
      inputDirectory = getInputURI(props);
      storeSetting = getSettingsFromController(controllerClient, pushJobSetting);
      inputStorageQuotaTracker = new InputStorageQuotaTracker(storeSetting.storeStorageQuota);

      if (pushJobSetting.repushTTLEnabled && storeSetting.isWriteComputeEnabled) {
        throw new VeniceException("Repush TTL is not supported when the store has write compute enabled.");
      }

      if (pushJobSetting.isSourceETL) {
        MultiSchemaResponse allValueSchemaResponses = controllerClient.getAllValueSchema(pushJobSetting.storeName);
        MultiSchemaResponse.Schema[] allValueSchemas = allValueSchemaResponses.getSchemas();
        Schema lastValueSchema = Schema.parse(allValueSchemas[allValueSchemas.length - 1].getSchemaStr());

        pushJobSetting.etlValueSchemaTransformation = ETLValueSchemaTransformation.fromSchema(lastValueSchema);
      } else {
        pushJobSetting.etlValueSchemaTransformation = ETLValueSchemaTransformation.NONE;
      }

      /**
       * If the data source is from some existing Kafka topic, no need to validate the input.
       */
      if (!pushJobSetting.isSourceKafka) {
        // Check data size
        InputDataInfoProvider.InputDataInfo inputInfo =
            getInputDataInfoProvider().validateInputAndGetInfo(inputDirectory);
        // Get input schema
        pushJobSchemaInfo = inputInfo.getSchemaInfo();
        if (pushJobSchemaInfo.isAvro()) {
          validateFileSchema(pushJobSchemaInfo.getFileSchemaString());
        } else {
          LOGGER.info("Skip validating file schema since it is not Avro.");
        }
        inputFileDataSize = inputInfo.getInputFileDataSizeInBytes();
        inputFileHasRecords = inputInfo.hasRecords();
        inputModificationTime = inputInfo.getInputModificationTime();
        inputNumFiles = inputInfo.getNumInputFiles();

        if (!inputFileHasRecords && storeSetting.compressionStrategy == CompressionStrategy.ZSTD_WITH_DICT) {
          // TODO double check this: What happens when there is an empty push (to erase data maybe?)
          // for a store which had zstd compression and want to continue having the same config again?
          throw new VeniceException("Empty push with ZSTD dictionary Compression is not allowed");
        }

        // validate the key/value of the first file with the store by speaking to the controller
        validateKeySchema(controllerClient, pushJobSetting, pushJobSchemaInfo);
        validateValueSchema(
            controllerClient,
            pushJobSetting,
            pushJobSchemaInfo,
            storeSetting.isSchemaAutoRegisterFromPushJobEnabled);

        isZstdDictCreationRequired =
            shouldBuildCompressionDictionary(pushJobSetting, storeSetting, inputFileHasRecords);

        if (pushJobSetting.useMapperToBuildDict) {
          /**
           * 1. validate whether the remaining file's schema are consistent with the first file
           * 2. calculate {@link inputFileDataSize} during step 1
           * 3. Build dictionary (if dictionary compression is enabled for this store version or compressionMetricCollectionEnabled)
           */
          validateSchemaAndBuildDict(
              validateSchemaAndBuildDictJobConf,
              pushJobSetting,
              pushJobSchemaInfo,
              storeSetting,
              props,
              jobId,
              inputDirectory);
          sendPushJobDetailsToController();
        }
      } else {
        /**
         * Using a default number: 1GB here.
         * No need to specify the accurate input size since the re-push mustn't be the first version, so the partition
         * count calculation won't be affected by this random number.
         */
        inputFileDataSize = 1024 * 1024 * 1024L;
        /**
         * This is used to ensure the {@link #verifyCountersWithZeroValues()} function won't assume the reducer count
         * should be 0.
         */
        inputFileHasRecords = true;
      }

      if (!pushJobSetting.enablePush) {
        LOGGER.info("Skipping push job, since {} is set to false.", ENABLE_PUSH);
      } else {
        Optional<ByteBuffer> optionalCompressionDictionary = getCompressionDictionary();
        long pushStartTimeMs = System.currentTimeMillis();
        String pushId = pushStartTimeMs + "_" + props.getString(JOB_EXEC_URL, "failed_to_obtain_execution_url");
        if (pushJobSetting.isSourceKafka) {
          pushId = Version.generateRePushId(pushId);
          if (storeSetting.sourceKafkaInputVersionInfo.getHybridStoreConfig() != null
              && pushJobSetting.rewindTimeInSecondsOverride == NOT_SET) {
            pushJobSetting.rewindTimeInSecondsOverride = DEFAULT_RE_PUSH_REWIND_IN_SECONDS_OVERRIDE;
            LOGGER.info("Overriding re-push rewind time in seconds to: {}", pushJobSetting.rewindTimeInSecondsOverride);
          }
          if (pushJobSetting.repushTTLEnabled) {
            pushJobSetting.repushTTLInSeconds = storeSetting.storeRewindTimeInSeconds;
            // the schema path will be suffixed by the store name and time, e.g.
            // /tmp/veniceRmdSchemas/<store_name>/<timestamp>
            StringBuilder schemaDirBuilder = new StringBuilder();
            schemaDirBuilder.append(TEMP_DIR_PREFIX)
                .append(pushJobSetting.storeName)
                .append("/")
                .append(System.currentTimeMillis());
            try (HDFSRmdSchemaSource rmdSchemaSource =
                new HDFSRmdSchemaSource(schemaDirBuilder.toString(), pushJobSetting.storeName)) {
              rmdSchemaSource.loadRmdSchemasOnDisk(controllerClient);
              pushJobSetting.rmdSchemaDir = rmdSchemaSource.getPath();
            }
          }
        }
        // Create new store version, topic and fetch Kafka url from backend
        createNewStoreVersion(
            pushJobSetting,
            inputFileDataSize,
            controllerClient,
            pushId,
            props,
            optionalCompressionDictionary);
        updatePushJobDetailsWithCheckpoint(PushJobCheckpoints.NEW_VERSION_CREATED);
        // Update and send push job details with new info to the controller
        pushJobDetails.pushId = pushId;
        pushJobDetails.partitionCount = kafkaTopicInfo.partitionCount;
        pushJobDetails.valueCompressionStrategy = kafkaTopicInfo.compressionStrategy.getValue();
        pushJobDetails.chunkingEnabled = kafkaTopicInfo.chunkingEnabled;
        pushJobDetails.overallStatus.add(getPushJobDetailsStatusTuple(PushJobDetailsStatus.TOPIC_CREATED.getValue()));
        pushJobHeartbeatSender.start(pushJobSetting.storeName, kafkaTopicInfo.version);
        sendPushJobDetailsToController();
        // Log Venice data push job related info
        logPushJobProperties(kafkaTopicInfo, pushJobSetting, pushJobSchemaInfo, inputDirectory, inputFileDataSize);

        // Setup the hadoop job
        // If reducer phase is enabled, each reducer will sort all the messages inside one single
        // topic partition.
        setupMRConf(
            jobConf,
            kafkaTopicInfo,
            pushJobSetting,
            pushJobSchemaInfo,
            storeSetting,
            props,
            jobId,
            inputDirectory);

        if (pushJobSetting.isIncrementalPush) {
          /**
           * N.B.: For now, we always send control messages directly for incremental pushes, regardless of
           * {@link pushJobSetting.sendControlMessagesDirectly}, because the controller does not yet support
           * sending these types of CM. If/when we add support for that in the controller, then we'll be able
           * to completely stop using the {@link VeniceWriter} from this class.
           */
          pushJobSetting.incrementalPushVersion = Optional.of(
              System.currentTimeMillis() + "_" + props.getString(JOB_SERVER_NAME, "unknown_job_server") + "_"
                  + props.getString(JOB_EXEC_ID, "unknown_exec_id"));
          LOGGER.info("Incremental Push Version: {}", pushJobSetting.incrementalPushVersion.get());
          getVeniceWriter(kafkaTopicInfo)
              .broadcastStartOfIncrementalPush(pushJobSetting.incrementalPushVersion.get(), new HashMap<>());
          runJobAndUpdateStatus();
          getVeniceWriter(kafkaTopicInfo)
              .broadcastEndOfIncrementalPush(pushJobSetting.incrementalPushVersion.get(), Collections.emptyMap());
        } else {
          if (pushJobSetting.sendControlMessagesDirectly) {
            getVeniceWriter(kafkaTopicInfo).broadcastStartOfPush(
                SORTED,
                storeSetting.isChunkingEnabled,
                kafkaTopicInfo.compressionStrategy,
                optionalCompressionDictionary,
                Collections.emptyMap());
          } else {
            /**
             * No-op, as it was already sent as part of the call to
             * {@link createNewStoreVersion(PushJobSetting, long, ControllerClient, String, VeniceProperties)}
             */
          }
          runJobAndUpdateStatus();

          if (!pushJobSetting.suppressEndOfPushMessage) {
            if (pushJobSetting.sendControlMessagesDirectly) {
              getVeniceWriter(kafkaTopicInfo).broadcastEndOfPush(Collections.emptyMap());
            } else {
              controllerClient.writeEndOfPush(pushJobSetting.storeName, kafkaTopicInfo.version);
            }
          }

        }
        // Close VeniceWriter before polling job status since polling job status could
        // trigger job deletion
        closeVeniceWriter();
        // Update and send push job details with new info
        updatePushJobDetailsWithMRCounters();
        pushJobDetails.overallStatus.add(getPushJobDetailsStatusTuple(PushJobDetailsStatus.WRITE_COMPLETED.getValue()));
        sendPushJobDetailsToController();
        // Waiting for Venice Backend to complete consumption
        updatePushJobDetailsWithCheckpoint(PushJobCheckpoints.START_JOB_STATUS_POLLING);

        // Poll for job status unless we've suppressed sending EOP, in which case, don't wait up
        if (!pushJobSetting.suppressEndOfPushMessage) {
          pollStatusUntilComplete(
              pushJobSetting.incrementalPushVersion,
              controllerClient,
              pushJobSetting,
              kafkaTopicInfo);
        }

        updatePushJobDetailsWithCheckpoint(PushJobCheckpoints.JOB_STATUS_POLLING_COMPLETED);
        pushJobDetails.overallStatus.add(getPushJobDetailsStatusTuple(PushJobDetailsStatus.COMPLETED.getValue()));
        pushJobDetails.jobDurationInMs = System.currentTimeMillis() - jobStartTimeMs;
        updatePushJobDetailsWithConfigs();
        updatePushJobDetailsWithLivenessHeartbeatException(pushJobHeartbeatSender);
        sendPushJobDetailsToController();
      }
    } catch (Throwable e) {
      LOGGER.error("Failed to run job.", e);
      // Make sure all the logic before killing the failed push jobs is captured in the following block
      try {
        if (e instanceof TopicAuthorizationVeniceException) {
          updatePushJobDetailsWithCheckpoint(PushJobCheckpoints.WRITE_ACL_FAILED);
        }
        pushJobDetails.overallStatus.add(getPushJobDetailsStatusTuple(PushJobDetailsStatus.ERROR.getValue()));
        pushJobDetails.failureDetails = e.toString();
        pushJobDetails.jobDurationInMs = System.currentTimeMillis() - jobStartTimeMs;
        updatePushJobDetailsWithConfigs();
        updatePushJobDetailsWithLivenessHeartbeatException(pushJobHeartbeatSender);
        sendPushJobDetailsToController();
        closeVeniceWriter();
      } catch (Exception ex) {
        LOGGER.error(
            "Error before killing the failed push job; still issue the kill job command to clean up states in backend",
            ex);
      } finally {
        try {
          killJobAndCleanup(pushJobSetting, controllerClient, kafkaTopicInfo);
          LOGGER.info("Successfully killed the failed push job.");
        } catch (Exception ex) {
          LOGGER.info("Failed to stop and cleanup the job. New pushes might be blocked.", ex);
        }
      }
      throwVeniceException(e);
    } finally {
      Utils.closeQuietlyWithErrorLogged(inputDataInfoProvider);
      if (pushJobHeartbeatSender != null) {
        pushJobHeartbeatSender.stop();
      }
      inputDataInfoProvider = null;
      if (pushJobSetting.rmdSchemaDir != null) {
        HadoopUtils.cleanUpHDFSPath(pushJobSetting.rmdSchemaDir, true);
      }
    }
  }

  private PushJobHeartbeatSender createPushJobHeartbeatSender(final boolean sslEnabled) {
    try {
      return pushJobHeartbeatSenderFactory.createHeartbeatSender(
          props,
          livenessHeartbeatStoreControllerClient,
          sslEnabled ? Optional.of(this.sslProperties.get()) : Optional.empty());
    } catch (Exception e) {
      LOGGER.warn("Failed to create a push job heartbeat sender. Use the no-op push job heartbeat sender.", e);
      pushJobDetails.sendLivenessHeartbeatFailureDetails = e.getMessage();
      return new NoOpPushJobHeartbeatSender();
    }
  }

  private void updatePushJobDetailsWithLivenessHeartbeatException(PushJobHeartbeatSender pushJobHeartbeatSender) {
    if (pushJobHeartbeatSender == null || this.pushJobDetails == null) {
      return;
    }
    if (pushJobDetails.sendLivenessHeartbeatFailureDetails == null) {
      pushJobHeartbeatSender.getFirstSendHeartbeatException()
          .ifPresent(
              firstSendHeartbeatException -> pushJobDetails.sendLivenessHeartbeatFailureDetails =
                  firstSendHeartbeatException.getMessage());
    }
  }

  private void validateFileSchema(String fileSchemaString) {
    try {
      AvroSchemaParseUtils.parseSchemaFromJSONStrictValidation(fileSchemaString);
    } catch (Exception e) {
      if (pushJobSetting.extendedSchemaValidityCheckEnabled) {
        LOGGER.error(
            "The schema of the input data failed strict Avro schema validation. Verify if the schema is a valid Avro schema.");
        updatePushJobDetailsWithCheckpoint(PushJobCheckpoints.EXTENDED_FILE_SCHEMA_VALIDATION_FAILED);
        throw new VeniceException(e);
      }

      LOGGER.info("The schema of the input data failed strict Avro schema validation. Trying loose schema validation.");
      try {
        AvroSchemaParseUtils.parseSchemaFromJSONLooseValidation(fileSchemaString);
      } catch (Exception looseValidationException) {
        LOGGER.error(
            "The schema of the input data failed loose Avro schema validation. Verify if the schema is a valid Avro schema.");
        updatePushJobDetailsWithCheckpoint(PushJobCheckpoints.FILE_SCHEMA_VALIDATION_FAILED);
        throw new VeniceException(looseValidationException);
      }
    }
  }

  private void runJobAndUpdateStatus() throws IOException {
    updatePushJobDetailsWithCheckpoint(PushJobCheckpoints.START_MAP_REDUCE_JOB);
    runningJob = runJobWithConfig(jobConf);
    validateCountersAfterPush();
    Optional<ErrorMessage> errorMessage = updatePushJobDetailsWithMRDetails();
    if (errorMessage.isPresent()) {
      throw new VeniceException(errorMessage.get().getErrorMessage());
    }
    updatePushJobDetailsWithCheckpoint(PushJobCheckpoints.MAP_REDUCE_JOB_COMPLETED);
  }

  private void validateCountersAfterPush() throws IOException {
    final long reducerClosedCount = MRJobCounterHelper.getReducerClosedCount(runningJob.getCounters());
    if (inputFileHasRecords) {
      long totalPutOrDeleteRecordsCount = 0;
      if (pushJobSetting.isSourceKafka) {
        totalPutOrDeleteRecordsCount = MRJobCounterHelper.getTotalPutOrDeleteRecordsCount(runningJob.getCounters());
        LOGGER.info(
            "Source kafka input topic : {} has {} records",
            pushJobSetting.kafkaInputTopic,
            totalPutOrDeleteRecordsCount);
        if (pushJobSetting.repushTTLEnabled) {
          LOGGER.info(
              "Repush with ttl filtered out {} records",
              MRJobCounterHelper.getRepushTtlFilterCount(runningJob.getCounters()));
        }
      }
      if (reducerClosedCount < kafkaTopicInfo.partitionCount) {
        /**
         * No reducer tasks gets created if there is no data record present in source kafka topic in Kafka Input Format mode.
         * This is possible if the current version is created because of an empty push. Let's check to make sure this is
         * indeed the case and don't fail the job and instead let the job continue. This will basically be equivalent of
         * another empty push which will create a new version.
         */
        if (pushJobSetting.isSourceKafka && totalPutOrDeleteRecordsCount == 0) {
          return;
        }
        if (MRJobCounterHelper.getMapperSprayAllPartitionsTriggeredCount(runningJob.getCounters()) == 0) {
          /**
           * Right now, only the mapper with task id: 0 will spray all the partitions to make sure each reducer will
           * be instantiated.
           * In some situation, it is possible the mapper with task id: 0 won't receive any records, so this
           * {@link AbstractVeniceMapper#maybeSprayAllPartitions} won't be invoked, so it is not guaranteed that
           * each reducer will be invoked, and the closing event of the reducers won't be tracked by {@link Reporter},
           * which will only be passed via {@link org.apache.hadoop.mapred.Reducer#reduce}.
           *
           * It will require a lot of efforts to make sure {@link AbstractVeniceMapper#maybeSprayAllPartitions} will be
           * invoked in all the scenarios, so right now, we choose this approach:
           * When {@link AbstractVeniceMapper#maybeSprayAllPartitions} is not invoked, VPJ won't fail if the reducer
           * close count is smaller than the partition count since we couldn't differentiate whether it is a real issue
           * or not.
           *
           * If there is a need to make it work for all the cases, and here are the potential proposals:
           * 1. Invoke {@link AbstractVeniceMapper#maybeSprayAllPartitions} in every mapper.
           * 2. Fake some input record to make sure the first mapper would always receive some message.
           * 3. Examine the VT to find out how many partitions contain messages from batch push.
           */
          LOGGER.warn(
              "'AbstractVeniceMapper#maybeSprayAllPartitions' is not invoked, so we couldn't"
                  + " decide whether the push job finished successfully or not purely based on the reducer job"
                  + " closed count ({}) < the partition count ({})",
              reducerClosedCount,
              kafkaTopicInfo.partitionCount);
          return;
        }

        throw new VeniceException(
            String.format(
                "MR job counter is not reliable since the reducer job closed count (%d) < the partition count (%d), "
                    + "while the input file data size is %d byte(s)",
                reducerClosedCount,
                kafkaTopicInfo.partitionCount,
                inputFileDataSize));
      }
    } else {
      verifyCountersWithZeroValues();
    }
  }

  private void runValidateSchemaAndBuildDictJobAndUpdateStatus(JobConf conf) throws Exception {
    updatePushJobDetailsWithCheckpoint(PushJobCheckpoints.START_VALIDATE_SCHEMA_AND_BUILD_DICT_MAP_JOB);
    runningJob = runJobWithConfig(conf);
    validateCountersAfterValidateSchemaAndBuildDict();
    getValidateSchemaAndBuildDictMapperOutput(runningJob.getID().toString());
    updatePushJobDetailsWithCheckpoint(PushJobCheckpoints.VALIDATE_SCHEMA_AND_BUILD_DICT_MAP_JOB_COMPLETED);
  }

  /**
   * Creating the output file for {@link ValidateSchemaAndBuildDictMapper} to persist data
   * to be read from VPJ driver.
   *
   * Output Directory: {$hadoopTmpDir}/{$storeName}-{$JOB_EXEC_ID}-{$randomUniqueString}
   * File name: mapper-output-{$MRJobID}.avro
   *
   * Why JOB_EXEC_ID and randomUniqueString: This gives uniqueness to the name of the directory whose
   * permission will be restricted to the current user who started the VPJ only. This helps with 2 issues.
   * 1. There could be instances where multiple headless accounts are writing to a single Venice store.
   *    It shouldn't happen in regular cases - but is very likely in case of migrations (technical or organizational)
   *    => unless we have unique directory for each job, the multiple accounts will have access issues of the directory.
   *
   * 2. Multiple push jobs can be started in parallel, but only 1 will continue beyond
   *    {@link ControllerClient#requestTopicForWrites} as this method will throw CONCURRENT_BATCH_PUSH error
   *    if there is another push job in progress. As {@link ValidateSchemaAndBuildDictMapper} runs before this method,
   *    it is prone to concurrent push jobs and thus race conditions. Having unique directories per execution will help here.
   *
   * Why can't use MRJobID to achieve randomness: MR's jobID gets populated only after {@link FileOutputFormat#checkOutputSpecs},
   * which needs {@link FileOutputFormat#setOutputPath} to be set already. so currently unable to use the ID.
   *
   * TODO: should try exploring using conf.get("hadoop.tmp.dir") or similar configs to get default
   *     tmp directory in different HDFS environments rather than hardcoding it to
   *     VALIDATE_SCHEMA_AND_BUILD_DICTIONARY_MAPPER_OUTPUT_PARENT_DIR_DEFAULT.
   */
  protected static String getValidateSchemaAndBuildDictionaryOutputDir(
      String parentOutputDir,
      String storeName,
      String jobExecId) {
    return parentOutputDir + "/" + storeName + "-" + jobExecId + "-" + getUniqueString();
  }

  protected static String getValidateSchemaAndBuildDictionaryOutputFileNameNoExtension(String mrJobId) {
    return VALIDATE_SCHEMA_AND_BUILD_DICTIONARY_MAPPER_OUTPUT_FILE_PREFIX + mrJobId;
  }

  protected static String getValidateSchemaAndBuildDictionaryOutputFileName(String mrJobId) {
    return getValidateSchemaAndBuildDictionaryOutputFileNameNoExtension(mrJobId)
        + VALIDATE_SCHEMA_AND_BUILD_DICTIONARY_MAPPER_OUTPUT_FILE_EXTENSION;
  }

  private void getValidateSchemaAndBuildDictMapperOutput(String mrJobId) throws Exception {
    String outputDir = validateSchemaAndBuildDictMapperOutputDirectory;
    String outputAvroFile = getValidateSchemaAndBuildDictionaryOutputFileName(mrJobId);
    try (ValidateSchemaAndBuildDictMapperOutputReader outputReader =
        new ValidateSchemaAndBuildDictMapperOutputReader(outputDir, outputAvroFile)) {
      validateSchemaAndBuildDictMapperOutput = outputReader.getOutput();
    }
    inputFileDataSize = validateSchemaAndBuildDictMapperOutput.getInputFileDataSize() * INPUT_DATA_SIZE_FACTOR;
  }

  private void checkLastModificationTimeAndLog() throws IOException {
    checkLastModificationTimeAndLog(false);
  }

  private void checkLastModificationTimeAndLog(boolean throwException) throws IOException {
    long lastModificationTime = getInputDataInfoProvider().getInputLastModificationTime(inputDirectory);
    if (lastModificationTime > inputModificationTime) {
      updatePushJobDetailsWithCheckpoint(PushJobCheckpoints.DATASET_CHANGED);
      String error = "Dataset changed during the push job. Please check above logs to see if the change "
          + "caused the MapReduce failure and rerun the job without dataset change.";
      LOGGER.error(error);
      if (throwException) {
        throw new VeniceException(error);
      }
    }
  }

  /**
   * This functions decides whether Zstd compression dictionary needs to be trained or not,
   * based on the type of push, configs and whether there are any input records or not.
   */
  protected static boolean shouldBuildCompressionDictionary(
      PushJobSetting pushJobSetting,
      StoreSetting storeSetting,
      boolean inputFileHasRecords) {
    if (!inputFileHasRecords) {
      LOGGER.info("No compression dictionary will be generated as there are no records");
      return false;
    }

    if (pushJobSetting.isSourceKafka) {
      // repush from kafka: Existing dictionary will be collected from kafka if found,
      // but will not be built again
      LOGGER.info("No compression dictionary will be generated as the push type is repush");
      return false;
    }

    if (pushJobSetting.compressionMetricCollectionEnabled
        || storeSetting.compressionStrategy == CompressionStrategy.ZSTD_WITH_DICT) {
      if (pushJobSetting.isIncrementalPush) {
        LOGGER.info("No compression dictionary will be generated as the push type is incremental push");
        return false;
      }
      LOGGER.info(
          "Compression dictionary will be generated with the compression strategy {} "
              + "and compressionMetricCollectionEnabled is {}",
          storeSetting.compressionStrategy,
          (pushJobSetting.compressionMetricCollectionEnabled ? "Enabled" : "Disabled"));
      return true;
    }

    LOGGER.info(
<<<<<<< HEAD
        "No Compression dictionary will be generated with the compression strategy {} "
            + "and compressionMetricCollectionEnabled is {}",
        storeSetting.compressionStrategy,
        (pushJobSetting.compressionMetricCollectionEnabled ? "Enabled" : "Disabled"));
=======
        "No Compression dictionary will be generated with the strategy {} and compressionMetricCollectionEnabled is disabled",
        storeSetting.compressionStrategy);
>>>>>>> 8a9e715e
    return false;
  }

  /**
   * Validate whether the Job ran successfully to validate schema and build dictionary:
   * - No error counters are increased
   * - Number of records processed == Num files + 1 (one extra to build dictionary)
   *
   * @throws IOException
   */
  private void validateCountersAfterValidateSchemaAndBuildDict() throws IOException {
    if (inputFileHasRecords) {
      Counters counters = runningJob.getCounters();
      final long dataModifiedDuringPushJob = MRJobCounterHelper.getMapperErrorDataModifiedDuringPushJobCount(counters);
      if (dataModifiedDuringPushJob != 0) {
        updatePushJobDetailsWithCheckpoint(PushJobCheckpoints.DATASET_CHANGED);
        String err =
            "Error while validating schema and building dictionary: Because Dataset changed during the push job. Rerun the job without dataset change";
        LOGGER.error(err);
        throw new VeniceException(err);
      }

      final long readInvalidInputIdx = MRJobCounterHelper.getMapperInvalidInputIdxCount(counters);
      if (readInvalidInputIdx != 0) {
        checkLastModificationTimeAndLog(true);
        updatePushJobDetailsWithCheckpoint(PushJobCheckpoints.INVALID_INPUT_FILE);
        String err = "Error while validating schema and building dictionary: Input file Idx is invalid, "
            + "MR job counter is not reliable to point out the reason";
        LOGGER.error(err);
        throw new VeniceException(err);
      }

      final long invalidInputFileCount = MRJobCounterHelper.getMapperInvalidInputFileCount(counters);
      if (invalidInputFileCount != 0) {
        updatePushJobDetailsWithCheckpoint(PushJobCheckpoints.INVALID_INPUT_FILE);
        String err = "Error while validating schema: Input directory should not have sub directory";
        LOGGER.error(err);
        throw new VeniceException(err);
      }

      final long schemaInconsistencyFailure = MRJobCounterHelper.getMapperSchemaInconsistencyFailureCount(counters);
      if (schemaInconsistencyFailure != 0) {
        updatePushJobDetailsWithCheckpoint(PushJobCheckpoints.FILE_SCHEMA_VALIDATION_FAILED);
        String err = "Error while validating schema: Inconsistent file schema found";
        LOGGER.error(err);
        throw new VeniceException(err);
      }

      final long zstdDictTrainFailure = MRJobCounterHelper.getMapperZstdDictTrainFailureCount(counters);
      final long zstdDictTrainSuccess = MRJobCounterHelper.getMapperZstdDictTrainSuccessCount(counters);
      isZstdDictTrainSuccess = (zstdDictTrainSuccess == 1);
      final long numRecordsProcessed = MRJobCounterHelper.getMapperNumRecordsSuccessfullyProcessedCount(counters);
      if (numRecordsProcessed == inputNumFiles + 1) {
        if (isZstdDictCreationRequired) {
          if (zstdDictTrainSuccess != 1) {
            checkLastModificationTimeAndLog(true);
            updatePushJobDetailsWithCheckpoint(PushJobCheckpoints.INVALID_INPUT_FILE);
            String err = "Error while validating schema: MR job counter is not reliable to point out the exact reason";
            LOGGER.error(err);
            throw new VeniceException(err);
          }
        }
      } else if (numRecordsProcessed == inputNumFiles) {
        if (zstdDictTrainFailure == 1) {
          if (storeSetting.compressionStrategy != CompressionStrategy.ZSTD_WITH_DICT) {
            // Tried creating dictionary due to compressionMetricCollectionEnabled
            LOGGER.warn(
                "Training ZStd dictionary failed: Maybe the sample size is too small or the content is not "
                    + "suitable for creating dictionary. But as this job's configured compression type don't "
                    + "need dictionary, the job is not stopped");
          } else {
            updatePushJobDetailsWithCheckpoint(PushJobCheckpoints.ZSTD_DICTIONARY_CREATION_FAILED);
            String err = "Training ZStd dictionary failed: Maybe the sample size is too small or the content is "
                + "not suitable for creating dictionary.";
            LOGGER.error(err);
            throw new VeniceException(err);
          }
        } else {
          checkLastModificationTimeAndLog(true);
          String err = "Error while validating schema: MR job counter is not reliable to point out the reason";
          LOGGER.error(err);
          throw new VeniceException(err);
        }
      } else {
        checkLastModificationTimeAndLog(true);
        updatePushJobDetailsWithCheckpoint(PushJobCheckpoints.INVALID_INPUT_FILE);
        String err = "Error while validating schema: MR job counter is not reliable to point out the exact reason";
        LOGGER.error(err);
        throw new VeniceException(err);
      }
    }
  }

  // Visible for testing
  void setKmeSchemaSystemStoreControllerClient(ControllerClient controllerClient) {
    this.kmeSchemaSystemStoreControllerClient = controllerClient;
  }

  private void verifyCountersWithZeroValues() throws IOException {
    final Counters counters = runningJob.getCounters();
    final long reducerClosedCount = MRJobCounterHelper.getReducerClosedCount(counters);
    if (reducerClosedCount != 0) {
      throw new VeniceException("Expect 0 reducer closed. Got count: " + reducerClosedCount);
    }
    final long outputRecordsCount = MRJobCounterHelper.getOutputRecordsCount(counters);
    if (outputRecordsCount != 0) {
      throw new VeniceException("Expect 0 output record. Got count: " + outputRecordsCount);
    }
    final long writeAclAuthorizationFailureCount = MRJobCounterHelper.getWriteAclAuthorizationFailureCount(counters);
    if (writeAclAuthorizationFailureCount != 0) {
      throw new VeniceException("Expect 0 ACL authorization failure. Got count: " + writeAclAuthorizationFailureCount);
    }
    final long duplicateKeyWithDistinctCount = MRJobCounterHelper.getDuplicateKeyWithDistinctCount(counters);
    if (duplicateKeyWithDistinctCount != 0) {
      throw new VeniceException(
          "Expect 0 duplicated key with distinct value. Got count: " + duplicateKeyWithDistinctCount);
    }
    final long totalKeySize = MRJobCounterHelper.getTotalKeySize(counters);
    if (totalKeySize != 0) {
      throw new VeniceException("Expect 0 byte for total key size. Got count: " + totalKeySize);
    }
    final long totalValueSize = MRJobCounterHelper.getTotalValueSize(counters);
    if (totalValueSize != 0) {
      throw new VeniceException("Expect 0 byte for total value size. Got count: " + totalValueSize);
    }
  }

  private RunningJob runJobWithConfig(JobConf jobConf) throws IOException {
    if (jobClientWrapper == null) {
      jobClientWrapper = new DefaultJobClientWrapper();
    }
    try {
      return jobClientWrapper.runJobWithConfig(jobConf);
    } catch (Exception e) {
      if (!pushJobSetting.isSourceKafka) {
        checkLastModificationTimeAndLog();
      }
      throw e;
    }
  }

  protected InputDataInfoProvider getInputDataInfoProvider() {
    if (inputDataInfoProvider == null) {
      inputDataInfoProvider = new DefaultInputDataInfoProvider(storeSetting, pushJobSetting, props);
    }
    return inputDataInfoProvider;
  }

  /**
   * Create a new instance of controller client and set it to the controller client field if the controller client field
   * has null value. If the controller client field is not null, it could mean:
   *    1. The controller client field has already been initialized
   *    2. A mock controller client is provided
   *
   * @param storeName
   * @param sslFactory
   */
  private void initControllerClient(String storeName, Optional<SSLFactory> sslFactory) {
    final String controllerD2ZkHost;
    if (pushJobSetting.multiRegion) {
      // In multi region mode, push jobs will communicate with parent controller
      controllerD2ZkHost = pushJobSetting.parentControllerRegionD2ZkHosts;
    } else {
      // In single region mode, push jobs will communicate with child controller
      controllerD2ZkHost = pushJobSetting.childControllerRegionD2ZkHosts;
    }

    if (controllerClient == null) {
      controllerClient = getControllerClient(
          storeName,
          pushJobSetting.d2Routing,
          pushJobSetting.controllerD2ServiceName,
          controllerD2ZkHost,
          sslFactory,
          pushJobSetting.controllerRetries);
    } else {
      LOGGER.info("Controller client has already been initialized");
    }

    if (kmeSchemaSystemStoreControllerClient == null) {
      kmeSchemaSystemStoreControllerClient = getControllerClient(
          AvroProtocolDefinition.KAFKA_MESSAGE_ENVELOPE.getSystemStoreName(),
          pushJobSetting.d2Routing,
          pushJobSetting.controllerD2ServiceName,
          controllerD2ZkHost,
          sslFactory,
          pushJobSetting.controllerRetries);
    } else {
      LOGGER.info("System store controller client has already been initialized");
    }

    if (pushJobSetting.livenessHeartbeatEnabled) {
      String heartbeatStoreName = pushJobSetting.livenessHeartbeatStoreName;
      this.livenessHeartbeatStoreControllerClient = getControllerClient(
          heartbeatStoreName,
          pushJobSetting.d2Routing,
          pushJobSetting.controllerD2ServiceName,
          controllerD2ZkHost,
          sslFactory,
          pushJobSetting.controllerRetries);
    } else {
      this.livenessHeartbeatStoreControllerClient = null;
    }
  }

  protected void initKIFRepushDetails() {
    pushJobSetting.kafkaInputTopic = getSourceTopicNameForKafkaInput(pushJobSetting.storeName, props);
    pushJobSetting.kafkaInputBrokerUrl = pushJobSetting.repushInfoResponse == null
        ? props.getString(KAFKA_INPUT_BROKER_URL)
        : pushJobSetting.repushInfoResponse.getRepushInfo().getKafkaBrokerUrl();
  }

  private ControllerClient getControllerClient(
      String storeName,
      boolean useD2ControllerClient,
      String controllerD2ServiceName,
      String d2ZkHosts,
      Optional<SSLFactory> sslFactory,
      int retryAttempts) {
    if (useD2ControllerClient) {
      return D2ControllerClientFactory.discoverAndConstructControllerClient(
          storeName,
          controllerD2ServiceName,
          d2ZkHosts,
          sslFactory,
          retryAttempts);
    } else {
      return ControllerClient.discoverAndConstructControllerClient(
          storeName,
          pushJobSetting.veniceControllerUrl,
          sslFactory,
          retryAttempts);
    }
  }

  private Optional<ByteBuffer> getCompressionDictionary() throws VeniceException {
    ByteBuffer compressionDictionary = null;

    if (isZstdDictCreationRequired) {
      if (!pushJobSetting.useMapperToBuildDict) {
        LOGGER.info("Training Zstd dictionary");
        compressionDictionary = ByteBuffer.wrap(getInputDataInfoProvider().getZstdDictTrainSamples());
        isZstdDictTrainSuccess = true;
      } else {
        if (isZstdDictTrainSuccess) {
          LOGGER.info(
              "Retrieving the Zstd dictionary trained by {}",
              ValidateSchemaAndBuildDictMapper.class.getSimpleName());
          compressionDictionary = validateSchemaAndBuildDictMapperOutput.getZstdDictionary();
        } else {
          if (storeSetting.compressionStrategy == CompressionStrategy.ZSTD_WITH_DICT) {
            // This should not happen
            String err = "Dictionary creation failed for the configured ZSTD compression type";
            LOGGER.error(err);
            throw new VeniceException(err);
          } // else case: Dictionary creation failed, but it was not needed for the push job to succeed
        }
      }
    } else if (pushJobSetting.isSourceKafka) {
      // Repush
      if (storeSetting.compressionStrategy == CompressionStrategy.ZSTD_WITH_DICT) {
        LOGGER.info("Reading Zstd dictionary from input topic");
        // set up ssl properties and kafka consumer properties
        Properties kafkaConsumerProperties = new Properties();
        kafkaConsumerProperties.putAll(this.sslProperties.get());
        kafkaConsumerProperties
            .setProperty(CommonClientConfigs.BOOTSTRAP_SERVERS_CONFIG, props.getString(KAFKA_INPUT_BROKER_URL));
        compressionDictionary = DictionaryUtils
            .readDictionaryFromKafka(pushJobSetting.kafkaInputTopic, new VeniceProperties(kafkaConsumerProperties));
      }
    }

    if (compressionDictionary != null) {
      LOGGER.info("Zstd dictionary size = {} bytes", compressionDictionary.limit());
    } else {
      LOGGER.info(
          "No Compression dictionary is generated with the compression strategy {} "
              + "and compressionMetricCollectionEnabled is {}",
          storeSetting.compressionStrategy,
          (pushJobSetting.compressionMetricCollectionEnabled ? "Enabled" : "Disabled"));
    }

    return Optional.ofNullable(compressionDictionary);
  }

  private void throwVeniceException(Throwable e) throws VeniceException {
    if (!(e instanceof VeniceException)) {
      e = new VeniceException("Exception or error caught during VenicePushJob: " + e.getMessage(), e);
    }
    throw (VeniceException) e;
  }

  /**
   * Get input path from the properties;
   * Check whether there is sub-directory in the input directory
   *
   * @param props
   * @return input URI
   * @throws Exception
   */
  protected String getInputURI(VeniceProperties props) throws Exception {
    if (pushJobSetting.isSourceKafka) {
      return "";
    }
    Configuration conf = new Configuration();
    FileSystem fs = FileSystem.get(conf);
    String uri = props.getString(INPUT_PATH_PROP);
    Path sourcePath = getLatestPathOfInputDirectory(uri, fs);
    return sourcePath.toString();
  }

  private void initPushJobDetails() {
    pushJobDetails.clusterName = pushJobSetting.clusterName;
    pushJobDetails.overallStatus = new ArrayList<>();
    pushJobDetails.overallStatus.add(getPushJobDetailsStatusTuple(PushJobDetailsStatus.STARTED.getValue()));
    pushJobDetails.pushId = "";
    pushJobDetails.partitionCount = -1;
    pushJobDetails.valueCompressionStrategy = CompressionStrategy.NO_OP.getValue();
    pushJobDetails.chunkingEnabled = false;
    pushJobDetails.jobDurationInMs = -1;
    pushJobDetails.totalNumberOfRecords = -1;
    pushJobDetails.totalKeyBytes = -1;
    pushJobDetails.totalRawValueBytes = -1;
    pushJobDetails.totalCompressedValueBytes = -1;
    pushJobDetails.failureDetails = "";
    pushJobDetails.pushJobLatestCheckpoint = PushJobCheckpoints.INITIALIZE_PUSH_JOB.getValue();
    pushJobDetails.pushJobConfigs = Collections.singletonMap(
        HEARTBEAT_ENABLED_CONFIG.getConfigName(),
        String.valueOf(pushJobSetting.livenessHeartbeatEnabled));
  }

  private void updatePushJobDetailsWithCheckpoint(PushJobCheckpoints checkpoint) {
    pushJobDetails.pushJobLatestCheckpoint = checkpoint.getValue();
  }

  private void updatePushJobDetailsWithMRCounters() {
    if (runningJob == null) {
      LOGGER.info("No running job to update push job details with MR counters");
      return;
    }
    try {
      pushJobDetails.totalNumberOfRecords = MRJobCounterHelper.getOutputRecordsCount(runningJob.getCounters());
      pushJobDetails.totalKeyBytes = MRJobCounterHelper.getTotalKeySize(runningJob.getCounters());
      // size of uncompressed value
      pushJobDetails.totalRawValueBytes = MRJobCounterHelper.getTotalUncompressedValueSize(runningJob.getCounters());
      // size of the final stored data in SN (can be compressed/uncompressed)
      pushJobDetails.totalCompressedValueBytes = MRJobCounterHelper.getTotalValueSize(runningJob.getCounters());
      // size of the Gzip compressed data
      pushJobDetails.totalGzipCompressedValueBytes =
          MRJobCounterHelper.getTotalGzipCompressedValueSize(runningJob.getCounters());
      // size of the Zstd compressed data
      pushJobDetails.totalZstdCompressedValueBytes =
          MRJobCounterHelper.getTotalZstdCompressedValueSize(runningJob.getCounters());
    } catch (Exception e) {
      LOGGER.warn(
          "Exception caught while updating push job details with map reduce counters. {}",
          NON_CRITICAL_EXCEPTION,
          e);
    }
  }

  /**
   * Configs should only be attached to the last event for a store version due to the size of these configs. i.e. should
   * only be attached when the overall status is a terminal state.
   */
  private void updatePushJobDetailsWithConfigs() {
    try {
      int lastStatus = pushJobDetails.overallStatus.get(pushJobDetails.overallStatus.size() - 1).status;
      if (PushJobDetailsStatus.isTerminal(lastStatus)) {
        Map<CharSequence, CharSequence> pushJobConfigs = new HashMap<>();
        for (String key: props.keySet()) {
          pushJobConfigs.put(key, props.getString(key));
        }
        if (!pushJobConfigs.containsKey(HEARTBEAT_ENABLED_CONFIG.getConfigName())) {
          pushJobConfigs
              .put(HEARTBEAT_ENABLED_CONFIG.getConfigName(), String.valueOf(pushJobSetting.livenessHeartbeatEnabled));
        }
        pushJobDetails.pushJobConfigs = pushJobConfigs;
        // TODO find a way to get meaningful producer configs to populate the producerConfigs map here.
        // Currently most of the easily accessible VeniceWriter configs are not interesting and contains sensitive
        // information such as passwords which doesn't seem appropriate to propagate them to push job details.
        pushJobDetails.producerConfigs = new HashMap<>();
      }
    } catch (Exception e) {
      LOGGER.warn("Exception caught while updating push job details with configs. {}", NON_CRITICAL_EXCEPTION, e);
    }
  }

  /**
   * Best effort attempt to get more details on reasons behind MR failure by looking at MR counters
   *
   * @return Error message if there is any error detected in the reporter counter and empty optional otherwise
   */
  private Optional<ErrorMessage> updatePushJobDetailsWithMRDetails() throws IOException {
    // Quota exceeded
    final long totalInputDataSizeInBytes = MRJobCounterHelper.getTotalKeySize(runningJob.getCounters())
        + MRJobCounterHelper.getTotalValueSize(runningJob.getCounters());
    if (inputStorageQuotaTracker.exceedQuota(totalInputDataSizeInBytes)) {
      updatePushJobDetailsWithCheckpoint(PushJobCheckpoints.QUOTA_EXCEEDED);
      Long storeQuota = inputStorageQuotaTracker.getStoreStorageQuota();
      String errorMessage = String.format(
          "Storage quota exceeded. Store quota %s, Input data size %s."
              + " Please request at least %s additional quota.",
          generateHumanReadableByteCountString(storeQuota),
          generateHumanReadableByteCountString(totalInputDataSizeInBytes),
          generateHumanReadableByteCountString(totalInputDataSizeInBytes - storeQuota));
      return Optional.of(new ErrorMessage(errorMessage));
    }
    // Write ACL failed
    final long writeAclFailureCount = MRJobCounterHelper.getWriteAclAuthorizationFailureCount(runningJob.getCounters());
    if (writeAclFailureCount > 0) {
      updatePushJobDetailsWithCheckpoint(PushJobCheckpoints.WRITE_ACL_FAILED);
      String errorMessage = "Insufficient ACLs to write to the store";
      return Optional.of(new ErrorMessage(errorMessage));
    }
    // Duplicate keys
    if (!pushJobSetting.isDuplicateKeyAllowed) {
      final long duplicateKeyWithDistinctValueCount =
          MRJobCounterHelper.getDuplicateKeyWithDistinctCount(runningJob.getCounters());
      if (duplicateKeyWithDistinctValueCount > 0) {
        updatePushJobDetailsWithCheckpoint(PushJobCheckpoints.DUP_KEY_WITH_DIFF_VALUE);
        String errorMessage = String.format(
            "Input data has at least %d keys that appear more than once but have different values",
            duplicateKeyWithDistinctValueCount);
        return Optional.of(new ErrorMessage(errorMessage));
      }
    }
    // Record too large
    final long recordTooLargeFailureCount = MRJobCounterHelper.getRecordTooLargeFailureCount(runningJob.getCounters());
    if (recordTooLargeFailureCount > 0) {
      updatePushJobDetailsWithCheckpoint(PushJobCheckpoints.RECORD_TOO_LARGE_FAILED);
      String errorMessage = String.format(
          "Input data has at least %d records that exceed the maximum record limit of %s",
          recordTooLargeFailureCount,
          generateHumanReadableByteCountString(
              getVeniceWriter(kafkaTopicInfo).getMaxSizeForUserPayloadPerMessageInBytes()));
      return Optional.of(new ErrorMessage(errorMessage));
    }
    return Optional.empty();
  }

  private void updatePushJobDetailsWithColoStatus(Map<String, String> coloSpecificInfo, Set<String> completedColos) {
    try {
      if (pushJobDetails.coloStatus == null) {
        pushJobDetails.coloStatus = new HashMap<>();
      }
      coloSpecificInfo.entrySet()
          .stream()
          // Don't bother updating the completed colo's status
          .filter(coloEntry -> !completedColos.contains(coloEntry.getKey()))
          .forEach(coloEntry -> {
            int status = PushJobDetailsStatus.valueOf(coloEntry.getValue()).getValue();
            if (!pushJobDetails.coloStatus.containsKey(coloEntry.getKey())) {
              List<PushJobDetailsStatusTuple> newList = new ArrayList<>();
              newList.add(getPushJobDetailsStatusTuple(status));
              pushJobDetails.coloStatus.put(coloEntry.getKey(), newList);
            } else {
              List<PushJobDetailsStatusTuple> statuses = pushJobDetails.coloStatus.get(coloEntry.getKey());
              if (statuses.get(statuses.size() - 1).status != status) {
                // Only add the status if there is a change
                statuses.add(getPushJobDetailsStatusTuple(status));
              }
            }
          });

    } catch (Exception e) {
      LOGGER.warn("Exception caught while updating push job details with colo status. {}", NON_CRITICAL_EXCEPTION, e);
    }
  }

  private PushJobDetailsStatusTuple getPushJobDetailsStatusTuple(int status) {
    PushJobDetailsStatusTuple tuple = new PushJobDetailsStatusTuple();
    tuple.status = status;
    tuple.timestamp = System.currentTimeMillis();
    return tuple;
  }

  private void sendPushJobDetailsToController() {
    if (!pushJobSetting.enablePushJobStatusUpload) {
      if (!pushJobStatusUploadDisabledHasBeenLogged) {
        pushJobStatusUploadDisabledHasBeenLogged = true;
        LOGGER.warn("Unable to send push job details for monitoring purpose. Feature is disabled");
      }
      return;
    } else if (pushJobDetails == null) {
      LOGGER.warn("Unable to send push job details for monitoring purpose. The payload was not populated properly");
      return;
    }
    try {
      pushJobDetails.reportTimestamp = System.currentTimeMillis();
      int version = kafkaTopicInfo == null ? UNCREATED_VERSION_NUMBER : kafkaTopicInfo.version;
      ControllerResponse response = controllerClient.sendPushJobDetails(
          pushJobSetting.storeName,
          version,
          pushJobDetailsSerializer.serialize(null, pushJobDetails));
      getSentPushJobDetailsTracker().record(pushJobSetting.storeName, version, pushJobDetails);

      if (response.isError()) {
        LOGGER.warn("Failed to send push job details. {} Details: {}", NON_CRITICAL_EXCEPTION, response.getError());
      }
    } catch (Exception e) {
      LOGGER.error("Exception caught while sending push job details. {}", NON_CRITICAL_EXCEPTION, e);
    }
  }

  private SentPushJobDetailsTracker getSentPushJobDetailsTracker() {
    if (sentPushJobDetailsTracker == null) {
      sentPushJobDetailsTracker = new NoOpSentPushJobDetailsTracker();
    }
    return sentPushJobDetailsTracker;
  }

  private void logGreeting() {
    LOGGER.info(
        "Running VenicePushJob: " + jobId + Utils.NEW_LINE_CHAR + "  _    _           _                   "
            + Utils.NEW_LINE_CHAR + " | |  | |         | |                  " + Utils.NEW_LINE_CHAR
            + " | |__| | __ _  __| | ___   ___  _ __  " + Utils.NEW_LINE_CHAR
            + " |  __  |/ _` |/ _` |/ _ \\ / _ \\| '_ \\ " + Utils.NEW_LINE_CHAR
            + " | |  | | (_| | (_| | (_) | (_) | |_) |   " + Utils.NEW_LINE_CHAR
            + " |_|  |_|\\__,_|\\__,_|\\___/ \\___/| .__/" + Utils.NEW_LINE_CHAR
            + "                _______         | |     " + Utils.NEW_LINE_CHAR
            + "               |__   __|        |_|     " + Utils.NEW_LINE_CHAR
            + "                  | | ___               " + Utils.NEW_LINE_CHAR
            + "                  | |/ _ \\             " + Utils.NEW_LINE_CHAR
            + "     __      __   | | (_) |             " + Utils.NEW_LINE_CHAR
            + "     \\ \\    / /   |_|\\___/           " + Utils.NEW_LINE_CHAR
            + "      \\ \\  / /__ _ __  _  ___ ___     " + Utils.NEW_LINE_CHAR
            + "       \\ \\/ / _ | '_ \\| |/ __/ _ \\  " + Utils.NEW_LINE_CHAR
            + "        \\  |  __| | | | | (_|  __/     " + Utils.NEW_LINE_CHAR
            + "         \\/ \\___|_| |_|_|\\___\\___|  " + Utils.NEW_LINE_CHAR
            + "      ___        _     _                " + Utils.NEW_LINE_CHAR
            + "     |  _ \\     (_)   | |              " + Utils.NEW_LINE_CHAR
            + "     | |_) |_ __ _  __| | __ _  ___     " + Utils.NEW_LINE_CHAR
            + "     |  _ <| '__| |/ _` |/ _` |/ _ \\   " + Utils.NEW_LINE_CHAR
            + "     | |_) | |  | | (_| | (_| |  __/    " + Utils.NEW_LINE_CHAR
            + "     |____/|_|  |_|\\__,_|\\__, |\\___| " + Utils.NEW_LINE_CHAR
            + "                          __/ |         " + Utils.NEW_LINE_CHAR
            + "                         |___/          " + Utils.NEW_LINE_CHAR);
  }

  /**
   * This method will talk to parent controller to validate key schema.
   */
  private void validateKeySchema(
      ControllerClient controllerClient,
      PushJobSetting setting,
      PushJobSchemaInfo pushJobSchemaInfo) {
    Schema serverSchema = getKeySchemaFromController(controllerClient, setting.controllerRetries, setting.storeName);
    Schema clientSchema = AvroCompatibilityHelper.parse(pushJobSchemaInfo.getKeySchemaString());
    String canonicalizedServerSchema = AvroCompatibilityHelper.toParsingForm(serverSchema);
    String canonicalizedClientSchema = AvroCompatibilityHelper.toParsingForm(clientSchema);
    if (!canonicalizedServerSchema.equals(canonicalizedClientSchema)) {
      String briefErrorMessage = "Key schema mis-match for store " + setting.storeName;
      LOGGER.error(
          "{}\n\t\tController URLs: {}\n\t\tschema defined in HDFS: \t{}\n\t\tschema defined in Venice: \t{}",
          briefErrorMessage,
          controllerClient.getControllerDiscoveryUrls(),
          pushJobSchemaInfo.getKeySchemaString(),
          serverSchema.toString());
      throw new VeniceException(briefErrorMessage);
    }
  }

  protected void validateRemoteHybridSettings() {
    validateRemoteHybridSettings(pushJobSetting);
  }

  protected void validateRemoteHybridSettings(PushJobSetting setting) {
    if (setting.validateRemoteReplayPolicy != null) {
      StoreResponse response = ControllerClient
          .retryableRequest(controllerClient, setting.controllerRetries, c -> c.getStore(setting.storeName));
      if (response.isError()) {
        throw new VeniceException(
            "Failed to get store information to validate push settings! Error: " + response.getError());
      }
      HybridStoreConfig hybridStoreConfig = response.getStore().getHybridStoreConfig();
      if (!setting.validateRemoteReplayPolicy.equals(hybridStoreConfig.getBufferReplayPolicy())) {
        throw new VeniceException(
            String.format(
                "Remote rewind policy is {} but push settings require a policy of {}. "
                    + "Please adjust hybrid settings or push job configuration!",
                hybridStoreConfig.getBufferReplayPolicy(),
                setting.validateRemoteReplayPolicy));
      }
    }
  }

  private void validateKafkaMessageEnvelopeSchema(PushJobSetting setting) {
    SchemaResponse response = ControllerClient.retryableRequest(
        kmeSchemaSystemStoreControllerClient,
        setting.controllerRetries,
        c -> c.getValueSchema(
            AvroProtocolDefinition.KAFKA_MESSAGE_ENVELOPE.getSystemStoreName(),
            AvroProtocolDefinition.KAFKA_MESSAGE_ENVELOPE.getCurrentProtocolVersion()));

    if (response.isError()) {
      throw new VeniceException(
          "KME protocol is upgraded in the push job but not in the Venice backend; Please contact Venice team. Error : "
              + response.getError());
    }
  }

  private Schema getKeySchemaFromController(ControllerClient controllerClient, int retries, String storeName) {
    SchemaResponse keySchemaResponse =
        ControllerClient.retryableRequest(controllerClient, retries, c -> c.getKeySchema(storeName));
    if (keySchemaResponse.isError()) {
      throw new VeniceException("Got an error in keySchemaResponse: " + keySchemaResponse);
    } else if (keySchemaResponse.getSchemaStr() == null) {
      // TODO: Fix the server-side request handling. This should not happen. We should get a 404 instead.
      throw new VeniceException("Got a null schema in keySchemaResponse: " + keySchemaResponse);
    }
    return AvroSchemaParseUtils.parseSchemaFromJSONLooseValidation(keySchemaResponse.getSchemaStr());
  }

  /***
   * This method will talk to controller to validate value schema.
   */
  private void validateValueSchema(
      ControllerClient controllerClient,
      PushJobSetting setting,
      PushJobSchemaInfo pushJobSchemaInfo,
      boolean schemaAutoRegisterFromPushJobEnabled) {
    LOGGER
        .info("Validating value schema: {} for store: {}", pushJobSchemaInfo.getValueSchemaString(), setting.storeName);

    SchemaResponse getValueSchemaIdResponse;

    if (setting.enableWriteCompute) {
      getValueSchemaIdResponse = ControllerClient.retryableRequest(
          controllerClient,
          setting.controllerRetries,
          c -> c.getValueOrDerivedSchemaId(setting.storeName, pushJobSchemaInfo.getValueSchemaString()));
    } else {
      getValueSchemaIdResponse = ControllerClient.retryableRequest(
          controllerClient,
          setting.controllerRetries,
          c -> c.getValueSchemaID(setting.storeName, pushJobSchemaInfo.getValueSchemaString()));
    }
    if (getValueSchemaIdResponse.isError() && !schemaAutoRegisterFromPushJobEnabled) {
      MultiSchemaResponse response = controllerClient.getAllValueSchema(setting.storeName);
      if (response.isError()) {
        LOGGER.error("Failed to fetch all value schemas, so they will not be printed.");
      } else {
        LOGGER.info("All currently registered value schemas:");
        for (MultiSchemaResponse.Schema schema: response.getSchemas()) {
          LOGGER.info("Schema {}: {}", schema.getId(), schema.getSchemaStr());
        }
      }
      throw new VeniceException(
          "Failed to validate value schema for store: " + setting.storeName + "\nError from the server: "
              + getValueSchemaIdResponse.getError() + "\nSchema for the data file: "
              + pushJobSchemaInfo.getValueSchemaString());
    }

    if (getValueSchemaIdResponse.isError() && schemaAutoRegisterFromPushJobEnabled) {
      LOGGER.info(
          "Auto registering value schema: {} for store: {}",
          pushJobSchemaInfo.getValueSchemaString(),
          setting.storeName);
      SchemaResponse addValueSchemaResponse = ControllerClient.retryableRequest(
          controllerClient,
          setting.controllerRetries,
          c -> c.addValueSchema(setting.storeName, pushJobSchemaInfo.getValueSchemaString()));
      if (addValueSchemaResponse.isError()) {
        throw new VeniceException(
            "Failed to auto-register value schema for store: " + setting.storeName + "\nError from the server: "
                + addValueSchemaResponse.getError() + "\nSchema for the data file: "
                + pushJobSchemaInfo.getValueSchemaString());
      }
      // Add value schema successfully
      setSchemaIdPropInSchemaInfo(pushJobSchemaInfo, addValueSchemaResponse, setting.enableWriteCompute);

    } else {
      // Get value schema ID successfully
      setSchemaIdPropInSchemaInfo(pushJobSchemaInfo, getValueSchemaIdResponse, setting.enableWriteCompute);
    }
    LOGGER.info(
        "Got schema id: {} for value schema: {} of store: {}",
        pushJobSchemaInfo.getValueSchemaId(),
        pushJobSchemaInfo.getValueSchemaString(),
        setting.storeName);
  }

  private void setSchemaIdPropInSchemaInfo(
      PushJobSchemaInfo pushJobSchemaInfo,
      SchemaResponse valueSchemaResponse,
      boolean enableWriteCompute) {
    pushJobSchemaInfo.setValueSchemaId(valueSchemaResponse.getId());
    if (enableWriteCompute) {
      pushJobSchemaInfo.setDerivedSchemaId(valueSchemaResponse.getDerivedSchemaId());
    }
  }

  private StoreSetting getSettingsFromController(ControllerClient controllerClient, PushJobSetting setting) {
    StoreSetting storeSetting = new StoreSetting();
    StoreResponse storeResponse = ControllerClient
        .retryableRequest(controllerClient, setting.controllerRetries, c -> c.getStore(setting.storeName));

    if (storeResponse.isError()) {
      throw new VeniceException("Can't get store info. " + storeResponse.getError());
    }
    storeSetting.storeStorageQuota = storeResponse.getStore().getStorageQuotaInByte();
    storeSetting.isSchemaAutoRegisterFromPushJobEnabled =
        storeResponse.getStore().isSchemaAutoRegisterFromPushJobEnabled();
    storeSetting.isChunkingEnabled = storeResponse.getStore().isChunkingEnabled();
    storeSetting.isRmdChunkingEnabled = storeResponse.getStore().isRmdChunkingEnabled();
    storeSetting.compressionStrategy = storeResponse.getStore().getCompressionStrategy();
    storeSetting.isWriteComputeEnabled = storeResponse.getStore().isWriteComputationEnabled();
    storeSetting.isLeaderFollowerModelEnabled = storeResponse.getStore().isLeaderFollowerModelEnabled();
    storeSetting.isIncrementalPushEnabled = storeResponse.getStore().isIncrementalPushEnabled();
    storeSetting.storeRewindTimeInSeconds = DEFAULT_RE_PUSH_REWIND_IN_SECONDS_OVERRIDE;

    HybridStoreConfig hybridStoreConfig = storeResponse.getStore().getHybridStoreConfig();
    if (setting.repushTTLEnabled) {
      if (hybridStoreConfig == null) {
        throw new VeniceException("Repush TTL is only supported for real-time only store.");
      } else {
        storeSetting.storeRewindTimeInSeconds = hybridStoreConfig.getRewindTimeInSeconds();
      }
    }

    if (setting.enableWriteCompute && !storeSetting.isWriteComputeEnabled) {
      throw new VeniceException("Store does not have write compute enabled.");
    }

    if (setting.enableWriteCompute && (!storeSetting.isIncrementalPushEnabled || !setting.isIncrementalPush)) {
      throw new VeniceException("Write compute is only available for incremental push jobs.");
    }

    if (setting.enableWriteCompute && storeSetting.isWriteComputeEnabled) {
      /*
        If write compute is enabled, we would perform a topic switch from the controller and have the
        controller be in charge of broadcasting start and end messages. We will disable
        sendControlMessagesDirectly to prevent races between the messages sent by the VenicePushJob and
        by the controller for topic switch.
       */
      setting.sendControlMessagesDirectly = false;
      if (!storeSetting.isLeaderFollowerModelEnabled) {
        throw new VeniceException("Leader follower mode needs to be enabled for write compute.");
      }
    }

    if (setting.isSourceKafka) {
      int sourceVersionNumber = Version.parseVersionFromKafkaTopicName(pushJobSetting.kafkaInputTopic);
      Optional<Version> sourceVersion = storeResponse.getStore().getVersion(sourceVersionNumber);

      if (!sourceVersion.isPresent()) {
        if (pushJobSetting.repushInfoResponse != null
            && pushJobSetting.repushInfoResponse.getRepushInfo().getVersion().getNumber() == sourceVersionNumber) {
          LOGGER.warn("Could not find version {} in parent colo, fetching from child colo.", sourceVersionNumber);
          sourceVersion = Optional.of(pushJobSetting.repushInfoResponse.getRepushInfo().getVersion());
        } else {
          throw new VeniceException(
              "Could not find version " + sourceVersionNumber + ", please provide input fabric to repush.");
        }
      }
      storeSetting.sourceKafkaInputVersionInfo = sourceVersion.get();
      // Skip quota check
      storeSetting.storeStorageQuota = Store.UNLIMITED_STORAGE_QUOTA;

      storeSetting.isChunkingEnabled = sourceVersion.get().isChunkingEnabled();

      /**
       * If the source topic is using compression algorithm, we will keep the compression in the new topic. There are two cases:
       * 1. The source topic uses ZSTD with dictionary, we will copy the dictionary from source topic to new topic and pass-through.
       * 2. Other compression algos like Gzip, we will pass-through the compressed msgs to new topic.
       * For both cases, VPJ won't compress it again.
       */
      if (storeSetting.sourceKafkaInputVersionInfo.getCompressionStrategy()
          .equals(CompressionStrategy.ZSTD_WITH_DICT)) {
        storeSetting.compressionStrategy = CompressionStrategy.ZSTD_WITH_DICT;
      } else {
        storeSetting.compressionStrategy = CompressionStrategy.NO_OP;
      }
    }
    return storeSetting;
  }

  private Map<String, Integer> getCurrentStoreVersions(StoreResponse storeResponse) {
    Map<String, Integer> coloToCurrentVersionMap = storeResponse.getStore().getColoToCurrentVersions();
    if (coloToCurrentVersionMap == null || coloToCurrentVersionMap.isEmpty()) {
      // Single-colo setup without Parent Cluster
      return Collections.singletonMap("unknown_single_colo", storeResponse.getStore().getCurrentVersion());
    }
    return Collections.unmodifiableMap(coloToCurrentVersionMap);
  }

  private Version.PushType getPushType(PushJobSetting pushJobSetting) {
    return pushJobSetting.isIncrementalPush ? Version.PushType.INCREMENTAL : Version.PushType.BATCH;
  }

  /**
   * This method will talk to parent controller to create new store version, which will create new topic for the version as well.
   */
  private void createNewStoreVersion(
      PushJobSetting setting,
      long inputFileDataSize,
      ControllerClient controllerClient,
      String pushId,
      VeniceProperties props,
      Optional<ByteBuffer> optionalCompressionDictionary) {
    Version.PushType pushType = getPushType(setting);
    boolean askControllerToSendControlMessage = !pushJobSetting.sendControlMessagesDirectly;
    final String partitioners = props.getString(VENICE_PARTITIONERS, DefaultVenicePartitioner.class.getName());

    Optional<String> dictionary;
    if (askControllerToSendControlMessage) {
      dictionary = optionalCompressionDictionary.map(ByteBuffer::array).map(EncodingUtils::base64EncodeToString);
    } else {
      dictionary = Optional.empty();
    }

    boolean writeComputeEnabled = false;

    if (storeSetting.isWriteComputeEnabled && setting.enableWriteCompute) {
      writeComputeEnabled = true;
    }

    // If WriteCompute is enabled, request for intermediate topic
    final boolean finalWriteComputeEnabled = writeComputeEnabled;
    kafkaTopicInfo = new TopicInfo();
    VersionCreationResponse versionCreationResponse = ControllerClient.retryableRequest(
        controllerClient,
        setting.controllerRetries,
        c -> c.requestTopicForWrites(
            setting.storeName,
            inputFileDataSize,
            pushType,
            pushId,
            askControllerToSendControlMessage,
            SORTED,
            finalWriteComputeEnabled,
            Optional.of(partitioners),
            dictionary,
            Optional.ofNullable(setting.sourceGridFabric),
            setting.livenessHeartbeatEnabled,
            setting.rewindTimeInSecondsOverride,
            setting.deferVersionSwap));
    if (versionCreationResponse.isError()) {
      if (ErrorType.CONCURRENT_BATCH_PUSH.equals(versionCreationResponse.getErrorType())) {
        LOGGER.error("Unable to run this job since another batch push is running. See the error message for details.");
        updatePushJobDetailsWithCheckpoint(PushJobCheckpoints.CONCURRENT_BATCH_PUSH);
      }
      throw new VeniceException(
          "Failed to create new store version with urls: " + setting.veniceControllerUrl + ", error: "
              + versionCreationResponse.getError());
    } else if (versionCreationResponse.getVersion() == 0) {
      // TODO: Fix the server-side request handling. This should not happen. We should get a 404 instead.
      throw new VeniceException("Got version 0 from: " + versionCreationResponse);
    } else {
      LOGGER.info(versionCreationResponse.toString());
    }
    kafkaTopicInfo.topic = versionCreationResponse.getKafkaTopic();
    kafkaTopicInfo.version = versionCreationResponse.getVersion();
    kafkaTopicInfo.kafkaUrl = versionCreationResponse.getKafkaBootstrapServers();
    kafkaTopicInfo.partitionCount = versionCreationResponse.getPartitions();
    kafkaTopicInfo.sslToKafka = versionCreationResponse.isEnableSSL();
    kafkaTopicInfo.compressionStrategy = versionCreationResponse.getCompressionStrategy();
    kafkaTopicInfo.partitionerClass = versionCreationResponse.getPartitionerClass();
    kafkaTopicInfo.partitionerParams = versionCreationResponse.getPartitionerParams();
    kafkaTopicInfo.amplificationFactor = versionCreationResponse.getAmplificationFactor();
    kafkaTopicInfo.chunkingEnabled = storeSetting.isChunkingEnabled && !Version.isRealTimeTopic(kafkaTopicInfo.topic);
    kafkaTopicInfo.rmdChunkingEnabled = kafkaTopicInfo.chunkingEnabled && storeSetting.isRmdChunkingEnabled;

    if (pushJobSetting.isSourceKafka) {
      /**
       * Check whether the new version setup is compatible with the source version, and we will check the following configs:
       * 1. Chunking && RMD Chunking.
       * 2. Compression Strategy.
       * 3. Partition Count.
       * 4. Partitioner Config.
       * 5. Incremental Push policy
       * Since right now, the messages from the source topic will be passed through to the new version topic without
       * reformatting, we need to make sure the pass-through messages won't violate the new version config.
       *
       * TODO: maybe we should fail fast before creating a new version.
       */
      StoreResponse storeResponse = ControllerClient
          .retryableRequest(controllerClient, setting.controllerRetries, c -> c.getStore(setting.storeName));
      if (storeResponse.isError()) {
        throw new VeniceException(
            "Failed to retrieve store response with urls: " + setting.veniceControllerUrl + ", error: "
                + storeResponse.getError());
      }
      int newVersionNum = kafkaTopicInfo.version;
      Optional<Version> newVersionOptional = storeResponse.getStore().getVersion(newVersionNum);
      if (!newVersionOptional.isPresent()) {
        throw new VeniceException(
            "Couldn't fetch the newly created version: " + newVersionNum + " for store: " + setting.storeName
                + " with urls: " + setting.veniceControllerUrl);
      }
      Version newVersion = newVersionOptional.get();
      Version sourceVersion = storeSetting.sourceKafkaInputVersionInfo;

      if (sourceVersion.getCompressionStrategy() != newVersion.getCompressionStrategy()) {
        throw new VeniceException(
            "Compression strategy mismatch between the source version and the new version is "
                + "not supported by Kafka Input right now, source version: " + sourceVersion.getNumber() + " is using: "
                + sourceVersion.getCompressionStrategy() + ", new version: " + newVersion.getNumber() + " is using: "
                + newVersion.getCompressionStrategy());
      }

      // Chunked source version cannot be repushed if new version is not chunking enabled.
      if (sourceVersion.isChunkingEnabled() && !newVersion.isChunkingEnabled()) {
        throw new VeniceException(
            "Chunking config mismatch between the source and the new version of store "
                + storeResponse.getStore().getName() + ". Source version: " + sourceVersion.getNumber() + " is using: "
                + sourceVersion.isChunkingEnabled() + ", new version: " + newVersion.getNumber() + " is using: "
                + newVersion.isChunkingEnabled());
      }
      if (sourceVersion.isRmdChunkingEnabled() && !newVersion.isRmdChunkingEnabled()) {
        throw new VeniceException(
            "RMD Chunking config mismatch between the source and the new version of store "
                + storeResponse.getStore().getName() + ". Source version: " + sourceVersion.getNumber() + " is using: "
                + sourceVersion.isRmdChunkingEnabled() + ", new version: " + newVersion.getNumber() + " is using: "
                + newVersion.isRmdChunkingEnabled());
      }

      if (sourceVersion.isActiveActiveReplicationEnabled() && newVersion.isActiveActiveReplicationEnabled()
          && sourceVersion.getRmdVersionId() != newVersion.getRmdVersionId()) {
        throw new VeniceException(
            "Replication Metadata Version Id config mismatch between the source version and the new version is "
                + "not supported by Kafka Input Format, source version: " + sourceVersion.getNumber()
                + " is using RMD ID: " + sourceVersion.getRmdVersionId() + ", new version: " + newVersion.getNumber()
                + " is using RMD ID: " + newVersion.getRmdVersionId());
      }
    }
  }

  private synchronized VeniceWriter<KafkaKey, byte[], byte[]> getVeniceWriter(TopicInfo topicInfo) {
    if (veniceWriter == null) {
      // Initialize VeniceWriter
      VeniceWriterFactory veniceWriterFactory = new VeniceWriterFactory(getVeniceWriterProperties(topicInfo));
      Properties partitionerProperties = new Properties();
      partitionerProperties.putAll(topicInfo.partitionerParams);
      VenicePartitioner venicePartitioner = PartitionUtils.getVenicePartitioner(
          topicInfo.partitionerClass,
          topicInfo.amplificationFactor,
          new VeniceProperties(partitionerProperties));
      VeniceWriterOptions vwOptions = new VeniceWriterOptions.Builder(topicInfo.topic).setUseKafkaKeySerializer(true)
          .setPartitioner(venicePartitioner)
          .setPartitionCount(
              Optional.of(
                  Version.isVersionTopic(topicInfo.topic)
                      ? topicInfo.partitionCount * topicInfo.amplificationFactor
                      : topicInfo.partitionCount))
          .build();
      VeniceWriter<KafkaKey, byte[], byte[]> newVeniceWriter = veniceWriterFactory.createVeniceWriter(vwOptions);
      LOGGER.info("Created VeniceWriter: {}", newVeniceWriter);
      veniceWriter = newVeniceWriter;
    }
    return veniceWriter;
  }

  private synchronized Properties getVeniceWriterProperties(TopicInfo topicInfo) {
    if (veniceWriterProperties == null) {
      veniceWriterProperties = createVeniceWriterProperties(topicInfo.kafkaUrl, topicInfo.sslToKafka);
    }
    return veniceWriterProperties;
  }

  private Properties createVeniceWriterProperties(String kafkaUrl, boolean sslToKafka) {
    Properties veniceWriterProperties = new Properties();
    veniceWriterProperties.put(KAFKA_BOOTSTRAP_SERVERS, kafkaUrl);
    veniceWriterProperties.put(VeniceWriter.MAX_ELAPSED_TIME_FOR_SEGMENT_IN_MS, -1);
    if (props.containsKey(VeniceWriter.CLOSE_TIMEOUT_MS)) { /* Writer uses default if not specified */
      veniceWriterProperties.put(VeniceWriter.CLOSE_TIMEOUT_MS, props.getInt(VeniceWriter.CLOSE_TIMEOUT_MS));
    }
    if (sslToKafka) {
      veniceWriterProperties.putAll(this.sslProperties.get());
    }
    if (props.containsKey(KAFKA_PRODUCER_REQUEST_TIMEOUT_MS)) {
      veniceWriterProperties
          .setProperty(KAFKA_PRODUCER_REQUEST_TIMEOUT_MS, props.getString(KAFKA_PRODUCER_REQUEST_TIMEOUT_MS));
    } else {
      veniceWriterProperties.setProperty(KAFKA_PRODUCER_REQUEST_TIMEOUT_MS, Integer.toString(Integer.MAX_VALUE));
    }
    if (props.containsKey(KAFKA_PRODUCER_RETRIES_CONFIG)) {
      veniceWriterProperties.setProperty(KAFKA_PRODUCER_RETRIES_CONFIG, props.getString(KAFKA_PRODUCER_RETRIES_CONFIG));
    } else {
      veniceWriterProperties.setProperty(KAFKA_PRODUCER_RETRIES_CONFIG, Integer.toString(Integer.MAX_VALUE));
    }
    if (props.containsKey(KAFKA_PRODUCER_DELIVERY_TIMEOUT_MS)) {
      veniceWriterProperties
          .setProperty(KAFKA_PRODUCER_DELIVERY_TIMEOUT_MS, props.getString(KAFKA_PRODUCER_DELIVERY_TIMEOUT_MS));
    } else {
      veniceWriterProperties.setProperty(KAFKA_PRODUCER_DELIVERY_TIMEOUT_MS, Integer.toString(Integer.MAX_VALUE));
    }
    return veniceWriterProperties;
  }

  private synchronized void closeVeniceWriter() {
    if (veniceWriter != null) {
      veniceWriter.close();
      veniceWriter = null;
    }
  }

  /**
   * High level, we want to poll the consumption job status until it errors or is complete. This is more complicated
   * because we might be dealing with multiple destination clusters and we might not be able to reach all of them. We
   * are using a semantic of "poll until all accessible datacenters report success".
   *
   * If any datacenter report an explicit error status, we throw an exception and fail the job. However, datacenters
   * with COMPLETED status will be serving new data.
   */
  private void pollStatusUntilComplete(
      Optional<String> incrementalPushVersion,
      ControllerClient controllerClient,
      PushJobSetting pushJobSetting,
      TopicInfo topicInfo) {
    // Set of datacenters that have reported a completed status at least once.
    Set<String> completedDatacenters = new HashSet<>();
    // Datacenter-specific details. Stored in memory to avoid printing repetitive details.
    Map<String, String> previousExtraDetails = new HashMap<>();
    // Overall job details. Stored in memory to avoid printing repetitive details.
    String previousOverallDetails = null;
    // Perform a poll first in case the job has already finished before taking breaks between polls.
    long nextPollingTime = 0;
    /**
     * The start time when some data centers enter unknown state;
     * if 0, it means no data center is in unknown state.
     *
     * Once enter unknown state, it's allowed to stay in unknown state for
     * no more than {@link DEFAULT_JOB_STATUS_IN_UNKNOWN_STATE_TIMEOUT_MS}.
     */
    long unknownStateStartTimeMs = 0;

    String topicToMonitor = getTopicToMonitor(topicInfo, pushJobSetting);

    List<ExecutionStatus> successfulStatuses =
        Arrays.asList(ExecutionStatus.COMPLETED, ExecutionStatus.END_OF_INCREMENTAL_PUSH_RECEIVED);

    for (;;) {
      long currentTime = System.currentTimeMillis();
      if (currentTime < nextPollingTime) {
        if (!Utils.sleep(nextPollingTime - currentTime)) {
          throw new VeniceException("Job status polling was interrupted!");
        }
      }
      nextPollingTime = currentTime + pushJobSetting.pollJobStatusIntervalMs;

      JobStatusQueryResponse response = ControllerClient.retryableRequest(
          controllerClient,
          pushJobSetting.controllerStatusPollRetries,
          client -> client.queryOverallJobStatus(topicToMonitor, incrementalPushVersion));
      if (response.isError()) {
        // status could not be queried which could be due to a communication error.
        throw new VeniceException(
            "Failed to connect to: " + pushJobSetting.veniceControllerUrl + " to query job status, after "
                + pushJobSetting.controllerStatusPollRetries + " attempts.");
      }

      previousOverallDetails = printJobStatus(response, previousOverallDetails, previousExtraDetails);
      ExecutionStatus overallStatus = ExecutionStatus.valueOf(response.getStatus());
      Map<String, String> regionSpecificInfo = response.getExtraInfo();
      // Note that it's intended to update the push job details before updating the completed datacenter set.
      updatePushJobDetailsWithColoStatus(regionSpecificInfo, completedDatacenters);
      regionSpecificInfo.forEach((region, regionStatus) -> {
        ExecutionStatus datacenterStatus = ExecutionStatus.valueOf(regionStatus);
        if (datacenterStatus.isTerminal() && !datacenterStatus.equals(ExecutionStatus.ERROR)) {
          completedDatacenters.add(region);
        }
      });

      if (overallStatus.isTerminal()) {
        if (completedDatacenters.size() != regionSpecificInfo.size() || !successfulStatuses.contains(overallStatus)) {
          // One or more DC could have an UNKNOWN status and never successfully reported a completed status before,
          // but if the majority of datacenters have completed, we give up on the unreachable datacenter
          // and start truncating the data topic.
          throw new VeniceException(
              "Push job error reported by controller: " + pushJobSetting.veniceControllerUrl + "\ncontroller response: "
                  + response.toString());
        }

        // Every known datacenter have successfully reported a completed status at least once.
        LOGGER.info("Successfully pushed {}", topicInfo.topic);
        return;
      }

      if (!overallStatus.equals(ExecutionStatus.UNKNOWN)) {
        unknownStateStartTimeMs = 0;
      } else if (unknownStateStartTimeMs == 0) {
        unknownStateStartTimeMs = System.currentTimeMillis();
      } else if (System.currentTimeMillis() < unknownStateStartTimeMs
          + pushJobSetting.jobStatusInUnknownStateTimeoutMs) {
        double elapsedMinutes = (double) (System.currentTimeMillis() - unknownStateStartTimeMs) / Time.MS_PER_MINUTE;
        LOGGER.warn("Some data centers are still in unknown state after waiting for {} minutes", elapsedMinutes);
      } else {
        long timeoutMinutes = pushJobSetting.jobStatusInUnknownStateTimeoutMs / Time.MS_PER_MINUTE;
        throw new VeniceException(
            "After waiting for " + timeoutMinutes + " minutes; push job is still in unknown state.");
      }

      // Only send the push job details after all error checks have passed and job is not completed yet.
      sendPushJobDetailsToController();
    }
  }

  private String printJobStatus(
      JobStatusQueryResponse response,
      String previousOverallDetails,
      Map<String, String> previousExtraDetails) {
    String newOverallDetails = previousOverallDetails;
    Map<String, String> datacenterSpecificInfo = response.getExtraInfo();
    if (datacenterSpecificInfo != null && !datacenterSpecificInfo.isEmpty()) {
      LOGGER.info("Specific status: {}", datacenterSpecificInfo);
    }

    Optional<String> details = response.getOptionalStatusDetails();
    if (details.isPresent() && detailsAreDifferent(previousOverallDetails, details.get())) {
      LOGGER.info("\t\tNew overall details: {}", details.get());
      newOverallDetails = details.get();
    }

    Optional<Map<String, String>> extraDetails = response.getOptionalExtraDetails();
    if (extraDetails.isPresent()) {
      // Non-upgraded controllers will not provide these details, in which case, this will be null.
      extraDetails.get().forEach((region, currentDetails) -> {
        String previous = previousExtraDetails.get(region);

        if (detailsAreDifferent(previous, currentDetails)) {
          LOGGER.info("\t\tNew specific details for {}: {}", region, currentDetails);
          previousExtraDetails.put(region, currentDetails);
        }
      });
    }
    return newOverallDetails;
  }

  /**
   * @return true if the details are different
   */
  private boolean detailsAreDifferent(String previous, String current) {
    // Criteria for printing the current details:
    boolean detailsPresentWhenPreviouslyAbsent = (previous == null && current != null);
    boolean detailsDifferentFromPreviously = (previous != null && !previous.equals(current));
    return detailsPresentWhenPreviouslyAbsent || detailsDifferentFromPreviously;
  }

  protected void setupMRConf(
      JobConf jobConf,
      TopicInfo topicInfo,
      PushJobSetting pushJobSetting,
      PushJobSchemaInfo pushJobSchemaInfo,
      StoreSetting storeSetting,
      VeniceProperties props,
      String id,
      String inputDirectory) {
    setupDefaultJobConf(jobConf, topicInfo, pushJobSetting, pushJobSchemaInfo, storeSetting, props, id);
    setupInputFormatConf(jobConf, pushJobSchemaInfo, inputDirectory);
    setupReducerConf(jobConf, pushJobSetting, topicInfo);
  }

  /**
   * Common configuration for all the Mapreduce Jobs run as part of VPJ
   *
   * @param conf
   * @param jobName
   */
  private void setupCommonJobConf(JobConf conf, String jobName) {
    if (System.getenv(HADOOP_TOKEN_FILE_LOCATION) != null) {
      conf.set(MAPREDUCE_JOB_CREDENTIALS_BINARY, System.getenv(HADOOP_TOKEN_FILE_LOCATION));
    }
    conf.setJobName(jobName);
    conf.setJarByClass(this.getClass());
    if (isSslEnabled()) {
      conf.set(
          SSL_CONFIGURATOR_CLASS_CONFIG,
          props.getString(SSL_CONFIGURATOR_CLASS_CONFIG, TempFileSSLConfigurator.class.getName()));
      conf.set(SSL_KEY_STORE_PROPERTY_NAME, props.getString(SSL_KEY_STORE_PROPERTY_NAME));
      conf.set(SSL_TRUST_STORE_PROPERTY_NAME, props.getString(SSL_TRUST_STORE_PROPERTY_NAME));
      conf.set(SSL_KEY_PASSWORD_PROPERTY_NAME, props.getString(SSL_KEY_PASSWORD_PROPERTY_NAME));
    }

    // Hadoop2 dev cluster provides a newer version of an avro dependency.
    // Set mapreduce.job.classloader to true to force the use of the older avro dependency.
    conf.setBoolean(MAPREDUCE_JOB_CLASSLOADER, true);
    LOGGER.info("{}: {}", MAPREDUCE_JOB_CLASSLOADER, conf.get(MAPREDUCE_JOB_CLASSLOADER));

    /** Not writing anything to the output for key and value and so the format is Null:
     * Can be overwritten later for specific settings */
    conf.setOutputKeyClass(NullWritable.class);
    conf.setOutputValueClass(NullWritable.class);
    conf.setOutputFormat(NullOutputFormat.class);

    /** compression related common configs */
    conf.setBoolean(COMPRESSION_METRIC_COLLECTION_ENABLED, pushJobSetting.compressionMetricCollectionEnabled);
    conf.setBoolean(ZSTD_DICTIONARY_CREATION_REQUIRED, isZstdDictCreationRequired);
  }

  protected void setupDefaultJobConf(
      JobConf conf,
      TopicInfo topicInfo,
      PushJobSetting pushJobSetting,
      PushJobSchemaInfo pushJobSchemaInfo,
      StoreSetting storeSetting,
      VeniceProperties props,
      String id) {
    setupCommonJobConf(conf, id + ":venice_push_job-" + topicInfo.topic);
    conf.set(BATCH_NUM_BYTES_PROP, Integer.toString(pushJobSetting.batchNumBytes));
    conf.set(TOPIC_PROP, topicInfo.topic);
    // We need the two configs with bootstrap servers since VeniceWriterFactory requires kafka.bootstrap.servers while
    // the Kafka consumer requires bootstrap.servers.
    conf.set(KAFKA_BOOTSTRAP_SERVERS, topicInfo.kafkaUrl);
    conf.set(CommonClientConfigs.BOOTSTRAP_SERVERS_CONFIG, topicInfo.kafkaUrl);
    conf.set(PARTITIONER_CLASS, topicInfo.partitionerClass);
    // flatten partitionerParams since JobConf class does not support set an object
    topicInfo.partitionerParams.forEach(conf::set);
    conf.setInt(AMPLIFICATION_FACTOR, topicInfo.amplificationFactor);
    if (topicInfo.sslToKafka) {
      conf.set(CommonClientConfigs.SECURITY_PROTOCOL_CONFIG, KAFKA_SECURITY_PROTOCOL);
      props.keySet().stream().filter(key -> key.toLowerCase().startsWith(SSL_PREFIX)).forEach(key -> {
        conf.set(key, props.getString(key));
      });
    }
    conf.setBoolean(ALLOW_DUPLICATE_KEY, pushJobSetting.isDuplicateKeyAllowed);
    conf.setBoolean(VeniceWriter.ENABLE_CHUNKING, kafkaTopicInfo.chunkingEnabled);
    conf.setBoolean(VeniceWriter.ENABLE_RMD_CHUNKING, kafkaTopicInfo.rmdChunkingEnabled);

    conf.set(STORAGE_QUOTA_PROP, Long.toString(storeSetting.storeStorageQuota));

    if (pushJobSetting.isSourceKafka) {
      // Use some fake value schema id here since it won't be used
      conf.setInt(VALUE_SCHEMA_ID_PROP, -1);
      /**
       * Kafka input topic could be inferred from the store name, but absent from the original properties.
       * So here will set it up from {@link #pushJobSetting}.
       */
      conf.set(KAFKA_INPUT_TOPIC, pushJobSetting.kafkaInputTopic);
      conf.set(KAFKA_INPUT_BROKER_URL, pushJobSetting.kafkaInputBrokerUrl);
      conf.setLong(REPUSH_TTL_IN_SECONDS, pushJobSetting.repushTTLInSeconds);
      if (pushJobSetting.repushTTLEnabled) {
        conf.setInt(REPUSH_TTL_POLICY, TTLResolutionPolicy.RT_WRITE_ONLY.getValue()); // only support one policy
        // thus not allow any value passed
        // in.
        conf.set(RMD_SCHEMA_DIR, pushJobSetting.rmdSchemaDir);
      }

    } else {
      conf.setInt(VALUE_SCHEMA_ID_PROP, pushJobSchemaInfo.getValueSchemaId());
      conf.setInt(DERIVED_SCHEMA_ID_PROP, pushJobSchemaInfo.getDerivedSchemaId());
    }
    conf.setBoolean(ENABLE_WRITE_COMPUTE, pushJobSetting.enableWriteCompute);

    if (!props.containsKey(KAFKA_PRODUCER_REQUEST_TIMEOUT_MS)) {
      // If the push job plug-in doesn't specify the request timeout config, default will be infinite
      conf.set(KAFKA_PRODUCER_REQUEST_TIMEOUT_MS, Integer.toString(Integer.MAX_VALUE));
    }
    if (!props.containsKey(KAFKA_PRODUCER_RETRIES_CONFIG)) {
      // If the push job plug-in doesn't specify the retries config, default will be infinite
      conf.set(KAFKA_PRODUCER_RETRIES_CONFIG, Integer.toString(Integer.MAX_VALUE));
    }
    if (!props.containsKey(KAFKA_PRODUCER_DELIVERY_TIMEOUT_MS)) {
      // If the push job plug-in doesn't specify the delivery timeout config, default will be infinite
      conf.set(KAFKA_PRODUCER_DELIVERY_TIMEOUT_MS, Integer.toString(Integer.MAX_VALUE));
    }

    conf.set(TELEMETRY_MESSAGE_INTERVAL, props.getString(TELEMETRY_MESSAGE_INTERVAL, "10000"));
    conf.set(ETL_VALUE_SCHEMA_TRANSFORMATION, pushJobSetting.etlValueSchemaTransformation.name());
    conf.setBoolean(EXTENDED_SCHEMA_VALIDITY_CHECK_ENABLED, pushJobSetting.extendedSchemaValidityCheckEnabled);

    // Compression related
    // Note that COMPRESSION_STRATEGY is from topic creation response as it might be different from the store config
    // (eg: for inc push)
    conf.set(COMPRESSION_STRATEGY, topicInfo.compressionStrategy.toString());
    conf.set(
        ZSTD_COMPRESSION_LEVEL,
        props.getString(ZSTD_COMPRESSION_LEVEL, String.valueOf(Zstd.maxCompressionLevel())));
    conf.setBoolean(ZSTD_DICTIONARY_CREATION_SUCCESS, isZstdDictTrainSuccess);

    /** Allow overriding properties if their names start with {@link HADOOP_PREFIX}.
     *  Allow overriding properties if their names start with {@link VeniceWriter.VENICE_WRITER_CONFIG_PREFIX}
     *  Allow overriding properties if their names start with {@link ApacheKafkaProducer.PROPERTIES_KAFKA_PREFIX}
     *  Allow overriding properties if their names start with {@link KafkaInputRecordReader.KAFKA_INPUT_RECORD_READER_KAFKA_CONFIG_PREFIX}
     **/
    List<String> passThroughPrefixList = Arrays.asList(
        VeniceWriter.VENICE_WRITER_CONFIG_PREFIX,
        ApacheKafkaProducer.PROPERTIES_KAFKA_PREFIX,
        KafkaInputRecordReader.KIF_RECORD_READER_KAFKA_CONFIG_PREFIX);
    int passThroughPrefixListSize = passThroughPrefixList.size();
    if (passThroughPrefixListSize > 1) {
      /**
       * The following logic will make sure there are no two prefixes, which will be fully overlapped.
       * The algo is slightly inefficient, but it should be good enough for VPJ.
       */
      for (int i = 0; i < passThroughPrefixListSize; ++i) {
        for (int j = 0; j < passThroughPrefixListSize; ++j) {
          if (i != j) {
            String prefixI = passThroughPrefixList.get(i);
            String prefixJ = passThroughPrefixList.get(j);
            if (prefixI.startsWith(prefixJ)) {
              throw new VeniceException("Prefix: " + prefixJ + " shouldn't be a prefix of another prefix: " + prefixI);
            }
          }
        }
      }
    }

    for (String key: props.keySet()) {
      String lowerCase = key.toLowerCase();
      if (lowerCase.startsWith(HADOOP_PREFIX)) {
        String overrideKey = key.substring(HADOOP_PREFIX.length());
        conf.set(overrideKey, props.getString(key));
      }
      for (String prefix: passThroughPrefixList) {
        if (lowerCase.startsWith(prefix)) {
          conf.set(key, props.getString(key));
          break;
        }
      }
    }
  }

  protected void setupInputFormatConf(JobConf jobConf, PushJobSchemaInfo pushJobSchemaInfo, String inputDirectory) {
    if (pushJobSetting.isSourceKafka) {
      Schema keySchemaFromController = getKeySchemaFromController(controllerClient, 3, pushJobSetting.storeName);
      String keySchemaString = AvroCompatibilityHelper.toParsingForm(keySchemaFromController);
      jobConf.set(KAFKA_SOURCE_KEY_SCHEMA_STRING_PROP, keySchemaString);
      jobConf.setInputFormat(KafkaInputFormat.class);
      jobConf.setMapperClass(VeniceKafkaInputMapper.class);
      if (pushJobSetting.kafkaInputCombinerEnabled) {
        jobConf.setCombinerClass(KafkaInputFormatCombiner.class);
      }
    } else {
      // TODO:The job is using path-filter to check the consistency of avro file schema ,
      // but doesn't specify the path filter for the input directory of map-reduce job.
      // We need to revisit it if any failure because of this happens.
      FileInputFormat.setInputPaths(jobConf, new Path(inputDirectory));

      /**
       * Include all the files in the input directory no matter whether the file is with '.avro' suffix or not
       * to keep the logic consistent with {@link #checkAvroSchemaConsistency(FileStatus[])}.
       */
      jobConf.set(AvroInputFormat.IGNORE_FILES_WITHOUT_EXTENSION_KEY, "false");

      jobConf.set(KEY_FIELD_PROP, pushJobSchemaInfo.getKeyField());
      jobConf.set(VALUE_FIELD_PROP, pushJobSchemaInfo.getValueField());

      if (pushJobSchemaInfo.isAvro()) {
        jobConf.set(SCHEMA_STRING_PROP, pushJobSchemaInfo.getFileSchemaString());
        jobConf.set(AvroJob.INPUT_SCHEMA, pushJobSchemaInfo.getFileSchemaString());
        jobConf.setClass("avro.serialization.data.model", GenericData.class, GenericData.class);
        jobConf.setInputFormat(AvroInputFormat.class);
        jobConf.setMapperClass(VeniceAvroMapper.class);
        jobConf.setBoolean(VSON_PUSH, false);
      } else {
        jobConf.setInputFormat(VsonSequenceFileInputFormat.class);
        jobConf.setMapperClass(VeniceVsonMapper.class);
        jobConf.setBoolean(VSON_PUSH, true);
        jobConf.set(FILE_KEY_SCHEMA, pushJobSchemaInfo.getVsonFileKeySchema());
        jobConf.set(FILE_VALUE_SCHEMA, pushJobSchemaInfo.getVsonFileValueSchema());
      }
    }
  }

  private void setupReducerConf(JobConf jobConf, PushJobSetting pushJobSetting, TopicInfo topicInfo) {
    if (pushJobSetting.isSourceKafka) {
      jobConf.setOutputKeyComparatorClass(KafkaInputKeyComparator.class);
      jobConf.setOutputValueGroupingComparator(KafkaInputValueGroupingComparator.class);
      jobConf.setCombinerKeyGroupingComparator(KafkaInputValueGroupingComparator.class);
      jobConf.setPartitionerClass(KafkaInputMRPartitioner.class);
    } else {
      jobConf.setPartitionerClass(this.mapRedPartitionerClass);
    }
    jobConf.setReduceSpeculativeExecution(pushJobSetting.enableReducerSpeculativeExecution);
    jobConf.setNumReduceTasks(topicInfo.partitionCount * topicInfo.amplificationFactor);
    jobConf.setMapOutputKeyClass(BytesWritable.class);
    jobConf.setMapOutputValueClass(BytesWritable.class);
    if (pushJobSetting.isSourceKafka) {
      jobConf.setReducerClass(VeniceKafkaInputReducer.class);
    } else {
      jobConf.setReducerClass(VeniceReducer.class);
    }
  }

  /**
   * Invoke a mapper only MR to do the below tasks:
   * 1. Schema validation (whether the schema in all files is same as the first file which is
   * already validated with the store schema)
   * 2. Build dictionary for compression (if enabled)
   * @throws IOException
   */
  private void validateSchemaAndBuildDict(
      JobConf conf,
      PushJobSetting pushJobSetting,
      PushJobSchemaInfo pushJobSchemaInfo,
      StoreSetting storeSetting,
      VeniceProperties props,
      String id,
      String inputDirectory) throws Exception {
    setupMRConfToValidateSchemaAndBuildDict(
        conf,
        pushJobSetting,
        pushJobSchemaInfo,
        storeSetting,
        props,
        id,
        inputDirectory);
    runValidateSchemaAndBuildDictJobAndUpdateStatus(conf);
  }

  /**
   * Set up MR config to validate Schema and Build Dictionary
   * @param conf MR Job Configuration
   * @param id Job Id
   */
  private void setupMRConfToValidateSchemaAndBuildDict(
      JobConf conf,
      PushJobSetting pushJobSetting,
      PushJobSchemaInfo pushJobSchemaInfo,
      StoreSetting storeSetting,
      VeniceProperties props,
      String id,
      String inputDirectory) {
    setupDefaultJobConfToValidateSchemaAndBuildDict(conf, pushJobSetting, storeSetting, props, id);
    setupInputFormatConfToValidateSchemaAndBuildDict(conf, pushJobSchemaInfo, inputDirectory);
  }

  /**
   * Default config includes the details related to jobids, output formats, compression configs, ssl configs, etc.
   *
   * @param conf
   * @param id
   */
  private void setupDefaultJobConfToValidateSchemaAndBuildDict(
      JobConf conf,
      PushJobSetting pushJobSetting,
      StoreSetting storeSetting,
      VeniceProperties props,
      String id) {
    setupCommonJobConf(conf, id + ":venice_push_job_validate_schema_and_build_dict-" + pushJobSetting.storeName);
    conf.set(VENICE_STORE_NAME_PROP, pushJobSetting.storeName);
    conf.set(ETL_VALUE_SCHEMA_TRANSFORMATION, pushJobSetting.etlValueSchemaTransformation.name());
    conf.setBoolean(INCREMENTAL_PUSH, pushJobSetting.isIncrementalPush);
    conf.setLong(INPUT_PATH_LAST_MODIFIED_TIME, inputModificationTime);

    /** Compression related config */
    conf.setInt(
        DefaultInputDataInfoProvider.COMPRESSION_DICTIONARY_SIZE_LIMIT,
        props.getInt(
            DefaultInputDataInfoProvider.COMPRESSION_DICTIONARY_SIZE_LIMIT,
            VeniceWriter.DEFAULT_MAX_SIZE_FOR_USER_PAYLOAD_PER_MESSAGE_IN_BYTES));
    conf.setInt(
        DefaultInputDataInfoProvider.COMPRESSION_DICTIONARY_SAMPLE_SIZE,
        props.getInt(
            DefaultInputDataInfoProvider.COMPRESSION_DICTIONARY_SAMPLE_SIZE,
            DefaultInputDataInfoProvider.DEFAULT_COMPRESSION_DICTIONARY_SAMPLE_SIZE));
    // USE_MAPPER_TO_BUILD_DICTIONARY is still needed to be passed here for validateInputAndGetInfo
    conf.setBoolean(USE_MAPPER_TO_BUILD_DICTIONARY, pushJobSetting.useMapperToBuildDict);
    conf.set(MAPPER_OUTPUT_DIRECTORY, pushJobSetting.useMapperToBuildDictOutputPath);
    conf.set(COMPRESSION_STRATEGY, storeSetting.compressionStrategy.toString());
    validateSchemaAndBuildDictMapperOutputDirectory = getValidateSchemaAndBuildDictionaryOutputDir(
        pushJobSetting.useMapperToBuildDictOutputPath,
        pushJobSetting.storeName,
        props.getString(JOB_EXEC_ID, ""));
    conf.set(VALIDATE_SCHEMA_AND_BUILD_DICT_MAPPER_OUTPUT_DIRECTORY, validateSchemaAndBuildDictMapperOutputDirectory);

    /** adding below for AbstractMapReduceTask.configure() to not crash: Doesn't affect this flow */
    conf.setBoolean(VeniceWriter.ENABLE_CHUNKING, false);

    /** Allow overriding properties if their names start with {@link HADOOP_VALIDATE_SCHEMA_AND_BUILD_DICT_PREFIX} */
    for (String key: props.keySet()) {
      String lowerCase = key.toLowerCase();
      if (lowerCase.startsWith(HADOOP_VALIDATE_SCHEMA_AND_BUILD_DICT_PREFIX)) {
        String overrideKey = key.substring(HADOOP_VALIDATE_SCHEMA_AND_BUILD_DICT_PREFIX.length());
        conf.set(overrideKey, props.getString(key));
      }
    }

    conf.setNumReduceTasks(0);
  }

  protected void setupInputFormatConfToValidateSchemaAndBuildDict(
      JobConf conf,
      PushJobSchemaInfo pushJobSchemaInfo,
      String inputDirectory) {
    conf.set(INPUT_PATH_PROP, inputDirectory);

    conf.setInputFormat(VeniceFileInputFormat.class);
    conf.setMapperClass(ValidateSchemaAndBuildDictMapper.class);

    AvroJob.setOutputSchema(conf, ValidateSchemaAndBuildDictMapperOutput.getClassSchema());
    conf.setOutputFormat(ValidateSchemaAndBuildDictOutputFormat.class);

    /** key/value fields to be used in {@link DefaultInputDataInfoProvider#validateInputAndGetInfo(String)} in the mapper
     * These values were populated to schemaInfo in the same function but in driver */
    conf.set(KEY_FIELD_PROP, pushJobSchemaInfo.getKeyField());
    conf.set(VALUE_FIELD_PROP, pushJobSchemaInfo.getValueField());
  }

  private void logPushJobProperties(
      TopicInfo topicInfo,
      PushJobSetting pushJobSetting,
      PushJobSchemaInfo pushJobSchemaInfo,
      String inputDirectory,
      long inputFileDataSize) {
    LOGGER.info(
        pushJobPropertiesToString(topicInfo, pushJobSetting, pushJobSchemaInfo, inputDirectory, inputFileDataSize));
  }

  private String pushJobPropertiesToString(
      TopicInfo topicInfo,
      PushJobSetting pushJobSetting,
      PushJobSchemaInfo pushJobSchemaInfo,
      String inputDirectory,
      final long inputFileDataSize) {
    List<String> propKeyValuePairs = new ArrayList<>();
    propKeyValuePairs.add("Job ID: " + this.jobId);
    propKeyValuePairs.add("Kafka URL: " + topicInfo.kafkaUrl);
    propKeyValuePairs.add("Kafka Topic: " + topicInfo.topic);
    propKeyValuePairs.add("Kafka topic partition count: " + topicInfo.partitionCount);
    propKeyValuePairs.add("Kafka Queue Bytes: " + pushJobSetting.batchNumBytes);
    propKeyValuePairs.add("Input Directory: " + inputDirectory);
    propKeyValuePairs.add("Venice Store Name: " + pushJobSetting.storeName);
    propKeyValuePairs.add("Venice Cluster Name: " + pushJobSetting.clusterName);
    propKeyValuePairs.add("Venice URL: " + pushJobSetting.veniceControllerUrl);
    if (pushJobSchemaInfo != null) {
      propKeyValuePairs.add("File Schema: " + pushJobSchemaInfo.getFileSchemaString());
      propKeyValuePairs.add("Avro key schema: " + pushJobSchemaInfo.getKeySchemaString());
      propKeyValuePairs.add("Avro value schema: " + pushJobSchemaInfo.getValueSchemaString());
    }
    propKeyValuePairs.add(
        "Total input data file size: " + ((double) inputFileDataSize / 1024 / 1024) + " MB, estimated with a factor of "
            + INPUT_DATA_SIZE_FACTOR);
    propKeyValuePairs.add("Is incremental push: " + pushJobSetting.isIncrementalPush);
    propKeyValuePairs.add("Is duplicated key allowed: " + pushJobSetting.isDuplicateKeyAllowed);
    propKeyValuePairs.add("Is source ETL data: " + pushJobSetting.isSourceETL);
    propKeyValuePairs.add("ETL value schema transformation : " + pushJobSetting.etlValueSchemaTransformation);
    propKeyValuePairs.add("Is Kafka Input Format: " + pushJobSetting.isSourceKafka);
    if (pushJobSetting.isSourceKafka) {
      propKeyValuePairs.add("Kafka Input broker urls: " + pushJobSetting.kafkaInputBrokerUrl);
      propKeyValuePairs.add("Kafka Input topic name: " + pushJobSetting.kafkaInputTopic);
    }
    return String.join(Utils.NEW_LINE_CHAR, propKeyValuePairs);
  }

  /**
   * A cancel method for graceful cancellation of the running Job to be invoked as a result of user actions.
   *
   * @throws Exception
   */
  public void cancel() {
    killJobAndCleanup(pushJobSetting, controllerClient, kafkaTopicInfo);
    if (kafkaTopicInfo != null && StringUtils.isEmpty(kafkaTopicInfo.topic)) {
      pushJobDetails.overallStatus.add(getPushJobDetailsStatusTuple(PushJobDetailsStatus.ERROR.getValue()));
    } else {
      pushJobDetails.overallStatus.add(getPushJobDetailsStatusTuple(PushJobDetailsStatus.KILLED.getValue()));
    }
    pushJobDetails.jobDurationInMs = System.currentTimeMillis() - jobStartTimeMs;
    updatePushJobDetailsWithConfigs();
    sendPushJobDetailsToController();
  }

  private void killJobAndCleanup(
      PushJobSetting pushJobSetting,
      ControllerClient controllerClient,
      TopicInfo topicInfo) {
    // Attempting to kill job. There's a race condition, but meh. Better kill when you know it's running
    killJob();
    if (!pushJobSetting.isIncrementalPush && topicInfo != null) {
      final int maxRetryAttempt = 10;
      int currentRetryAttempt = 0;
      while (currentRetryAttempt < maxRetryAttempt) {
        if (!StringUtils.isEmpty(topicInfo.topic)) {
          break;
        }
        Utils.sleep(Duration.ofMillis(10).toMillis());
        currentRetryAttempt++;
      }
      if (StringUtils.isEmpty(topicInfo.topic)) {
        LOGGER.error("Could not find a store version to delete for store: {}", pushJobSetting.storeName);
      } else {
        ControllerClient.retryableRequest(
            controllerClient,
            pushJobSetting.controllerRetries,
            c -> c.killOfflinePushJob(topicInfo.topic));
        LOGGER.info("Offline push job has been killed, topic: {}", topicInfo.topic);
      }
    }
    close();
  }

  private void killJob() {
    if (runningJob == null) {
      LOGGER.warn("No op to kill a null running job");
      return;
    }
    try {
      if (runningJob.isComplete()) {
        LOGGER.warn(
            "No op to kill a completed job with name {} and ID {}",
            runningJob.getJobName(),
            runningJob.getID().getId());
        return;
      }
      runningJob.killJob();
    } catch (Exception ex) {
      // Will try to kill Venice Offline Push Job no matter whether map-reduce job kill throws exception or not.
      LOGGER.info(
          "Received exception while killing map-reduce job with name {} and ID {}",
          runningJob.getJobName(),
          runningJob.getID().getId(),
          ex);
    }
  }

  /**
   * Define as "protected" function instead of "private" because it's needed in some test cases.
   */
  protected static Path getLatestPathOfInputDirectory(String inputDirectory, FileSystem fs) throws IOException {
    String[] split = inputDirectory.split("#LATEST");

    String resolvedPath = split[0];
    for (int i = 1; i < split.length; i++) {
      resolvedPath = getLatestPath(new Path(resolvedPath), fs).toString() + split[i];
    }

    if (inputDirectory.endsWith("#LATEST")) {
      return getLatestPath(new Path(resolvedPath), fs);
    }

    return new Path(resolvedPath);
  }

  public String getKafkaTopic() {
    return kafkaTopicInfo.topic;
  }

  public String getKafkaUrl() {
    return kafkaTopicInfo.kafkaUrl;
  }

  public String getInputDirectory() {
    return inputDirectory;
  }

  public Optional<String> getIncrementalPushVersion() {
    return pushJobSetting.incrementalPushVersion;
  }

  public PushJobSchemaInfo getVeniceSchemaInfo() {
    return pushJobSchemaInfo;
  }

  public String getTopicToMonitor() {
    if (kafkaTopicInfo == null || pushJobSetting == null) {
      throw new VeniceException("The push job is not initialized yet");
    }
    return getTopicToMonitor(this.kafkaTopicInfo, this.pushJobSetting);
  }

  private String getTopicToMonitor(TopicInfo topicInfo, PushJobSetting jobSetting) {
    return Version.isRealTimeTopic(topicInfo.topic)
        ? Version.composeKafkaTopic(jobSetting.storeName, topicInfo.version)
        : topicInfo.topic;
  }

  private static Path getLatestPath(Path path, FileSystem fs) throws IOException {
    FileStatus[] statuses = fs.listStatus(path, PATH_FILTER);

    if (statuses.length != 0) {
      Arrays.sort(statuses);
      for (int i = statuses.length - 1; i >= 0; i--) {
        if (statuses[i].isDirectory()) {
          return statuses[i].getPath();
        }
      }
    }
    return path;
  }

  /**
   * ignore hdfs files with prefix "_" and "."
   */
  public static final PathFilter PATH_FILTER = p -> !p.getName().startsWith("_") && !p.getName().startsWith(".");

  @Override
  public void close() {
    closeVeniceWriter();
    Utils.closeQuietlyWithErrorLogged(controllerClient);
    Utils.closeQuietlyWithErrorLogged(kmeSchemaSystemStoreControllerClient);
    Utils.closeQuietlyWithErrorLogged(livenessHeartbeatStoreControllerClient);
  }

  private static class ErrorMessage {
    private final String errorMessage;

    ErrorMessage(String errorMessage) {
      this.errorMessage = errorMessage;
    }

    String getErrorMessage() {
      return errorMessage;
    }
  }

  public static void main(String[] args) {

    if (args.length != 1) {
      Utils.exit("USAGE: java -jar venice-push-job-all.jar <VPJ_config_file_path>");
    }
    Properties properties = new Properties();
    try {
      properties.load(new FileReader(args[0]));
    } catch (IOException e) {
      e.printStackTrace();
      Utils.exit("Unable to read config file");
    }

    runPushJob("Venice Push Job", properties);
    Utils.exit("Venice Push Job Completed");
  }

  public static void runPushJob(String jobId, Properties props) {
    try (VenicePushJob job = new VenicePushJob(jobId, props)) {
      job.run();
    }
  }
}<|MERGE_RESOLUTION|>--- conflicted
+++ resolved
@@ -1370,15 +1370,8 @@
     }
 
     LOGGER.info(
-<<<<<<< HEAD
-        "No Compression dictionary will be generated with the compression strategy {} "
-            + "and compressionMetricCollectionEnabled is {}",
-        storeSetting.compressionStrategy,
-        (pushJobSetting.compressionMetricCollectionEnabled ? "Enabled" : "Disabled"));
-=======
-        "No Compression dictionary will be generated with the strategy {} and compressionMetricCollectionEnabled is disabled",
+        "No Compression dictionary will be generated with the compression strategy {} and compressionMetricCollectionEnabled is disabled",
         storeSetting.compressionStrategy);
->>>>>>> 8a9e715e
     return false;
   }
 
