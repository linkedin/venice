--- conflicted
+++ resolved
@@ -2381,12 +2381,9 @@
         throw new VeniceException(
             "The store either does not have native replication mode enabled or set up default source fabric.");
       }
-<<<<<<< HEAD
       if (jobSetting.isIncrementalPush) {
         throw new VeniceException("Incremental push is not supported while using targeted region push mode");
       }
-=======
->>>>>>> c0675864
     }
 
     HybridStoreConfig hybridStoreConfig = storeSetting.hybridStoreConfig;
@@ -2544,7 +2541,7 @@
        *
        * TODO: maybe we should fail fast before creating a new version.
        */
-<<<<<<< HEAD
+      Version newVersion = getStoreVersion(setting.storeName, kafkaTopicInfo.version);
       // We have to make a new request to the controller to get the store response with the new version.
       StoreResponse storeResponse = ControllerClient
           .retryableRequest(controllerClient, setting.controllerRetries, c -> c.getStore(setting.storeName));
@@ -2562,9 +2559,6 @@
                 + " with urls: " + setting.veniceControllerUrl);
       }
       Version newVersion = newVersionOptional.get();
-=======
-      Version newVersion = getStoreVersion(setting.storeName, kafkaTopicInfo.version);
->>>>>>> c0675864
       Version sourceVersion = storeSetting.sourceKafkaInputVersionInfo;
 
       // Chunked source version cannot be repushed if new version is not chunking enabled.
