--- conflicted
+++ resolved
@@ -55,155 +55,5 @@
           "Failed to get data from DaVinci client backed meta store for store: " + storeName + " with key: "
               + key.toString());
     }
-<<<<<<< HEAD
-    // Update schemas TODO consider update in place with additional checks to skip existing schemas for better
-    // performance if it's thread safe.
-    Map.Entry<CharSequence, CharSequence> keySchemaEntry =
-        getStoreMetaValue(storeMetaKeyMap.get(STORE_KEY_SCHEMAS_KEY)).storeKeySchemas.keySchemaMap.entrySet()
-            .iterator()
-            .next();
-    SchemaData schemaData = new SchemaData(storeName);
-    schemaData.setKeySchema(
-        new SchemaEntry(Integer.parseInt(keySchemaEntry.getKey().toString()), keySchemaEntry.getValue().toString()));
-    Map<CharSequence, CharSequence> valueSchemaMap =
-        getStoreMetaValue(storeMetaKeyMap.get(STORE_VALUE_SCHEMAS_KEY)).storeValueSchemas.valueSchemaMap;
-    for (Map.Entry<CharSequence, CharSequence> entry: valueSchemaMap.entrySet()) {
-      Map<String, String> keyMap = new HashMap<>(2);
-      keyMap.put(KEY_STRING_STORE_NAME, storeName);
-      keyMap.put(KEY_STRING_SCHEMA_ID, entry.getKey().toString());
-      StoreMetaKey individualValueSchemaKey = MetaStoreDataType.STORE_VALUE_SCHEMA.getStoreMetaKey(keyMap);
-      String valueSchema = getStoreMetaValue(individualValueSchemaKey).storeValueSchema.valueSchema.toString();
-      schemaData.addValueSchema(new SchemaEntry(Integer.parseInt(entry.getKey().toString()), valueSchema));
-    }
-    schemas.set(schemaData);
-
-    CompletableFuture<TransportClientResponse>[] dictionaryFetchFutures =
-        new CompletableFuture[zstdDictionaryFetchVersions.size()];
-    for (int i = 0; i < zstdDictionaryFetchVersions.size(); i++) {
-      dictionaryFetchFutures[i] = fetchCompressionDictionary(zstdDictionaryFetchVersions.getInt(i));
-    }
-
-    // Evict old entries
-    for (Int2IntMap.Entry oldEntry: versionPartitionCountMap.int2IntEntrySet()) {
-      if (!newVersionPartitionCountMap.containsKey(oldEntry.getIntKey())) {
-        versionPartitionerMap.remove(oldEntry.getIntKey());
-        versionZstdDictionaryMap.remove(oldEntry.getIntKey());
-        for (int i = 0; i < oldEntry.getIntValue(); i++) {
-          readyToServeInstancesMap.remove(getVersionPartitionMapKey(oldEntry.getIntKey(), i));
-        }
-      }
-    }
-    versionPartitionCountMap = newVersionPartitionCountMap;
-
-    /** Wait for all dictionary fetches to complete before we finish the refresh. Its possible that the fetch
-     jobs return error or we get a timeout. In which case the next refresh will start another job so
-     we don't really need to retry again */
-    try {
-      if (dictionaryFetchFutures.length > 0) {
-        CompletableFuture.allOf(dictionaryFetchFutures).get(ZSTD_DICT_FETCH_TIMEOUT, TimeUnit.SECONDS);
-      }
-      currentVersion.set(storeProperties.currentVersion);
-      clusterStats.updateCurrentVersion(currentVersion.get());
-      latestSuperSetValueSchemaId.set(storeProperties.latestSuperSetValueSchemaId);
-    } catch (InterruptedException interruptedException) {
-      Thread.currentThread().interrupt();
-      throw new VeniceClientException("Dictionary fetch operation was interrupted");
-    } catch (ExecutionException | TimeoutException e) {
-      LOGGER.warn(
-          "Dictionary fetch operation could not complete in time for some of the versions. "
-              + "Will be retried on next refresh",
-          e);
-      clusterStats.recordVersionUpdateFailure();
-    }
-  }
-
-  private String getVersionPartitionMapKey(int version, int partition) {
-    return version + VERSION_PARTITION_SEPARATOR + partition;
-  }
-
-  private void refresh() {
-    try {
-      updateCache();
-    } catch (Exception e) {
-      // Catch all errors so periodic refresh doesn't break on transient errors.
-      LOGGER.error("Encountered unexpected error during refresh", e);
-    }
-  }
-
-  private List<String> getReadyToServeReplicas(int version, int partitionId) {
-    StoreMetaKey replicaStatusesKey =
-        MetaStoreDataType.STORE_REPLICA_STATUSES.getStoreMetaKey(new HashMap<String, String>() {
-          {
-            put(KEY_STRING_STORE_NAME, storeName);
-            put(KEY_STRING_CLUSTER_NAME, clusterName);
-            put(KEY_STRING_VERSION_NUMBER, Integer.toString(version));
-            put(KEY_STRING_PARTITION_ID, Integer.toString(partitionId));
-          }
-        });
-    return PushStatusDecider.getReadyToServeInstances(getStoreMetaValue(replicaStatusesKey).storeReplicaStatuses);
-  }
-
-  @Override
-  public void close() throws IOException {
-    super.close();
-    scheduler.shutdown();
-    try {
-      if (!scheduler.awaitTermination(60, TimeUnit.SECONDS)) {
-        scheduler.shutdownNow();
-      }
-    } catch (InterruptedException e) {
-      currentThread().interrupt();
-    }
-    readyToServeInstancesMap.clear();
-    versionPartitionerMap.clear();
-    versionPartitionCountMap.clear();
-    Utils.closeQuietlyWithErrorLogged(compressorFactory);
-  }
-
-  // Fetch the zstd dictionary for this version
-  private CompletableFuture<TransportClientResponse> fetchCompressionDictionary(int version) {
-    CompletableFuture<TransportClientResponse> compressionDictionaryFuture = new CompletableFuture<>();
-    // Assumption: Every version has partition 0 and available in the map.
-    String versionPartitionMapKey = getVersionPartitionMapKey(version, 0);
-    if (!readyToServeInstancesMap.containsKey(versionPartitionMapKey)) {
-      compressionDictionaryFuture.completeExceptionally(
-          new IllegalStateException(
-              String.format("Attempt to fetch compression dictionary for unknown version %d", version)));
-    }
-    List<String> routes = readyToServeInstancesMap.get(versionPartitionMapKey);
-    if (routes.size() == 0) {
-      compressionDictionaryFuture.completeExceptionally(
-          new IllegalStateException(
-              String.format("No route found for store:%s version:%d partition:%d", storeName, version, 0)));
-    }
-
-    // Fetch from a random route from the available routes to hedge against a route being slow
-    String route = routes.get(ThreadLocalRandom.current().nextInt(routes.size()));
-    String url = route + "/" + QueryAction.DICTIONARY.toString().toLowerCase() + "/" + storeName + "/" + version;
-
-    LOGGER.info("Fetching compression dictionary for version {} from URL {} ", version, url);
-    transportClient.get(url).whenComplete((response, throwable) -> {
-      if (throwable != null) {
-        String message = String.format(
-            "Problem fetching zstd compression dictionary from URL:%s for store:%s , version:%d",
-            url,
-            storeName,
-            version);
-        LOGGER.warn(message, throwable);
-        compressionDictionaryFuture.completeExceptionally(throwable);
-      } else {
-        byte[] dictionary = response.getBody();
-        versionZstdDictionaryMap.put(version, ByteBuffer.wrap(dictionary));
-        compressionDictionaryFuture.complete(response);
-      }
-    });
-    return compressionDictionaryFuture;
-  }
-
-  @Override
-  public VeniceCompressor getCompressor(CompressionStrategy compressionStrategy, int version) {
-    return getCompressor(compressionStrategy, version, compressorFactory, versionZstdDictionaryMap);
-=======
->>>>>>> 2fae32f2
   }
 }