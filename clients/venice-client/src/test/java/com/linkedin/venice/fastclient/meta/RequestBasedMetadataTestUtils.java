package com.linkedin.venice.fastclient.meta;

import static org.mockito.ArgumentMatchers.any;
import static org.mockito.ArgumentMatchers.anyBoolean;
import static org.mockito.ArgumentMatchers.anyLong;
import static org.mockito.ArgumentMatchers.argThat;
import static org.mockito.ArgumentMatchers.eq;
import static org.mockito.Mockito.doAnswer;
import static org.mockito.Mockito.doCallRealMethod;
import static org.mockito.Mockito.doReturn;
import static org.mockito.Mockito.mock;
import static org.mockito.Mockito.when;

<<<<<<< HEAD
import com.linkedin.common.callback.Callback;
import com.linkedin.r2.transport.common.Client;
=======
import com.linkedin.avroutil1.compatibility.AvroCompatibilityHelper;
>>>>>>> 585036c9
import com.linkedin.venice.client.exceptions.VeniceClientException;
import com.linkedin.venice.client.exceptions.VeniceClientHttpException;
import com.linkedin.venice.client.schema.RouterBackedSchemaReader;
import com.linkedin.venice.client.store.D2ServiceDiscovery;
import com.linkedin.venice.client.store.transport.D2TransportClient;
import com.linkedin.venice.client.store.transport.TransportClientResponse;
import com.linkedin.venice.compression.CompressionStrategy;
import com.linkedin.venice.compression.CompressorFactory;
import com.linkedin.venice.compression.VeniceCompressor;
import com.linkedin.venice.compression.ZstdWithDictCompressor;
import com.linkedin.venice.controllerapi.D2ServiceDiscoveryResponse;
import com.linkedin.venice.fastclient.ClientConfig;
import com.linkedin.venice.fastclient.stats.ClusterStats;
import com.linkedin.venice.fastclient.stats.FastClientStats;
import com.linkedin.venice.fastclient.transport.R2TransportClient;
import com.linkedin.venice.meta.QueryAction;
import com.linkedin.venice.metadata.response.MetadataResponseRecord;
import com.linkedin.venice.metadata.response.VersionProperties;
import com.linkedin.venice.read.RequestType;
import com.linkedin.venice.serialization.avro.AvroProtocolDefinition;
import com.linkedin.venice.serializer.SerializerDeserializerFactory;
import io.tehuti.metrics.MetricsRepository;
import java.util.Collections;
import java.util.HashMap;
import java.util.List;
import java.util.Map;
import java.util.concurrent.CompletableFuture;
import java.util.concurrent.CountDownLatch;
import java.util.concurrent.ScheduledExecutorService;
import java.util.concurrent.TimeUnit;
import org.apache.avro.Schema;


public class RequestBasedMetadataTestUtils {
  private static final int CURRENT_VERSION = 1;
  public static final String REPLICA1_NAME = "host1";
  public static final String REPLICA2_NAME = "host2";
  public static final String NEW_REPLICA_NAME = "host3";
  public static final String KEY_SCHEMA = "\"string\"";
  public static final String VALUE_SCHEMA = "\"string\"";
  private static final byte[] DICTIONARY = ZstdWithDictCompressor.buildDictionaryOnSyntheticAvroData();

  public static ClientConfig getMockClientConfig(String storeName) {
    return getMockClientConfig(storeName, false);
  }

  public static ClientConfig getMockClientConfig(String storeName, boolean firstConnWarmupFails) {
    ClientConfig clientConfig = mock(ClientConfig.class);
    ClusterStats clusterStats = new ClusterStats(new MetricsRepository(), storeName);
    doReturn(getMockR2Client(firstConnWarmupFails)).when(clientConfig).getR2Client();
    doReturn(1L).when(clientConfig).getMetadataRefreshIntervalInSeconds();
    doReturn(storeName).when(clientConfig).getStoreName();
    doReturn(clusterStats).when(clientConfig).getClusterStats();
    doReturn(ClientRoutingStrategyType.LEAST_LOADED).when(clientConfig).getClientRoutingStrategyType();
    doReturn(mock(FastClientStats.class)).when(clientConfig).getStats(RequestType.SINGLE_GET);
    return clientConfig;
  }

<<<<<<< HEAD
  /**
   * This r2Client is used for warmup conns to instances as part of metadata update
   */
  public static Client getMockR2Client(boolean firstConnWarmupFails) {
    Client r2Client = mock(Client.class);
    if (!firstConnWarmupFails) {
      doAnswer(invocation -> {
        R2TransportClient.R2TransportClientCallback callback = invocation.getArgument(1);
        callback.getValueFuture().complete(null);
        return null;
      }).when(r2Client)
          .restRequest(
              argThat(
                  argument -> argument.getURI().getPath().endsWith("/" + QueryAction.HEALTH.toString().toLowerCase())),
              any(Callback.class));
    } else {
      doAnswer(invocation -> {
        R2TransportClient.R2TransportClientCallback callback = invocation.getArgument(1);
        callback.getValueFuture().completeExceptionally(new VeniceClientHttpException(500));
        return null;
      }).doAnswer(invocation -> {
        R2TransportClient.R2TransportClientCallback callback = invocation.getArgument(1);
        callback.getValueFuture().complete(null);
        return null;
      })
          .when(r2Client)
          .restRequest(
              argThat(
                  argument -> argument.getURI().getPath().endsWith("/" + QueryAction.HEALTH.toString().toLowerCase())),
              any(Callback.class));
    }
    return r2Client;
  }

  public static D2TransportClient getMockD2TransportClient(String storeName, boolean changeMetadata) {
=======
  public static D2TransportClient getMockD2TransportClient(
      String storeName,
      boolean changeMetadata,
      Schema storeKeySchema,
      Schema storeValueSchema) {
>>>>>>> 585036c9
    D2TransportClient d2TransportClient = mock(D2TransportClient.class);

    VersionProperties versionProperties = new VersionProperties(
        CURRENT_VERSION,
        CompressionStrategy.ZSTD_WITH_DICT.getValue(),
        2,
        "com.linkedin.venice.partitioner.DefaultVenicePartitioner",
        Collections.emptyMap(),
        1);
    Map<CharSequence, List<CharSequence>> routeMap = new HashMap<>();
    routeMap.put("0", Collections.singletonList(REPLICA1_NAME));
    routeMap.put("1", Collections.singletonList(REPLICA2_NAME));
    Map<CharSequence, Integer> helixGroupMap = new HashMap<>();
    helixGroupMap.put(REPLICA1_NAME, 0);
    helixGroupMap.put(REPLICA2_NAME, 1);
    MetadataResponseRecord metadataResponse = new MetadataResponseRecord(
        versionProperties,
        Collections.singletonList(CURRENT_VERSION),
        Collections.singletonMap("1", storeKeySchema.toString()),
        Collections.singletonMap("1", storeValueSchema.toString()),
        1,
        routeMap,
        helixGroupMap);

    byte[] metadataBody = SerializerDeserializerFactory.getAvroGenericSerializer(MetadataResponseRecord.SCHEMA$)
        .serialize(metadataResponse);
    routeMap.put("0", Collections.singletonList(NEW_REPLICA_NAME));
    metadataResponse.setRoutingInfo(routeMap);
    byte[] newMetadataBody = SerializerDeserializerFactory.getAvroGenericSerializer(MetadataResponseRecord.SCHEMA$)
        .serialize(metadataResponse);
    int metadataResponseSchemaId = AvroProtocolDefinition.SERVER_METADATA_RESPONSE.getCurrentProtocolVersion();
    TransportClientResponse transportClientMetadataResponse =
        new TransportClientResponse(metadataResponseSchemaId, CompressionStrategy.NO_OP, metadataBody);
    CompletableFuture<TransportClientResponse> completableMetadataFuture =
        CompletableFuture.completedFuture(transportClientMetadataResponse);
    CompletableFuture<TransportClientResponse> completableMetadataFuture2 = CompletableFuture.completedFuture(
        new TransportClientResponse(metadataResponseSchemaId + 1, CompressionStrategy.NO_OP, newMetadataBody));

    TransportClientResponse transportClientDictionaryResponse =
        new TransportClientResponse(0, CompressionStrategy.NO_OP, DICTIONARY);
    CompletableFuture<TransportClientResponse> completableDictionaryFuture =
        CompletableFuture.completedFuture(transportClientDictionaryResponse);

    if (changeMetadata) {
      when(d2TransportClient.get(eq(QueryAction.METADATA.toString().toLowerCase() + "/" + storeName)))
          .thenReturn(completableMetadataFuture, completableMetadataFuture2);
    } else {
      when(d2TransportClient.get(eq(QueryAction.METADATA.toString().toLowerCase() + "/" + storeName)))
          .thenReturn(completableMetadataFuture);
    }
    doReturn(completableDictionaryFuture).when(d2TransportClient)
        .get(eq(QueryAction.DICTIONARY.toString().toLowerCase() + "/" + storeName + "/" + CURRENT_VERSION));

    return d2TransportClient;
  }

  public static D2ServiceDiscovery getMockD2ServiceDiscovery(D2TransportClient d2TransportClient, String storeName) {
    D2ServiceDiscovery d2ServiceDiscovery = mock(D2ServiceDiscovery.class);

    D2ServiceDiscoveryResponse d2ServiceDiscoveryResponse = new D2ServiceDiscoveryResponse();

    doReturn(d2ServiceDiscoveryResponse).when(d2ServiceDiscovery)
        .find(eq(d2TransportClient), eq(storeName), anyBoolean());

    return d2ServiceDiscovery;
  }

  public static VeniceCompressor getZstdVeniceCompressor(String storeName) {
    String resourceName = storeName + "_v" + CURRENT_VERSION;

    return new CompressorFactory()
        .createVersionSpecificCompressorIfNotExist(CompressionStrategy.ZSTD_WITH_DICT, resourceName, DICTIONARY);
  }

  public static RouterBackedSchemaReader getMockRouterBackedSchemaReader() {
    RouterBackedSchemaReader metadataResponseSchemaReader = mock(RouterBackedSchemaReader.class);
    int latestSchemaId = AvroProtocolDefinition.SERVER_METADATA_RESPONSE.getCurrentProtocolVersion();
    when(metadataResponseSchemaReader.getLatestValueSchemaId()).thenReturn(latestSchemaId, latestSchemaId + 1);
    doReturn(MetadataResponseRecord.SCHEMA$).when(metadataResponseSchemaReader).getValueSchema(latestSchemaId);
    doReturn(MetadataResponseRecord.SCHEMA$).when(metadataResponseSchemaReader).getValueSchema(latestSchemaId + 1);
    return metadataResponseSchemaReader;
  }

  public static RequestBasedMetadata getMockMetaData(ClientConfig clientConfig, String storeName)
      throws InterruptedException {
    return getMockMetaData(clientConfig, storeName, getMockRouterBackedSchemaReader(), false, false, false, null);
  }

  public static RequestBasedMetadata getMockMetaData(
      ClientConfig clientConfig,
      String storeName,
      boolean metadataChange) throws InterruptedException {
    return getMockMetaData(
        clientConfig,
        storeName,
        getMockRouterBackedSchemaReader(),
        metadataChange,
        false,
        false,
        null);
  }

  public static RequestBasedMetadata getMockMetaData(
      ClientConfig clientConfig,
      String storeName,
      RouterBackedSchemaReader routerBackedSchemaReader,
      boolean metadataChange) throws InterruptedException {
    return getMockMetaData(clientConfig, storeName, routerBackedSchemaReader, metadataChange, false, false, null);
  }

  public static RequestBasedMetadata getMockMetaData(
      ClientConfig clientConfig,
      String storeName,
      boolean metadataChange,
      boolean mockMetadataUpdateFailure,
      boolean firstUpdateFails,
      ScheduledExecutorService scheduler) throws InterruptedException {
    return getMockMetaData(
        clientConfig,
        storeName,
        getMockRouterBackedSchemaReader(),
        metadataChange,
        mockMetadataUpdateFailure,
        firstUpdateFails,
        scheduler);
  }

  public static RequestBasedMetadata getMockMetaData(
      ClientConfig clientConfig,
      String storeName,
      RouterBackedSchemaReader routerBackedSchemaReader,
      boolean metadataChange,
      boolean mockMetadataUpdateFailure,
      boolean firstUpdateFails,
      ScheduledExecutorService scheduler) throws InterruptedException {
    return getMockMetaData(
        clientConfig,
        storeName,
        routerBackedSchemaReader,
        metadataChange,
        mockMetadataUpdateFailure,
        firstUpdateFails,
        scheduler,
        AvroCompatibilityHelper.parse(KEY_SCHEMA),
        AvroCompatibilityHelper.parse(VALUE_SCHEMA));
  }

  public static RequestBasedMetadata getMockMetaData(
      ClientConfig clientConfig,
      String storeName,
      RouterBackedSchemaReader routerBackedSchemaReader,
      boolean metadataChange,
      boolean mockMetadataUpdateFailure,
      boolean firstUpdateFails,
      ScheduledExecutorService scheduler,
      Schema storeKeySchema,
      Schema storeValueSchema) throws InterruptedException {
    D2TransportClient d2TransportClient =
        getMockD2TransportClient(storeName, metadataChange, storeKeySchema, storeValueSchema);
    D2ServiceDiscovery d2ServiceDiscovery = getMockD2ServiceDiscovery(d2TransportClient, storeName);
    RequestBasedMetadata requestBasedMetadata;
    if (mockMetadataUpdateFailure) {
      requestBasedMetadata = mock(RequestBasedMetadata.class);
      doAnswer(invocation -> null).when(requestBasedMetadata).discoverD2Service();

      if (firstUpdateFails) {
        doAnswer(invocation -> {
          throw new VeniceClientException("update cache exception");
        }).doAnswer(invocation -> null).when(requestBasedMetadata).updateCache(anyBoolean());
      } else {
        doAnswer(invocation -> null).when(requestBasedMetadata).updateCache(anyBoolean());
      }

      doCallRealMethod().when(requestBasedMetadata).setIsReadyLatch(any());
      doCallRealMethod().when(requestBasedMetadata).getIsReadyLatch();
      doCallRealMethod().when(requestBasedMetadata).setScheduler(any());
      doCallRealMethod().when(requestBasedMetadata).getScheduler();
      doCallRealMethod().when(requestBasedMetadata).setRefreshIntervalInSeconds(anyLong());
      doCallRealMethod().when(requestBasedMetadata).getRefreshIntervalInSeconds();
      requestBasedMetadata.setIsReadyLatch(new CountDownLatch(1));
      ScheduledExecutorService mockScheduler = mock(ScheduledExecutorService.class);
      requestBasedMetadata.setScheduler(mockScheduler);
      requestBasedMetadata.setRefreshIntervalInSeconds(RequestBasedMetadata.DEFAULT_REFRESH_INTERVAL_IN_SECONDS);
      doAnswer(invocation -> {
        scheduler.schedule((Runnable) invocation.getArgument(0), invocation.getArgument(1), invocation.getArgument(2));
        return null;
      }).when(mockScheduler).schedule(any(Runnable.class), anyLong(), any(TimeUnit.class));
      doCallRealMethod().when(requestBasedMetadata).start();
    } else {
      requestBasedMetadata = new RequestBasedMetadata(clientConfig, d2TransportClient);
    }
    requestBasedMetadata.setMetadataResponseSchemaReader(routerBackedSchemaReader);
    requestBasedMetadata.setD2ServiceDiscovery(d2ServiceDiscovery);
    return requestBasedMetadata;
  }
}<|MERGE_RESOLUTION|>--- conflicted
+++ resolved
@@ -11,12 +11,9 @@
 import static org.mockito.Mockito.mock;
 import static org.mockito.Mockito.when;
 
-<<<<<<< HEAD
+import com.linkedin.avroutil1.compatibility.AvroCompatibilityHelper;
 import com.linkedin.common.callback.Callback;
 import com.linkedin.r2.transport.common.Client;
-=======
-import com.linkedin.avroutil1.compatibility.AvroCompatibilityHelper;
->>>>>>> 585036c9
 import com.linkedin.venice.client.exceptions.VeniceClientException;
 import com.linkedin.venice.client.exceptions.VeniceClientHttpException;
 import com.linkedin.venice.client.schema.RouterBackedSchemaReader;
@@ -75,7 +72,6 @@
     return clientConfig;
   }
 
-<<<<<<< HEAD
   /**
    * This r2Client is used for warmup conns to instances as part of metadata update
    */
@@ -110,14 +106,11 @@
     return r2Client;
   }
 
-  public static D2TransportClient getMockD2TransportClient(String storeName, boolean changeMetadata) {
-=======
   public static D2TransportClient getMockD2TransportClient(
       String storeName,
       boolean changeMetadata,
       Schema storeKeySchema,
       Schema storeValueSchema) {
->>>>>>> 585036c9
     D2TransportClient d2TransportClient = mock(D2TransportClient.class);
 
     VersionProperties versionProperties = new VersionProperties(
