package com.linkedin.venice.datarecovery;

import static com.linkedin.venice.datarecovery.DataRecoveryWorker.INTERVAL_UNSET;

import com.linkedin.venice.utils.Utils;
import java.util.Scanner;
import java.util.Set;
import org.apache.logging.log4j.LogManager;
import org.apache.logging.log4j.Logger;


/**
 * DataRecoveryClient is the central class to manage data recovery feature.
 * It contains three main modules: a data recovery planner, a data recovery executor, and a data recovery monitor.
 * Depending on the different use cases, it delegates the tasks to a specific module.
 */
public class DataRecoveryClient {
  private static final Logger LOGGER = LogManager.getLogger(DataRecoveryClient.class);
  private final DataRecoveryExecutor executor;
<<<<<<< HEAD
  private final Estimator estimator;
=======
  private final DataRecoveryMonitor monitor;
>>>>>>> 3a14ee71

  public DataRecoveryClient() {
    this(new DataRecoveryExecutor(), new DataRecoveryMonitor());
  }

<<<<<<< HEAD
  public DataRecoveryClient(DataRecoveryExecutor module) {
    this.executor = module;
    this.estimator = new Estimator();
=======
  public DataRecoveryClient(DataRecoveryExecutor executor, DataRecoveryMonitor monitor) {
    this.executor = executor;
    this.monitor = monitor;
>>>>>>> 3a14ee71
  }

  public DataRecoveryExecutor getExecutor() {
    return executor;
  }

<<<<<<< HEAD
  public Estimator getEstimator() {
    return estimator;
=======
  public DataRecoveryMonitor getMonitor() {
    return monitor;
>>>>>>> 3a14ee71
  }

  public void execute(DataRecoveryParams drParams, StoreRepushCommand.Params cmdParams) {
    Set<String> storeNames = drParams.getRecoveryStores();
    if (storeNames == null || storeNames.isEmpty()) {
      LOGGER.warn("store list is empty, exit.");
      return;
    }
    if (!drParams.isNonInteractive && !confirmStores(storeNames)) {
      return;
    }

    getExecutor().perform(storeNames, cmdParams);
    getExecutor().shutdownAndAwaitTermination();
  }

<<<<<<< HEAD
  public Long estimateRecoveryTime(DataRecoveryParams drParams, EstimateDataRecoveryTimeCommand.Params cmdParams) {
    Set<String> storeNames = drParams.getRecoveryStores();
    if (storeNames == null || storeNames.isEmpty()) {
      LOGGER.warn("store list is empty, exit.");
      return 0L;
    }

    getEstimator().perform(storeNames, cmdParams);
    Long totalRecoveryTime = 0L;
    for (PlanningTask t: getEstimator().getTasks()) {
      totalRecoveryTime += t.getResult().getEstimatedRecoveryTimeInSeconds();
    }
    return totalRecoveryTime;
=======
  public void monitor(DataRecoveryParams drParams, MonitorCommand.Params monitorParams) {
    Set<String> storeNames = drParams.getRecoveryStores();
    if (storeNames == null || storeNames.isEmpty()) {
      LOGGER.warn("store list is empty, exit.");
      return;
    }

    getMonitor().setInterval(drParams.interval);
    getMonitor().perform(storeNames, monitorParams);
    getMonitor().shutdownAndAwaitTermination();
>>>>>>> 3a14ee71
  }

  public boolean confirmStores(Set<String> storeNames) {
    LOGGER.info("stores to recover: " + storeNames);
    LOGGER.info("Recover " + storeNames.size() + " stores, please confirm (yes/no) [y/n]:");
    Scanner in = new Scanner(System.in);
    String line = in.nextLine();
    return line.equalsIgnoreCase("yes") || line.equalsIgnoreCase("y");
  }

  public static class DataRecoveryParams {
    private final String multiStores;
    private final Set<String> recoveryStores;
    private boolean isNonInteractive = false;
    private int interval = INTERVAL_UNSET;

    public DataRecoveryParams(String multiStores) {
      this.multiStores = multiStores;
      this.recoveryStores = calculateRecoveryStoreNames(this.multiStores);
    }

    public Set<String> getRecoveryStores() {
      return recoveryStores;
    }

    private Set<String> calculateRecoveryStoreNames(String multiStores) {
      Set<String> storeNames = null;
      if (multiStores != null && !multiStores.isEmpty()) {
        storeNames = Utils.parseCommaSeparatedStringToSet(multiStores);
      }
      return storeNames;
    }

    public void setInterval(int interval) {
      this.interval = interval;
    }

    public void setNonInteractive(boolean isNonInteractive) {
      this.isNonInteractive = isNonInteractive;
    }
  }
}<|MERGE_RESOLUTION|>--- conflicted
+++ resolved
@@ -17,38 +17,29 @@
 public class DataRecoveryClient {
   private static final Logger LOGGER = LogManager.getLogger(DataRecoveryClient.class);
   private final DataRecoveryExecutor executor;
-<<<<<<< HEAD
   private final Estimator estimator;
-=======
   private final DataRecoveryMonitor monitor;
->>>>>>> 3a14ee71
 
   public DataRecoveryClient() {
     this(new DataRecoveryExecutor(), new DataRecoveryMonitor());
   }
 
-<<<<<<< HEAD
-  public DataRecoveryClient(DataRecoveryExecutor module) {
-    this.executor = module;
-    this.estimator = new Estimator();
-=======
   public DataRecoveryClient(DataRecoveryExecutor executor, DataRecoveryMonitor monitor) {
     this.executor = executor;
     this.monitor = monitor;
->>>>>>> 3a14ee71
+    this.estimator = new Estimator();
   }
 
   public DataRecoveryExecutor getExecutor() {
     return executor;
   }
 
-<<<<<<< HEAD
   public Estimator getEstimator() {
     return estimator;
-=======
+  }
+  
   public DataRecoveryMonitor getMonitor() {
     return monitor;
->>>>>>> 3a14ee71
   }
 
   public void execute(DataRecoveryParams drParams, StoreRepushCommand.Params cmdParams) {
@@ -65,7 +56,6 @@
     getExecutor().shutdownAndAwaitTermination();
   }
 
-<<<<<<< HEAD
   public Long estimateRecoveryTime(DataRecoveryParams drParams, EstimateDataRecoveryTimeCommand.Params cmdParams) {
     Set<String> storeNames = drParams.getRecoveryStores();
     if (storeNames == null || storeNames.isEmpty()) {
@@ -79,7 +69,8 @@
       totalRecoveryTime += t.getResult().getEstimatedRecoveryTimeInSeconds();
     }
     return totalRecoveryTime;
-=======
+  }
+  
   public void monitor(DataRecoveryParams drParams, MonitorCommand.Params monitorParams) {
     Set<String> storeNames = drParams.getRecoveryStores();
     if (storeNames == null || storeNames.isEmpty()) {
@@ -90,7 +81,6 @@
     getMonitor().setInterval(drParams.interval);
     getMonitor().perform(storeNames, monitorParams);
     getMonitor().shutdownAndAwaitTermination();
->>>>>>> 3a14ee71
   }
 
   public boolean confirmStores(Set<String> storeNames) {
