package com.linkedin.venice;

import static com.linkedin.venice.CommonConfigKeys.SSL_FACTORY_CLASS_NAME;
import static com.linkedin.venice.ConfigKeys.KAFKA_BOOTSTRAP_SERVERS;
import static com.linkedin.venice.VeniceConstants.DEFAULT_SSL_FACTORY_CLASS_NAME;
import static com.linkedin.venice.schema.AvroSchemaParseUtils.parseSchemaFromJSONLooseValidation;
import static com.linkedin.venice.serialization.avro.AvroProtocolDefinition.SERVER_ADMIN_RESPONSE;
import static org.apache.kafka.clients.consumer.ConsumerConfig.KEY_DESERIALIZER_CLASS_CONFIG;
import static org.apache.kafka.clients.consumer.ConsumerConfig.VALUE_DESERIALIZER_CLASS_CONFIG;

import com.fasterxml.jackson.core.JsonProcessingException;
import com.fasterxml.jackson.databind.JsonNode;
import com.fasterxml.jackson.databind.ObjectMapper;
import com.fasterxml.jackson.databind.ObjectWriter;
import com.fasterxml.jackson.databind.node.ArrayNode;
import com.fasterxml.jackson.databind.node.JsonNodeFactory;
import com.fasterxml.jackson.databind.node.ObjectNode;
<<<<<<< HEAD
import com.linkedin.venice.authentication.ClientAuthenticationProvider;
import com.linkedin.venice.authentication.ClientAuthenticationProviderFactory;
=======
import com.linkedin.venice.admin.protocol.response.AdminResponseRecord;
>>>>>>> 5b5feaae
import com.linkedin.venice.client.exceptions.VeniceClientException;
import com.linkedin.venice.client.store.ClientConfig;
import com.linkedin.venice.client.store.ClientFactory;
import com.linkedin.venice.client.store.QueryTool;
import com.linkedin.venice.client.store.transport.TransportClient;
import com.linkedin.venice.client.store.transport.TransportClientResponse;
import com.linkedin.venice.common.VeniceSystemStoreType;
import com.linkedin.venice.common.VeniceSystemStoreUtils;
import com.linkedin.venice.compression.CompressionStrategy;
import com.linkedin.venice.controller.kafka.AdminTopicUtils;
import com.linkedin.venice.controllerapi.AclResponse;
import com.linkedin.venice.controllerapi.AdminTopicMetadataResponse;
import com.linkedin.venice.controllerapi.ChildAwareResponse;
import com.linkedin.venice.controllerapi.ClusterStaleDataAuditResponse;
import com.linkedin.venice.controllerapi.ControllerClient;
import com.linkedin.venice.controllerapi.ControllerClientFactory;
import com.linkedin.venice.controllerapi.ControllerResponse;
import com.linkedin.venice.controllerapi.D2ControllerClient;
import com.linkedin.venice.controllerapi.D2ServiceDiscoveryResponse;
import com.linkedin.venice.controllerapi.JobStatusQueryResponse;
import com.linkedin.venice.controllerapi.MigrationPushStrategyResponse;
import com.linkedin.venice.controllerapi.MultiNodeResponse;
import com.linkedin.venice.controllerapi.MultiNodesStatusResponse;
import com.linkedin.venice.controllerapi.MultiReplicaResponse;
import com.linkedin.venice.controllerapi.MultiSchemaResponse;
import com.linkedin.venice.controllerapi.MultiStoragePersonaResponse;
import com.linkedin.venice.controllerapi.MultiStoreResponse;
import com.linkedin.venice.controllerapi.MultiStoreStatusResponse;
import com.linkedin.venice.controllerapi.MultiStoreTopicsResponse;
import com.linkedin.venice.controllerapi.MultiVersionResponse;
import com.linkedin.venice.controllerapi.MultiVersionStatusResponse;
import com.linkedin.venice.controllerapi.NewStoreResponse;
import com.linkedin.venice.controllerapi.NodeReplicasReadinessResponse;
import com.linkedin.venice.controllerapi.NodeStatusResponse;
import com.linkedin.venice.controllerapi.OwnerResponse;
import com.linkedin.venice.controllerapi.PartitionResponse;
import com.linkedin.venice.controllerapi.PubSubTopicConfigResponse;
import com.linkedin.venice.controllerapi.ReadyForDataRecoveryResponse;
import com.linkedin.venice.controllerapi.RoutersClusterConfigResponse;
import com.linkedin.venice.controllerapi.SchemaResponse;
import com.linkedin.venice.controllerapi.StoragePersonaResponse;
import com.linkedin.venice.controllerapi.StoreComparisonResponse;
import com.linkedin.venice.controllerapi.StoreHealthAuditResponse;
import com.linkedin.venice.controllerapi.StoreMigrationResponse;
import com.linkedin.venice.controllerapi.StoreResponse;
import com.linkedin.venice.controllerapi.TrackableControllerResponse;
import com.linkedin.venice.controllerapi.UpdateClusterConfigQueryParams;
import com.linkedin.venice.controllerapi.UpdateStoragePersonaQueryParams;
import com.linkedin.venice.controllerapi.UpdateStoreQueryParams;
import com.linkedin.venice.controllerapi.VersionCreationResponse;
import com.linkedin.venice.controllerapi.VersionResponse;
import com.linkedin.venice.controllerapi.routes.AdminCommandExecutionResponse;
import com.linkedin.venice.datarecovery.DataRecoveryClient;
import com.linkedin.venice.datarecovery.EstimateDataRecoveryTimeCommand;
import com.linkedin.venice.datarecovery.MonitorCommand;
import com.linkedin.venice.datarecovery.StoreRepushCommand;
import com.linkedin.venice.exceptions.VeniceException;
import com.linkedin.venice.helix.HelixAdapterSerializer;
import com.linkedin.venice.helix.HelixSchemaAccessor;
import com.linkedin.venice.helix.ZkClientFactory;
import com.linkedin.venice.kafka.TopicManager;
import com.linkedin.venice.kafka.TopicManagerRepository;
import com.linkedin.venice.kafka.protocol.KafkaMessageEnvelope;
import com.linkedin.venice.meta.BackupStrategy;
import com.linkedin.venice.meta.BufferReplayPolicy;
import com.linkedin.venice.meta.DataReplicationPolicy;
import com.linkedin.venice.meta.QueryAction;
import com.linkedin.venice.meta.ServerAdminAction;
import com.linkedin.venice.meta.StoreInfo;
import com.linkedin.venice.meta.Version;
import com.linkedin.venice.meta.VersionStatus;
import com.linkedin.venice.metadata.response.MetadataResponseRecord;
import com.linkedin.venice.pubsub.PubSubClientsFactory;
import com.linkedin.venice.pubsub.PubSubTopicRepository;
import com.linkedin.venice.pubsub.adapter.kafka.admin.ApacheKafkaAdminAdapterFactory;
import com.linkedin.venice.pubsub.adapter.kafka.consumer.ApacheKafkaConsumerAdapterFactory;
import com.linkedin.venice.pubsub.adapter.kafka.producer.ApacheKafkaProducerAdapterFactory;
import com.linkedin.venice.pubsub.api.PubSubConsumerAdapter;
import com.linkedin.venice.pubsub.api.PubSubMessageDeserializer;
import com.linkedin.venice.pubsub.api.exceptions.PubSubOpTimeoutException;
import com.linkedin.venice.pushmonitor.ExecutionStatus;
import com.linkedin.venice.schema.SchemaEntry;
import com.linkedin.venice.schema.avro.SchemaCompatibility;
import com.linkedin.venice.schema.vson.VsonAvroSchemaAdapter;
import com.linkedin.venice.security.SSLFactory;
import com.linkedin.venice.serialization.KafkaKeySerializer;
import com.linkedin.venice.serialization.avro.AvroProtocolDefinition;
import com.linkedin.venice.serialization.avro.InternalAvroSpecificSerializer;
import com.linkedin.venice.serialization.avro.KafkaValueSerializer;
import com.linkedin.venice.serialization.avro.OptimizedKafkaValueSerializer;
import com.linkedin.venice.serializer.FastSerializerDeserializerFactory;
import com.linkedin.venice.serializer.RecordDeserializer;
import com.linkedin.venice.utils.ObjectMapperFactory;
import com.linkedin.venice.utils.RetryUtils;
import com.linkedin.venice.utils.SslUtils;
import com.linkedin.venice.utils.Time;
import com.linkedin.venice.utils.Utils;
import com.linkedin.venice.utils.VeniceProperties;
import com.linkedin.venice.utils.pools.LandFillObjectPool;
import java.io.BufferedReader;
import java.io.Console;
import java.io.FileInputStream;
import java.io.IOException;
import java.io.InputStreamReader;
import java.nio.charset.StandardCharsets;
import java.nio.file.Files;
import java.nio.file.Paths;
import java.text.SimpleDateFormat;
import java.time.Duration;
import java.time.LocalDateTime;
import java.time.format.DateTimeFormatter;
import java.time.format.DateTimeParseException;
import java.util.ArrayList;
import java.util.Arrays;
import java.util.Collections;
import java.util.Comparator;
import java.util.HashMap;
import java.util.HashSet;
import java.util.Iterator;
import java.util.List;
import java.util.Map;
import java.util.Optional;
import java.util.Properties;
import java.util.Set;
import java.util.StringJoiner;
import java.util.TimeZone;
import java.util.concurrent.TimeUnit;
import java.util.function.Consumer;
import java.util.function.Function;
import java.util.function.Supplier;
import java.util.stream.Collectors;
import org.apache.avro.Schema;
import org.apache.avro.generic.GenericRecord;
import org.apache.commons.cli.CommandLine;
import org.apache.commons.cli.CommandLineParser;
import org.apache.commons.cli.DefaultParser;
import org.apache.commons.cli.HelpFormatter;
import org.apache.commons.cli.Option;
import org.apache.commons.cli.OptionBuilder;
import org.apache.commons.cli.OptionGroup;
import org.apache.commons.cli.Options;
import org.apache.commons.cli.ParseException;
import org.apache.commons.lang.StringUtils;


public class AdminTool {
  private static ObjectWriter jsonWriter = ObjectMapperFactory.getInstance().writerWithDefaultPrettyPrinter();
  private static final String STATUS = "status";
  private static final String ERROR = "error";
  private static final String SUCCESS = "success";

  private static final PubSubTopicRepository PUB_SUB_TOPIC_REPOSITORY = new PubSubTopicRepository();
<<<<<<< HEAD
=======

  private static final PubSubClientsFactory PUB_SUB_CLIENTS_FACTORY = new PubSubClientsFactory(
      new ApacheKafkaProducerAdapterFactory(),
      new ApacheKafkaConsumerAdapterFactory(),
      new ApacheKafkaAdminAdapterFactory());

>>>>>>> 5b5feaae
  private static ControllerClient controllerClient;
  private static Optional<SSLFactory> sslFactory = Optional.empty();
  private static final Map<String, Map<String, ControllerClient>> clusterControllerClientPerColoMap = new HashMap<>();

  private static final List<String> REQUIRED_ZK_SSL_SYSTEM_PROPERTIES = Arrays.asList(
      "zookeeper.client.secure",
      "zookeeper.clientCnxnSocket",
      "zookeeper.ssl.keyStore.location",
      "zookeeper.ssl.keyStore.password",
      "zookeeper.ssl.keyStore.type",
      "zookeeper.ssl.trustStore.location",
      "zookeeper.ssl.trustStore.password",
      "zookeeper.ssl.trustStore.type");

  public static void main(String args[]) throws Exception {
    CommandLine cmd = getCommandLine(args);

    try {
      Command foundCommand = ensureOnlyOneCommand(cmd);

      // Variables used within the switch case need to be defined in advance
      String veniceUrl = null;
      String clusterName;
      String storeName;
      String versionString;
      String topicName;

      int version;
      MultiStoreResponse storeResponse;
      ControllerResponse response;

      if (cmd.hasOption(Arg.DISABLE_LOG.toString())) {
        LogConfigurator.disableLog();
      }

<<<<<<< HEAD
      ClientAuthenticationProvider authenticationProvider = buildAuthenticationProvider(cmd);
=======
      /**
       * Initialize SSL config if provided.
       */
      buildSslFactory(cmd);
>>>>>>> 5b5feaae

      if (Arrays.asList(foundCommand.getRequiredArgs()).contains(Arg.URL)
          && Arrays.asList(foundCommand.getRequiredArgs()).contains(Arg.CLUSTER)) {
        veniceUrl = getRequiredArgument(cmd, Arg.URL);
        clusterName = getRequiredArgument(cmd, Arg.CLUSTER);
<<<<<<< HEAD

        /**
         * SSL config file is not mandatory now; build the controller with SSL config if provided.
         */
        buildSslFactory(cmd);
        controllerClient = ControllerClient
            .constructClusterControllerClient(clusterName, veniceUrl, sslFactory, authenticationProvider);
=======
        controllerClient = ControllerClient.constructClusterControllerClient(clusterName, veniceUrl, sslFactory);
>>>>>>> 5b5feaae
      }

      if (cmd.hasOption(Arg.FLAT_JSON.toString())) {
        jsonWriter = ObjectMapperFactory.getInstance().writer();
      }

      switch (foundCommand) {
        case LIST_STORES:
          storeResponse = queryStoreList(cmd);
          printObject(storeResponse);
          break;
        case DESCRIBE_STORE:
          storeName = getRequiredArgument(cmd, Arg.STORE, Command.DESCRIBE_STORE);
          for (String store: storeName.split(",")) {
            printStoreDescription(store);
          }
          break;
        case DESCRIBE_STORES:
          storeResponse = queryStoreList(cmd);
          for (String store: storeResponse.getStores()) {
            printStoreDescription(store);
          }
          break;
        case JOB_STATUS:
          storeName = getRequiredArgument(cmd, Arg.STORE, Command.JOB_STATUS);
          versionString = getOptionalArgument(cmd, Arg.VERSION, null);
          if (versionString == null) {
            StoreInfo storeInfo = controllerClient.getStore(storeName).getStore();
            version = storeInfo.getLargestUsedVersionNumber();
          } else {
            version = Integer.parseInt(versionString);
          }
          topicName = Version.composeKafkaTopic(storeName, version);
          JobStatusQueryResponse jobStatus = controllerClient.queryJobStatus(topicName);
          printObject(jobStatus);
          break;
        case KILL_JOB:
          storeName = getRequiredArgument(cmd, Arg.STORE, Command.KILL_JOB);
          versionString = getRequiredArgument(cmd, Arg.VERSION, Command.KILL_JOB);
          version = Integer.parseInt(versionString);
          topicName = Version.composeKafkaTopic(storeName, version);
          response = controllerClient.killOfflinePushJob(topicName);
          printObject(response);
          break;
        case SKIP_ADMIN:
          String offset = getRequiredArgument(cmd, Arg.OFFSET, Command.SKIP_ADMIN);
          boolean skipDIV = Boolean.parseBoolean(getOptionalArgument(cmd, Arg.SKIP_DIV, "false"));
          response = controllerClient.skipAdminMessage(offset, skipDIV);
          printObject(response);
          break;
        case NEW_STORE:
          createNewStore(cmd);
          break;
        case DELETE_STORE:
          deleteStore(cmd);
          break;
        case BACKFILL_SYSTEM_STORES:
          backfillSystemStores(cmd);
          break;
        case EMPTY_PUSH:
          emptyPush(cmd);
          break;
        case DISABLE_STORE_WRITE:
          setEnableStoreWrites(cmd, false);
          break;
        case ENABLE_STORE_WRITE:
          setEnableStoreWrites(cmd, true);
          break;
        case DISABLE_STORE_READ:
          setEnableStoreReads(cmd, false);
          break;
        case ENABLE_STORE_READ:
          setEnableStoreReads(cmd, true);
          break;
        case DISABLE_STORE:
          setEnableStoreReadWrites(cmd, false);
          break;
        case ENABLE_STORE:
          setEnableStoreReadWrites(cmd, true);
          break;
        case DELETE_ALL_VERSIONS:
          deleteAllVersions(cmd);
          break;
        case DELETE_OLD_VERSION:
          deleteOldVersion(cmd);
          break;
        case SET_VERSION:
          applyVersionToStore(cmd);
          break;
        case SET_OWNER:
          setStoreOwner(cmd);
          break;
        case SET_PARTITION_COUNT:
          setStorePartition(cmd);
          break;
        case UPDATE_STORE:
          updateStore(cmd);
          break;
        case UPDATE_CLUSTER_CONFIG:
          updateClusterConfig(cmd);
          break;
        case ADD_SCHEMA:
          applyValueSchemaToStore(cmd);
          break;
        case ADD_SCHEMA_TO_ZK:
          applyValueSchemaToZK(cmd);
          break;
        case ADD_DERIVED_SCHEMA:
          applyDerivedSchemaToStore(cmd);
          break;
        case REMOVE_DERIVED_SCHEMA:
          removeDerivedSchema(cmd);
          break;
        case LIST_STORAGE_NODES:
          printStorageNodeList();
          break;
        case CLUSTER_HEALTH_INSTANCES:
          printInstancesStatuses(cmd);
          break;
        case CLUSTER_HEALTH_STORES:
          printStoresStatuses();
          break;
        case NODE_REMOVABLE:
          isNodeRemovable(cmd);
          break;
        case REMOVE_NODE:
          removeNodeFromCluster(cmd);
          break;
        case ALLOW_LIST_ADD_NODE:
          addNodeIntoAllowList(cmd);
          break;
        case ALLOW_LIST_REMOVE_NODE:
          removeNodeFromAllowList(cmd);
          break;
        case REPLICAS_OF_STORE:
          printReplicaListForStoreVersion(cmd);
          break;
        case REPLICAS_ON_STORAGE_NODE:
          printReplicaListForStorageNode(cmd);
          break;
        case QUERY:
          queryStoreForKey(cmd, veniceUrl);
          break;
        case SHOW_SCHEMAS:
          showSchemas(cmd);
          break;
        case GET_EXECUTION:
          getExecution(cmd);
          break;
        case ENABLE_THROTTLING:
          enableThrottling(true);
          break;
        case DISABLE_THROTTLING:
          enableThrottling(false);
          break;
        case ENABLE_MAX_CAPACITY_PROTECTION:
          enableMaxCapacityProtection(true);
          break;
        case DISABLE_MAX_CAPACITY_PROTECTION:
          enableMaxCapacityProtection(false);
          break;
        case ENABLE_QUTOA_REBALANCE:
          enableQuotaRebalance(cmd, true);
          break;
        case DISABLE_QUTOA_REBALANCE:
          enableQuotaRebalance(cmd, false);
          break;
        case GET_ROUTERS_CLUSTER_CONFIG:
          getRoutersClusterConfig();
          break;
        case GET_ALL_MIGRATION_PUSH_STRATEGIES:
          getAllMigrationPushStrategies();
          break;
        case GET_MIGRATION_PUSH_STRATEGY:
          getMigrationPushStrategy(cmd);
          break;
        case SET_MIGRATION_PUSH_STRATEGY:
          setMigrationPushStrategy(cmd);
          break;
        case LIST_BOOTSTRAPPING_VERSIONS:
          listBootstrappingVersions(cmd);
          break;
        case DELETE_KAFKA_TOPIC:
          deleteKafkaTopic(cmd);
          break;
        case DUMP_ADMIN_MESSAGES:
          dumpAdminMessages(cmd);
          break;
        case DUMP_CONTROL_MESSAGES:
          dumpControlMessages(cmd);
          break;
        case DUMP_KAFKA_TOPIC:
          dumpKafkaTopic(cmd);
          break;
        case QUERY_KAFKA_TOPIC:
          queryKafkaTopic(cmd);
          break;
        case MIGRATE_STORE:
          migrateStore(cmd);
          break;
        case MIGRATION_STATUS:
          checkMigrationStatus(cmd);
          break;
        case COMPLETE_MIGRATION:
          completeMigration(cmd);
          break;
        case ABORT_MIGRATION:
          abortMigration(cmd);
          break;
        case END_MIGRATION:
          endMigration(cmd);
          break;
        case SEND_END_OF_PUSH:
          sendEndOfPush(cmd);
          break;
        case NEW_STORE_ACL:
          createNewStoreWithAcl(cmd);
          break;
        case UPDATE_STORE_ACL:
          updateStoreWithAcl(cmd);
          break;
        case GET_STORE_ACL:
          getAclForStore(cmd);
          break;
        case DELETE_STORE_ACL:
          deleteAclForStore(cmd);
          break;
        case ADD_TO_STORE_ACL:
          addToStoreAcl(cmd);
          break;
        case REMOVE_FROM_STORE_ACL:
          removeFromStoreAcl(cmd);
          break;
        case ENABLE_NATIVE_REPLICATION_FOR_CLUSTER:
          enableNativeReplicationForCluster(cmd);
          break;
        case DISABLE_NATIVE_REPLICATION_FOR_CLUSTER:
          disableNativeReplicationForCluster(cmd);
          break;
        case ENABLE_ACTIVE_ACTIVE_REPLICATION_FOR_CLUSTER:
          enableActiveActiveReplicationForCluster(cmd);
          break;
        case DISABLE_ACTIVE_ACTIVE_REPLICATION_FOR_CLUSTER:
          disableActiveActiveReplicationForCluster(cmd);
          break;
        case GET_DELETABLE_STORE_TOPICS:
          getDeletableStoreTopics(cmd);
          break;
        case WIPE_CLUSTER:
          wipeCluster(cmd);
          break;
        case REPLICAS_READINESS_ON_STORAGE_NODE:
          printReplicasReadinessStorageNode(cmd);
          break;
        case LIST_CLUSTER_STALE_STORES:
          listClusterStaleStores(cmd);
          break;
        case COMPARE_STORE:
          compareStore(cmd);
          break;
        case REPLICATE_META_DATA:
          copyOverStoresMetadata(cmd);
          break;
        case LIST_STORE_PUSH_INFO:
          listStorePushInfo(cmd);
          break;
        case GET_KAFKA_TOPIC_CONFIGS:
          getKafkaTopicConfigs(cmd);
          break;
        case UPDATE_KAFKA_TOPIC_LOG_COMPACTION:
          updateKafkaTopicLogCompaction(cmd);
          break;
        case UPDATE_KAFKA_TOPIC_RETENTION:
          updateKafkaTopicRetention(cmd);
          break;
        case UPDATE_KAFKA_TOPIC_MIN_IN_SYNC_REPLICA:
          updateKafkaTopicMinInSyncReplica(cmd);
          break;
        case START_FABRIC_BUILDOUT:
          startFabricBuildout(cmd);
          break;
        case CHECK_FABRIC_BUILDOUT_STATUS:
          checkFabricBuildoutStatus(cmd);
          break;
        case END_FABRIC_BUILDOUT:
          endFabricBuildout(cmd);
          break;
        case NEW_STORAGE_PERSONA:
          createNewStoragePersona(cmd);
          break;
        case GET_STORAGE_PERSONA:
          getStoragePersona(cmd);
          break;
        case DELETE_STORAGE_PERSONA:
          deleteStoragePersona(cmd);
          break;
        case UPDATE_STORAGE_PERSONA:
          updateStoragePersona(cmd);
          break;
        case GET_STORAGE_PERSONA_FOR_STORE:
          getStoragePersonaForStore(cmd);
          break;
        case LIST_CLUSTER_STORAGE_PERSONAS:
          listClusterStoragePersonas(cmd);
          break;
        case CLEANUP_INSTANCE_CUSTOMIZED_STATES:
          cleanupInstanceCustomizedStates(cmd);
          break;
        case EXECUTE_DATA_RECOVERY:
          executeDataRecovery(cmd);
          break;
        case ESTIMATE_DATA_RECOVERY_TIME:
          estimateDataRecoveryTime(cmd);
          break;
        case MONITOR_DATA_RECOVERY:
          monitorDataRecovery(cmd);
          break;
        case REQUEST_BASED_METADATA:
          getRequestBasedMetadata(cmd);
          break;
        case DUMP_INGESTION_STATE:
          dumpIngestionState(cmd);
          break;
        default:
          StringJoiner availableCommands = new StringJoiner(", ");
          for (Command c: Command.values()) {
            availableCommands.add("--" + c.toString());
          }
          throw new VeniceException("Must supply one of the following commands: " + availableCommands.toString());
      }
      clusterControllerClientPerColoMap.forEach((key, map) -> map.values().forEach(Utils::closeQuietlyWithErrorLogged));
    } catch (Exception e) {
      printErrAndThrow(e, e.getMessage(), null);
    }
  }

  private static ClientAuthenticationProvider buildAuthenticationProvider(CommandLine cmd) throws IOException {
    Properties properties = new Properties();
    if (cmd.hasOption(Arg.SSL_CONFIG_PATH.first())) {
      String sslConfigPath = getOptionalArgument(cmd, Arg.SSL_CONFIG_PATH);
      properties = SslUtils.loadSSLConfig(sslConfigPath);
    }
    return ClientAuthenticationProviderFactory.build(properties);
  }

  static CommandLine getCommandLine(String[] args) throws ParseException, IOException {
    /**
     * Command Options are split up for help text formatting, see printUsageAndExit()
     *
     * Gather all the commands we have in "commandGroup"
     **/
    OptionGroup commandGroup = new OptionGroup();
    for (Command c: Command.values()) {
      createCommandOpt(c, commandGroup);
    }

    /**
     * Gather all the options we have in "options"
     */
    Options options = new Options();
    for (Arg arg: Arg.values()) {
      createOpt(arg, arg.isParameterized(), arg.getHelpText(), options);
    }

    Options parameterOptionsForHelp = new Options();
    for (Object obj: options.getOptions()) {
      Option o = (Option) obj;
      parameterOptionsForHelp.addOption(o);
    }

    options.addOptionGroup(commandGroup);

    CommandLineParser parser = new DefaultParser();
    CommandLine cmd = parser.parse(options, args);

    if (cmd.hasOption(Arg.HELP.first())) {
      printUsageAndExit(commandGroup, parameterOptionsForHelp);
    } else if (cmd.hasOption(Command.CONVERT_VSON_SCHEMA.toString())) {
      convertVsonSchemaAndExit(cmd);
    }

    // SSl config path is mandatory
    if (!cmd.hasOption(Arg.SSL_CONFIG_PATH.first())) {
      /**
       * Don't throw exception yet until all controllers are deployed with SSL support and the script
       * that automatically generates SSL config file is provided.
       */
      System.out.println("[WARN] Running admin tool without any SSL or authentication configuration.");
    }
    return cmd;
  }

  private static Command ensureOnlyOneCommand(CommandLine cmd) {
    String foundCommand = null;
    for (Command c: Command.values()) {
      if (cmd.hasOption(c.toString())) {
        if (foundCommand == null) {
          foundCommand = c.toString();
        } else {
          throw new VeniceException("Can only specify one of --" + foundCommand + " and --" + c.toString());
        }
      }
    }
    return Command.getCommand(foundCommand, cmd);
  }

  private static void buildSslFactory(CommandLine cmd) throws IOException {
    if (cmd.hasOption(Arg.SSL_CONFIG_PATH.first())) {
      String sslConfigPath = getOptionalArgument(cmd, Arg.SSL_CONFIG_PATH);
      Properties sslProperties = SslUtils.loadSSLConfig(sslConfigPath);
      String sslFactoryClassName = sslProperties.getProperty(SSL_FACTORY_CLASS_NAME, DEFAULT_SSL_FACTORY_CLASS_NAME);
      sslFactory = Optional.of(SslUtils.getSSLFactory(sslProperties, sslFactoryClassName));
    }
  }

  private static MultiStoreResponse queryStoreList(CommandLine cmd) {
    boolean includeSystemStores = Boolean.parseBoolean(getOptionalArgument(cmd, Arg.INCLUDE_SYSTEM_STORES));
    Optional<String> configNameFilter = Optional.ofNullable(getOptionalArgument(cmd, Arg.STORE_CONFIG_NAME_FILTER));
    Optional<String> configValueFilter = Optional.ofNullable(getOptionalArgument(cmd, Arg.STORE_CONFIG_VALUE_FILTER));
    return controllerClient.queryStoreList(includeSystemStores, configNameFilter, configValueFilter);
  }

  private static void queryStoreForKey(CommandLine cmd, String veniceUrl) throws Exception {
    String store = getRequiredArgument(cmd, Arg.STORE);
    String keyString = getRequiredArgument(cmd, Arg.KEY);
    ClientAuthenticationProvider authenticationProvider = buildAuthenticationProvider(cmd);
    String sslConfigFileStr = getOptionalArgument(cmd, Arg.VENICE_CLIENT_SSL_CONFIG_FILE);
    boolean isVsonStore = Boolean.parseBoolean(getOptionalArgument(cmd, Arg.VSON_STORE, "false"));
    Optional<String> sslConfigFile =
        StringUtils.isEmpty(sslConfigFileStr) ? Optional.empty() : Optional.of(sslConfigFileStr);
    printObject(
        QueryTool.queryStoreForKey(store, keyString, veniceUrl, isVsonStore, sslConfigFile, authenticationProvider));
  }

  private static void showSchemas(CommandLine cmd) {
    String store = getRequiredArgument(cmd, Arg.STORE);
    SchemaResponse keySchema = controllerClient.getKeySchema(store);
    printObject(keySchema);
    MultiSchemaResponse valueSchemas = controllerClient.getAllValueSchema(store);
    printObject(valueSchemas);
  }

  private static void executeDataRecovery(CommandLine cmd) {
    String recoveryCommand = getRequiredArgument(cmd, Arg.RECOVERY_COMMAND);
    String destFabric = getRequiredArgument(cmd, Arg.DEST_FABRIC);
    String sourceFabric = getRequiredArgument(cmd, Arg.SOURCE_FABRIC);
    String timestamp = getRequiredArgument(cmd, Arg.DATETIME);
    String parentUrl = getRequiredArgument(cmd, Arg.URL);

    String extraCommandArgs = getOptionalArgument(cmd, Arg.EXTRA_COMMAND_ARGS);
    String stores = getOptionalArgument(cmd, Arg.STORES);
    String cluster = getOptionalArgument(cmd, Arg.CLUSTER);
    boolean isDebuggingEnabled = cmd.hasOption(Arg.DEBUG.toString());
    boolean isNonInteractive = cmd.hasOption(Arg.NON_INTERACTIVE.toString());

    StoreRepushCommand.Params.Builder builder = new StoreRepushCommand.Params.Builder().setCommand(recoveryCommand)
        .setDestFabric(destFabric)
        .setSourceFabric(sourceFabric)
        .setTimestamp(LocalDateTime.parse(timestamp, DateTimeFormatter.ISO_LOCAL_DATE_TIME))
        .setSSLFactory(sslFactory)
        .setUrl(parentUrl);
    if (extraCommandArgs != null) {
      builder.setExtraCommandArgs(extraCommandArgs);
    }
    builder.setDebug(isDebuggingEnabled);

    Set<String> storeSet = calculateRecoveryStoreNames(stores, cluster, parentUrl);
    DataRecoveryClient dataRecoveryClient = new DataRecoveryClient();
    DataRecoveryClient.DataRecoveryParams params = new DataRecoveryClient.DataRecoveryParams(storeSet);
    params.setNonInteractive(isNonInteractive);

    try (ControllerClient cli = new ControllerClient("*", parentUrl, sslFactory)) {
      builder.setPCtrlCliWithoutCluster(cli);
      StoreRepushCommand.Params cmdParams = builder.build();
      dataRecoveryClient.execute(params, cmdParams);
    }
  }

  private static void estimateDataRecoveryTime(CommandLine cmd) {
    String destFabric = getRequiredArgument(cmd, Arg.DEST_FABRIC);
    String parentUrl = getRequiredArgument(cmd, Arg.URL);

    String stores = getOptionalArgument(cmd, Arg.STORES);
    String cluster = getOptionalArgument(cmd, Arg.CLUSTER);

    Set<String> storeSet = calculateRecoveryStoreNames(stores, cluster, parentUrl);
    DataRecoveryClient dataRecoveryClient = new DataRecoveryClient();
    DataRecoveryClient.DataRecoveryParams params = new DataRecoveryClient.DataRecoveryParams(storeSet);

    Long total;

    try (ControllerClient cli = new ControllerClient("*", parentUrl, sslFactory)) {
      EstimateDataRecoveryTimeCommand.Params.Builder builder =
          new EstimateDataRecoveryTimeCommand.Params.Builder(destFabric, cli, parentUrl, sslFactory);
      EstimateDataRecoveryTimeCommand.Params cmdParams = builder.build();
      total = dataRecoveryClient.estimateRecoveryTime(params, cmdParams);
    }

    if (total <= 0) {
      printObject("00:00:00");
    } else {
      int hours = (int) (total / 3600);
      int minutes = (int) ((total % 3600) / 60);
      int seconds = (int) (total % 60);

      printObject(String.format("TOTAL RECOVERY TIME FOR ALL STORES = %02d:%02d:%02d", hours, minutes, seconds));
    }
  }

  private static void monitorDataRecovery(CommandLine cmd) {
    String parentUrl = getRequiredArgument(cmd, Arg.URL);
    String destFabric = getRequiredArgument(cmd, Arg.DEST_FABRIC);
    String dateTimeStr = getRequiredArgument(cmd, Arg.DATETIME);

    String intervalStr = getOptionalArgument(cmd, Arg.INTERVAL);
    String stores = getOptionalArgument(cmd, Arg.STORES);
    String cluster = getOptionalArgument(cmd, Arg.CLUSTER);

    MonitorCommand.Params.Builder builder = new MonitorCommand.Params.Builder().setTargetRegion(destFabric)
        .setParentUrl(parentUrl)
        .setSSLFactory(sslFactory);

    try {
      builder.setDateTime(LocalDateTime.parse(dateTimeStr, DateTimeFormatter.ISO_LOCAL_DATE_TIME));
    } catch (DateTimeParseException e) {
      throw new VeniceException(
          String.format(
              "Can not parse: %s, supported format: %s",
              e.getParsedString(),
              DateTimeFormatter.ISO_LOCAL_DATE_TIME));
    }

    Set<String> storeSet = calculateRecoveryStoreNames(stores, cluster, parentUrl);
    DataRecoveryClient dataRecoveryClient = new DataRecoveryClient();
    DataRecoveryClient.DataRecoveryParams params = new DataRecoveryClient.DataRecoveryParams(storeSet);
    if (intervalStr != null) {
      params.setInterval(Integer.parseInt(intervalStr));
    }

    try (ControllerClient parentCtrlCli = new ControllerClient("*", parentUrl, sslFactory)) {
      builder.setPCtrlCliWithoutCluster(parentCtrlCli);
      MonitorCommand.Params monitorParams = builder.build();
      dataRecoveryClient.monitor(params, monitorParams);
    }
  }

  private static Set<String> calculateRecoveryStoreNames(String multiStores, String cluster, String parentUrl) {
    if (!StringUtils.isEmpty(multiStores) && !StringUtils.isEmpty(cluster)) {
      System.out.println(
          String.format("[WARN] --%s overwrites --%s value.", Arg.STORES.getArgName(), Arg.CLUSTER.getArgName()));
    }

    if (!StringUtils.isEmpty(multiStores)) {
      return Utils.parseCommaSeparatedStringToSet(multiStores);
    }

    if (!StringUtils.isEmpty(cluster)) {
      try (ControllerClient parentCtrlCli = new ControllerClient(cluster, parentUrl, sslFactory)) {
        MultiStoreResponse response = parentCtrlCli.queryStoreList(false);
        if (response.isError()) {
          throw new VeniceClientException("Error in getting store list for " + cluster + ": " + response.getError());
        }
        if (response.getStores() == null) {
          return null;
        }
        return new HashSet<>(Arrays.asList(response.getStores()));
      }
    }
    return null;
  }

  private static void createNewStore(CommandLine cmd) throws Exception {
    String store = getRequiredArgument(cmd, Arg.STORE, Command.NEW_STORE);
    String keySchemaFile = getRequiredArgument(cmd, Arg.KEY_SCHEMA, Command.NEW_STORE);
    String keySchema = readFile(keySchemaFile);
    String valueSchemaFile = getRequiredArgument(cmd, Arg.VALUE_SCHEMA, Command.NEW_STORE);
    String valueSchema = readFile(valueSchemaFile);
    String owner = getOptionalArgument(cmd, Arg.OWNER, "");
    boolean isVsonStore =
        Utils.parseBooleanFromString(getOptionalArgument(cmd, Arg.VSON_STORE, "false"), "isVsonStore");
    if (isVsonStore) {
      keySchema = VsonAvroSchemaAdapter.parse(keySchema).toString();
      valueSchema = VsonAvroSchemaAdapter.parse(valueSchema).toString();
    }
    verifyValidSchema(keySchema);
    verifyValidSchema(valueSchema);
    verifyStoreExistence(store, false);
    NewStoreResponse response = controllerClient.createNewStore(store, owner, keySchema, valueSchema);
    printObject(response);
  }

  private static void deleteStore(CommandLine cmd) throws IOException {
    String store = getRequiredArgument(cmd, Arg.STORE, Command.DELETE_STORE);
    verifyStoreExistence(store, true);
    TrackableControllerResponse response = controllerClient.deleteStore(store);
    printObject(response);
  }

  private static void backfillSystemStores(CommandLine cmd) {
    String clusterName = getRequiredArgument(cmd, Arg.CLUSTER, Command.BACKFILL_SYSTEM_STORES);
    String systemStoreType = getRequiredArgument(cmd, Arg.SYSTEM_STORE_TYPE, Command.BACKFILL_SYSTEM_STORES);
    if (!(systemStoreType.equalsIgnoreCase(VeniceSystemStoreType.DAVINCI_PUSH_STATUS_STORE.toString())
        || systemStoreType.equalsIgnoreCase(VeniceSystemStoreType.META_STORE.toString()))) {
      printErrAndExit("System store type: " + systemStoreType + " is not supported.");
    }
    String[] stores = controllerClient.queryStoreList(false).getStores();
    List<String> failedToGetStoreInfoStoreList = new ArrayList<>();
    List<String> alreadyHaveSystemStoreList = new ArrayList<>();
    List<String> emptyPushFailedStoreList = new ArrayList<>();
    List<String> writeDisabledStores = new ArrayList<>();
    // store size param is used to determine how many partitions to create; however, for system store
    // it is determined by shared ZK based store. Hence, it is not really relevant.
    long storeSize = 32 * 1024 * 1024;
    System.out.println(
        "Cluster: " + clusterName + " has " + stores.length + " stores in it. Running" + systemStoreType
            + " backfill task...");
    for (String storeName: stores) {
      try {
        StoreResponse storeResponse = controllerClient.getStore(storeName);
        if (storeResponse == null || storeResponse.isError()) {
          failedToGetStoreInfoStoreList.add(storeName);
          continue;
        }
        StoreInfo storeInfo = storeResponse.getStore();
        if (hasGivenSystemStore(storeInfo, systemStoreType)) {
          alreadyHaveSystemStoreList.add(storeName);
          continue;
        }
        if (!storeInfo.isEnableStoreWrites()) {
          writeDisabledStores.add(storeName);
          continue;
        }
        String systemStoreName = getSystemStoreName(storeInfo, systemStoreType);
        String pushId = "BACKFILL_" + systemStoreName;
        System.out.println("Running empty push for: " + systemStoreName);
        if (!executeEmptyPush(systemStoreName, pushId, storeSize)) {
          emptyPushFailedStoreList.add(storeName);
          System.err.println("Empty push failed for: " + systemStoreName);
        }
      } catch (Exception e) {
        emptyPushFailedStoreList.add(storeName);
      }
    }
    System.out.println("Finished backfill task.\nStats - ");
    System.out.println("Failed to get store details for the stores: " + failedToGetStoreInfoStoreList);
    System.out.println("Skipping stores that already have system store of a given type: " + alreadyHaveSystemStoreList);
    System.out.println("Skipping stores that have disabled writes: " + writeDisabledStores);
    System.out.println("Empty push failed for stores: " + emptyPushFailedStoreList);
  }

  private static boolean hasGivenSystemStore(StoreInfo storeInfo, String systemStoreType) {
    if (systemStoreType.equalsIgnoreCase(VeniceSystemStoreType.META_STORE.toString())) {
      return storeInfo.isStoreMetaSystemStoreEnabled();
    }
    if (systemStoreType.equalsIgnoreCase(VeniceSystemStoreType.DAVINCI_PUSH_STATUS_STORE.toString())) {
      return storeInfo.isDaVinciPushStatusStoreEnabled();
    }
    throw new IllegalArgumentException(systemStoreType + " is not a valid system store type.");
  }

  private static String getSystemStoreName(StoreInfo storeInfo, String systemStoreType) {
    if (systemStoreType.equalsIgnoreCase(VeniceSystemStoreType.META_STORE.toString())) {
      return VeniceSystemStoreUtils.getMetaStoreName(storeInfo.getName());
    }
    if (systemStoreType.equalsIgnoreCase(VeniceSystemStoreType.DAVINCI_PUSH_STATUS_STORE.toString())) {
      return VeniceSystemStoreUtils.getDaVinciPushStatusStoreName(storeInfo.getName());
    }
    throw new IllegalArgumentException(systemStoreType + " is not a valid system store type.");
  }

  private static void emptyPush(CommandLine cmd) {
    String store = getRequiredArgument(cmd, Arg.STORE, Command.EMPTY_PUSH);
    String pushId = getRequiredArgument(cmd, Arg.PUSH_ID, Command.EMPTY_PUSH);
    String storeSizeString = getRequiredArgument(cmd, Arg.STORE_SIZE, Command.EMPTY_PUSH);
    long storeSize = Utils.parseLongFromString(storeSizeString, Arg.STORE_SIZE.name());
    executeEmptyPush(store, pushId, storeSize);
  }

  // returns false on error otherwise true
  private static boolean executeEmptyPush(String store, String pushId, long storeSize) {
    verifyStoreExistence(store, true);
    VersionCreationResponse versionCreationResponse = controllerClient.emptyPush(store, pushId, storeSize);
    printObject(versionCreationResponse);
    if (versionCreationResponse.isError()) {
      return false;
    }
    // Kafka topic name in the above response is null, and it will be fixed with this code change.
    String topicName = Version.composeKafkaTopic(store, versionCreationResponse.getVersion());
    // Polling job status to make sure the empty push hits every child colo
    while (true) {
      JobStatusQueryResponse jobStatusQueryResponse =
          controllerClient.retryableRequest(3, controllerClient -> controllerClient.queryJobStatus(topicName));
      printObject(jobStatusQueryResponse);
      if (jobStatusQueryResponse.isError()) {
        return false;
      }
      ExecutionStatus executionStatus = ExecutionStatus.valueOf(jobStatusQueryResponse.getStatus());
      if (executionStatus.isTerminal()) {
        break;
      }
      Utils.sleep(TimeUnit.SECONDS.toMillis(5));
    }
    return true;
  }

  private static void setEnableStoreWrites(CommandLine cmd, boolean enableWrites) {
    String store =
        getRequiredArgument(cmd, Arg.STORE, enableWrites ? Command.ENABLE_STORE_WRITE : Command.DISABLE_STORE_WRITE);
    ControllerResponse response = controllerClient.enableStoreWrites(store, enableWrites);
    printSuccess(response);
  }

  private static void setEnableStoreReads(CommandLine cmd, boolean enableReads) {
    String store =
        getRequiredArgument(cmd, Arg.STORE, enableReads ? Command.ENABLE_STORE_READ : Command.DISABLE_STORE_READ);
    ControllerResponse response = controllerClient.enableStoreReads(store, enableReads);
    printSuccess(response);
  }

  private static void setEnableStoreReadWrites(CommandLine cmd, boolean enableReadWrites) {
    String store = getRequiredArgument(cmd, Arg.STORE, enableReadWrites ? Command.ENABLE_STORE : Command.DISABLE_STORE);
    ControllerResponse response = controllerClient.enableStoreReadWrites(store, enableReadWrites);
    printSuccess(response);
  }

  private static void applyVersionToStore(CommandLine cmd) {
    String storeName = getRequiredArgument(cmd, Arg.STORE, Command.SET_VERSION);
    String version = getRequiredArgument(cmd, Arg.VERSION, Command.SET_VERSION);
    int intVersion = Utils.parseIntFromString(version, Arg.VERSION.name());
    boolean versionExists = false;
    StoreResponse storeResponse = controllerClient.getStore(storeName);
    if (storeResponse.isError()) {
      throw new VeniceException("Error querying versions for store: " + storeName + " -- " + storeResponse.getError());
    }
    int[] versionNumbers = storeResponse.getStore().getVersions().stream().mapToInt(v -> v.getNumber()).toArray();
    for (int v: versionNumbers) {
      if (v == intVersion) {
        versionExists = true;
        break;
      }
    }
    if (!versionExists) {
      throw new VeniceException(
          "Version " + version + " does not exist for store " + storeName + ".  Store only has versions: "
              + Arrays.toString(versionNumbers));
    }
    VersionResponse response = controllerClient.overrideSetActiveVersion(storeName, intVersion);
    printSuccess(response);
  }

  private static void setStoreOwner(CommandLine cmd) {
    String storeName = getRequiredArgument(cmd, Arg.STORE, Command.SET_OWNER);
    String owner = getRequiredArgument(cmd, Arg.OWNER, Command.SET_OWNER);
    OwnerResponse response = controllerClient.setStoreOwner(storeName, owner);
    printSuccess(response);
  }

  private static void setStorePartition(CommandLine cmd) {
    String storeName = getRequiredArgument(cmd, Arg.STORE, Command.SET_PARTITION_COUNT);
    String partitionNum = getRequiredArgument(cmd, Arg.PARTITION_COUNT, Command.SET_PARTITION_COUNT);
    PartitionResponse response = controllerClient.setStorePartitionCount(storeName, partitionNum);
    printSuccess(response);
  }

  private static void integerParam(CommandLine cmd, Arg param, Consumer<Integer> setter, Set<Arg> argSet) {
    genericParam(cmd, param, s -> Utils.parseIntFromString(s, param.toString()), setter, argSet);
  }

  private static void longParam(CommandLine cmd, Arg param, Consumer<Long> setter, Set<Arg> argSet) {
    genericParam(cmd, param, s -> Utils.parseLongFromString(s, param.toString()), setter, argSet);
  }

  private static void booleanParam(CommandLine cmd, Arg param, Consumer<Boolean> setter, Set<Arg> argSet) {
    genericParam(cmd, param, s -> Utils.parseBooleanFromString(s, param.toString()), setter, argSet);
  }

  private static void stringMapParam(
      CommandLine cmd,
      Arg param,
      Consumer<Map<String, String>> setter,
      Set<Arg> argSet) {
    genericParam(cmd, param, s -> Utils.parseCommaSeparatedStringMapFromString(s, param.toString()), setter, argSet);
  }

  private static void stringSetParam(CommandLine cmd, Arg param, Consumer<Set<String>> setter, Set<Arg> argSet) {
    genericParam(cmd, param, s -> Utils.parseCommaSeparatedStringToSet(s), setter, argSet);
  }

  private static <TYPE> void genericParam(
      CommandLine cmd,
      Arg param,
      Function<String, TYPE> parser,
      Consumer<TYPE> setter,
      Set<Arg> argSet) {
    if (!argSet.contains(param)) {
      throw new VeniceException(" Argument does not exist in command doc: " + param);
    }
    String paramStr = getOptionalArgument(cmd, param);
    if (paramStr != null) {
      setter.accept(parser.apply(paramStr));
    }
  }

  private static void updateStore(CommandLine cmd) {
    UpdateStoreQueryParams params = getUpdateStoreQueryParams(cmd);

    String storeName = getRequiredArgument(cmd, Arg.STORE, Command.UPDATE_STORE);
    ControllerResponse response = controllerClient.updateStore(storeName, params);
    printSuccess(response);
  }

  private static void updateClusterConfig(CommandLine cmd) {
    UpdateClusterConfigQueryParams params = getUpdateClusterConfigQueryParams(cmd);

    ControllerResponse response = controllerClient.updateClusterConfig(params);
    printSuccess(response);
  }

  static UpdateStoreQueryParams getUpdateStoreQueryParams(CommandLine cmd) {
    Set<Arg> argSet = new HashSet<>(Arrays.asList(Command.UPDATE_STORE.getOptionalArgs()));
    argSet.addAll(new HashSet<>(Arrays.asList(Command.UPDATE_STORE.getRequiredArgs())));

    UpdateStoreQueryParams params = new UpdateStoreQueryParams();
    genericParam(cmd, Arg.OWNER, s -> s, p -> params.setOwner(p), argSet);
    integerParam(cmd, Arg.PARTITION_COUNT, p -> params.setPartitionCount(p), argSet);
    genericParam(cmd, Arg.PARTITIONER_CLASS, s -> s, p -> params.setPartitionerClass(p), argSet);
    stringMapParam(cmd, Arg.PARTITIONER_PARAMS, p -> params.setPartitionerParams(p), argSet);
    integerParam(cmd, Arg.AMPLIFICATION_FACTOR, p -> params.setAmplificationFactor(p), argSet);
    integerParam(cmd, Arg.VERSION, p -> params.setCurrentVersion(p), argSet);
    integerParam(cmd, Arg.LARGEST_USED_VERSION_NUMBER, p -> params.setLargestUsedVersionNumber(p), argSet);
    booleanParam(cmd, Arg.READABILITY, p -> params.setEnableReads(p), argSet);
    booleanParam(cmd, Arg.WRITEABILITY, p -> params.setEnableWrites(p), argSet);
    longParam(cmd, Arg.STORAGE_QUOTA, p -> params.setStorageQuotaInByte(p), argSet);
    booleanParam(cmd, Arg.STORAGE_NODE_READ_QUOTA_ENABLED, p -> params.setStorageNodeReadQuotaEnabled(p), argSet);
    booleanParam(cmd, Arg.HYBRID_STORE_OVERHEAD_BYPASS, p -> params.setHybridStoreOverheadBypass(p), argSet);
    longParam(cmd, Arg.READ_QUOTA, p -> params.setReadQuotaInCU(p), argSet);
    longParam(cmd, Arg.HYBRID_REWIND_SECONDS, p -> params.setHybridRewindSeconds(p), argSet);
    longParam(cmd, Arg.HYBRID_OFFSET_LAG, p -> params.setHybridOffsetLagThreshold(p), argSet);
    longParam(cmd, Arg.HYBRID_TIME_LAG, p -> params.setHybridTimeLagThreshold(p), argSet);
    genericParam(
        cmd,
        Arg.HYBRID_DATA_REPLICATION_POLICY,
        s -> DataReplicationPolicy.valueOf(s),
        p -> params.setHybridDataReplicationPolicy(p),
        argSet);
    genericParam(
        cmd,
        Arg.HYBRID_BUFFER_REPLAY_POLICY,
        s -> BufferReplayPolicy.valueOf(s),
        p -> params.setHybridBufferReplayPolicy(p),
        argSet);
    booleanParam(cmd, Arg.ACCESS_CONTROL, p -> params.setAccessControlled(p), argSet);
    genericParam(
        cmd,
        Arg.COMPRESSION_STRATEGY,
        s -> CompressionStrategy.valueOf(s),
        p -> params.setCompressionStrategy(p),
        argSet);
    booleanParam(cmd, Arg.CLIENT_DECOMPRESSION_ENABLED, p -> params.setClientDecompressionEnabled(p), argSet);
    booleanParam(cmd, Arg.CHUNKING_ENABLED, p -> params.setChunkingEnabled(p), argSet);
    booleanParam(cmd, Arg.RMD_CHUNKING_ENABLED, p -> params.setRmdChunkingEnabled(p), argSet);
    integerParam(cmd, Arg.BATCH_GET_LIMIT, p -> params.setBatchGetLimit(p), argSet);
    integerParam(cmd, Arg.NUM_VERSIONS_TO_PRESERVE, p -> params.setNumVersionsToPreserve(p), argSet);
    booleanParam(cmd, Arg.INCREMENTAL_PUSH_ENABLED, p -> params.setIncrementalPushEnabled(p), argSet);
    booleanParam(cmd, Arg.WRITE_COMPUTATION_ENABLED, p -> params.setWriteComputationEnabled(p), argSet);
    booleanParam(cmd, Arg.READ_COMPUTATION_ENABLED, p -> params.setReadComputationEnabled(p), argSet);
    integerParam(
        cmd,
        Arg.BOOTSTRAP_TO_ONLINE_TIMEOUT_IN_HOUR,
        p -> params.setBootstrapToOnlineTimeoutInHours(p),
        argSet);
    genericParam(cmd, Arg.BACKUP_STRATEGY, s -> BackupStrategy.valueOf(s), p -> params.setBackupStrategy(p), argSet);
    booleanParam(cmd, Arg.AUTO_SCHEMA_REGISTER_FOR_PUSHJOB_ENABLED, p -> params.setAutoSchemaPushJobEnabled(p), argSet);
    booleanParam(cmd, Arg.HYBRID_STORE_DISK_QUOTA_ENABLED, p -> params.setHybridStoreDiskQuotaEnabled(p), argSet);
    booleanParam(cmd, Arg.REGULAR_VERSION_ETL_ENABLED, p -> params.setRegularVersionETLEnabled(p), argSet);
    booleanParam(cmd, Arg.FUTURE_VERSION_ETL_ENABLED, p -> params.setFutureVersionETLEnabled(p), argSet);
    genericParam(cmd, Arg.ETLED_PROXY_USER_ACCOUNT, s -> s, p -> params.setEtledProxyUserAccount(p), argSet);
    booleanParam(cmd, Arg.NATIVE_REPLICATION_ENABLED, p -> params.setNativeReplicationEnabled(p), argSet);
    genericParam(cmd, Arg.PUSH_STREAM_SOURCE_ADDRESS, s -> s, p -> params.setPushStreamSourceAddress(p), argSet);
    stringMapParam(cmd, Arg.STORE_VIEW_CONFIGS, p -> params.setStoreViews(p), argSet);
    longParam(
        cmd,
        Arg.BACKUP_VERSION_RETENTION_DAY,
        p -> params.setBackupVersionRetentionMs(p * Time.MS_PER_DAY),
        argSet);
    integerParam(cmd, Arg.REPLICATION_FACTOR, p -> params.setReplicationFactor(p), argSet);
    genericParam(
        cmd,
        Arg.NATIVE_REPLICATION_SOURCE_FABRIC,
        s -> s,
        p -> params.setNativeReplicationSourceFabric(p),
        argSet);
    booleanParam(cmd, Arg.ACTIVE_ACTIVE_REPLICATION_ENABLED, p -> params.setActiveActiveReplicationEnabled(p), argSet);
    genericParam(cmd, Arg.REGIONS_FILTER, s -> s, p -> params.setRegionsFilter(p), argSet);
    genericParam(cmd, Arg.STORAGE_PERSONA, s -> s, p -> params.setStoragePersona(p), argSet);
    integerParam(cmd, Arg.LATEST_SUPERSET_SCHEMA_ID, p -> params.setLatestSupersetSchemaId(p), argSet);
    longParam(cmd, Arg.MIN_COMPACTION_LAG_SECONDS, p -> params.setMinCompactionLagSeconds(p), argSet);

    /**
     * {@link Arg#REPLICATE_ALL_CONFIGS} doesn't require parameters; once specified, it means true.
     */
    boolean replicateAllConfigs = cmd.hasOption(Arg.REPLICATE_ALL_CONFIGS.toString());
    params.setReplicateAllConfigs(replicateAllConfigs);

    if (cmd.hasOption(Arg.DISABLE_META_STORE.toString())) {
      params.setDisableMetaStore();
    }
    if (cmd.hasOption(Arg.DISABLE_DAVINCI_PUSH_STATUS_STORE.toString())) {
      params.setDisableDavinciPushStatusStore();
    }

    /**
     * By default when SRE updates storage quota using AdminTool, we will set the bypass as true,
     * i.e. hybrid store storage quota will not be added overhead ratio automatically.
     */
    if (params.getStorageQuotaInByte().isPresent() && !params.getHybridStoreOverheadBypass().isPresent()) {
      params.setHybridStoreOverheadBypass(true);
    }
    return params;
  }

  protected static UpdateClusterConfigQueryParams getUpdateClusterConfigQueryParams(CommandLine cmd) {
    UpdateClusterConfigQueryParams params = new UpdateClusterConfigQueryParams();

    String fabric = getOptionalArgument(cmd, Arg.FABRIC);

    String quotaForFabricStr = getOptionalArgument(cmd, Arg.SERVER_KAFKA_FETCH_QUOTA_RECORDS_PER_SECOND);
    if (quotaForFabricStr != null) {
      params.setServerKafkaFetchQuotaRecordsPerSecondForRegion(fabric, Long.parseLong(quotaForFabricStr));
    }

    String storeMigrationAllowed = getOptionalArgument(cmd, Arg.ALLOW_STORE_MIGRATION);
    if (storeMigrationAllowed != null) {
      params.setStoreMigrationAllowed(Boolean.parseBoolean(storeMigrationAllowed));
    }

    String adminTopicConsumptionEnabled =
        getOptionalArgument(cmd, Arg.CHILD_CONTROLLER_ADMIN_TOPIC_CONSUMPTION_ENABLED);
    if (adminTopicConsumptionEnabled != null) {
      params.setChildControllerAdminTopicConsumptionEnabled(Boolean.parseBoolean(adminTopicConsumptionEnabled));
    }

    return params;
  }

  private static void applyValueSchemaToStore(CommandLine cmd) throws Exception {
    String store = getRequiredArgument(cmd, Arg.STORE, Command.ADD_SCHEMA);
    String valueSchemaFile = getRequiredArgument(cmd, Arg.VALUE_SCHEMA, Command.ADD_SCHEMA);
    String valueSchema = readFile(valueSchemaFile);
    verifyValidSchema(valueSchema);
    SchemaResponse valueResponse = controllerClient.addValueSchema(store, valueSchema);
    if (valueResponse.isError()) {
      throw new VeniceException("Error updating store with schema: " + valueResponse.getError());
    }
    printObject(valueResponse);
  }

  private static void applyValueSchemaToZK(CommandLine cmd) throws Exception {
    String store = getRequiredArgument(cmd, Arg.STORE, Command.ADD_SCHEMA_TO_ZK);
    String cluster = getRequiredArgument(cmd, Arg.CLUSTER, Command.ADD_SCHEMA_TO_ZK);
    String veniceZookeeperUrl = getRequiredArgument(cmd, Arg.VENICE_ZOOKEEPER_URL, Command.ADD_SCHEMA_TO_ZK);
    String valueSchemaFile = getRequiredArgument(cmd, Arg.VALUE_SCHEMA, Command.ADD_SCHEMA_TO_ZK);
    int valueSchemaId = Utils.parseIntFromString(
        getRequiredArgument(cmd, Arg.VALUE_SCHEMA_ID, Command.ADD_SCHEMA_TO_ZK),
        Arg.VALUE_SCHEMA_ID.toString());
    // Check SSL configs in JVM system arguments for ZK
    String zkSSLFile = getRequiredArgument(cmd, Arg.ZK_SSL_CONFIG_FILE, Command.ADD_SCHEMA_TO_ZK);
    Properties systemProperties = System.getProperties();
    try (BufferedReader br =
        new BufferedReader(new InputStreamReader(new FileInputStream(zkSSLFile), StandardCharsets.UTF_8))) {
      String newLine = br.readLine();
      while (newLine != null) {
        String[] tokens = newLine.split("=");
        if (tokens.length != 2) {
          System.err.println("ZK SSL config file format is incorrect: " + newLine);
          System.err.println("ZK SSL config file content example: zookeeper.client.secure=true");
          return;
        }
        systemProperties.put(tokens[0], tokens[1]);
        newLine = br.readLine();
      }
    }
    // Verified all required ZK SSL configs are present
    for (String requiredZKSSLProperty: REQUIRED_ZK_SSL_SYSTEM_PROPERTIES) {
      if (!systemProperties.containsKey(requiredZKSSLProperty)) {
        System.err.println("Missing required ZK SSL property: " + requiredZKSSLProperty);
        return;
      }
    }
    System.setProperties(systemProperties);

    String valueSchemaStr = readFile(valueSchemaFile);
    verifyValidSchema(valueSchemaStr);
    Schema newValueSchema = Schema.parse(valueSchemaStr);

    HelixSchemaAccessor schemaAccessor =
        new HelixSchemaAccessor(ZkClientFactory.newZkClient(veniceZookeeperUrl), new HelixAdapterSerializer(), cluster);
    if (schemaAccessor.getValueSchema(store, String.valueOf(valueSchemaId)) != null) {
      System.err.println(
          "Schema version " + valueSchemaId + " is already registered in ZK for store " + store + ", do nothing!");
      return;
    }

    // Check backward compatibility?
    List<SchemaEntry> allValueSchemas = schemaAccessor.getAllValueSchemas(store);
    for (SchemaEntry schemaEntry: allValueSchemas) {
      SchemaCompatibility.SchemaPairCompatibility backwardCompatibility =
          SchemaCompatibility.checkReaderWriterCompatibility(newValueSchema, schemaEntry.getSchema());
      if (!backwardCompatibility.getType().equals(SchemaCompatibility.SchemaCompatibilityType.COMPATIBLE)) {
        System.err.println(
            "New value schema for store " + store + " is not backward compatible with a previous schema version "
                + schemaEntry.getId() + ". Abort.");
        return;
      }
    }

    // Register it
    schemaAccessor.addValueSchema(store, new SchemaEntry(valueSchemaId, newValueSchema));
  }

  private static void applyDerivedSchemaToStore(CommandLine cmd) throws Exception {
    String store = getRequiredArgument(cmd, Arg.STORE, Command.ADD_DERIVED_SCHEMA);
    String derivedSchemaFile = getRequiredArgument(cmd, Arg.DERIVED_SCHEMA, Command.ADD_DERIVED_SCHEMA);
    int valueSchemaId = Utils.parseIntFromString(
        getRequiredArgument(cmd, Arg.VALUE_SCHEMA_ID, Command.ADD_DERIVED_SCHEMA),
        "value schema id");

    String derivedSchemaStr = readFile(derivedSchemaFile);
    verifyValidSchema(derivedSchemaStr);
    SchemaResponse valueResponse = controllerClient.addDerivedSchema(store, valueSchemaId, derivedSchemaStr);
    if (valueResponse.isError()) {
      throw new VeniceException("Error updating store with schema: " + valueResponse.getError());
    }
    printObject(valueResponse);
  }

  private static void removeDerivedSchema(CommandLine cmd) {
    String store = getRequiredArgument(cmd, Arg.STORE, Command.REMOVE_DERIVED_SCHEMA);
    int valueSchemaId = Utils.parseIntFromString(
        getRequiredArgument(cmd, Arg.VALUE_SCHEMA_ID, Command.REMOVE_DERIVED_SCHEMA),
        "value schema id");
    int derivedSchemaId = Utils.parseIntFromString(
        getRequiredArgument(cmd, Arg.DERIVED_SCHEMA_ID, Command.REMOVE_DERIVED_SCHEMA),
        "derived schema id");

    SchemaResponse derivedSchemaResponse = controllerClient.removeDerivedSchema(store, valueSchemaId, derivedSchemaId);
    if (derivedSchemaResponse.isError()) {
      throw new VeniceException("Error removing derived schema. " + derivedSchemaResponse.getError());
    }
    printObject(derivedSchemaResponse);
  }

  private static void printStoreDescription(String storeName) {
    StoreResponse response = controllerClient.getStore(storeName);
    printObject(response);
  }

  private static void printStorageNodeList() {
    MultiNodeResponse nodeResponse = controllerClient.listStorageNodes();
    printObject(nodeResponse);
  }

  private static void printInstancesStatuses(CommandLine cmd) {
    String enableReplicas = getOptionalArgument(cmd, Arg.ENABLE_DISABLED_REPLICA, "false");
    MultiNodesStatusResponse nodeResponse = controllerClient.listInstancesStatuses(enableReplicas.equals("true"));
    printObject(nodeResponse);
  }

  private static void printStoresStatuses() {
    MultiStoreStatusResponse storeResponse = controllerClient.listStoresStatuses();
    printObject(storeResponse);
  }

  private static void printReplicaListForStoreVersion(CommandLine cmd) {
    String store = getRequiredArgument(cmd, Arg.STORE, Command.REPLICAS_OF_STORE);
    int version = Utils
        .parseIntFromString(getRequiredArgument(cmd, Arg.VERSION, Command.REPLICAS_OF_STORE), Arg.VERSION.toString());
    MultiReplicaResponse response = controllerClient.listReplicas(store, version);
    printObject(response);
  }

  private static void printReplicaListForStorageNode(CommandLine cmd) {
    String storageNodeId = getRequiredArgument(cmd, Arg.STORAGE_NODE);
    MultiReplicaResponse response = controllerClient.listStorageNodeReplicas(storageNodeId);
    printObject(response);
  }

  private static void isNodeRemovable(CommandLine cmd) {
    String storageNodeId = getRequiredArgument(cmd, Arg.STORAGE_NODE);
    NodeStatusResponse response = controllerClient.isNodeRemovable(storageNodeId);
    printObject(response);
  }

  private static void addNodeIntoAllowList(CommandLine cmd) {
    String storageNodeId = getRequiredArgument(cmd, Arg.STORAGE_NODE);
    ControllerResponse response = controllerClient.addNodeIntoAllowList(storageNodeId);
    printSuccess(response);
  }

  private static void removeNodeFromAllowList(CommandLine cmd) {
    String storageNodeId = getRequiredArgument(cmd, Arg.STORAGE_NODE);
    ControllerResponse response = controllerClient.removeNodeFromAllowList(storageNodeId);
    printSuccess(response);
  }

  private static void removeNodeFromCluster(CommandLine cmd) {
    String storageNodeId = getRequiredArgument(cmd, Arg.STORAGE_NODE);
    ControllerResponse response = controllerClient.removeNodeFromCluster(storageNodeId);
    printSuccess(response);
  }

  private static void enableThrottling(boolean enable) {
    ControllerResponse response = controllerClient.enableThrottling(enable);
    printSuccess(response);
  }

  private static void enableMaxCapacityProtection(boolean enable) {
    ControllerResponse response = controllerClient.enableMaxCapacityProtection(enable);
    printSuccess(response);
  }

  private static void enableQuotaRebalance(CommandLine cmd, boolean enable) {
    int expectedRouterCount = 0;
    if (!enable) {
      expectedRouterCount = Integer.parseInt(getRequiredArgument(cmd, Arg.EXPECTED_ROUTER_COUNT));
    }
    ControllerResponse response = controllerClient.enableQuotaRebalanced(enable, expectedRouterCount);
    printSuccess(response);
  }

  private static void getRoutersClusterConfig() {
    RoutersClusterConfigResponse response = controllerClient.getRoutersClusterConfig();
    printObject(response);
  }

  private static void getAllMigrationPushStrategies() {
    MigrationPushStrategyResponse response = controllerClient.getMigrationPushStrategies();
    printObject(response);
  }

  private static void getMigrationPushStrategy(CommandLine cmd) {
    String voldemortStoreName = getRequiredArgument(cmd, Arg.VOLDEMORT_STORE);
    MigrationPushStrategyResponse response = controllerClient.getMigrationPushStrategies();
    if (response.isError()) {
      printObject(response);
    } else {
      Map<String, String> resultMap = new HashMap<>();
      Map<String, String> migrationStrategies = response.getStrategies();
      String pushStrategy = "Unknown in Venice";
      if (migrationStrategies.containsKey(voldemortStoreName)) {
        pushStrategy = migrationStrategies.get(voldemortStoreName);
      }
      resultMap.put("voldemortStoreName", voldemortStoreName);
      resultMap.put("pushStrategy", pushStrategy);
      printObject(resultMap);
    }
  }

  private static void setMigrationPushStrategy(CommandLine cmd) {
    String voldemortStoreName = getRequiredArgument(cmd, Arg.VOLDEMORT_STORE);
    String pushStrategy = getRequiredArgument(cmd, Arg.MIGRATION_PUSH_STRATEGY);
    ControllerResponse response = controllerClient.setMigrationPushStrategy(voldemortStoreName, pushStrategy);
    printSuccess(response);
  }

  private static void convertVsonSchemaAndExit(CommandLine cmd) throws IOException {
    String keySchemaStr = readFile(getRequiredArgument(cmd, Arg.KEY_SCHEMA));
    String valueSchemaStr = readFile(getRequiredArgument(cmd, Arg.VALUE_SCHEMA));

    System.out.println(
        String.format(
            "{\n  \"Avro key schema\": \"%s\",\n  \"Avro value schema\": \"%s\"\n}",
            VsonAvroSchemaAdapter.parse(keySchemaStr).toString(),
            VsonAvroSchemaAdapter.parse(valueSchemaStr).toString()));

    Utils.exit("convertVsonSchemaAndExit");
  }

  private static void listBootstrappingVersions(CommandLine cmd) {
    MultiVersionStatusResponse response = controllerClient.listBootstrappingVersions();
    printObject(response);
  }

  private static void deleteKafkaTopic(CommandLine cmd) throws Exception {
    long startTime = System.currentTimeMillis();
    String kafkaBootstrapServer = getRequiredArgument(cmd, Arg.KAFKA_BOOTSTRAP_SERVERS);
    Properties properties = loadProperties(cmd, Arg.KAFKA_CONSUMER_CONFIG_FILE);
    properties.put(KAFKA_BOOTSTRAP_SERVERS, kafkaBootstrapServer);
    VeniceProperties veniceProperties = new VeniceProperties(properties);
    PubSubTopicRepository pubSubTopicRepository = new PubSubTopicRepository();
    int kafkaTimeOut = 30 * Time.MS_PER_SECOND;
    int topicDeletionStatusPollingInterval = 2 * Time.MS_PER_SECOND;
    if (cmd.hasOption(Arg.KAFKA_OPERATION_TIMEOUT.toString())) {
      kafkaTimeOut = Integer.parseInt(getRequiredArgument(cmd, Arg.KAFKA_OPERATION_TIMEOUT)) * Time.MS_PER_SECOND;
    }

    try (TopicManagerRepository topicManagerRepository = TopicManagerRepository.builder()
        .setPubSubProperties(k -> veniceProperties)
        .setKafkaOperationTimeoutMs(kafkaTimeOut)
        .setTopicDeletionStatusPollIntervalMs(topicDeletionStatusPollingInterval)
        .setTopicMinLogCompactionLagMs(0L)
        .setLocalKafkaBootstrapServers(kafkaBootstrapServer)
        .setPubSubConsumerAdapterFactory(PUB_SUB_CLIENTS_FACTORY.getConsumerAdapterFactory())
        .setPubSubAdminAdapterFactory(PUB_SUB_CLIENTS_FACTORY.getAdminAdapterFactory())
        .setPubSubTopicRepository(pubSubTopicRepository)
        .build()) {
      TopicManager topicManager = topicManagerRepository.getTopicManager();
      String topicName = getRequiredArgument(cmd, Arg.KAFKA_TOPIC_NAME);
      try {
        topicManager.ensureTopicIsDeletedAndBlock(PUB_SUB_TOPIC_REPOSITORY.getTopic(topicName));
        long runTime = System.currentTimeMillis() - startTime;
        printObject("Topic '" + topicName + "' is deleted. Run time: " + runTime + " ms.");
      } catch (PubSubOpTimeoutException e) {
        printErrAndThrow(e, "Topic deletion timed out for: '" + topicName + "' after " + kafkaTimeOut + " ms.", null);
      } catch (VeniceException e) {
        printErrAndThrow(e, "Topic deletion failed due to ExecutionException", null);
      }
    }
  }

  private static void dumpAdminMessages(CommandLine cmd) {
    Properties consumerProperties = loadProperties(cmd, Arg.KAFKA_CONSUMER_CONFIG_FILE);
    String pubSubBrokerUrl = getRequiredArgument(cmd, Arg.KAFKA_BOOTSTRAP_SERVERS);
    consumerProperties = DumpAdminMessages.getPubSubConsumerProperties(pubSubBrokerUrl, consumerProperties);
    PubSubConsumerAdapter consumer = getConsumer(consumerProperties);
    List<DumpAdminMessages.AdminOperationInfo> adminMessages = DumpAdminMessages.dumpAdminMessages(
        consumer,
        getRequiredArgument(cmd, Arg.CLUSTER),
        Long.parseLong(getRequiredArgument(cmd, Arg.STARTING_OFFSET)),
        Integer.parseInt(getRequiredArgument(cmd, Arg.MESSAGE_COUNT)));
    printObject(adminMessages);
  }

  private static void dumpControlMessages(CommandLine cmd) {
    Properties consumerProps = loadProperties(cmd, Arg.KAFKA_CONSUMER_CONFIG_FILE);
    String kafkaUrl = getRequiredArgument(cmd, Arg.KAFKA_BOOTSTRAP_SERVERS);

    consumerProps.setProperty(KAFKA_BOOTSTRAP_SERVERS, kafkaUrl);
    // This is a temporary fix for the issue described here
    // https://stackoverflow.com/questions/37363119/kafka-producer-org-apache-kafka-common-serialization-stringserializer-could-no
    // In our case "com.linkedin.venice.serialization.KafkaKeySerializer" class can not be found
    // because class loader has no venice-common in class path. This can be only reproduced on JDK11
    // Trying to avoid class loading via Kafka's ConfigDef class
    consumerProps.put(KEY_DESERIALIZER_CLASS_CONFIG, KafkaKeySerializer.class);
    consumerProps.put(VALUE_DESERIALIZER_CLASS_CONFIG, KafkaValueSerializer.class);

    String kafkaTopic = getRequiredArgument(cmd, Arg.KAFKA_TOPIC_NAME);
    int partitionNumber = Integer.parseInt(getRequiredArgument(cmd, Arg.KAFKA_TOPIC_PARTITION));
    int startingOffset = Integer.parseInt(getRequiredArgument(cmd, Arg.STARTING_OFFSET));
    int messageCount = Integer.parseInt(getRequiredArgument(cmd, Arg.MESSAGE_COUNT));
    try (PubSubConsumerAdapter consumer = getConsumer(consumerProps)) {
      new ControlMessageDumper(consumer, kafkaTopic, partitionNumber, startingOffset, messageCount).fetch().display();
    }
  }

  private static void queryKafkaTopic(CommandLine cmd) throws java.text.ParseException {
    Properties consumerProps = loadProperties(cmd, Arg.KAFKA_CONSUMER_CONFIG_FILE);
    String kafkaUrl = getRequiredArgument(cmd, Arg.KAFKA_BOOTSTRAP_SERVERS);
    consumerProps.setProperty(KAFKA_BOOTSTRAP_SERVERS, kafkaUrl);

    String kafkaTopic = getRequiredArgument(cmd, Arg.KAFKA_TOPIC_NAME);
    String startDateInPST = getRequiredArgument(cmd, Arg.START_DATE);
    String endDateInPST = getRequiredArgument(cmd, Arg.END_DATE);
    String progressInterval = getRequiredArgument(cmd, Arg.PROGRESS_INTERVAL);
    String keyString = getRequiredArgument(cmd, Arg.KEY);

    SimpleDateFormat dateFormat = new SimpleDateFormat("yyyy-MM-dd hh:mm:ss");
    dateFormat.setTimeZone(TimeZone.getTimeZone("America/Los_Angeles"));
    try (PubSubConsumerAdapter consumer = getConsumer(consumerProps)) {
      TopicMessageFinder.find(
          controllerClient,
          consumer,
          kafkaTopic,
          keyString,
          dateFormat.parse(startDateInPST).getTime(),
          dateFormat.parse(endDateInPST).getTime(),
          Long.parseLong(progressInterval));
    }
  }

  private static void dumpKafkaTopic(CommandLine cmd) {
    Properties consumerProps = loadProperties(cmd, Arg.KAFKA_CONSUMER_CONFIG_FILE);
    String kafkaUrl = getRequiredArgument(cmd, Arg.KAFKA_BOOTSTRAP_SERVERS);

    consumerProps.setProperty(KAFKA_BOOTSTRAP_SERVERS, kafkaUrl);
    consumerProps.put(KEY_DESERIALIZER_CLASS_CONFIG, KafkaKeySerializer.class);
    consumerProps.put(VALUE_DESERIALIZER_CLASS_CONFIG, KafkaValueSerializer.class);

    String kafkaTopic = getRequiredArgument(cmd, Arg.KAFKA_TOPIC_NAME);
    // optional arguments
    int partitionNumber = (getOptionalArgument(cmd, Arg.KAFKA_TOPIC_PARTITION) == null)
        ? -1
        : Integer.parseInt(getOptionalArgument(cmd, Arg.KAFKA_TOPIC_PARTITION));
    long startingOffset = (getOptionalArgument(cmd, Arg.STARTING_OFFSET) == null)
        ? -1
        : Long.parseLong(getOptionalArgument(cmd, Arg.STARTING_OFFSET));
    int messageCount = (getOptionalArgument(cmd, Arg.MESSAGE_COUNT) == null)
        ? -1
        : Integer.parseInt(getOptionalArgument(cmd, Arg.MESSAGE_COUNT));
    String parentDir = "./";
    if (getOptionalArgument(cmd, Arg.PARENT_DIRECTORY) != null) {
      parentDir = getOptionalArgument(cmd, Arg.PARENT_DIRECTORY);
    }
    int maxConsumeAttempts = 3;
    if (getOptionalArgument(cmd, Arg.MAX_POLL_ATTEMPTS) != null) {
      maxConsumeAttempts = Integer.parseInt(getOptionalArgument(cmd, Arg.MAX_POLL_ATTEMPTS));
    }

    boolean logMetadataOnly = cmd.hasOption(Arg.LOG_METADATA.toString());
    try (PubSubConsumerAdapter consumer = getConsumer(consumerProps)) {
      try (KafkaTopicDumper ktd = new KafkaTopicDumper(
          controllerClient,
          consumer,
          kafkaTopic,
          partitionNumber,
          startingOffset,
          messageCount,
          parentDir,
          maxConsumeAttempts,
          logMetadataOnly)) {
        ktd.fetchAndProcess();
      } catch (Exception e) {
        System.err.println("Something went wrong during topic dump");
        e.printStackTrace();
      }
    }
  }

  private static void checkWhetherStoreMigrationIsAllowed(ControllerClient controllerClient) {
    StoreMigrationResponse response = controllerClient.isStoreMigrationAllowed();
    if (response.isError()) {
      throw new VeniceException("Could not check whether store migration is allowed " + response.getError());
    }
    if (!response.isStoreMigrationAllowed()) {
      throw new VeniceException(
          "Cluster " + controllerClient.getClusterName() + " does not allow store migration operations!");
    }
  }

  private static void checkPreconditionForStoreMigration(ControllerClient srcClient, ControllerClient destClient) {
    checkWhetherStoreMigrationIsAllowed(srcClient);
    checkWhetherStoreMigrationIsAllowed(destClient);
  }

  private static void migrateStore(CommandLine cmd) {
    String veniceUrl = getRequiredArgument(cmd, Arg.URL);
    String storeName = getRequiredArgument(cmd, Arg.STORE);
    String srcClusterName = getRequiredArgument(cmd, Arg.CLUSTER_SRC);
    String destClusterName = getRequiredArgument(cmd, Arg.CLUSTER_DEST);
    if (srcClusterName.equals(destClusterName)) {
      throw new VeniceException("Source cluster and destination cluster cannot be the same!");
    }

    ControllerClient srcControllerClient = new ControllerClient(srcClusterName, veniceUrl, sslFactory);
    ControllerClient destControllerClient = new ControllerClient(destClusterName, veniceUrl, sslFactory);
    checkPreconditionForStoreMigration(srcControllerClient, destControllerClient);

    StoreResponse storeResponse = srcControllerClient.getStore(storeName);
    if (storeResponse.isError()) {
      printObject(storeResponse);
      return;
    } else {
      // Store migration should not be started already.
      if (storeResponse.getStore().isMigrating()) {
        System.err.println(
            "ERROR: store " + storeName + " is migrating. Finish the current migration before starting a new one.");
        return;
      }
    }

    StoreMigrationResponse storeMigrationResponse = srcControllerClient.migrateStore(storeName, destClusterName);
    printObject(storeMigrationResponse);

    if (storeMigrationResponse.isError()) {
      System.err.println("ERROR: Store migration failed!");
      return;
    }

    // Logging to stderr means users can see it but it gets ignored
    // if you (for example) pipe the output to jq.
    // This maintains the ability to easily write scripts around the admin tool that do parsing of the output.
    System.err.println(
        "\nThe migration request has been submitted successfully.\n"
            + "Make sure at least one version is online before deleting the original store.\n"
            + "You can check the migration process using admin-tool command --migration-status.\n"
            + "To complete migration fabric by fabric, use admin-tool command --complete-migration.");
  }

  private static void printMigrationStatus(ControllerClient controller, String storeName) {
    StoreInfo store = controller.getStore(storeName).getStore();

    System.err.println("\n" + controller.getClusterName() + "\t" + controller.getLeaderControllerUrl());

    if (store == null) {
      System.err.println(storeName + " DOES NOT EXIST in this cluster " + controller.getClusterName());
    } else {
      System.err.println(storeName + " exists in this cluster " + controller.getClusterName());
      System.err.println("\t" + storeName + ".isMigrating = " + store.isMigrating());
      System.err.println("\t" + storeName + ".largestUsedVersion = " + store.getLargestUsedVersionNumber());
      System.err.println("\t" + storeName + ".currentVersion = " + store.getCurrentVersion());
      System.err.println("\t" + storeName + ".versions = ");
      store.getVersions().stream().forEach(version -> System.err.println("\t\t" + version.toString()));
    }

    System.err.println(
        "\t" + storeName + " belongs to cluster " + controller.discoverCluster(storeName).getCluster()
            + " according to cluster discovery");
  }

  private static void checkMigrationStatus(CommandLine cmd) {
    String veniceUrl = getRequiredArgument(cmd, Arg.URL);
    String storeName = getRequiredArgument(cmd, Arg.STORE);
    String srcClusterName = getRequiredArgument(cmd, Arg.CLUSTER_SRC);
    String destClusterName = getRequiredArgument(cmd, Arg.CLUSTER_DEST);
    if (srcClusterName.equals(destClusterName)) {
      throw new VeniceException("Source cluster and destination cluster cannot be the same!");
    }

    ControllerClient srcControllerClient = new ControllerClient(srcClusterName, veniceUrl, sslFactory);
    ControllerClient destControllerClient = new ControllerClient(destClusterName, veniceUrl, sslFactory);

    ChildAwareResponse response = srcControllerClient.listChildControllers(srcClusterName);
    if (response.getChildDataCenterControllerUrlMap() == null && response.getChildDataCenterControllerD2Map() == null) {
      // This is a controller in single datacenter setup
      printMigrationStatus(srcControllerClient, storeName);
      printMigrationStatus(destControllerClient, storeName);
    } else {
      // This is a parent controller
      System.err.println("\n=================== Parent Controllers ====================");
      printMigrationStatus(srcControllerClient, storeName);
      printMigrationStatus(destControllerClient, storeName);

      Map<String, ControllerClient> srcChildControllerClientMap = getControllerClientMap(srcClusterName, response);
      Map<String, ControllerClient> destChildControllerClientMap = getControllerClientMap(destClusterName, response);

      for (Map.Entry<String, ControllerClient> entry: srcChildControllerClientMap.entrySet()) {
        System.err.println("\n\n=================== Child Datacenter " + entry.getKey() + " ====================");
        printMigrationStatus(entry.getValue(), storeName);
        printMigrationStatus(destChildControllerClientMap.get(entry.getKey()), storeName);
      }
    }
  }

  private static void completeMigration(CommandLine cmd) {
    String veniceUrl = getRequiredArgument(cmd, Arg.URL);
    String storeName = getRequiredArgument(cmd, Arg.STORE);
    String srcClusterName = getRequiredArgument(cmd, Arg.CLUSTER_SRC);
    String destClusterName = getRequiredArgument(cmd, Arg.CLUSTER_DEST);
    String fabric = getRequiredArgument(cmd, Arg.FABRIC);

    ControllerClient srcControllerClient = new ControllerClient(srcClusterName, veniceUrl, sslFactory);
    ControllerClient destControllerClient = new ControllerClient(destClusterName, veniceUrl, sslFactory);
    checkPreconditionForStoreMigration(srcControllerClient, destControllerClient);

    ChildAwareResponse response = destControllerClient.listChildControllers(destClusterName);
    if (response.getChildDataCenterControllerUrlMap() == null && response.getChildDataCenterControllerD2Map() == null) {
      // This is a controller in single datacenter setup
      System.out.println("WARN: fabric option is ignored on child controller.");
      if (isClonedStoreOnline(srcControllerClient, destControllerClient, storeName)) {
        System.err.println(
            "Cloned store is ready in dest cluster " + destClusterName + ". Updating cluster discovery info...");
        srcControllerClient.completeMigration(storeName, destClusterName);
      } else {
        System.err
            .println("Cloned store is not ready in dest cluster " + destClusterName + ". Please try again later.");
      }
    } else {
      // This is a parent controller
      Map<String, ControllerClient> destChildControllerClientMap = getControllerClientMap(destClusterName, response);
      if (!destChildControllerClientMap.containsKey(fabric)) {
        System.err.println("ERROR: parent controller does not know the controller url or d2 of" + fabric);
        return;
      }
      ControllerClient destChildController = destChildControllerClientMap.get(fabric);
      ControllerClient srcChildController = getControllerClientMap(srcClusterName, response).get(fabric);

      if (destChildController.discoverCluster(storeName).getCluster().equals(destClusterName)) {
        System.out.println(
            "WARN: " + storeName + " already belongs to dest cluster " + destClusterName + " in fabric " + fabric);
      } else {
        if (isClonedStoreOnline(srcChildController, destChildController, storeName)) {
          System.err.println(
              "Cloned store is ready in " + fabric + " dest cluster " + destClusterName
                  + ". Updating cluster discovery info...");
          srcChildController.completeMigration(storeName, destClusterName);
        } else {
          System.err.println(
              "Cloned store is not ready in " + fabric + " dest cluster " + destClusterName
                  + ". Please try again later.");
          return;
        }
      }

      // Update parent cluster discovery info if all child clusters are online.
      for (ControllerClient controllerClient: destChildControllerClientMap.values()) {
        if (!controllerClient.discoverCluster(storeName).getCluster().equals(destClusterName)) {
          // No need to update cluster discovery in parent if one child is not ready.
          return;
        }
      }
      System.err.println("\nCloned store is ready in all child clusters. Updating cluster discovery info in parent...");
      srcControllerClient.completeMigration(storeName, destClusterName);
    }
  }

  protected static boolean isClonedStoreOnline(
      ControllerClient srcControllerClient,
      ControllerClient destControllerClient,
      String storeName) {
    StoreResponse storeResponse = srcControllerClient.getStore(storeName);
    StoreInfo srcStore = storeResponse.getStore();
    if (srcStore == null) {
      throw new VeniceException("Store " + storeName + " does not exist in the original cluster!");
    }

    StoreInfo destStore = destControllerClient.getStore(storeName).getStore();
    if (destStore == null) {
      System.err.println("WARN: Cloned store has not been created in the destination cluster!");
      return false;
    }

    List<Version> srcVersions = srcStore.getVersions();
    List<Version> destVersions = destStore.getVersions();

    int srcLatestOnlineVersion = getLatestOnlineVersionNum(srcVersions);
    int destLatestOnlineVersion = getLatestOnlineVersionNum(destVersions);

    System.err.println(destControllerClient.getLeaderControllerUrl());
    if (srcLatestOnlineVersion == -1) {
      System.err.println("Original store doesn't have online version");
    } else {
      destVersions.stream().forEach(System.err::println);
    }

    /**
     * The following logic is to check whether the corresponding meta system store is fully migrated or not.
     */
    boolean destMetaStoreOnline = true;
    if (srcStore.isStoreMetaSystemStoreEnabled()) {
      String metaSystemStoreName = VeniceSystemStoreType.META_STORE.getSystemStoreName(storeName);
      StoreInfo srcMetaSystemStore = srcControllerClient.getStore(metaSystemStoreName).getStore();
      StoreInfo destMetaSystemStore = destControllerClient.getStore(metaSystemStoreName).getStore();
      int srcLatestOnlineVersionOfMetaSystemStore = getLatestOnlineVersionNum(srcMetaSystemStore.getVersions());
      int destLatestOnlineVersionOfMetaSystemStore = getLatestOnlineVersionNum(destMetaSystemStore.getVersions());
      destMetaStoreOnline = destLatestOnlineVersionOfMetaSystemStore >= srcLatestOnlineVersionOfMetaSystemStore;
      if (!destMetaStoreOnline) {
        System.err.println(
            "Meta system store is not ready. Online version in dest cluster: "
                + destLatestOnlineVersionOfMetaSystemStore + ". Online version in src cluster: "
                + srcLatestOnlineVersionOfMetaSystemStore);
      }
    }
    boolean destDaVinciPushStatusStoreOnline = true;
    if (srcStore.isDaVinciPushStatusStoreEnabled()) {
      String daVinciPushStatusSystemStoreName =
          VeniceSystemStoreType.DAVINCI_PUSH_STATUS_STORE.getSystemStoreName(storeName);
      StoreInfo srcDaVinciPushStatusSystemStore =
          srcControllerClient.getStore(daVinciPushStatusSystemStoreName).getStore();
      StoreInfo destDaVinciPushStatusSystemStore =
          destControllerClient.getStore(daVinciPushStatusSystemStoreName).getStore();
      int srcLatestOnlineVersionOfDaVinciPushStatusSystemStore =
          getLatestOnlineVersionNum(srcDaVinciPushStatusSystemStore.getVersions());
      int destLatestOnlineVersionOfDaVinciPushStatusSystemStore =
          getLatestOnlineVersionNum(destDaVinciPushStatusSystemStore.getVersions());
      destDaVinciPushStatusStoreOnline =
          destLatestOnlineVersionOfDaVinciPushStatusSystemStore >= srcLatestOnlineVersionOfDaVinciPushStatusSystemStore;
      if (!destDaVinciPushStatusStoreOnline) {
        System.err.println(
            "DaVinci push status system store is not ready. Online version in dest cluster: "
                + destLatestOnlineVersionOfDaVinciPushStatusSystemStore + ". Online version in src cluster: "
                + srcLatestOnlineVersionOfDaVinciPushStatusSystemStore);
      }
    }
    if (destLatestOnlineVersion < srcLatestOnlineVersion) {
      System.err.println(
          "User store is not ready. Online version in dest cluster: " + destLatestOnlineVersion
              + ".  Online version in src cluster: " + srcLatestOnlineVersion);
    }
    return (destLatestOnlineVersion >= srcLatestOnlineVersion) && destMetaStoreOnline
        && destDaVinciPushStatusStoreOnline;
  }

  private static Map<String, ControllerClient> getControllerClientMap(String clusterName, ChildAwareResponse response) {
    return clusterControllerClientPerColoMap.computeIfAbsent(clusterName, cn -> {
      Map<String, ControllerClient> controllerClientMap = new HashMap<>();
      if (response.getChildDataCenterControllerUrlMap() != null) {
        response.getChildDataCenterControllerUrlMap()
            .forEach(
                (key, value) -> controllerClientMap.put(key, new ControllerClient(clusterName, value, sslFactory)));
      }
      if (response.getChildDataCenterControllerD2Map() != null) {
        response.getChildDataCenterControllerD2Map()
            .forEach(
                (key, value) -> controllerClientMap
                    .put(key, new D2ControllerClient(response.getD2ServiceName(), clusterName, value, sslFactory)));
      }
      return controllerClientMap;
    });
  }

  private static int getLatestOnlineVersionNum(List<Version> versions) {
    if (versions.size() == 0) {
      return -1;
    }

    if (versions.stream().filter(v -> v.getStatus().equals(VersionStatus.ONLINE)).count() == 0) {
      return -1;
    }

    return versions.stream()
        .filter(v -> v.getStatus().equals(VersionStatus.ONLINE))
        .sorted(Comparator.comparingInt(Version::getNumber).reversed())
        .collect(Collectors.toList())
        .get(0)
        .getNumber();
  }

  private static void abortMigration(CommandLine cmd) {
    String veniceUrl = getRequiredArgument(cmd, Arg.URL);
    String storeName = getRequiredArgument(cmd, Arg.STORE);
    String srcClusterName = getRequiredArgument(cmd, Arg.CLUSTER_SRC);
    String destClusterName = getRequiredArgument(cmd, Arg.CLUSTER_DEST);
    boolean force = cmd.hasOption(Arg.FORCE.toString());

    abortMigration(veniceUrl, storeName, srcClusterName, destClusterName, force, new boolean[0]);
  }

  /**
   * @param promptsOverride is an array of boolean used to replace/override user's responses to various possible prompts
   *                        when calling abort migration programmatically. The corresponding response for each index is
   *                        defined as follows:
   *                        [0] Continue to execute abort migration even if the store doesn't appear to be migrating.
   *                        [1] Continue to reset store migration flag, storeConfig and cluster discovery mapping.
   *                        [2] Continue to delete the cloned store in the destination cluster.
   */
  public static void abortMigration(
      String veniceUrl,
      String storeName,
      String srcClusterName,
      String destClusterName,
      boolean force,
      boolean[] promptsOverride) {
    if (srcClusterName.equals(destClusterName)) {
      throw new VeniceException("Source cluster and destination cluster cannot be the same!");
    }
    boolean terminate = false;

    ControllerClient srcControllerClient = new ControllerClient(srcClusterName, veniceUrl, sslFactory);
    ControllerClient destControllerClient = new ControllerClient(destClusterName, veniceUrl, sslFactory);
    checkPreconditionForStoreMigration(srcControllerClient, destControllerClient);

    // Check arguments
    if (srcControllerClient.getStore(storeName).getStore() == null) {
      System.err.println("ERROR: Store " + storeName + " does not exist in src cluster " + srcClusterName);
      return;
    } else if (!srcControllerClient.getStore(storeName).getStore().isMigrating()) {
      System.err.println("WARNING: Store " + storeName + " is not in migration state in src cluster " + srcClusterName);
      if (promptsOverride.length > 0) {
        terminate = !promptsOverride[0];
      } else {
        terminate = !userGivesPermission("Do you still want to proceed");
      }
      if (terminate) {
        return;
      }
    }

    ControllerResponse discoveryResponse = srcControllerClient.discoverCluster(storeName);
    if (!discoveryResponse.getCluster().equals(srcClusterName)) {
      if (!force) {
        System.err.println(
            "WARNING: Either store migration has completed, or the internal states are messed up.\n"
                + "You can force execute this command with --" + Arg.FORCE.toString() + " / -" + Arg.FORCE.first()
                + ", but make sure your src and dest cluster names are correct.");
        return;
      }
    }

    // Reset original store, storeConfig, and cluster discovery
    if (promptsOverride.length > 1) {
      terminate = !promptsOverride[1];
    } else {
      terminate = !userGivesPermission(
          "Next step is to reset store migration flag, storeConfig and cluster"
              + "discovery mapping. Do you want to proceed?");
    }
    if (terminate) {
      return;
    }
    StoreMigrationResponse abortMigrationResponse = srcControllerClient.abortMigration(storeName, destClusterName);
    if (abortMigrationResponse.isError()) {
      throw new VeniceException(abortMigrationResponse.getError());
    } else {
      printObject(abortMigrationResponse);
    }

    // Delete cloned store
    if (promptsOverride.length > 2) {
      terminate = !promptsOverride[2];
    } else {
      terminate = !userGivesPermission(
          "Next step is to delete the cloned store in dest cluster " + destClusterName + ". " + storeName + " in "
              + destClusterName + " will be deleted irreversibly."
              + " Please verify there is no reads/writes to the cloned store. Do you want to proceed?");
    }
    if (terminate) {
      return;
    }

    // Cluster discovery should point to original cluster
    discoveryResponse = srcControllerClient.discoverCluster(storeName);
    if (!discoveryResponse.getCluster().equals(srcClusterName)) {
      System.err.println("ERROR: Incorrect cluster discovery result");
      return;
    }

    if (destControllerClient.getStore(storeName).getStore() != null) {
      // If multi-colo, both parent and child dest controllers will consume the delete store message
      System.err.println(
          "Deleting cloned store " + storeName + " in " + destControllerClient.getLeaderControllerUrl() + " ...");
      destControllerClient
          .updateStore(storeName, new UpdateStoreQueryParams().setEnableReads(false).setEnableWrites(false));
      TrackableControllerResponse deleteResponse = destControllerClient.deleteStore(storeName);
      printObject(deleteResponse);
      if (deleteResponse.isError()) {
        System.err.println("ERROR: failed to delete store " + storeName + " in the dest cluster " + destClusterName);
      }
    } else {
      System.err.println(
          "Store " + storeName + " is not found in the dest cluster " + destClusterName
              + ". Please use --migration-status to check the current status.");
    }
  }

  private static boolean userGivesPermission(String prompt) {
    Console console = System.console();
    String response = console.readLine(prompt + " (y/n): ").toLowerCase();
    while (!response.equals("y") && !response.equals("n")) {
      response = console.readLine("Enter y or n: ").toLowerCase();
    }

    if (response.equals("y")) {
      return true;
    } else if (response.equals("n")) {
      return false;
    } else {
      throw new VeniceException("Cannot interpret user response \"" + response + "\" for question " + prompt);
    }
  }

  private static void endMigration(CommandLine cmd) {
    String veniceUrl = getRequiredArgument(cmd, Arg.URL);
    String storeName = getRequiredArgument(cmd, Arg.STORE);
    String srcClusterName = getRequiredArgument(cmd, Arg.CLUSTER_SRC);
    String destClusterName = getRequiredArgument(cmd, Arg.CLUSTER_DEST);
    if (srcClusterName.equals(destClusterName)) {
      throw new VeniceException("Source cluster and destination cluster cannot be the same!");
    }

    ControllerClient srcControllerClient = new ControllerClient(srcClusterName, veniceUrl, sslFactory);
    ControllerClient destControllerClient = new ControllerClient(destClusterName, veniceUrl, sslFactory);
    checkPreconditionForStoreMigration(srcControllerClient, destControllerClient);

    // Make sure destClusterName does agree with the cluster discovery result
    String clusterDiscovered = destControllerClient.discoverCluster(storeName).getCluster();
    if (!clusterDiscovered.equals(destClusterName)) {
      System.err.println(
          "ERROR: store " + storeName + " belongs to cluster " + clusterDiscovered
              + ", which is different from the dest cluster name " + destClusterName + " in your command!");
      return;
    }

    // Skip original store deletion if it has already been deleted
    if (srcControllerClient.getStore(storeName).getStore() != null) {
      // Delete original store
      srcControllerClient
          .updateStore(storeName, new UpdateStoreQueryParams().setEnableReads(false).setEnableWrites(false));
      TrackableControllerResponse deleteResponse = srcControllerClient.deleteStore(storeName);
      printObject(deleteResponse);
      if (deleteResponse.isError()) {
        System.err.println("ERROR: failed to delete store " + storeName + " in the original cluster " + srcClusterName);
        return;
      }
    }

    // If this is a parent controller, verify that original store is deleted in all child fabrics
    ChildAwareResponse response = srcControllerClient.listChildControllers(srcClusterName);
    Map<String, ControllerClient> srcChildControllerClientMap = getControllerClientMap(srcClusterName, response);
    for (Map.Entry<String, ControllerClient> entry: srcChildControllerClientMap.entrySet()) {
      if (entry.getValue().getStore(storeName).getStore() != null) {
        System.err.println(
            "ERROR: store " + storeName + " still exists in source cluster " + srcClusterName + " in fabric "
                + entry.getKey() + ". Please try again later.");
      }
    }

    // Reset migration flags
    System.err.println("\nOriginal store does not exist. Resetting migration flags...");
    ControllerResponse controllerResponse = destControllerClient.updateStore(
        storeName,
        new UpdateStoreQueryParams().setStoreMigration(false).setMigrationDuplicateStore(false));
    printObject(controllerResponse);
  }

  private static void sendEndOfPush(CommandLine cmd) {
    String storeName = getRequiredArgument(cmd, Arg.STORE);
    String version = getRequiredArgument(cmd, Arg.VERSION);

    // Check if version is a valid integer
    int intVersion;
    try {
      intVersion = Integer.parseInt(version);
    } catch (Exception e) {
      System.err.println("ERROR: " + version + " is not a valid integer");
      return;
    }

    ControllerResponse response = controllerClient.writeEndOfPush(storeName, intVersion);
    printObject(response);
  }

  /* Things that are not commands */

  private static void printUsageAndExit(OptionGroup commandGroup, Options options) {

    /* Commands */
    String command = "java -jar "
        + new java.io.File(AdminTool.class.getProtectionDomain().getCodeSource().getLocation().getPath()).getName();

    HelpFormatter helpFormatter = new HelpFormatter();
    helpFormatter.setWidth(140);
    helpFormatter
        .printHelp(command + " --<command> [parameters]\n\nCommands:", new Options().addOptionGroup(commandGroup));

    /* Parameters */
    helpFormatter.printHelp("Parameters: ", options);

    /* Examples */
    System.out.println("\nExamples:");
    Command[] commands = Command.values();
    Arrays.sort(commands, Command.commandComparator);
    for (Command c: commands) {
      StringJoiner exampleArgs = new StringJoiner(" ");
      for (Arg a: c.getRequiredArgs()) {
        exampleArgs.add("--" + a.toString());
        if (a.isParameterized()) {
          exampleArgs.add("<" + a + ">");
        }
      }
      for (Arg a: c.getOptionalArgs()) {
        exampleArgs.add("[--" + a.toString());
        String param = "";
        if (a.isParameterized()) {
          param += "<" + a + ">";
        }
        exampleArgs.add(param + "]");
      }

      System.out.println(command + " --" + c + " " + exampleArgs);
    }
    Utils.exit("printUsageAndExit");
  }

  private static String getRequiredArgument(CommandLine cmd, Arg arg) {
    return getRequiredArgument(cmd, arg, "");
  }

  private static String getRequiredArgument(CommandLine cmd, Arg arg, Command command) {
    return getRequiredArgument(cmd, arg, "when using --" + command.toString());
  }

  private static String getRequiredArgument(CommandLine cmd, Arg arg, String errorClause) {
    if (!cmd.hasOption(arg.first())) {
      printErrAndExit(arg.toString() + " is a required argument " + errorClause);
    }
    return cmd.getOptionValue(arg.first());
  }

  private static String getOptionalArgument(CommandLine cmd, Arg arg) {
    return getOptionalArgument(cmd, arg, null);
  }

  private static String getOptionalArgument(CommandLine cmd, Arg arg, String defaultArgValue) {
    if (!cmd.hasOption(arg.first())) {
      return defaultArgValue;
    } else {
      return cmd.getOptionValue(arg.first());
    }
  }

  public static Properties loadProperties(CommandLine cmd, Arg arg) throws VeniceException {
    Properties properties = new Properties();
    if (cmd.hasOption(arg.toString())) {
      String configFilePath = getRequiredArgument(cmd, arg);
      try (FileInputStream fis = new FileInputStream(configFilePath)) {
        properties.load(fis);
      } catch (IOException e) {
        throw new VeniceException("Cannot read file: " + configFilePath + " specified by: " + arg.toString());
      }
    }
    return properties;
  }

  private static void verifyStoreExistence(String storename, boolean desiredExistence) {
    VeniceSystemStoreType systemStoreType = VeniceSystemStoreType.getSystemStoreType(storename);
    String zkStoreName = storename;
    ControllerClient queryingControllerClient = controllerClient;
    if (systemStoreType != null && systemStoreType.isStoreZkShared()) {
      if (!desiredExistence) {
        throw new UnsupportedOperationException(
            "This method should not be used to verify if a zk shared system store doesn't exist");
      }
      zkStoreName = systemStoreType.getZkSharedStoreNameInCluster(controllerClient.getClusterName());
      if (systemStoreType.equals(VeniceSystemStoreType.META_STORE)
          || systemStoreType.equals(VeniceSystemStoreType.DAVINCI_PUSH_STATUS_STORE)) {
        /**
         * The ZK shared schema store only exists in system schema store cluster, which might be different
         * from the customer's store.
         */
        D2ServiceDiscoveryResponse discoveryResponse = controllerClient.discoverCluster(zkStoreName);
        if (discoveryResponse.isError()) {
          throw new VeniceException("Failed to discover cluster for store: " + zkStoreName);
        }
        String systemStoreCluster = discoveryResponse.getCluster();
        queryingControllerClient = new ControllerClient(
            systemStoreCluster,
            controllerClient.getControllerDiscoveryUrls().iterator().next(),
            sslFactory);
      }
    }
    MultiStoreResponse storeResponse = queryingControllerClient.queryStoreList(true);
    if (storeResponse.isError()) {
      throw new VeniceException("Error verifying store exists: " + storeResponse.getError());
    }
    boolean storeExists = false;
    for (String s: storeResponse.getStores()) {
      if (s.equals(zkStoreName)) {
        storeExists = true;
        break;
      }
    }
    if (storeExists != desiredExistence) {
      throw new VeniceException("Store " + storename + (storeExists ? " already exists" : " does not exist"));
    }
  }

  private static void verifyValidSchema(String schema) throws Exception {
    try {
      Schema.parse(schema);
    } catch (Exception e) {
      Map<String, String> errMap = new HashMap<>();
      errMap.put("schema", schema);
      printErrAndThrow(e, "Invalid Schema: " + e.getMessage(), errMap);
    }
  }

  private static void deleteAllVersions(CommandLine cmd) {
    String store = getRequiredArgument(cmd, Arg.STORE, Command.DELETE_ALL_VERSIONS);
    MultiVersionResponse response = controllerClient.deleteAllVersions(store);
    printObject(response);
  }

  private static void deleteOldVersion(CommandLine cmd) {
    String store = getRequiredArgument(cmd, Arg.STORE, Command.DELETE_OLD_VERSION);
    int version = Integer.parseInt(getRequiredArgument(cmd, Arg.VERSION, Command.DELETE_OLD_VERSION));
    VersionResponse response = controllerClient.deleteOldVersion(store, version);
    printObject(response);
  }

  private static void getExecution(CommandLine cmd) {
    long executionId = Long.parseLong(getRequiredArgument(cmd, Arg.EXECUTION, Command.GET_EXECUTION));
    AdminCommandExecutionResponse response = controllerClient.getAdminCommandExecution(executionId);
    printObject(response);
  }

  private static void createNewStoreWithAcl(CommandLine cmd) throws Exception {
    String store = getRequiredArgument(cmd, Arg.STORE, Command.NEW_STORE);
    String keySchemaFile = getRequiredArgument(cmd, Arg.KEY_SCHEMA, Command.NEW_STORE);
    String keySchema = readFile(keySchemaFile);
    String valueSchemaFile = getRequiredArgument(cmd, Arg.VALUE_SCHEMA, Command.NEW_STORE);
    String valueSchema = readFile(valueSchemaFile);
    String aclPerms = getRequiredArgument(cmd, Arg.ACL_PERMS, Command.NEW_STORE);
    String owner = getOptionalArgument(cmd, Arg.OWNER, "");
    boolean isVsonStore =
        Utils.parseBooleanFromString(getOptionalArgument(cmd, Arg.VSON_STORE, "false"), "isVsonStore");
    if (isVsonStore) {
      keySchema = VsonAvroSchemaAdapter.parse(keySchema).toString();
      valueSchema = VsonAvroSchemaAdapter.parse(valueSchema).toString();
    }
    verifyValidSchema(keySchema);
    verifyValidSchema(valueSchema);
    verifyStoreExistence(store, false);
    NewStoreResponse response = controllerClient.createNewStore(store, owner, keySchema, valueSchema, aclPerms);
    printObject(response);
  }

  private static void updateStoreWithAcl(CommandLine cmd) throws Exception {
    String store = getRequiredArgument(cmd, Arg.STORE, Command.UPDATE_STORE_ACL);
    String aclPerms = getRequiredArgument(cmd, Arg.ACL_PERMS, Command.UPDATE_STORE_ACL);
    verifyStoreExistence(store, true);
    AclResponse response = controllerClient.updateAclForStore(store, aclPerms);
    printObject(response);
  }

  private static void getAclForStore(CommandLine cmd) throws Exception {
    String store = getRequiredArgument(cmd, Arg.STORE, Command.UPDATE_STORE_ACL);
    verifyStoreExistence(store, true);
    AclResponse response = controllerClient.getAclForStore(store);
    printObject(response);
  }

  private static void deleteAclForStore(CommandLine cmd) throws Exception {
    String store = getRequiredArgument(cmd, Arg.STORE, Command.DELETE_STORE_ACL);
    verifyStoreExistence(store, true);
    AclResponse response = controllerClient.deleteAclForStore(store);
    printObject(response);
  }

  private static void addToStoreAcl(CommandLine cmd) throws Exception {
    String store = getRequiredArgument(cmd, Arg.STORE, Command.DELETE_STORE_ACL);
    String principal = getRequiredArgument(cmd, Arg.PRINCIPAL, Command.ADD_TO_STORE_ACL);
    boolean addReadPermissions = Boolean.parseBoolean(getOptionalArgument(cmd, Arg.READABILITY, "false"));
    boolean addWritePermissions = Boolean.parseBoolean(getOptionalArgument(cmd, Arg.WRITEABILITY, "false"));

    if (!addReadPermissions && !addWritePermissions) {
      printErrAndExit("Both Readabilty and Writeabilty can not be false or empty.");
    }

    verifyStoreExistence(store, true);

    AclResponse storeAclResponse = controllerClient.getAclForStore(store);
    if (storeAclResponse == null) {
      printErrAndExit("Failed to get existing ACLs.");
    } else if (storeAclResponse.isError()) {
      printErrAndExit(storeAclResponse.getError());
    } else {
      String oldAcls = storeAclResponse.getAccessPermissions();

      JsonNodeFactory factory = JsonNodeFactory.instance;
      ObjectNode newRoot = factory.objectNode();
      ObjectNode newPerms = factory.objectNode();
      ArrayNode newReadP = factory.arrayNode();
      ArrayNode newWriteP = factory.arrayNode();

      Iterator<JsonNode> readPermissions = null;
      Iterator<JsonNode> writePermissions = null;
      ObjectMapper mapper = ObjectMapperFactory.getInstance();
      try {
        JsonNode root = mapper.readTree(oldAcls);
        JsonNode perms = root.path("AccessPermissions");
        if (perms.has("Read")) {
          readPermissions = perms.path("Read").elements();
        }
        if (perms.has("Write")) {
          writePermissions = perms.path("Write").elements();
        }
      } catch (Exception e) {
        printErrAndThrow(e, "ACLProvisioning: invalid accessPermission schema for store:" + store, null);
      }

      if (readPermissions != null) {
        while (readPermissions.hasNext()) {
          String existingPrincipal = readPermissions.next().textValue();
          if (existingPrincipal.equals(principal)) {
            addReadPermissions = false;
          }
          newReadP.add(existingPrincipal);
        }
      }

      if (writePermissions != null) {
        while (writePermissions.hasNext()) {
          String existingPrincipal = writePermissions.next().textValue();
          if (existingPrincipal.equals(principal)) {
            addWritePermissions = false;
          }
          newWriteP.add(existingPrincipal);
        }
      }

      if (addReadPermissions) {
        newReadP.add(principal);
      }

      if (addWritePermissions) {
        newWriteP.add(principal);
      }

      if (addReadPermissions || addWritePermissions) {
        newPerms.put("Read", newReadP);
        newPerms.put("Write", newWriteP);
        newRoot.put("AccessPermissions", newPerms);

        String newAcls = mapper.writeValueAsString(newRoot);
        AclResponse response = controllerClient.updateAclForStore(store, newAcls);
        printObject(response);
      } else {
        System.out.println("No change in ACLs");
      }
    }
  }

  private static void removeFromStoreAcl(CommandLine cmd) throws Exception {
    String store = getRequiredArgument(cmd, Arg.STORE, Command.DELETE_STORE_ACL);
    String principal = getRequiredArgument(cmd, Arg.PRINCIPAL, Command.ADD_TO_STORE_ACL);
    boolean removeReadPermissions = Boolean.parseBoolean(getOptionalArgument(cmd, Arg.READABILITY, "false"));
    boolean removeWritePermissions = Boolean.parseBoolean(getOptionalArgument(cmd, Arg.WRITEABILITY, "false"));

    if (!removeReadPermissions && !removeWritePermissions) {
      printErrAndExit("Both Readabilty and Writeabilty can not be false or empty.");
    }

    verifyStoreExistence(store, true);

    AclResponse storeAclResponse = controllerClient.getAclForStore(store);
    if (storeAclResponse == null) {
      printErrAndExit("Failed to get existing ACLs.");
    } else if (storeAclResponse.isError()) {
      printErrAndExit(storeAclResponse.getError());
    } else {
      String oldAcls = storeAclResponse.getAccessPermissions();

      JsonNodeFactory factory = JsonNodeFactory.instance;
      ObjectNode newRoot = factory.objectNode();
      ObjectNode newPerms = factory.objectNode();
      ArrayNode newReadP = factory.arrayNode();
      ArrayNode newWriteP = factory.arrayNode();

      Iterator<JsonNode> readPermissions = null;
      Iterator<JsonNode> writePermissions = null;
      ObjectMapper mapper = ObjectMapperFactory.getInstance();
      try {
        JsonNode root = mapper.readTree(oldAcls);
        JsonNode perms = root.path("AccessPermissions");
        if (perms.has("Read")) {
          readPermissions = perms.path("Read").elements();
        }
        if (perms.has("Write")) {
          writePermissions = perms.path("Write").elements();
        }
      } catch (Exception e) {
        printErrAndThrow(e, "ACLProvisioning: invalid accessPermission schema for store:" + store, null);
      }

      boolean changed = false;
      if (readPermissions != null) {
        while (readPermissions.hasNext()) {
          String existingPrincipal = readPermissions.next().textValue();
          if (removeReadPermissions && existingPrincipal.equals(principal)) {
            changed = true;
            continue;
          }
          newReadP.add(existingPrincipal);
        }
      }

      if (writePermissions != null) {
        while (writePermissions.hasNext()) {
          String existingPrincipal = writePermissions.next().textValue();
          if (removeWritePermissions && existingPrincipal.equals(principal)) {
            changed = true;
            continue;
          }
          newWriteP.add(existingPrincipal);
        }
      }

      if (changed) {
        newPerms.put("Read", newReadP);
        newPerms.put("Write", newWriteP);
        newRoot.put("AccessPermissions", newPerms);

        String newAcls = mapper.writeValueAsString(newRoot);
        AclResponse response = controllerClient.updateAclForStore(store, newAcls);
        printObject(response);
      } else {
        System.out.println("No change in ACLs");
      }
    }
  }

  private static void enableNativeReplicationForCluster(CommandLine cmd) {
    String storeType = getRequiredArgument(cmd, Arg.STORE_TYPE);
    String sourceRegionParam = getOptionalArgument(cmd, Arg.NATIVE_REPLICATION_SOURCE_FABRIC);
    Optional<String> sourceRegion =
        StringUtils.isEmpty(sourceRegionParam) ? Optional.empty() : Optional.of(sourceRegionParam);
    String regionsFilterParam = getOptionalArgument(cmd, Arg.REGIONS_FILTER);
    Optional<String> regionsFilter =
        StringUtils.isEmpty(regionsFilterParam) ? Optional.empty() : Optional.of(regionsFilterParam);

    ControllerResponse response =
        controllerClient.configureNativeReplicationForCluster(true, storeType, sourceRegion, regionsFilter);
    printObject(response);
  }

  private static void disableNativeReplicationForCluster(CommandLine cmd) {
    String storeType = getRequiredArgument(cmd, Arg.STORE_TYPE);
    String sourceFabricParam = getOptionalArgument(cmd, Arg.NATIVE_REPLICATION_SOURCE_FABRIC);
    Optional<String> sourceFabric =
        StringUtils.isEmpty(sourceFabricParam) ? Optional.empty() : Optional.of(sourceFabricParam);
    String regionsFilterParam = getOptionalArgument(cmd, Arg.REGIONS_FILTER);
    Optional<String> regionsFilter =
        StringUtils.isEmpty(regionsFilterParam) ? Optional.empty() : Optional.of(regionsFilterParam);

    ControllerResponse response =
        controllerClient.configureNativeReplicationForCluster(false, storeType, sourceFabric, regionsFilter);
    printObject(response);
  }

  private static void enableActiveActiveReplicationForCluster(CommandLine cmd) {
    String storeType = getRequiredArgument(cmd, Arg.STORE_TYPE);
    String regionsFilterParam = getOptionalArgument(cmd, Arg.REGIONS_FILTER);
    Optional<String> regionsFilter =
        StringUtils.isEmpty(regionsFilterParam) ? Optional.empty() : Optional.of(regionsFilterParam);

    ControllerResponse response =
        controllerClient.configureActiveActiveReplicationForCluster(true, storeType, regionsFilter);
    printObject(response);
  }

  private static void disableActiveActiveReplicationForCluster(CommandLine cmd) {
    String storeType = getRequiredArgument(cmd, Arg.STORE_TYPE);
    String regionsFilterParam = getOptionalArgument(cmd, Arg.REGIONS_FILTER);
    Optional<String> regionsFilter =
        StringUtils.isEmpty(regionsFilterParam) ? Optional.empty() : Optional.of(regionsFilterParam);

    ControllerResponse response =
        controllerClient.configureActiveActiveReplicationForCluster(false, storeType, regionsFilter);
    printObject(response);
  }

  private static void getDeletableStoreTopics(CommandLine cmd) {
    MultiStoreTopicsResponse response = controllerClient.getDeletableStoreTopics();
    printObject(response);
  }

  private static void wipeCluster(CommandLine cmd) {
    String fabric = getRequiredArgument(cmd, Arg.FABRIC);
    Optional<String> storeName = Optional.ofNullable(getOptionalArgument(cmd, Arg.STORE));
    Optional<Integer> versionNum = Optional.ofNullable(getOptionalArgument(cmd, Arg.VERSION)).map(Integer::parseInt);
    ControllerResponse response = controllerClient.wipeCluster(fabric, storeName, versionNum);
    printObject(response);
  }

  private static void listClusterStaleStores(CommandLine cmd) {
    String clusterParam = getRequiredArgument(cmd, Arg.CLUSTER);
    String urlParam = getRequiredArgument(cmd, Arg.URL);
    ClusterStaleDataAuditResponse response = controllerClient.getClusterStaleStores(clusterParam, urlParam);
    printObject(response);
  }

  private static void listStorePushInfo(CommandLine cmd) {
    String storeParam = getRequiredArgument(cmd, Arg.STORE);
    boolean isPartitionDetailEnabled = Optional.ofNullable(getOptionalArgument(cmd, Arg.PARTITION_DETAIL_ENABLED))
        .map(Boolean::parseBoolean)
        .orElse(false);

    StoreHealthAuditResponse response = controllerClient.listStorePushInfo(storeParam, isPartitionDetailEnabled);
    printObject(response);
  }

  private static void compareStore(CommandLine cmd) {
    String storeName = getRequiredArgument(cmd, Arg.STORE);
    String fabricA = getRequiredArgument(cmd, Arg.FABRIC_A);
    String fabricB = getRequiredArgument(cmd, Arg.FABRIC_B);

    StoreComparisonResponse response = controllerClient.compareStore(storeName, fabricA, fabricB);
    if (response.isError()) {
      throw new VeniceException("Error comparing store " + storeName + ". Error: " + response.getError());
    }
    printObject(response);
  }

  private static void copyOverStoresMetadata(CommandLine cmd) {
    String sourceFabric = getRequiredArgument(cmd, Arg.SOURCE_FABRIC);
    String destFabric = getRequiredArgument(cmd, Arg.DEST_FABRIC);
    String storeName = getRequiredArgument(cmd, Arg.STORE);
    StoreResponse response = controllerClient.copyOverStoreMetadata(sourceFabric, destFabric, storeName);
    printObject(response);
  }

  private static void getKafkaTopicConfigs(CommandLine cmd) throws IOException {
    String veniceControllerUrls = getRequiredArgument(cmd, Arg.URL);
    String kafkaTopicName = getRequiredArgument(cmd, Arg.KAFKA_TOPIC_NAME);
    String clusterName = null;
    ClientAuthenticationProvider authenticationProvider = buildAuthenticationProvider(cmd);
    if (AdminTopicUtils.isAdminTopic(kafkaTopicName)) {
      clusterName = AdminTopicUtils.getClusterNameFromTopicName(kafkaTopicName);
    } else {
      String storeName = Version.parseStoreFromKafkaTopicName(kafkaTopicName);
      if (storeName.isEmpty()) {
        throw new VeniceException("Please either provide a valid topic name.");
      }
      D2ServiceDiscoveryResponse clusterDiscovery =
          ControllerClient.discoverCluster(veniceControllerUrls, storeName, sslFactory, 3, authenticationProvider);
      clusterName = clusterDiscovery.getCluster();
    }
    try (ControllerClient tmpControllerClient = new ControllerClient(clusterName, veniceControllerUrls, sslFactory)) {
      PubSubTopicConfigResponse response = tmpControllerClient.getKafkaTopicConfigs(kafkaTopicName);
      printObject(response);
    }
  }

  private static void updateKafkaTopicLogCompaction(CommandLine cmd) throws IOException {
    updateKafkaTopicConfig(cmd, client -> {
      String kafkaTopicName = getRequiredArgument(cmd, Arg.KAFKA_TOPIC_NAME);
      boolean enableKafkaLogCompaction =
          Boolean.parseBoolean(getRequiredArgument(cmd, Arg.KAFKA_TOPIC_LOG_COMPACTION_ENABLED));
      return client.updateKafkaTopicLogCompaction(kafkaTopicName, enableKafkaLogCompaction);
    });
  }

  private static void updateKafkaTopicRetention(CommandLine cmd) throws IOException {
    updateKafkaTopicConfig(cmd, client -> {
      String kafkaTopicName = getRequiredArgument(cmd, Arg.KAFKA_TOPIC_NAME);
      long kafkaTopicRetentionTimeInMs = Long.parseLong(getRequiredArgument(cmd, Arg.KAFKA_TOPIC_RETENTION_IN_MS));
      return client.updateKafkaTopicRetention(kafkaTopicName, kafkaTopicRetentionTimeInMs);
    });
  }

  private static void updateKafkaTopicMinInSyncReplica(CommandLine cmd) throws IOException {
    updateKafkaTopicConfig(cmd, client -> {
      String kafkaTopicName = getRequiredArgument(cmd, Arg.KAFKA_TOPIC_NAME);
      int kafkaTopicMinISR = Integer.parseInt(getRequiredArgument(cmd, Arg.KAFKA_TOPIC_MIN_IN_SYNC_REPLICA));
      return client.updateKafkaTopicMinInSyncReplica(kafkaTopicName, kafkaTopicMinISR);
    });
  }

  private static void updateKafkaTopicConfig(CommandLine cmd, UpdateTopicConfigFunction updateTopicConfigFunction)
      throws IOException {
    String veniceControllerUrls = getRequiredArgument(cmd, Arg.URL);
    String kafkaTopicName = getRequiredArgument(cmd, Arg.KAFKA_TOPIC_NAME);
    ClientAuthenticationProvider authenticationProvider = buildAuthenticationProvider(cmd);
    /**
     * cluster name is optional; if cluster name is specified, no need to do cluster discovery; this option is helpful
     * to create a ControllerClient with a default cluster, in order to modify a Kafka topic that doesn't belong to
     * any existing Venice store resource
     */
    String clusterName = getOptionalArgument(cmd, Arg.CLUSTER);
    if (clusterName == null) {
      if (AdminTopicUtils.isAdminTopic(kafkaTopicName)) {
        clusterName = AdminTopicUtils.getClusterNameFromTopicName(kafkaTopicName);
      } else {
        String storeName = Version.parseStoreFromKafkaTopicName(kafkaTopicName);
        if (storeName.isEmpty()) {
          throw new VeniceException("Please either provide a valid topic name or a cluster name.");
        }
        D2ServiceDiscoveryResponse clusterDiscovery =
            ControllerClient.discoverCluster(veniceControllerUrls, storeName, sslFactory, 3, authenticationProvider);
        clusterName = clusterDiscovery.getCluster();
      }
    }

    try (ControllerClient tmpControllerClient = new ControllerClient(clusterName, veniceControllerUrls, sslFactory)) {
      ControllerResponse response = updateTopicConfigFunction.apply(tmpControllerClient);
      printObject(response);
    }
  }

  @FunctionalInterface
  interface UpdateTopicConfigFunction {
    ControllerResponse apply(ControllerClient controllerClient);
  }

  private static void startFabricBuildout(CommandLine cmd) {
    String clusterName = getRequiredArgument(cmd, Arg.CLUSTER);
    String srcFabric = getRequiredArgument(cmd, Arg.SOURCE_FABRIC);
    String destFabric = getRequiredArgument(cmd, Arg.DEST_FABRIC);
    boolean retry = cmd.hasOption(Arg.RETRY.toString());
    String latestStep = "";

    try {
      latestStep = "constructing child controller clients";
      Map<String, ControllerClient> map = getAndCheckChildControllerClientMap(clusterName, srcFabric, destFabric);
      ControllerClient srcFabricChildControllerClient = map.get(srcFabric);
      ControllerClient destFabricChildControllerClient = map.get(destFabric);

      latestStep = "step1: disallowing store migration from/to cluster " + clusterName;
      System.out.println(latestStep);
      checkControllerResponse(
          controllerClient.updateClusterConfig(new UpdateClusterConfigQueryParams().setStoreMigrationAllowed(false)));

      latestStep = "step2: disabling " + clusterName + " admin topic consumption in dest fabric child controller";
      System.out.println(latestStep);
      checkControllerResponse(
          destFabricChildControllerClient.updateClusterConfig(
              new UpdateClusterConfigQueryParams().setChildControllerAdminTopicConsumptionEnabled(false)));

      if (!retry) {
        latestStep = "step3: wiping " + clusterName + " in dest fabric";
        System.out.println(latestStep);
        checkControllerResponse(controllerClient.wipeCluster(destFabric, Optional.empty(), Optional.empty()));

        latestStep = "step4: copying cluster-level admin topic execution id and offsets";
        System.out.println(latestStep);
        AdminTopicMetadataResponse response =
            checkControllerResponse(srcFabricChildControllerClient.getAdminTopicMetadata(Optional.empty()));
        checkControllerResponse(
            destFabricChildControllerClient.updateAdminTopicMetadata(
                response.getExecutionId(),
                Optional.empty(),
                Optional.of(response.getOffset()),
                Optional.of(response.getUpstreamOffset())));
      }

      latestStep = "step5: copying store metadata and starting data recovery for non-existent stores in dest fabric";
      System.out.println(latestStep);
      List<String> failedStores = copyStoreMetadataAndStartDataRecovery(
          srcFabric,
          destFabric,
          srcFabricChildControllerClient,
          destFabricChildControllerClient);

      if (failedStores.isEmpty()) {
        latestStep = "step6: enabling admin consumption in dest fabric child controller";
        System.out.println(latestStep);
        checkControllerResponse(
            destFabricChildControllerClient.updateClusterConfig(
                new UpdateClusterConfigQueryParams().setChildControllerAdminTopicConsumptionEnabled(true)));
        System.out.println("Command succeeded. Please run check-fabric-buildout-status to track buildout progress");
      } else {
        System.err.println(
            "Command failed for some stores " + failedStores
                + " Please investigate and rerun start-fabric-buildout with --retry option");
      }
    } catch (Exception e) {
      System.err.println("Command failed during " + latestStep + ". Exception: " + e);
    }
  }

  private static List<String> copyStoreMetadataAndStartDataRecovery(
      String srcFabric,
      String destFabric,
      ControllerClient srcFabricChildControllerClient,
      ControllerClient destFabricChildControllerClient) {
    List<String> failedStores = new ArrayList<>();
    int maxAttempts = 3;
    long delayInMillis = 10000;
    MultiStoreResponse multiStoreResponse =
        checkControllerResponse(srcFabricChildControllerClient.queryStoreList(false));

    for (String storeName: multiStoreResponse.getStores()) {
      if (destFabricChildControllerClient.getStore(storeName).getStore() == null) {
        System.out.println("Start copying store " + storeName + " metadata and data from src to dest fabric...");
        for (int attempt = 1; attempt <= maxAttempts; attempt++) {
          try {
            StoreInfo storeInfo =
                checkControllerResponse(controllerClient.copyOverStoreMetadata(srcFabric, destFabric, storeName))
                    .getStore();
            for (Version version: storeInfo.getVersions()) {
              checkControllerResponse(
                  controllerClient
                      .prepareDataRecovery(srcFabric, destFabric, storeName, version.getNumber(), Optional.empty()));
              RetryUtils.executeWithMaxAttempt(() -> {
                ReadyForDataRecoveryResponse response = checkControllerResponse(
                    controllerClient.isStoreVersionReadyForDataRecovery(
                        srcFabric,
                        destFabric,
                        storeName,
                        version.getNumber(),
                        Optional.empty()));
                if (!response.isReady()) {
                  throw new VeniceException(
                      "Store " + storeName + " version " + version.getNumber() + " is not ready for data recovery: "
                          + response.getReason());
                }
              }, maxAttempts, Duration.ofMillis(delayInMillis), Collections.singletonList(VeniceException.class));
              checkControllerResponse(
                  controllerClient.dataRecovery(
                      srcFabric,
                      destFabric,
                      storeName,
                      version.getNumber(),
                      false,
                      true,
                      Optional.empty()));
            }
            break;
          } catch (Exception e) {
            System.err.println(
                "Failed to copy store " + storeName + " from src to dest fabric, attempt=" + attempt + "/" + maxAttempts
                    + ". Exception: " + e);
            if (attempt == maxAttempts) {
              failedStores.add(storeName);
              System.err.println("Wiping store " + storeName + " in dest fabric. Store copy over failed after retries");
              checkControllerResponse(
                  controllerClient.wipeCluster(destFabric, Optional.of(storeName), Optional.empty()));
            } else {
              System.err.println(
                  "Wiping store " + storeName + " in dest fabric. Will retry store copy over in " + delayInMillis
                      + " ms");
              checkControllerResponse(
                  controllerClient.wipeCluster(destFabric, Optional.of(storeName), Optional.empty()));
              Utils.sleep(delayInMillis);
            }
          }
        }
      }
    }
    return failedStores;
  }

  private static void checkFabricBuildoutStatus(CommandLine cmd) {
    String clusterName = getRequiredArgument(cmd, Arg.CLUSTER);
    String srcFabric = getRequiredArgument(cmd, Arg.SOURCE_FABRIC);
    String destFabric = getRequiredArgument(cmd, Arg.DEST_FABRIC);

    Map<String, ControllerClient> map = getAndCheckChildControllerClientMap(clusterName, srcFabric, null);
    ControllerClient srcFabricChildControllerClient = map.get(srcFabric);

    MultiStoreResponse multiStoreResponse =
        checkControllerResponse(srcFabricChildControllerClient.queryStoreList(false));
    double numberOfStores = multiStoreResponse.getStores().length;
    List<String> completedStores = new ArrayList<>();
    List<String> pendingStores = new ArrayList<>();
    List<String> failedStores = new ArrayList<>();
    List<String> unknownStores = new ArrayList<>();
    for (String storeName: multiStoreResponse.getStores()) {
      try {
        StoreComparisonResponse response =
            checkControllerResponse(controllerClient.compareStore(storeName, srcFabric, destFabric));
        if (response.getVersionStateDiff().isEmpty() && response.getPropertyDiff().isEmpty()
            && response.getSchemaDiff().isEmpty()) {
          completedStores.add(storeName);
        } else if (!response.getVersionStateDiff().isEmpty()) {
          Map<Integer, VersionStatus> destFabricVersionStateDiffMap =
              response.getVersionStateDiff().getOrDefault(destFabric, Collections.emptyMap());
          for (Map.Entry<Integer, VersionStatus> entry: destFabricVersionStateDiffMap.entrySet()) {
            if (VersionStatus.ERROR.equals(entry.getValue())) {
              failedStores.add(storeName);
              break;
            }
          }
          if (!failedStores.contains(storeName)) {
            pendingStores.add(storeName);
          }
        } else {
          pendingStores.add(storeName);
        }
      } catch (Exception e) {
        unknownStores.add(storeName);
      }
    }

    System.out.println("=================== Fabric Buildout Report ====================");
    System.out.println(
        completedStores.size() / numberOfStores * 100 + "% stores in dest fabric are ready : " + completedStores);
    System.out.println(
        pendingStores.size() / numberOfStores * 100 + "% stores in dest fabric are still in progress: "
            + pendingStores);
    System.out.println(
        failedStores.size() / numberOfStores * 100 + "% stores in dest fabric have ingestion error: " + failedStores);
    System.out.println(
        unknownStores.size() / numberOfStores * 100 + "% stores are not comparable"
            + " (stores do not exist in dest fabric or compare-store requests fail): " + unknownStores);
  }

  private static void endFabricBuildout(CommandLine cmd) {
    String clusterName = getRequiredArgument(cmd, Arg.CLUSTER);
    try {
      ChildAwareResponse response = checkControllerResponse(controllerClient.listChildControllers(clusterName));
      if (response.getChildDataCenterControllerUrlMap() == null
          && response.getChildDataCenterControllerD2Map() == null) {
        throw new VeniceException("ERROR: Child controller could not run fabric buildout commands");
      }
      System.out.println("Enabling store migration from/to cluster " + clusterName);
      checkControllerResponse(
          controllerClient.updateClusterConfig(new UpdateClusterConfigQueryParams().setStoreMigrationAllowed(true)));
      System.out.println("Command succeeded. Fabric buildout ended.");
    } catch (Exception e) {
      System.err.println("Command failed. Exception: " + e);
    }
  }

  private static void createNewStoragePersona(CommandLine cmd) {
    String personaName = getRequiredArgument(cmd, Arg.STORAGE_PERSONA);
    long quota = Utils.parseLongFromString(getRequiredArgument(cmd, Arg.STORAGE_QUOTA), Arg.STORAGE_QUOTA.name());
    Set<String> storesToEnforce = Utils.parseCommaSeparatedStringToSet(getRequiredArgument(cmd, Arg.STORE));
    Set<String> owners = Utils.parseCommaSeparatedStringToSet(getRequiredArgument(cmd, Arg.OWNER));

    ControllerResponse response = controllerClient.createStoragePersona(personaName, quota, storesToEnforce, owners);
    printObject(response);
  }

  private static void getStoragePersona(CommandLine cmd) {
    String personaName = getRequiredArgument(cmd, Arg.STORAGE_PERSONA);
    StoragePersonaResponse response = controllerClient.getStoragePersona(personaName);
    printObject(response);
  }

  private static void deleteStoragePersona(CommandLine cmd) {
    String personaName = getRequiredArgument(cmd, Arg.STORAGE_PERSONA);
    ControllerResponse response = controllerClient.deleteStoragePersona(personaName);
    printObject(response);
  }

  private static void updateStoragePersona(CommandLine cmd) {
    String personaName = getRequiredArgument(cmd, Arg.STORAGE_PERSONA);
    UpdateStoragePersonaQueryParams queryParams = getUpdateStoragePersonaQueryParams(cmd);
    ControllerResponse response = controllerClient.updateStoragePersona(personaName, queryParams);
    printObject(response);
  }

  private static UpdateStoragePersonaQueryParams getUpdateStoragePersonaQueryParams(CommandLine cmd) {
    Set<Arg> argSet = new HashSet<>(Arrays.asList(Command.UPDATE_STORAGE_PERSONA.getOptionalArgs()));

    UpdateStoragePersonaQueryParams params = new UpdateStoragePersonaQueryParams();
    longParam(cmd, Arg.STORAGE_QUOTA, p -> params.setQuota(p), argSet);
    stringSetParam(cmd, Arg.STORE, p -> params.setStoresToEnforce(p), argSet);
    stringSetParam(cmd, Arg.OWNER, p -> params.setOwners(p), argSet);
    return params;
  }

  private static void getStoragePersonaForStore(CommandLine cmd) {
    String storeName = getRequiredArgument(cmd, Arg.STORE);
    StoragePersonaResponse response = controllerClient.getStoragePersonaAssociatedWithStore(storeName);
    printObject(response);
  }

  private static void listClusterStoragePersonas(CommandLine cmd) {
    MultiStoragePersonaResponse response = controllerClient.getClusterStoragePersonas();
    printObject(response);
  }

  private static void cleanupInstanceCustomizedStates(CommandLine cmd) {
    MultiStoreTopicsResponse multiStoreTopicsResponse = controllerClient.cleanupInstanceCustomizedStates();
    printObject(multiStoreTopicsResponse);
  }

  private static void getRequestBasedMetadata(CommandLine cmd) throws JsonProcessingException {
    String url = getRequiredArgument(cmd, Arg.URL);
    String serverUrl = getRequiredArgument(cmd, Arg.SERVER_URL);
    String storeName = getRequiredArgument(cmd, Arg.STORE);
    TransportClient transportClient = null;
    try {
      transportClient = getTransportClientForServer(storeName, serverUrl);
      getAndPrintRequestBasedMetadata(
          transportClient,
          () -> ControllerClientFactory.discoverAndConstructControllerClient(
              AvroProtocolDefinition.SERVER_METADATA_RESPONSE.getSystemStoreName(),
              url,
              sslFactory,
              1),
          serverUrl,
          storeName);
    } finally {
      Utils.closeQuietlyWithErrorLogged(transportClient);
    }
  }

  private static TransportClient getTransportClientForServer(String storeName, String serverUrl) {
    ClientConfig clientConfig = ClientConfig.defaultGenericClientConfig(storeName).setVeniceURL(serverUrl);
    if (clientConfig.isHttps()) {
      if (!sslFactory.isPresent()) {
        throw new VeniceException("HTTPS url requires admin tool to be executed with cert");
      }
      clientConfig.setSslFactory(sslFactory.get());
    }
    return ClientFactory.getTransportClient(clientConfig);
  }

  private static void dumpIngestionState(CommandLine cmd) throws Exception {
    TransportClient transportClient = null;
    try {
      transportClient =
          getTransportClientForServer(getRequiredArgument(cmd, Arg.STORE), getRequiredArgument(cmd, Arg.SERVER_URL));
      dumpIngestionState(
          transportClient,
          getRequiredArgument(cmd, Arg.STORE),
          getRequiredArgument(cmd, Arg.VERSION),
          getOptionalArgument(cmd, Arg.PARTITION));
    } finally {
      Utils.closeQuietlyWithErrorLogged(transportClient);
    }
  }

  static void dumpIngestionState(TransportClient transportClient, String storeName, String version, String partition)
      throws Exception {
    StringBuilder sb = new StringBuilder(QueryAction.ADMIN.toString().toLowerCase()).append("/")
        .append(Version.composeKafkaTopic(storeName, Integer.parseInt(version)))
        .append("/")
        .append(ServerAdminAction.DUMP_INGESTION_STATE.toString().toLowerCase());
    if (partition != null) {
      sb.append("/").append(partition);
    }
    String requestUrl = sb.toString();
    TransportClientResponse transportClientResponse = transportClient.get(requestUrl).get();
    int writerSchemaId = transportClientResponse.getSchemaId();
    if (writerSchemaId == 1) {
      /**
       * The bug in {@link AvroProtocolDefinition} will let the current Venice Server return schema id `1`, while
       * the specific record is generated from schema: 2.
       */
      writerSchemaId = 2;
    }
    InternalAvroSpecificSerializer<AdminResponseRecord> serializer = SERVER_ADMIN_RESPONSE.getSerializer();
    /**
     * Here, this tool doesn't handle schema evolution, and if the writer schema is not known in the admin tool,
     * the following deserialization will fail, and we need to rebuild the admin tool.
     */
    AdminResponseRecord responseRecord = serializer.deserialize(transportClientResponse.getBody(), writerSchemaId);
    // Using the jsonWriter to print Avro objects directly does not handle the collection types (List and Map) well.
    // Use the Avro record's toString() instead and pretty print it.
    Object printObject = ObjectMapperFactory.getInstance().readValue(responseRecord.toString(), Object.class);
    System.out.println(jsonWriter.writeValueAsString(printObject));
  }

  static void getAndPrintRequestBasedMetadata(
      TransportClient transportClient,
      Supplier<ControllerClient> controllerClientSupplier,
      String serverUrl,
      String storeName) throws JsonProcessingException {
    String requestBasedMetadataURL = QueryAction.METADATA.toString().toLowerCase() + "/" + storeName;
    byte[] body;
    int writerSchemaId;
    try {
      TransportClientResponse transportClientResponse = transportClient.get(requestBasedMetadataURL).get();
      writerSchemaId = transportClientResponse.getSchemaId();
      body = transportClientResponse.getBody();
    } catch (Exception e) {
      throw new VeniceException(
          "Encountered exception while trying to send metadata request to: " + serverUrl + "/"
              + requestBasedMetadataURL,
          e);
    }
    Schema writerSchema;
    if (writerSchemaId != AvroProtocolDefinition.SERVER_METADATA_RESPONSE.getCurrentProtocolVersion()) {
      SchemaResponse schemaResponse = controllerClientSupplier.get()
          .getValueSchema(AvroProtocolDefinition.SERVER_METADATA_RESPONSE.getSystemStoreName(), writerSchemaId);
      if (schemaResponse.isError()) {
        throw new VeniceException(
            "Failed to fetch metadata response schema from controller, error: " + schemaResponse.getError());
      }
      writerSchema = parseSchemaFromJSONLooseValidation(schemaResponse.getSchemaStr());
    } else {
      writerSchema = MetadataResponseRecord.SCHEMA$;
    }
    RecordDeserializer<GenericRecord> metadataResponseDeserializer =
        FastSerializerDeserializerFactory.getFastAvroGenericDeserializer(writerSchema, writerSchema);
    GenericRecord metadataResponse = metadataResponseDeserializer.deserialize(body);
    // Using the jsonWriter to print Avro objects directly does not handle the collection types (List and Map) well.
    // Use the Avro record's toString() instead and pretty print it.
    Object printObject = ObjectMapperFactory.getInstance().readValue(metadataResponse.toString(), Object.class);
    System.out.println(jsonWriter.writeValueAsString(printObject));
  }

  private static Map<String, ControllerClient> getAndCheckChildControllerClientMap(
      String clusterName,
      String srcFabric,
      String destFabric) {
    ChildAwareResponse response = checkControllerResponse(controllerClient.listChildControllers(clusterName));
    if (response.getChildDataCenterControllerUrlMap() == null && response.getChildDataCenterControllerD2Map() == null) {
      throw new VeniceException("ERROR: Child controller could not run fabric buildout commands");
    }
    Map<String, ControllerClient> childControllerClientMap = getControllerClientMap(clusterName, response);
    if (srcFabric != null && !childControllerClientMap.containsKey(srcFabric)) {
      throw new VeniceException("ERROR: Parent controller does not know the src fabric controller url or d2 zk host");
    }
    if (destFabric != null && !childControllerClientMap.containsKey(destFabric)) {
      throw new VeniceException("ERROR: Parent controller does not know the dest fabric controller url or d2 zk host");
    }
    return childControllerClientMap;
  }

  private static <T extends ControllerResponse> T checkControllerResponse(T controllerResponse) {
    if (controllerResponse.isError()) {
      throw new VeniceException("ControllerResponse has error " + controllerResponse.getError());
    }
    return controllerResponse;
  }

  private static void printErrAndExit(String err) {
    Map<String, String> errMap = new HashMap<>();
    printErrAndExit(err, errMap);
  }

  private static void createOpt(Arg name, boolean hasArg, String help, Options options) {
    options.addOption(new Option(name.first(), name.toString(), hasArg, help));
  }

  private static void createCommandOpt(Command command, OptionGroup group) {
    group.addOption(OptionBuilder.withLongOpt(command.toString()).withDescription(command.getDesc()).create());
  }

  static String readFile(String path) throws IOException {
    String fullPath = path.replace("~", System.getProperty("user.home"));
    byte[] encoded = Files.readAllBytes(Paths.get(fullPath));
    return new String(encoded, StandardCharsets.UTF_8).trim();
  }

  private static void printReplicasReadinessStorageNode(CommandLine cmd) {
    String storageNodeId = getRequiredArgument(cmd, Arg.STORAGE_NODE);
    NodeReplicasReadinessResponse response = controllerClient.nodeReplicasReadiness(storageNodeId);
    printObject(response);
  }

  ///// Print Output ////
  private static void printObject(Object response) {
    printObject(response, System.out::print);
  }

  protected static void printObject(Object response, Consumer<String> printFunction) {
    try {
      printFunction.accept(jsonWriter.writeValueAsString(response));
      printFunction.accept("\n");
    } catch (IOException e) {
      printFunction.accept("{\"" + ERROR + "\":\"" + e.getMessage() + "\"}");
      Utils.exit("printObject");
    }
  }

  static void printSuccess(ControllerResponse response) {
    if (response.isError()) {
      printErrAndExit(response.getError());
    } else {
      System.out.println("{\"" + STATUS + "\":\"" + SUCCESS + "\"}");
    }
  }

  private static void printErrAndExit(String errorMessage, Map<String, String> customMessages) {
    printErr(errorMessage, customMessages);
    Utils.exit("venice-admin-tool encountered and error, exiting now.");
  }

  private static void printErrAndThrow(Exception e, String errorMessage, Map<String, String> customMessages)
      throws Exception {
    printErr(errorMessage, customMessages);
    throw e;
  }

  private static void printErr(String errorMessage, Map<String, String> customMessages) {
    Map<String, String> errMap = new HashMap<>();
    if (customMessages != null) {
      for (Map.Entry<String, String> messagePair: customMessages.entrySet()) {
        errMap.put(messagePair.getKey(), messagePair.getValue());
      }
    }
    if (errMap.keySet().contains(ERROR)) {
      errMap.put(ERROR, errMap.get(ERROR) + " " + errorMessage);
    } else {
      errMap.put(ERROR, errorMessage);
    }
    try {
      System.out.println(jsonWriter.writeValueAsString(errMap));
    } catch (IOException e) {
      System.out.println("{\"" + ERROR + "\":\"" + e.getMessage() + "\"}");
    }
  }

  private static PubSubConsumerAdapter getConsumer(Properties consumerProps) {
    PubSubMessageDeserializer pubSubMessageDeserializer = new PubSubMessageDeserializer(
        new OptimizedKafkaValueSerializer(),
        new LandFillObjectPool<>(KafkaMessageEnvelope::new),
        new LandFillObjectPool<>(KafkaMessageEnvelope::new));
    return PUB_SUB_CLIENTS_FACTORY.getConsumerAdapterFactory()
        .create(new VeniceProperties(consumerProps), false, pubSubMessageDeserializer, "admin-tool-topic-dumper");
  }

}<|MERGE_RESOLUTION|>--- conflicted
+++ resolved
@@ -15,12 +15,9 @@
 import com.fasterxml.jackson.databind.node.ArrayNode;
 import com.fasterxml.jackson.databind.node.JsonNodeFactory;
 import com.fasterxml.jackson.databind.node.ObjectNode;
-<<<<<<< HEAD
+import com.linkedin.venice.admin.protocol.response.AdminResponseRecord;
 import com.linkedin.venice.authentication.ClientAuthenticationProvider;
 import com.linkedin.venice.authentication.ClientAuthenticationProviderFactory;
-=======
-import com.linkedin.venice.admin.protocol.response.AdminResponseRecord;
->>>>>>> 5b5feaae
 import com.linkedin.venice.client.exceptions.VeniceClientException;
 import com.linkedin.venice.client.store.ClientConfig;
 import com.linkedin.venice.client.store.ClientFactory;
@@ -173,15 +170,12 @@
   private static final String SUCCESS = "success";
 
   private static final PubSubTopicRepository PUB_SUB_TOPIC_REPOSITORY = new PubSubTopicRepository();
-<<<<<<< HEAD
-=======
 
   private static final PubSubClientsFactory PUB_SUB_CLIENTS_FACTORY = new PubSubClientsFactory(
       new ApacheKafkaProducerAdapterFactory(),
       new ApacheKafkaConsumerAdapterFactory(),
       new ApacheKafkaAdminAdapterFactory());
 
->>>>>>> 5b5feaae
   private static ControllerClient controllerClient;
   private static Optional<SSLFactory> sslFactory = Optional.empty();
   private static final Map<String, Map<String, ControllerClient>> clusterControllerClientPerColoMap = new HashMap<>();
@@ -217,30 +211,24 @@
         LogConfigurator.disableLog();
       }
 
-<<<<<<< HEAD
       ClientAuthenticationProvider authenticationProvider = buildAuthenticationProvider(cmd);
-=======
       /**
        * Initialize SSL config if provided.
        */
       buildSslFactory(cmd);
->>>>>>> 5b5feaae
 
       if (Arrays.asList(foundCommand.getRequiredArgs()).contains(Arg.URL)
           && Arrays.asList(foundCommand.getRequiredArgs()).contains(Arg.CLUSTER)) {
         veniceUrl = getRequiredArgument(cmd, Arg.URL);
         clusterName = getRequiredArgument(cmd, Arg.CLUSTER);
-<<<<<<< HEAD
 
         /**
          * SSL config file is not mandatory now; build the controller with SSL config if provided.
          */
         buildSslFactory(cmd);
+
         controllerClient = ControllerClient
             .constructClusterControllerClient(clusterName, veniceUrl, sslFactory, authenticationProvider);
-=======
-        controllerClient = ControllerClient.constructClusterControllerClient(clusterName, veniceUrl, sslFactory);
->>>>>>> 5b5feaae
       }
 
       if (cmd.hasOption(Arg.FLAT_JSON.toString())) {
@@ -2870,12 +2858,13 @@
     printObject(multiStoreTopicsResponse);
   }
 
-  private static void getRequestBasedMetadata(CommandLine cmd) throws JsonProcessingException {
+  private static void getRequestBasedMetadata(CommandLine cmd) throws JsonProcessingException, IOException {
+
     String url = getRequiredArgument(cmd, Arg.URL);
     String serverUrl = getRequiredArgument(cmd, Arg.SERVER_URL);
     String storeName = getRequiredArgument(cmd, Arg.STORE);
     TransportClient transportClient = null;
-    try {
+    try (ClientAuthenticationProvider authenticationProvider = buildAuthenticationProvider(cmd);) {
       transportClient = getTransportClientForServer(storeName, serverUrl);
       getAndPrintRequestBasedMetadata(
           transportClient,
@@ -2883,7 +2872,8 @@
               AvroProtocolDefinition.SERVER_METADATA_RESPONSE.getSystemStoreName(),
               url,
               sslFactory,
-              1),
+              1,
+              authenticationProvider),
           serverUrl,
           storeName);
     } finally {
