--- conflicted
+++ resolved
@@ -57,11 +57,8 @@
 import com.linkedin.venice.controllerapi.VersionResponse;
 import com.linkedin.venice.controllerapi.routes.AdminCommandExecutionResponse;
 import com.linkedin.venice.datarecovery.DataRecoveryClient;
-<<<<<<< HEAD
 import com.linkedin.venice.datarecovery.EstimateDataRecoveryTimeCommand;
-=======
 import com.linkedin.venice.datarecovery.MonitorCommand;
->>>>>>> 3a14ee71
 import com.linkedin.venice.datarecovery.StoreRepushCommand;
 import com.linkedin.venice.exceptions.VeniceException;
 import com.linkedin.venice.helix.HelixAdapterSerializer;
@@ -497,13 +494,10 @@
         case EXECUTE_DATA_RECOVERY:
           executeDataRecovery(cmd);
           break;
-<<<<<<< HEAD
         case ESTIMATE_DATA_RECOVERY_TIME:
           estimateDataRecoveryTime(cmd);
-=======
         case MONITOR_DATA_RECOVERY:
           monitorDataRecovery(cmd);
->>>>>>> 3a14ee71
           break;
         default:
           StringJoiner availableCommands = new StringJoiner(", ");
@@ -636,7 +630,6 @@
     dataRecoveryClient.execute(params, cmdParams);
   }
 
-<<<<<<< HEAD
   private static void estimateDataRecoveryTime(CommandLine cmd) {
     String stores = getRequiredArgument(cmd, Arg.STORES);
     String destFabric = getRequiredArgument(cmd, Arg.DEST_FABRIC);
@@ -657,7 +650,8 @@
       total += dataRecoveryClient.estimateRecoveryTime(params, cmdParams);
     }
     printObject("total recovery time: " + (total / 360) + ":" + ((total / 60) % 60) + ":" + (total % 10));
-=======
+  }
+  
   private static void monitorDataRecovery(CommandLine cmd) {
     String parentUrl = getRequiredArgument(cmd, Arg.URL);
     String destFabric = getRequiredArgument(cmd, Arg.DEST_FABRIC);
@@ -680,7 +674,6 @@
       monitorParams.setPCtrlCliWithoutCluster(parentCtrlCli);
       dataRecoveryClient.monitor(params, monitorParams);
     }
->>>>>>> 3a14ee71
   }
 
   private static void createNewStore(CommandLine cmd) throws Exception {
