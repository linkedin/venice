--- conflicted
+++ resolved
@@ -12,12 +12,9 @@
 import com.fasterxml.jackson.databind.node.ArrayNode;
 import com.fasterxml.jackson.databind.node.JsonNodeFactory;
 import com.fasterxml.jackson.databind.node.ObjectNode;
-<<<<<<< HEAD
 import com.linkedin.venice.authentication.ClientAuthenticationProvider;
 import com.linkedin.venice.authentication.jwt.ClientAuthenticationProviderToken;
-=======
 import com.linkedin.venice.client.exceptions.VeniceClientException;
->>>>>>> 6c8b6724
 import com.linkedin.venice.client.store.QueryTool;
 import com.linkedin.venice.common.VeniceSystemStoreType;
 import com.linkedin.venice.common.VeniceSystemStoreUtils;
@@ -2486,6 +2483,7 @@
     String veniceControllerUrls = getRequiredArgument(cmd, Arg.URL);
     String kafkaTopicName = getRequiredArgument(cmd, Arg.KAFKA_TOPIC_NAME);
     String clusterName = null;
+    ClientAuthenticationProvider authenticationProvider = buildAuthenticationProvider(cmd);
     if (AdminTopicUtils.isAdminTopic(kafkaTopicName)) {
       clusterName = AdminTopicUtils.getClusterNameFromTopicName(kafkaTopicName);
     } else {
@@ -2494,16 +2492,9 @@
         throw new VeniceException("Please either provide a valid topic name.");
       }
       D2ServiceDiscoveryResponse clusterDiscovery =
-          ControllerClient.discoverCluster(veniceControllerUrls, storeName, sslFactory, 3);
+          ControllerClient.discoverCluster(veniceControllerUrls, storeName, sslFactory, 3, authenticationProvider);
       clusterName = clusterDiscovery.getCluster();
     }
-<<<<<<< HEAD
-    ClientAuthenticationProvider authenticationProvider = buildAuthenticationProvider(cmd);
-    D2ServiceDiscoveryResponse clusterDiscovery =
-        ControllerClient.discoverCluster(veniceControllerUrls, storeName, sslFactory, 3, authenticationProvider);
-    String clusterName = clusterDiscovery.getCluster();
-=======
->>>>>>> 6c8b6724
     try (ControllerClient tmpControllerClient = new ControllerClient(clusterName, veniceControllerUrls, sslFactory)) {
       PubSubTopicConfigResponse response = tmpControllerClient.getKafkaTopicConfigs(kafkaTopicName);
       printObject(response);
@@ -2538,6 +2529,7 @@
   private static void updateKafkaTopicConfig(CommandLine cmd, UpdateTopicConfigFunction updateTopicConfigFunction) {
     String veniceControllerUrls = getRequiredArgument(cmd, Arg.URL);
     String kafkaTopicName = getRequiredArgument(cmd, Arg.KAFKA_TOPIC_NAME);
+    ClientAuthenticationProvider authenticationProvider = buildAuthenticationProvider(cmd);
     /**
      * cluster name is optional; if cluster name is specified, no need to do cluster discovery; this option is helpful
      * to create a ControllerClient with a default cluster, in order to modify a Kafka topic that doesn't belong to
@@ -2553,16 +2545,9 @@
           throw new VeniceException("Please either provide a valid topic name or a cluster name.");
         }
         D2ServiceDiscoveryResponse clusterDiscovery =
-            ControllerClient.discoverCluster(veniceControllerUrls, storeName, sslFactory, 3);
+            ControllerClient.discoverCluster(veniceControllerUrls, storeName, sslFactory, 3, authenticationProvider);
         clusterName = clusterDiscovery.getCluster();
       }
-<<<<<<< HEAD
-      ClientAuthenticationProvider authenticationProvider = buildAuthenticationProvider(cmd);
-      D2ServiceDiscoveryResponse clusterDiscovery =
-          ControllerClient.discoverCluster(veniceControllerUrls, storeName, sslFactory, 3, authenticationProvider);
-      clusterName = clusterDiscovery.getCluster();
-=======
->>>>>>> 6c8b6724
     }
 
     try (ControllerClient tmpControllerClient = new ControllerClient(clusterName, veniceControllerUrls, sslFactory)) {
