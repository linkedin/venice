package com.linkedin.venice;

import com.linkedin.venice.migration.MigrationPushStrategy;


/**
 * TODO: Merge this with {@link com.linkedin.venice.controllerapi.ControllerApiConstants}
 */
public enum Arg {
  ACCESS_CONTROL("access-control", "acl", true, "Enable/disable store-level access control"),
  URL("url", "u", true, "Venice url, eg. http://localhost:1689  This can be a router or a controller"),
  VENICE_ZOOKEEPER_URL("venice-zookeeper-url", "vzu", true, "Venice Zookeeper url, eg. localhost:2622"),
  CLUSTER("cluster", "c", true, "Name of Venice cluster"),
  CLUSTER_SRC("cluster-src", "cs", true, "Store migration original Venice cluster name"),
  CLUSTER_DEST("cluster-dest", "cd", true, "Store migration destination Venice cluster name"),
  STORE("store", "s", true, "Name of Venice store"), STORES("stores", "sts", true, "Name of a group of Venice stores"),
  VERSION("version", "v", true, "Active store version number"),
  LARGEST_USED_VERSION_NUMBER(
      "largest-used-version", "luv", true, "Largest used store version number (whether active or not)"
  ), PUSH_ID("push-id", "pid", true, "Push Id"),
  STORE_SIZE("store-size", "ss", true, "Size of the store in bytes, used to calculate partitioning"),
  KEY_SCHEMA("key-schema-file", "ks", true, "Path to text file with key schema"),
  VALUE_SCHEMA_ID("value-schema-id", "vid", true, "value schema id"),
  VALUE_SCHEMA("value-schema-file", "vs", true, "Path to text file with value schema"),
  ZK_SSL_CONFIG_FILE("zk-ssl-config-file", "zscf", true, "Path to text file with ZK SSL configs"),
  DERIVED_SCHEMA_ID("derived-schema-id", "did", true, "derived schema id"),
  DERIVED_SCHEMA("derived-schema-file", "ds", true, "Path to text file with derived schema"),
  OWNER("owner", "o", true, "Owner email for new store creation"),
  STORAGE_NODE("storage-node", "n", true, "Helix instance ID for a storage node, eg. lva1-app1234_1690"),
  KEY("key", "k", true, "Plain-text key for identifying a record in a store"),
  OFFSET("offset", "of", true, "Kafka offset number"),
  EXECUTION("execution", "e", true, "Execution ID of async admin command"),
  PARTITION_COUNT("partition-count", "pn", true, "number of partitions a store has"),
  PARTITIONER_CLASS("partitioner-class", "pc", true, "Name of chosen partitioner class"),
  PARTITIONER_PARAMS("partitioner-params", "pp", true, "Additional parameters for partitioner."),
  AMPLIFICATION_FACTOR("amplification-factor", "af", true, "Amplification factor for store"),
  READABILITY("readability", "rb", true, "store's readability"),
  WRITEABILITY("writeability", "wb", true, "store's writeability"),
  STORAGE_QUOTA("storage-quota", "sq", true, "maximum capacity a store version or storage persona could have"),
  DISABLE_META_STORE(
      "disable-meta-store", "dms", false,
      "disable meta system store. This command sets storeMetaSystemStoreEnabled flag to false but does not delete any resources associated with the meta store. Please use this option with caution"
  ),
  DISABLE_DAVINCI_PUSH_STATUS_STORE(
      "disable-davinci-push-status-store", "ddvc", false,
      "disable davinci push status store. This command sets daVinciPushStatusStoreEnabled flag to false but does not delete any resources associated with the push status store. Please use this option with caution"
  ),
  HYBRID_STORE_DISK_QUOTA_ENABLED(
      "hybrid-store-disk-quota-enabled", "hsq", true, "whether or not enable disk quota for a hybrid store"
  ),
  HYBRID_STORE_OVERHEAD_BYPASS(
      "hybrid-store-overhead-bypass", "ob", true,
      "for hybrid stores, if set to false, updating storage quota will be multiplied by store db overhead ratio."
  ), READ_QUOTA("read-quota", "rq", true, "quota for read request hit this store. Measurement is capacity unit"),
  HYBRID_REWIND_SECONDS(
      "hybrid-rewind-seconds", "hr", true,
      "for hybrid stores, how far back to rewind in the nearline stream after a batch push completes"
  ),
  HYBRID_OFFSET_LAG(
      "hybrid-offset-lag", "ho", true,
      "for hybrid stores, what is the offset lag threshold for the storage nodes' consumption to be considered ONLINE"
  ),
  HYBRID_TIME_LAG(
      "hybrid-time-lag", "ht", true,
      "for hybrid stores, servers cannot report ready-to-serve until they see a message with producer timestamp bigger than (current time - this threshold)"
  ),
  HYBRID_DATA_REPLICATION_POLICY(
      "hybrid-data-replication-policy", "hdrp", true, "for hybrid stores, how real-time Samza data is replicated"
  ),
  HYBRID_BUFFER_REPLAY_POLICY(
      "hybrid-buffer-replay-policy", "hbrp", true,
      "for hybrid stores, how buffer replay start timestamps are calculated."
  ), EXPECTED_ROUTER_COUNT("expected-router-count", "erc", true, "How many routers that a cluster should have."),
  VOLDEMORT_STORE("voldemort-store", "vs", true, "Voldemort store name"),
  MIGRATION_PUSH_STRATEGY(
      "migration-push-strategy", "ps", true,
      "Migration push strategy, valid values: [" + MigrationPushStrategy.getAllEnumString() + "]"
  ), VSON_STORE("vson_store", "vson", true, "indicate whether it is Vson store or Avro store"),
  COMPRESSION_STRATEGY("compression-strategy", "cs", true, "strategies used to compress/decompress Record's value"),
  CLIENT_DECOMPRESSION_ENABLED(
      "client-decompression-enabled", "csd", true, "Enable/Disable client-side record decompression (default: true)"
  ),
  CHUNKING_ENABLED(
      "chunking-enabled", "ce", true, "Enable/Disable value chunking, mostly for large value store support"
  ),
  RMD_CHUNKING_ENABLED(
      "rmd-chunking-enabled", "rce", true,
      "Enable/Disable replication metadata chunking, mostly for Active/Active replication enabled store with partial update requirement support"
  ),
  INCREMENTAL_PUSH_ENABLED(
      "incremental-push-enabled", "ipe", true, "a flag to see if the store supports incremental push or not"
  ), BATCH_GET_LIMIT("batch-get-limit", "bgl", true, "Key number limit inside one batch-get request"),
  NUM_VERSIONS_TO_PRESERVE("num-versions-to-preserve", "nvp", true, "Number of version that store should preserve."),
  KAFKA_BOOTSTRAP_SERVERS("kafka-bootstrap-servers", "kbs", true, "Kafka bootstrap server URL(s)"),
  KAFKA_TOPIC_NAME("kafka-topic-name", "ktn", true, "Kafka topic name"),
  KAFKA_TOPIC_PARTITION("kafka-topic-partition", "ktp", true, "Kafka topic partition number"),
  KAFKA_CONSUMER_CONFIG_FILE(
      "kafka-conumer-config-file", "kcc", true, "Configuration file for SSL (optional, if plain-text is available)"
  ),
  KAFKA_OPERATION_TIMEOUT(
      "kafka-operation-timeout", "kot", true, "Timeout in seconds for Kafka operations (default: 30 sec)"
  ),
  VENICE_CLIENT_SSL_CONFIG_FILE(
      "venice-client-ssl-config-file", "vcsc", true, "Configuration file for querying key in Venice client through SSL."
  ), STARTING_OFFSET("starting_offset", "so", true, "Starting offset when dumping admin messages, inclusive"),
  MESSAGE_COUNT("message_count", "mc", true, "Max message count when dumping admin messages"),
  PARENT_DIRECTORY(
      "parent_output_directory", "pod", true,
      "A directory where output can be dumped to.  If dumping a kafka topic, the output will be dumped under this directory."
  ),
  MAX_POLL_ATTEMPTS(
      "max_poll_attempts", "mpa", true,
      "The max amount of attempts to poll new data from a Kafka topic (should no new data be available)."
  ),
  WRITE_COMPUTATION_ENABLED(
      "write-computation-enabled", "wc", true, "Whether or not write computation is enabled for a store"
  ), READ_COMPUTATION_ENABLED("read-computation-enabled", "rc", true, "Enable/Disable read computation for a store"),
  BOOTSTRAP_TO_ONLINE_TIMEOUT_IN_HOUR(
      "bootstrap-to-online-timeout", "btot", true,
      "Set the maximum number of hours allowed for the store to transition from bootstrap to online"
  ), SKIP_DIV("skip-div", "div", true, "Whether or not to only skip DIV for skip admin"),
  BACKUP_STRATEGY(
      "backup-strategy", "bus", true,
      "Strategies to preserve backup versions, eg KEEP_MIN_VERSIONS, DELETE_ON_NEW_PUSH_START. Default is KEEP_MIN_VERSIONS"
  ),
  AUTO_SCHEMA_REGISTER_FOR_PUSHJOB_ENABLED(
      "auto-schema-register-push-job-enabled", "asp", true, "whether or not to use auto-schema register for pushjob"
  ),
  LATEST_SUPERSET_SCHEMA_ID("latest-superset-schema-id", "lssi", true, "the latest superset schema id for this store"),
  REGULAR_VERSION_ETL_ENABLED(
      "regular-version-etl-enabled", "rve", true, "whether or not to enable regular version etl for this store."
  ),
  FUTURE_VERSION_ETL_ENABLED(
      "future-version-etl-enabled", "fve", true, "whether or not to enable future version etl for this store."
  ),
  ETLED_PROXY_USER_ACCOUNT(
      "etled-proxy-user-account", "epu", true,
      "if enabled ETL, the proxy user account for HDFS file directory where the ETLed snapshots will go."
  ),
  BACKUP_VERSION_RETENTION_DAY(
      "backup-version-retention-day", "bvrd", true,
      "Backup version retention time in day after a new version is promoted to the current version, if not specified, Venice will use the configured retention as the default policy"
  ), REPLICATION_FACTOR("replication-factor", "rf", true, "the number of replica each store version will have"),

  FLAT_JSON("flat-json", "flj", false, "Display output as flat json, without pretty-print indentation and line breaks"),
  HELP("help", "h", false, "Show usage"), FORCE("force", "f", false, "Force execute this operation"),
  INCLUDE_SYSTEM_STORES("include-system-stores", "iss", true, "Include internal stores maintained by the system."),
  SSL_CONFIG_PATH("ssl-config-path", "scp", true, "SSl config file path"),
  STORE_TYPE(
      "store-type", "st", true,
      "the type of the stores. The support type are 'batch_only', hybrid_only', `incremental_push', 'hybrid_or_incremental', 'system', 'all'"
  ),
  NATIVE_REPLICATION_ENABLED(
      "native-replication-enabled", "nr", true,
      "whether or not native replication is enabled for this store.  Leader Follow must also be enabled."
  ),
  PUSH_STREAM_SOURCE_ADDRESS(
      "push-stream-source-address", "pssa", true,
      "The url address for the kafka broker which hosts the topic which contains the push data for this store."
  ), FABRIC("fabric", "fc", true, "Which fabric to execute the admin command."),
  FABRIC_A("fabric-a", "fa", true, "The name of the first fabric in store comparison."),
  FABRIC_B("fabric-b", "fb", true, "The name of the second fabric in store comparison."),
  SOURCE_FABRIC("source-fabric", "sf", true, "The fabric where metadata/data copy over starts from"),
  DEST_FABRIC("dest-fabric", "df", true, "The fabric where metadata/data gets copy over into"),
  ACL_PERMS("acl-perms", "ap", true, "Acl permissions for the store"),
  LOG_METADATA("log-metedata", "lm", false, "Only log the metadata for each kafka message on console"),
  NATIVE_REPLICATION_SOURCE_FABRIC(
      "native-replication-source-fabric", "nrsf", true,
      "The source fabric name to be used in native replication. Remote consumption will happen from kafka in this fabric."
  ), PRINCIPAL("principal", "p", true, "Principal to add/modify/delete ACLs"),
  REPLICATE_ALL_CONFIGS(
      "replicate-all-configs", "rac", false,
      "Whether all unchanged store configs in parent controller will be replicated to child controllers"
  ),
  ACTIVE_ACTIVE_REPLICATION_ENABLED(
      "active-active-replication-enabled", "aa", true,
      "A parameter flag to enable/disable Active/Active replication feature for a store"
  ),
  REGIONS_FILTER(
      "regions-filter", "regf", true,
      "A list of regions that will be impacted by the command; can be used by UpdateStore command"
  ),
  SERVER_KAFKA_FETCH_QUOTA_RECORDS_PER_SECOND(
      ConfigKeys.SERVER_KAFKA_FETCH_QUOTA_RECORDS_PER_SECOND, "kfq", true,
      "The quota of records to fetch from Kafka for the specified fabric."
  ),
  STORE_CONFIG_NAME_FILTER(
      "store-config-name-filter", "scnf", true,
      "An optional argument in list-store command; pass in a store config to select stores. If the config name argument is used in the command, users must specify the config value filter too."
  ),
  STORE_CONFIG_VALUE_FILTER(
      "store-config-value-filter", "scvf", true,
      "n optional argument in list-store command; if the config name argument is used in the command, users must specify the config value filter too."
  ),
  ALLOW_STORE_MIGRATION(
      ConfigKeys.ALLOW_STORE_MIGRATION, "asm", true, "whether stores are allowed to be migrated from/to a cluster"
  ),
  KAFKA_TOPIC_LOG_COMPACTION_ENABLED(
      "kafka-topic-log-compaction-enabled", "ktlce", true, "Enable/disable Kafka log compaction for a topic"
  ),
  KAFKA_TOPIC_RETENTION_IN_MS(
      "kafka-topic-retention-in-ms", "ktrim", true, "Kafka topic retention time in milliseconds"
  ), KAFKA_TOPIC_MIN_IN_SYNC_REPLICA("kafka-topic-min-in-sync-replica", "ktmisr", true, "Kafka topic minISR config"),
  CHILD_CONTROLLER_ADMIN_TOPIC_CONSUMPTION_ENABLED(
      ConfigKeys.CHILD_CONTROLLER_ADMIN_TOPIC_CONSUMPTION_ENABLED, "atc", true,
      "whether child controller consumes admin topic"
  ),
  SYSTEM_STORE_TYPE(
      "system-store-type", "sst", true,
      "Type of system store to backfill. Supported types are davinci_push_status_store and meta_store"
  ), RETRY("retry", "r", false, "Retry this operation"),
  DISABLE_LOG("disable-log", "dl", false, "Disable logs from internal classes. Only print command output on console"),
  STORE_VIEW_CONFIGS(
      "storage-view-configs", "svc", true,
      "Config that describes views to be added for a store.  Input is a json map.  Example: {\"ExampleView\": {\"viewClassName\": \"com.linkedin.venice.views.ChangeCaptureView\",\"params\": {}}}"
  ),
  PARTITION_DETAIL_ENABLED(
      "partition-detail-enabled", "pde", true, "A flag to indicate whether to retrieve partition details"
  ),

  START_DATE("start-date", "sd", true, "Start date in PST. Example: 2020-10-10 10:10:10"),
  END_DATE("end-date", "ed", true, "End date in PST. Example: 2020-10-10 10:10:10"),
  PROGRESS_INTERVAL("progress-interval", "pi", true, "Dump progress after processing this number of messages"),

  STORAGE_PERSONA("storage-persona", "sp", true, "Name of Storage Persona"),
  RECOVERY_COMMAND("recovery-command", "rco", true, "command to execute the data recovery"),
  EXTRA_COMMAND_ARGS("extra-command-args", "eca", true, "extra command arguments"),
  ENABLE_DISABLED_REPLICA("enable-disabled-replicas", "edr", true, "Reenable disabled replicas"),
  NON_INTERACTIVE("non-interactive", "nita", false, "non-interactive mode"),
  INTERVAL(
      "interval", "itv", true,
      "monitor data recovery progress at seconds close to the number specified by the interval parameter until tasks are finished"
<<<<<<< HEAD
  ), DATETIME("datetime", "dtm", true, "Date and time stamp (DD/MM/YYYY HH:MM:SS)"),
=======
  ), DATETIME("datetime", "dtm", true, "Date and time stamp (YYYY-MM-DDTHH:MM:SS) in UTC time zone for data recovery"),
>>>>>>> bfad4582
  DEBUG("debug", "d", false, "Print debugging messages for execute-data-recovery");

  private final String argName;
  private final String first;
  private final boolean parameterized;
  private final String helpText;

  Arg(String argName, String first, boolean parameterized, String helpText) {
    this.argName = argName;
    this.first = first;
    this.parameterized = parameterized;
    this.helpText = helpText;
  }

  @Override
  public String toString() {
    return argName;
  }

  public String first() {
    return first;
  }

  public String getArgName() {
    return argName;
  }

  public String getHelpText() {
    return helpText;
  }

  public boolean isParameterized() {
    return parameterized;
  }
}<|MERGE_RESOLUTION|>--- conflicted
+++ resolved
@@ -230,11 +230,8 @@
   INTERVAL(
       "interval", "itv", true,
       "monitor data recovery progress at seconds close to the number specified by the interval parameter until tasks are finished"
-<<<<<<< HEAD
-  ), DATETIME("datetime", "dtm", true, "Date and time stamp (DD/MM/YYYY HH:MM:SS)"),
-=======
-  ), DATETIME("datetime", "dtm", true, "Date and time stamp (YYYY-MM-DDTHH:MM:SS) in UTC time zone for data recovery"),
->>>>>>> bfad4582
+  ), 
+  DATETIME("datetime", "dtm", true, "Date and time stamp (DD-MM-YYYY HH:MM:SS) in UTC time zone for data recovery"),
   DEBUG("debug", "d", false, "Print debugging messages for execute-data-recovery");
 
   private final String argName;
