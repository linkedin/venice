--- conflicted
+++ resolved
@@ -251,18 +251,14 @@
         storeHealthInfoMock.getRegionPushDetails().get("ei-ltx1").getPushStartTimestamp(),
         "2999-12-31T23:59:59.171961");
     dataRecoveryClient.execute(drParams, cmdParams);
-<<<<<<< HEAD
 
     // verify
     for (DataRecoveryTask t: dataRecoveryClient.getExecutor().getTasks()) {
       Assert.assertTrue(t.getTaskResult().getCmdResult().isError());
     }
-=======
-    Assert.assertEquals(dataRecoveryClient.getExecutor().getSkippedStores().contains("store3"), true);
 
     drParams = new DataRecoveryClient.DataRecoveryParams(null);
     dataRecoveryClient.execute(drParams, cmdParams);
->>>>>>> c00010af
   }
 
   private List<DataRecoveryTask> buildExecuteDataRecoveryTasks(
