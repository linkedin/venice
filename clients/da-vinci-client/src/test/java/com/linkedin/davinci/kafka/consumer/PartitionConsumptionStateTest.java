package com.linkedin.davinci.kafka.consumer;

import static org.mockito.Mockito.mock;
import static org.testng.Assert.assertEquals;
import static org.testng.Assert.assertFalse;
import static org.testng.Assert.assertTrue;

import com.linkedin.venice.kafka.protocol.Put;
import com.linkedin.venice.kafka.validation.checksum.CheckSum;
import com.linkedin.venice.kafka.validation.checksum.CheckSumType;
import com.linkedin.venice.offsets.OffsetRecord;
import com.linkedin.venice.schema.rmd.RmdSchemaGenerator;
import com.linkedin.venice.serialization.avro.AvroProtocolDefinition;
import com.linkedin.venice.utils.Utils;
import com.linkedin.venice.writer.LeaderCompleteState;
import com.linkedin.venice.writer.WriterChunkingHelper;
import java.nio.ByteBuffer;
import org.apache.avro.Schema;
import org.apache.avro.generic.GenericData;
import org.apache.avro.generic.GenericRecord;
import org.testng.Assert;
import org.testng.annotations.Test;


public class PartitionConsumptionStateTest {
  private static final String replicaId = Utils.getReplicaId("topic1", 0);

  @Test
  public void testUpdateChecksum() {
<<<<<<< HEAD
    PartitionConsumptionState pcs =
        new PartitionConsumptionState(replicaId, 0, 1, mock(OffsetRecord.class), false, false);
=======
    PartitionConsumptionState pcs = new PartitionConsumptionState(replicaId, 0, mock(OffsetRecord.class), false);
>>>>>>> 6b2ff8d4
    pcs.initializeExpectedChecksum();
    byte[] rmdPayload = new byte[] { 127 };
    byte[] key1 = new byte[] { 1 };
    byte[] key2 = new byte[] { 2 };
    byte[] key3 = new byte[] { 3 };
    byte[] key4 = new byte[] { 4 };
    byte[] valuePayload1 = new byte[] { 10 };
    byte[] valuePayload3 = new byte[] { 11 };
    byte[] valuePayload4 = new byte[] { 12 };

    Put put = new Put();
    // Try to update a value chunk (should only update value payload)
    put.schemaId = AvroProtocolDefinition.CHUNK.getCurrentProtocolVersion();
    put.putValue = ByteBuffer.wrap(valuePayload1);
    put.replicationMetadataPayload = WriterChunkingHelper.EMPTY_BYTE_BUFFER;
    pcs.maybeUpdateExpectedChecksum(key1, put);
    // Try to update a RMD chunk (should not be updated)
    put.putValue = WriterChunkingHelper.EMPTY_BYTE_BUFFER;
    put.replicationMetadataPayload = ByteBuffer.wrap(rmdPayload);
    pcs.maybeUpdateExpectedChecksum(key2, put);
    // Try to update a regular value with RMD (should only update value payload)
    put.schemaId = 1;
    put.putValue = ByteBuffer.wrap(valuePayload3);
    put.replicationMetadataPayload = ByteBuffer.wrap(rmdPayload);
    pcs.maybeUpdateExpectedChecksum(key3, put);
    // Try to update a manifest (should only update value payload)
    put.schemaId = AvroProtocolDefinition.CHUNKED_VALUE_MANIFEST.getCurrentProtocolVersion();
    put.putValue = ByteBuffer.wrap(valuePayload4);
    put.replicationMetadataPayload = ByteBuffer.wrap(rmdPayload);
    pcs.maybeUpdateExpectedChecksum(key4, put);

    byte[] checksum = pcs.getExpectedChecksum();
    Assert.assertNotNull(checksum);

    // Calculate expected checksum.
    CheckSum expectedChecksum = CheckSum.getInstance(CheckSumType.MD5);
    expectedChecksum.update(key1);
    expectedChecksum.update(AvroProtocolDefinition.CHUNK.getCurrentProtocolVersion());
    expectedChecksum.update(valuePayload1, 0, valuePayload1.length);
    expectedChecksum.update(key3);
    expectedChecksum.update(1);
    expectedChecksum.update(valuePayload3, 0, valuePayload3.length);
    expectedChecksum.update(key4);
    expectedChecksum.update(AvroProtocolDefinition.CHUNKED_VALUE_MANIFEST.getCurrentProtocolVersion());
    expectedChecksum.update(valuePayload4, 0, valuePayload4.length);

    Assert.assertEquals(expectedChecksum.getCheckSum(), checksum);
  }

  /**
   * Test the different transientRecordMap operations.
   */
  @Test
  public void testTransientRecordMap() {
<<<<<<< HEAD
    PartitionConsumptionState pcs =
        new PartitionConsumptionState(replicaId, 0, 1, mock(OffsetRecord.class), false, false);
=======
    PartitionConsumptionState pcs = new PartitionConsumptionState(replicaId, 0, mock(OffsetRecord.class), false);

>>>>>>> 6b2ff8d4
    byte[] key1 = new byte[] { 65, 66, 67, 68 };
    byte[] key2 = new byte[] { 65, 66, 67, 68 };
    byte[] key3 = new byte[] { 65, 66, 67, 69 };
    byte[] value1 = new byte[] { 97, 98, 99 };
    byte[] value2 = new byte[] { 97, 98, 99, 100 };

    String schema = "\"string\"";
    Schema aaSchema = RmdSchemaGenerator.generateMetadataSchema(schema, 1);
    GenericRecord record = new GenericData.Record(aaSchema);
    // Test removal succeeds if the key is specified with same kafkaConsumedOffset
    pcs.setTransientRecord(-1, 1, key1, 5, record);
    PartitionConsumptionState.TransientRecord tr1 = pcs.getTransientRecord(key2);
    Assert.assertEquals(tr1.getValue(), null);
    Assert.assertEquals(tr1.getValueLen(), -1);
    Assert.assertEquals(tr1.getValueOffset(), -1);
    Assert.assertEquals(tr1.getValueSchemaId(), 5);
    // Assert.assertEquals(tr1.getReplicationMetadata(), replicationMetadataKey1_1);

    Assert.assertEquals(pcs.getTransientRecordMapSize(), 1);
    PartitionConsumptionState.TransientRecord tr2 = pcs.mayRemoveTransientRecord(-1, 1, key1);
    Assert.assertNull(tr2);
    Assert.assertEquals(pcs.getTransientRecordMapSize(), 0);

    // Test removal fails if the key is specified with same kafkaConsumedOffset
    pcs.setTransientRecord(-1, 1, key1, value1, 100, value1.length, 5, null);
    pcs.setTransientRecord(-1, 2, key3, 5, null);
    Assert.assertEquals(pcs.getTransientRecordMapSize(), 2);
    pcs.setTransientRecord(-1, 3, key1, value2, 100, value2.length, 5, null);

    tr2 = pcs.mayRemoveTransientRecord(-1, 1, key1);
    Assert.assertNotNull(tr2);
    Assert.assertEquals(tr2.getValue(), value2);
    Assert.assertEquals(tr2.getValueLen(), value2.length);
    Assert.assertEquals(tr2.getValueOffset(), 100);
    Assert.assertEquals(tr2.getValueSchemaId(), 5);
    Assert.assertEquals(pcs.getTransientRecordMapSize(), 2);

    tr2 = pcs.mayRemoveTransientRecord(-1, 3, key1);
    Assert.assertNull(tr2);
    Assert.assertEquals(pcs.getTransientRecordMapSize(), 1);

  }

  @Test
  public void testIsLeaderCompleted() {
<<<<<<< HEAD
    PartitionConsumptionState pcs =
        new PartitionConsumptionState(replicaId, 0, 1, mock(OffsetRecord.class), false, false);
=======
    PartitionConsumptionState pcs = new PartitionConsumptionState(replicaId, 0, mock(OffsetRecord.class), false);
>>>>>>> 6b2ff8d4
    // default is LEADER_NOT_COMPLETED
    assertEquals(pcs.getLeaderCompleteState(), LeaderCompleteState.LEADER_NOT_COMPLETED);
    assertFalse(pcs.isLeaderCompleted());

    // test with LEADER_COMPLETED
    pcs.setLeaderCompleteState(LeaderCompleteState.LEADER_COMPLETED);
    assertTrue(pcs.isLeaderCompleted());
  }
}<|MERGE_RESOLUTION|>--- conflicted
+++ resolved
@@ -27,12 +27,7 @@
 
   @Test
   public void testUpdateChecksum() {
-<<<<<<< HEAD
-    PartitionConsumptionState pcs =
-        new PartitionConsumptionState(replicaId, 0, 1, mock(OffsetRecord.class), false, false);
-=======
-    PartitionConsumptionState pcs = new PartitionConsumptionState(replicaId, 0, mock(OffsetRecord.class), false);
->>>>>>> 6b2ff8d4
+    PartitionConsumptionState pcs = new PartitionConsumptionState(replicaId, 0, mock(OffsetRecord.class), false, false);
     pcs.initializeExpectedChecksum();
     byte[] rmdPayload = new byte[] { 127 };
     byte[] key1 = new byte[] { 1 };
@@ -87,13 +82,7 @@
    */
   @Test
   public void testTransientRecordMap() {
-<<<<<<< HEAD
-    PartitionConsumptionState pcs =
-        new PartitionConsumptionState(replicaId, 0, 1, mock(OffsetRecord.class), false, false);
-=======
-    PartitionConsumptionState pcs = new PartitionConsumptionState(replicaId, 0, mock(OffsetRecord.class), false);
-
->>>>>>> 6b2ff8d4
+    PartitionConsumptionState pcs = new PartitionConsumptionState(replicaId, 0, mock(OffsetRecord.class), false, false);
     byte[] key1 = new byte[] { 65, 66, 67, 68 };
     byte[] key2 = new byte[] { 65, 66, 67, 68 };
     byte[] key3 = new byte[] { 65, 66, 67, 69 };
@@ -139,12 +128,7 @@
 
   @Test
   public void testIsLeaderCompleted() {
-<<<<<<< HEAD
-    PartitionConsumptionState pcs =
-        new PartitionConsumptionState(replicaId, 0, 1, mock(OffsetRecord.class), false, false);
-=======
-    PartitionConsumptionState pcs = new PartitionConsumptionState(replicaId, 0, mock(OffsetRecord.class), false);
->>>>>>> 6b2ff8d4
+    PartitionConsumptionState pcs = new PartitionConsumptionState(replicaId, 0, mock(OffsetRecord.class), false, false);
     // default is LEADER_NOT_COMPLETED
     assertEquals(pcs.getLeaderCompleteState(), LeaderCompleteState.LEADER_NOT_COMPLETED);
     assertFalse(pcs.isLeaderCompleted());
