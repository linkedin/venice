--- conflicted
+++ resolved
@@ -3384,18 +3384,12 @@
             null);
 
     OffsetRecord mockOffsetRecord = mock(OffsetRecord.class);
-<<<<<<< HEAD
     PartitionConsumptionState partitionConsumptionState = new PartitionConsumptionState(
         Utils.getReplicaId(topic, PARTITION_FOO),
         PARTITION_FOO,
-        amplificationFactor,
         mockOffsetRecord,
         true,
         false);
-=======
-    PartitionConsumptionState partitionConsumptionState =
-        new PartitionConsumptionState(Utils.getReplicaId(topic, PARTITION_FOO), PARTITION_FOO, mockOffsetRecord, true);
->>>>>>> 6b2ff8d4
 
     long producerTimestamp = System.currentTimeMillis();
     LeaderMetadataWrapper mockLeaderMetadataWrapper = mock(LeaderMetadataWrapper.class);
@@ -3675,11 +3669,7 @@
     OffsetRecord offsetRecord = mock(OffsetRecord.class);
     doReturn(pubSubTopicRepository.getTopic(versionTopicName)).when(offsetRecord).getLeaderTopic(any());
     PartitionConsumptionState partitionConsumptionState =
-<<<<<<< HEAD
-        new PartitionConsumptionState(Utils.getReplicaId(versionTopicName, 0), 0, 1, offsetRecord, false, false);
-=======
-        new PartitionConsumptionState(Utils.getReplicaId(versionTopicName, 0), 0, offsetRecord, false);
->>>>>>> 6b2ff8d4
+        new PartitionConsumptionState(Utils.getReplicaId(versionTopicName, 0), 0, offsetRecord, false, false);
 
     long localVersionTopicOffset = 100L;
     long remoteVersionTopicOffset = 200L;
@@ -4021,11 +4011,7 @@
     OffsetRecord offsetRecord = mock(OffsetRecord.class);
     doReturn(pubSubTopic).when(offsetRecord).getLeaderTopic(any());
     PartitionConsumptionState partitionConsumptionState =
-<<<<<<< HEAD
-        new PartitionConsumptionState(Utils.getReplicaId(pubSubTopic, 0), 0, 1, offsetRecord, false, false);
-=======
-        new PartitionConsumptionState(Utils.getReplicaId(pubSubTopic, 0), 0, offsetRecord, false);
->>>>>>> 6b2ff8d4
+        new PartitionConsumptionState(Utils.getReplicaId(pubSubTopic, 0), 0, offsetRecord, false, false);
 
     storeIngestionTaskUnderTest.updateLeaderTopicOnFollower(partitionConsumptionState);
     storeIngestionTaskUnderTest.startConsumingAsLeader(partitionConsumptionState);
