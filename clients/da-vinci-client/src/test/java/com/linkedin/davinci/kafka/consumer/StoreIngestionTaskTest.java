package com.linkedin.davinci.kafka.consumer;

import static com.linkedin.davinci.kafka.consumer.LeaderFollowerStateType.IN_TRANSITION_FROM_STANDBY_TO_LEADER;
import static com.linkedin.davinci.kafka.consumer.LeaderFollowerStateType.STANDBY;
import static com.linkedin.davinci.kafka.consumer.StoreIngestionTaskTest.AAConfig.AA_OFF;
import static com.linkedin.davinci.kafka.consumer.StoreIngestionTaskTest.AAConfig.AA_ON;
import static com.linkedin.davinci.kafka.consumer.StoreIngestionTaskTest.HybridConfig.HYBRID;
import static com.linkedin.davinci.kafka.consumer.StoreIngestionTaskTest.LeaderCompleteCheck.LEADER_COMPLETE_CHECK_ON;
import static com.linkedin.davinci.kafka.consumer.StoreIngestionTaskTest.NodeType.DA_VINCI;
import static com.linkedin.davinci.kafka.consumer.StoreIngestionTaskTest.NodeType.FOLLOWER;
import static com.linkedin.davinci.kafka.consumer.StoreIngestionTaskTest.NodeType.LEADER;
import static com.linkedin.davinci.kafka.consumer.StoreIngestionTaskTest.SortedInput.SORTED;
import static com.linkedin.davinci.store.AbstractStorageEngine.StoragePartitionAdjustmentTrigger.PREPARE_FOR_READ;
import static com.linkedin.venice.ConfigKeys.CLUSTER_NAME;
import static com.linkedin.venice.ConfigKeys.FREEZE_INGESTION_IF_READY_TO_SERVE_OR_LOCAL_DATA_EXISTS;
import static com.linkedin.venice.ConfigKeys.HYBRID_QUOTA_ENFORCEMENT_ENABLED;
import static com.linkedin.venice.ConfigKeys.KAFKA_BOOTSTRAP_SERVERS;
import static com.linkedin.venice.ConfigKeys.KAFKA_CLUSTER_MAP_KEY_NAME;
import static com.linkedin.venice.ConfigKeys.KAFKA_CLUSTER_MAP_KEY_URL;
import static com.linkedin.venice.ConfigKeys.SERVER_DATABASE_CHECKSUM_VERIFICATION_ENABLED;
import static com.linkedin.venice.ConfigKeys.SERVER_ENABLE_LIVE_CONFIG_BASED_KAFKA_THROTTLING;
import static com.linkedin.venice.ConfigKeys.SERVER_INGESTION_HEARTBEAT_INTERVAL_MS;
import static com.linkedin.venice.ConfigKeys.SERVER_LEADER_COMPLETE_STATE_CHECK_IN_FOLLOWER_ENABLED;
import static com.linkedin.venice.ConfigKeys.SERVER_LEADER_COMPLETE_STATE_CHECK_IN_FOLLOWER_VALID_INTERVAL_MS;
import static com.linkedin.venice.ConfigKeys.SERVER_LOCAL_CONSUMER_CONFIG_PREFIX;
import static com.linkedin.venice.ConfigKeys.SERVER_NUM_SCHEMA_FAST_CLASS_WARMUP;
import static com.linkedin.venice.ConfigKeys.SERVER_PROMOTION_TO_LEADER_REPLICA_DELAY_SECONDS;
import static com.linkedin.venice.ConfigKeys.SERVER_RECORD_LEVEL_METRICS_WHEN_BOOTSTRAPPING_CURRENT_VERSION_ENABLED;
import static com.linkedin.venice.ConfigKeys.SERVER_REMOTE_CONSUMER_CONFIG_PREFIX;
import static com.linkedin.venice.ConfigKeys.SERVER_RESUBSCRIPTION_TRIGGERED_BY_VERSION_INGESTION_CONTEXT_CHANGE_ENABLED;
import static com.linkedin.venice.ConfigKeys.SERVER_UNSUB_AFTER_BATCHPUSH;
import static com.linkedin.venice.ConfigKeys.ZOOKEEPER_ADDRESS;
import static com.linkedin.venice.schema.rmd.RmdConstants.REPLICATION_CHECKPOINT_VECTOR_FIELD_NAME;
import static com.linkedin.venice.schema.rmd.RmdConstants.TIMESTAMP_FIELD_NAME;
import static com.linkedin.venice.utils.TestUtils.getOffsetRecord;
import static com.linkedin.venice.utils.TestUtils.waitForNonDeterministicAssertion;
import static com.linkedin.venice.utils.TestUtils.waitForNonDeterministicCompletion;
import static com.linkedin.venice.utils.Time.MS_PER_DAY;
import static com.linkedin.venice.utils.Time.MS_PER_HOUR;
import static com.linkedin.venice.writer.LeaderCompleteState.LEADER_COMPLETED;
import static com.linkedin.venice.writer.LeaderCompleteState.LEADER_NOT_COMPLETED;
import static com.linkedin.venice.writer.VeniceWriter.DEFAULT_LEADER_METADATA_WRAPPER;
import static com.linkedin.venice.writer.VeniceWriter.generateHeartbeatMessage;
import static com.linkedin.venice.writer.VeniceWriter.getHeartbeatKME;
import static org.mockito.ArgumentMatchers.any;
import static org.mockito.ArgumentMatchers.anyBoolean;
import static org.mockito.ArgumentMatchers.anyDouble;
import static org.mockito.ArgumentMatchers.anyInt;
import static org.mockito.ArgumentMatchers.anyLong;
import static org.mockito.ArgumentMatchers.anySet;
import static org.mockito.ArgumentMatchers.anyString;
import static org.mockito.ArgumentMatchers.argThat;
import static org.mockito.ArgumentMatchers.eq;
import static org.mockito.ArgumentMatchers.isA;
import static org.mockito.ArgumentMatchers.longThat;
import static org.mockito.Mockito.after;
import static org.mockito.Mockito.atLeast;
import static org.mockito.Mockito.atLeastOnce;
import static org.mockito.Mockito.atMost;
import static org.mockito.Mockito.doAnswer;
import static org.mockito.Mockito.doCallRealMethod;
import static org.mockito.Mockito.doNothing;
import static org.mockito.Mockito.doReturn;
import static org.mockito.Mockito.doThrow;
import static org.mockito.Mockito.mock;
import static org.mockito.Mockito.never;
import static org.mockito.Mockito.spy;
import static org.mockito.Mockito.timeout;
import static org.mockito.Mockito.times;
import static org.mockito.Mockito.verify;
import static org.mockito.Mockito.when;
import static org.testng.Assert.assertEquals;
import static org.testng.Assert.assertFalse;
import static org.testng.Assert.assertNotNull;
import static org.testng.Assert.assertNull;
import static org.testng.Assert.assertThrows;
import static org.testng.Assert.assertTrue;
import static org.testng.Assert.fail;

import com.linkedin.davinci.client.BlockingDaVinciRecordTransformer;
import com.linkedin.davinci.client.DaVinciRecordTransformer;
import com.linkedin.davinci.client.DaVinciRecordTransformerFunctionalInterface;
import com.linkedin.davinci.compression.StorageEngineBackedCompressorFactory;
import com.linkedin.davinci.config.VeniceServerConfig;
import com.linkedin.davinci.config.VeniceStoreVersionConfig;
import com.linkedin.davinci.helix.LeaderFollowerPartitionStateModel;
import com.linkedin.davinci.helix.StateModelIngestionProgressNotifier;
import com.linkedin.davinci.ingestion.LagType;
import com.linkedin.davinci.notifier.LogNotifier;
import com.linkedin.davinci.notifier.PushStatusNotifier;
import com.linkedin.davinci.notifier.VeniceNotifier;
import com.linkedin.davinci.stats.AggHostLevelIngestionStats;
import com.linkedin.davinci.stats.AggKafkaConsumerServiceStats;
import com.linkedin.davinci.stats.AggVersionedDIVStats;
import com.linkedin.davinci.stats.AggVersionedIngestionStats;
import com.linkedin.davinci.stats.HostLevelIngestionStats;
import com.linkedin.davinci.stats.KafkaConsumerServiceStats;
import com.linkedin.davinci.storage.StorageEngineRepository;
import com.linkedin.davinci.storage.StorageMetadataService;
import com.linkedin.davinci.store.AbstractStorageEngine;
import com.linkedin.davinci.store.AbstractStoragePartition;
import com.linkedin.davinci.store.StoragePartitionConfig;
import com.linkedin.davinci.store.record.ValueRecord;
import com.linkedin.davinci.store.rocksdb.RocksDBServerConfig;
import com.linkedin.davinci.transformer.TestStringRecordTransformer;
import com.linkedin.venice.compression.CompressionStrategy;
import com.linkedin.venice.exceptions.MemoryLimitExhaustedException;
import com.linkedin.venice.exceptions.VeniceException;
import com.linkedin.venice.exceptions.VeniceIngestionTaskKilledException;
import com.linkedin.venice.exceptions.VeniceMessageException;
import com.linkedin.venice.exceptions.validation.CorruptDataException;
import com.linkedin.venice.exceptions.validation.FatalDataValidationException;
import com.linkedin.venice.exceptions.validation.MissingDataException;
import com.linkedin.venice.guid.GuidUtils;
import com.linkedin.venice.kafka.protocol.ControlMessage;
import com.linkedin.venice.kafka.protocol.KafkaMessageEnvelope;
import com.linkedin.venice.kafka.protocol.LeaderMetadata;
import com.linkedin.venice.kafka.protocol.ProducerMetadata;
import com.linkedin.venice.kafka.protocol.Put;
import com.linkedin.venice.kafka.protocol.TopicSwitch;
import com.linkedin.venice.kafka.protocol.enums.ControlMessageType;
import com.linkedin.venice.kafka.protocol.enums.MessageType;
import com.linkedin.venice.kafka.protocol.state.PartitionState;
import com.linkedin.venice.kafka.protocol.state.StoreVersionState;
import com.linkedin.venice.kafka.validation.checksum.CheckSum;
import com.linkedin.venice.kafka.validation.checksum.CheckSumType;
import com.linkedin.venice.message.KafkaKey;
import com.linkedin.venice.meta.BufferReplayPolicy;
import com.linkedin.venice.meta.DataRecoveryVersionConfig;
import com.linkedin.venice.meta.DataRecoveryVersionConfigImpl;
import com.linkedin.venice.meta.DataReplicationPolicy;
import com.linkedin.venice.meta.HybridStoreConfig;
import com.linkedin.venice.meta.HybridStoreConfigImpl;
import com.linkedin.venice.meta.PartitionerConfig;
import com.linkedin.venice.meta.PartitionerConfigImpl;
import com.linkedin.venice.meta.ReadOnlySchemaRepository;
import com.linkedin.venice.meta.ReadOnlyStoreRepository;
import com.linkedin.venice.meta.Store;
import com.linkedin.venice.meta.Version;
import com.linkedin.venice.meta.VersionImpl;
import com.linkedin.venice.meta.VersionStatus;
import com.linkedin.venice.offsets.DeepCopyStorageMetadataService;
import com.linkedin.venice.offsets.InMemoryStorageMetadataService;
import com.linkedin.venice.offsets.OffsetRecord;
import com.linkedin.venice.partitioner.VenicePartitioner;
import com.linkedin.venice.pubsub.ImmutablePubSubMessage;
import com.linkedin.venice.pubsub.PubSubConsumerAdapterFactory;
import com.linkedin.venice.pubsub.PubSubTopicPartitionImpl;
import com.linkedin.venice.pubsub.PubSubTopicRepository;
import com.linkedin.venice.pubsub.api.PubSubConsumerAdapter;
import com.linkedin.venice.pubsub.api.PubSubMessage;
import com.linkedin.venice.pubsub.api.PubSubMessageDeserializer;
import com.linkedin.venice.pubsub.api.PubSubMessageHeaders;
import com.linkedin.venice.pubsub.api.PubSubProduceResult;
import com.linkedin.venice.pubsub.api.PubSubProducerAdapter;
import com.linkedin.venice.pubsub.api.PubSubTopic;
import com.linkedin.venice.pubsub.api.PubSubTopicPartition;
import com.linkedin.venice.pubsub.api.PubSubTopicType;
import com.linkedin.venice.pubsub.api.exceptions.PubSubUnsubscribedTopicPartitionException;
import com.linkedin.venice.pubsub.manager.TopicManager;
import com.linkedin.venice.pubsub.manager.TopicManagerRepository;
import com.linkedin.venice.schema.SchemaEntry;
import com.linkedin.venice.schema.rmd.RmdSchemaEntry;
import com.linkedin.venice.schema.rmd.RmdSchemaGenerator;
import com.linkedin.venice.serialization.DefaultSerializer;
import com.linkedin.venice.serialization.avro.AvroProtocolDefinition;
import com.linkedin.venice.serialization.avro.InternalAvroSpecificSerializer;
import com.linkedin.venice.serialization.avro.OptimizedKafkaValueSerializer;
import com.linkedin.venice.serialization.avro.VeniceAvroKafkaSerializer;
import com.linkedin.venice.serializer.FastSerializerDeserializerFactory;
import com.linkedin.venice.serializer.RecordSerializer;
import com.linkedin.venice.stats.StatsErrorCode;
import com.linkedin.venice.throttle.EventThrottler;
import com.linkedin.venice.unit.kafka.InMemoryKafkaBroker;
import com.linkedin.venice.unit.kafka.SimplePartitioner;
import com.linkedin.venice.unit.kafka.consumer.MockInMemoryConsumer;
import com.linkedin.venice.unit.kafka.consumer.poll.AbstractPollStrategy;
import com.linkedin.venice.unit.kafka.consumer.poll.ArbitraryOrderingPollStrategy;
import com.linkedin.venice.unit.kafka.consumer.poll.BlockingObserverPollStrategy;
import com.linkedin.venice.unit.kafka.consumer.poll.CompositePollStrategy;
import com.linkedin.venice.unit.kafka.consumer.poll.DuplicatingPollStrategy;
import com.linkedin.venice.unit.kafka.consumer.poll.FilteringPollStrategy;
import com.linkedin.venice.unit.kafka.consumer.poll.PollStrategy;
import com.linkedin.venice.unit.kafka.consumer.poll.PubSubTopicPartitionOffset;
import com.linkedin.venice.unit.kafka.consumer.poll.RandomPollStrategy;
import com.linkedin.venice.unit.kafka.producer.MockInMemoryProducerAdapter;
import com.linkedin.venice.unit.kafka.producer.TransformingProducerAdapter;
import com.linkedin.venice.unit.matchers.ExceptionClassMatcher;
import com.linkedin.venice.unit.matchers.LongEqualOrGreaterThanMatcher;
import com.linkedin.venice.unit.matchers.NonEmptyStringMatcher;
import com.linkedin.venice.utils.ByteArray;
import com.linkedin.venice.utils.ByteUtils;
import com.linkedin.venice.utils.ChunkingTestUtils;
import com.linkedin.venice.utils.DataProviderUtils;
import com.linkedin.venice.utils.DiskUsage;
import com.linkedin.venice.utils.Pair;
import com.linkedin.venice.utils.PropertyBuilder;
import com.linkedin.venice.utils.SystemTime;
import com.linkedin.venice.utils.TestMockTime;
import com.linkedin.venice.utils.TestUtils;
import com.linkedin.venice.utils.Time;
import com.linkedin.venice.utils.Utils;
import com.linkedin.venice.utils.VeniceProperties;
import com.linkedin.venice.utils.pools.LandFillObjectPool;
import com.linkedin.venice.writer.LeaderCompleteState;
import com.linkedin.venice.writer.LeaderMetadataWrapper;
import com.linkedin.venice.writer.VeniceWriter;
import com.linkedin.venice.writer.VeniceWriterFactory;
import com.linkedin.venice.writer.VeniceWriterOptions;
import io.tehuti.metrics.MetricsRepository;
import io.tehuti.metrics.Sensor;
import it.unimi.dsi.fastutil.ints.Int2ObjectMaps;
import it.unimi.dsi.fastutil.objects.Object2IntMaps;
import java.net.URL;
import java.net.URLClassLoader;
import java.nio.ByteBuffer;
import java.nio.charset.StandardCharsets;
import java.util.ArrayList;
import java.util.Arrays;
import java.util.Collections;
import java.util.HashMap;
import java.util.HashSet;
import java.util.LinkedList;
import java.util.List;
import java.util.Map;
import java.util.Optional;
import java.util.Properties;
import java.util.Queue;
import java.util.Set;
import java.util.concurrent.CompletableFuture;
import java.util.concurrent.ConcurrentLinkedQueue;
import java.util.concurrent.ExecutionException;
import java.util.concurrent.ExecutorService;
import java.util.concurrent.Executors;
import java.util.concurrent.Future;
import java.util.concurrent.TimeUnit;
import java.util.concurrent.atomic.AtomicBoolean;
import java.util.concurrent.atomic.AtomicInteger;
import java.util.concurrent.atomic.AtomicLong;
import java.util.concurrent.atomic.AtomicReference;
import java.util.concurrent.locks.ReentrantReadWriteLock;
import java.util.function.BooleanSupplier;
import java.util.function.Consumer;
import java.util.function.Function;
import java.util.function.Supplier;
import java.util.stream.Collectors;
import org.apache.avro.Schema;
import org.apache.avro.generic.GenericData;
import org.apache.avro.generic.GenericRecord;
import org.apache.logging.log4j.LogManager;
import org.apache.logging.log4j.Logger;
import org.mockito.ArgumentCaptor;
import org.mockito.ArgumentMatchers;
import org.mockito.Mockito;
import org.testng.Assert;
import org.testng.annotations.AfterClass;
import org.testng.annotations.AfterMethod;
import org.testng.annotations.BeforeClass;
import org.testng.annotations.BeforeMethod;
import org.testng.annotations.DataProvider;
import org.testng.annotations.Test;


/**
 * Beware that most of the test cases in this suite depend on {@link StoreIngestionTaskTest#TEST_TIMEOUT_MS}
 * Adjust it based on environment if timeout failure occurs.
 */
@Test(singleThreaded = true)
public abstract class StoreIngestionTaskTest {
  enum NodeType {
    LEADER, FOLLOWER, DA_VINCI
  }

  enum HybridConfig {
    HYBRID, BATCH_ONLY
  }

  enum AAConfig {
    AA_ON, AA_OFF
  }

  enum SortedInput {
    SORTED, UNSORTED
  }

  enum LeaderCompleteCheck {
    LEADER_COMPLETE_CHECK_ON, LEADER_COMPLETE_CHECK_OFF
  }

  @DataProvider
  public static Object[][] aaConfigProvider() {
    return DataProviderUtils.allPermutationGenerator(AAConfig.values());
  }

  @DataProvider
  public static Object[][] nodeTypeAndAAConfigAndDRPProvider() {
    return DataProviderUtils
        .allPermutationGenerator(NodeType.values(), AAConfig.values(), DataReplicationPolicy.values());
  }

  @DataProvider
  public static Object[][] hybridConfigAndNodeTypeProvider() {
    return DataProviderUtils.allPermutationGenerator(HybridConfig.values(), NodeType.values());
  }

  @DataProvider
  public static Object[][] sortedInputAndAAConfigProvider() {
    return DataProviderUtils.allPermutationGenerator(SortedInput.values(), AAConfig.values());
  }

  private static final Logger LOGGER = LogManager.getLogger(StoreIngestionTaskTest.class);

  private static final long READ_CYCLE_DELAY_MS = 5;
  private static final long TEST_TIMEOUT_MS = 1000 * READ_CYCLE_DELAY_MS;
  private static final int RUN_TEST_FUNCTION_TIMEOUT_SECONDS = 10;
  private static final long EMPTY_POLL_SLEEP_MS = 0;

  private static final PubSubTopicRepository pubSubTopicRepository = new PubSubTopicRepository();

  // TODO: Test other permutations of these params
  private static final PubSubMessageDeserializer pubSubDeserializer = new PubSubMessageDeserializer(
      new OptimizedKafkaValueSerializer(),
      new LandFillObjectPool<>(KafkaMessageEnvelope::new),
      new LandFillObjectPool<>(KafkaMessageEnvelope::new));

  static {
    StoreIngestionTask.SCHEMA_POLLING_DELAY_MS = 100;
    IngestionNotificationDispatcher.PROGRESS_REPORT_INTERVAL = -1; // Report all the time.
  }

  private InMemoryKafkaBroker inMemoryLocalKafkaBroker;
  private InMemoryKafkaBroker inMemoryRemoteKafkaBroker;
  private MockInMemoryConsumer inMemoryLocalKafkaConsumer;
  private MockInMemoryConsumer inMemoryRemoteKafkaConsumer;
  private VeniceWriterFactory mockWriterFactory;
  private VeniceWriter localVeniceWriter;
  private StorageEngineRepository mockStorageEngineRepository;
  private VeniceNotifier mockLogNotifier, mockPartitionStatusNotifier, mockLeaderFollowerStateModelNotifier;
  private List<Object[]> mockNotifierProgress;
  private List<Object[]> mockNotifierEOPReceived;
  private List<Object[]> mockNotifierCompleted;
  private List<Object[]> mockNotifierError;
  private StorageMetadataService mockStorageMetadataService;
  private AbstractStorageEngine mockAbstractStorageEngine;
  private IngestionThrottler mockIngestionThrottler;
  private Map<String, EventThrottler> kafkaUrlToRecordsThrottler;
  private KafkaClusterBasedRecordThrottler kafkaClusterBasedRecordThrottler;
  private ReadOnlySchemaRepository mockSchemaRepo;
  private ReadOnlyStoreRepository mockMetadataRepo;
  /** N.B.: This mock can be used to verify() calls, but not to return arbitrary things. */
  private PubSubConsumerAdapter mockLocalKafkaConsumer;
  private PubSubConsumerAdapter mockRemoteKafkaConsumer;
  private TopicManager mockTopicManager;
  private TopicManagerRepository mockTopicManagerRepository;
  private AggHostLevelIngestionStats mockAggStoreIngestionStats;
  private HostLevelIngestionStats mockStoreIngestionStats;
  private AggVersionedDIVStats mockVersionedDIVStats;
  private AggVersionedIngestionStats mockVersionedStorageIngestionStats;
  private StoreIngestionTask storeIngestionTaskUnderTest;
  private ExecutorService taskPollingService;
  private StoreBufferService storeBufferService;
  private AggKafkaConsumerService aggKafkaConsumerService;
  private BooleanSupplier isCurrentVersion;
  private Optional<HybridStoreConfig> hybridStoreConfig;
  private VeniceServerConfig veniceServerConfig;
  private RocksDBServerConfig rocksDBServerConfig;
  private long databaseSyncBytesIntervalForTransactionalMode = 1;
  private long databaseSyncBytesIntervalForDeferredWriteMode = 2;
  private KafkaConsumerService localKafkaConsumerService;
  private KafkaConsumerService remoteKafkaConsumerService;

  private StorePartitionDataReceiver localConsumedDataReceiver;
  private StorePartitionDataReceiver remoteConsumedDataReceiver;

  private static String storeNameWithoutVersionInfo;
  private String topic;
  private PubSubTopic pubSubTopic;
  private PubSubTopicPartition fooTopicPartition;
  private PubSubTopicPartition barTopicPartition;

  private Runnable runnableForKillNonCurrentVersion;

  private static final int PARTITION_COUNT = 10;
  private static final Set<Integer> ALL_PARTITIONS = new HashSet<>();
  static {
    for (int partition = 0; partition < PARTITION_COUNT; partition++) {
      ALL_PARTITIONS.add(partition);
    }
  }
  private static final int PARTITION_FOO = 1;
  private static final int PARTITION_BAR = 2;
  private static final int SCHEMA_ID = 1;
  private static final int EXISTING_SCHEMA_ID = 1;
  private static final int NON_EXISTING_SCHEMA_ID = 2;
  private static final Schema STRING_SCHEMA = Schema.parse("\"string\"");

  private static final byte[] putKeyFoo = getRandomKey(PARTITION_FOO);
  private static final byte[] putKeyFoo2 = getRandomKey(PARTITION_FOO);
  private static final byte[] putKeyBar = getRandomKey(PARTITION_BAR);
  private static final byte[] putValue = new VeniceAvroKafkaSerializer(STRING_SCHEMA).serialize(null, "TestValuePut");
  private static final byte[] putValueToCorrupt = "Please corrupt me!".getBytes(StandardCharsets.UTF_8);
  private static final byte[] deleteKeyFoo = getRandomKey(PARTITION_FOO);

  private static final int REPLICATION_METADATA_VERSION_ID = 1;
  private static final Schema REPLICATION_METADATA_SCHEMA = RmdSchemaGenerator.generateMetadataSchema(STRING_SCHEMA, 1);
  private static final RecordSerializer REPLICATION_METADATA_SERIALIZER =
      FastSerializerDeserializerFactory.getFastAvroGenericSerializer(REPLICATION_METADATA_SCHEMA);

  private static final long PUT_KEY_FOO_TIMESTAMP = 2L;
  private static final long DELETE_KEY_FOO_TIMESTAMP = 2L;
  private static final long PUT_KEY_FOO_OFFSET = 1L;
  private static final long DELETE_KEY_FOO_OFFSET = 2L;

  private static final byte[] putKeyFooReplicationMetadataWithValueSchemaIdBytesDefault =
      createReplicationMetadataWithValueSchemaId(PUT_KEY_FOO_TIMESTAMP - 1, PUT_KEY_FOO_OFFSET, EXISTING_SCHEMA_ID);
  private static final byte[] putKeyFooReplicationMetadataWithValueSchemaIdBytes =
      createReplicationMetadataWithValueSchemaId(PUT_KEY_FOO_TIMESTAMP, PUT_KEY_FOO_OFFSET, EXISTING_SCHEMA_ID);
  private static final byte[] deleteKeyFooReplicationMetadataWithValueSchemaIdBytes =
      createReplicationMetadataWithValueSchemaId(DELETE_KEY_FOO_TIMESTAMP, DELETE_KEY_FOO_OFFSET, EXISTING_SCHEMA_ID);

  private Optional<PollStrategy> remotePollStrategy = Optional.empty();

  private boolean databaseChecksumVerificationEnabled = false;
  private AggKafkaConsumerServiceStats kafkaConsumerServiceStats = mock(AggKafkaConsumerServiceStats.class);
  private PubSubConsumerAdapterFactory mockFactory = mock(PubSubConsumerAdapterFactory.class);
  private final MetricsRepository mockMetricRepo = mock(MetricsRepository.class);

  private Supplier<StoreVersionState> storeVersionStateSupplier = () -> new StoreVersionState();
  private MockStoreVersionConfigs storeAndVersionConfigsUnderTest;

  private static byte[] getRandomKey(Integer partition) {
    String randomString = Utils.getUniqueString("KeyForPartition" + partition);
    return ByteBuffer.allocate(randomString.length() + 1)
        .put(partition.byteValue())
        .put(randomString.getBytes())
        .array();
  }

  private static byte[] createReplicationMetadataWithValueSchemaId(long timestamp, long offset, int valueSchemaId) {
    GenericRecord replicationMetadataRecord = new GenericData.Record(REPLICATION_METADATA_SCHEMA);
    replicationMetadataRecord.put(TIMESTAMP_FIELD_NAME, timestamp);
    replicationMetadataRecord.put(REPLICATION_CHECKPOINT_VECTOR_FIELD_NAME, Collections.singletonList(offset));

    byte[] replicationMetadata = REPLICATION_METADATA_SERIALIZER.serialize(replicationMetadataRecord);

    ByteBuffer replicationMetadataWithValueSchemaId =
        ByteUtils.prependIntHeaderToByteBuffer(ByteBuffer.wrap(replicationMetadata), valueSchemaId, false);
    replicationMetadataWithValueSchemaId
        .position(replicationMetadataWithValueSchemaId.position() - ByteUtils.SIZE_OF_INT);
    return ByteUtils.extractByteArray(replicationMetadataWithValueSchemaId);
  }

  @BeforeClass(alwaysRun = true)
  public void suiteSetUp() throws Exception {
    final Sensor mockSensor = mock(Sensor.class);
    doReturn(mockSensor).when(mockMetricRepo).sensor(anyString(), any());
    taskPollingService = Executors.newFixedThreadPool(1);
    storeBufferService =
        new StoreBufferService(3, 10000, 1000, isStoreWriterBufferAfterLeaderLogicEnabled(), mockMetricRepo, true);
    storeBufferService.start();
  }

  @AfterClass(alwaysRun = true)
  public void cleanUp() throws Exception {
    TestUtils.shutdownExecutor(taskPollingService);
    storeBufferService.stop();
  }

  @AfterMethod(alwaysRun = true)
  public void methodCleanUp() throws Exception {
    if (localKafkaConsumerService != null) {
      localKafkaConsumerService.stopInner();
    }
    if (remoteKafkaConsumerService != null) {
      remoteKafkaConsumerService.stopInner();
    }
  }

  @BeforeMethod(alwaysRun = true)
  public void methodSetUp() throws Exception {
    aggKafkaConsumerService = mock(AggKafkaConsumerService.class);
    storeNameWithoutVersionInfo = Utils.getUniqueString("TestTopic");
    topic = Version.composeKafkaTopic(storeNameWithoutVersionInfo, 1);
    pubSubTopic = pubSubTopicRepository.getTopic(topic);
    fooTopicPartition = new PubSubTopicPartitionImpl(pubSubTopic, PARTITION_FOO);
    barTopicPartition = new PubSubTopicPartitionImpl(pubSubTopic, PARTITION_BAR);

    inMemoryLocalKafkaBroker = new InMemoryKafkaBroker("local");
    inMemoryLocalKafkaBroker.createTopic(topic, PARTITION_COUNT);
    inMemoryRemoteKafkaBroker = new InMemoryKafkaBroker("remote");
    inMemoryRemoteKafkaBroker.createTopic(topic, PARTITION_COUNT);

    localVeniceWriter = getVeniceWriter(new MockInMemoryProducerAdapter(inMemoryLocalKafkaBroker));

    mockStorageEngineRepository = mock(StorageEngineRepository.class);

    mockLogNotifier = mock(LogNotifier.class);
    mockNotifierProgress = new ArrayList<>();
    doAnswer(invocation -> {
      Object[] args = invocation.getArguments();
      mockNotifierProgress.add(args);
      return null;
    }).when(mockLogNotifier).progress(anyString(), anyInt(), anyLong());
    mockNotifierEOPReceived = new ArrayList<>();
    doAnswer(invocation -> {
      Object[] args = invocation.getArguments();
      mockNotifierEOPReceived.add(args);
      return null;
    }).when(mockLogNotifier).endOfPushReceived(anyString(), anyInt(), anyLong());
    mockNotifierCompleted = new ArrayList<>();
    doAnswer(invocation -> {
      Object[] args = invocation.getArguments();
      mockNotifierCompleted.add(args);
      return null;
    }).when(mockLogNotifier).completed(anyString(), anyInt(), anyLong(), anyString());
    mockNotifierError = new ArrayList<>();
    doAnswer(invocation -> {
      Object[] args = invocation.getArguments();
      mockNotifierError.add(args);
      return null;
    }).when(mockLogNotifier).error(anyString(), anyInt(), anyString(), any());

    mockPartitionStatusNotifier = mock(PushStatusNotifier.class);
    mockLeaderFollowerStateModelNotifier = mock(StateModelIngestionProgressNotifier.class);

    mockStorageMetadataService = mock(StorageMetadataService.class);

    mockIngestionThrottler = mock(IngestionThrottler.class);
    mockSchemaRepo = mock(ReadOnlySchemaRepository.class);
    mockMetadataRepo = mock(ReadOnlyStoreRepository.class);
    mockLocalKafkaConsumer = mock(PubSubConsumerAdapter.class);
    mockRemoteKafkaConsumer = mock(PubSubConsumerAdapter.class);
    kafkaUrlToRecordsThrottler = new HashMap<>();
    kafkaClusterBasedRecordThrottler = new KafkaClusterBasedRecordThrottler(kafkaUrlToRecordsThrottler);

    mockTopicManager = mock(TopicManager.class);
    mockTopicManagerRepository = mock(TopicManagerRepository.class);
    doReturn(mockTopicManager).when(mockTopicManagerRepository).getLocalTopicManager();

    mockAggStoreIngestionStats = mock(AggHostLevelIngestionStats.class);
    mockStoreIngestionStats = mock(HostLevelIngestionStats.class);
    doReturn(mockStoreIngestionStats).when(mockAggStoreIngestionStats).getStoreStats(anyString());

    mockVersionedDIVStats = mock(AggVersionedDIVStats.class);
    mockVersionedStorageIngestionStats = mock(AggVersionedIngestionStats.class);

    isCurrentVersion = () -> false;
    hybridStoreConfig = Optional.empty();

    databaseChecksumVerificationEnabled = false;
    rocksDBServerConfig = mock(RocksDBServerConfig.class);

    doReturn(true).when(mockSchemaRepo).hasValueSchema(storeNameWithoutVersionInfo, EXISTING_SCHEMA_ID);
    doReturn(false).when(mockSchemaRepo).hasValueSchema(storeNameWithoutVersionInfo, NON_EXISTING_SCHEMA_ID);

    doReturn(new RmdSchemaEntry(EXISTING_SCHEMA_ID, REPLICATION_METADATA_VERSION_ID, REPLICATION_METADATA_SCHEMA))
        .when(mockSchemaRepo)
        .getReplicationMetadataSchema(storeNameWithoutVersionInfo, EXISTING_SCHEMA_ID, REPLICATION_METADATA_VERSION_ID);

    setDefaultStoreVersionStateSupplier();

    runnableForKillNonCurrentVersion = mock(Runnable.class);

    KafkaConsumerServiceStats regionStats = mock(KafkaConsumerServiceStats.class);
    doNothing().when(regionStats).recordByteSizePerPoll(anyDouble());
    doNothing().when(regionStats).recordPollResultNum(anyInt());
    doReturn(regionStats).when(kafkaConsumerServiceStats).getStoreStats(anyString());
  }

  private VeniceWriter getVeniceWriter(String topic, PubSubProducerAdapter producerAdapter) {
    VeniceWriterOptions veniceWriterOptions =
        new VeniceWriterOptions.Builder(topic).setKeySerializer(new DefaultSerializer())
            .setValueSerializer(new DefaultSerializer())
            .setWriteComputeSerializer(new DefaultSerializer())
            .setPartitioner(getVenicePartitioner())
            .setTime(SystemTime.INSTANCE)
            .build();
    return new VeniceWriter(veniceWriterOptions, VeniceProperties.empty(), producerAdapter);
  }

  private VenicePartitioner getVenicePartitioner() {
    return new SimplePartitioner();
  }

  private VeniceWriter getVeniceWriter(PubSubProducerAdapter producerAdapter) {
    VeniceWriterOptions veniceWriterOptions =
        new VeniceWriterOptions.Builder(topic).setKeySerializer(new DefaultSerializer())
            .setValueSerializer(new DefaultSerializer())
            .setWriteComputeSerializer(new DefaultSerializer())
            .setPartitioner(new SimplePartitioner())
            .setTime(SystemTime.INSTANCE)
            .build();
    return new VeniceWriter(veniceWriterOptions, VeniceProperties.empty(), producerAdapter);
  }

  private VeniceWriter getCorruptedVeniceWriter(byte[] valueToCorrupt, InMemoryKafkaBroker kafkaBroker) {
    return getVeniceWriter(
        new CorruptedKafkaProducerAdapter(new MockInMemoryProducerAdapter(kafkaBroker), topic, valueToCorrupt));
  }

  static class CorruptedKafkaProducerAdapter extends TransformingProducerAdapter {
    public CorruptedKafkaProducerAdapter(PubSubProducerAdapter baseProducer, String topic, byte[] valueToCorrupt) {
      super(baseProducer, (topicName, key, value, partition) -> {
        KafkaMessageEnvelope transformedMessageEnvelope = value;

        if (MessageType.valueOf(transformedMessageEnvelope) == MessageType.PUT) {
          Put put = (Put) transformedMessageEnvelope.payloadUnion;
          if (put.putValue.array() == valueToCorrupt) {
            put.putValue = ByteBuffer.wrap("CORRUPT_VALUE".getBytes());
            transformedMessageEnvelope.payloadUnion = put;
          }
        }

        return new TransformingProducerAdapter.SendMessageParameters(topic, key, transformedMessageEnvelope, partition);
      });
    }
  }

  private long getOffset(Future<PubSubProduceResult> produceResultFuture)
      throws ExecutionException, InterruptedException {
    return produceResultFuture.get().getOffset();
  }

  private void runTest(Set<Integer> partitions, Runnable assertions, AAConfig aaConfig) throws Exception {
    runTest(partitions, () -> {}, assertions, aaConfig);
  }

  private void runTest(
      Set<Integer> partitions,
      Runnable assertions,
      AAConfig aaConfig,
      DaVinciRecordTransformerFunctionalInterface getRecordTransformer) throws Exception {
    runTest(partitions, () -> {}, assertions, aaConfig, getRecordTransformer);
  }

  private void runTest(
      Set<Integer> partitions,
      Runnable beforeStartingConsumption,
      Runnable assertions,
      AAConfig aaConfig,
      DaVinciRecordTransformerFunctionalInterface getRecordTransformer) throws Exception {
    runTest(
        new RandomPollStrategy(),
        partitions,
        beforeStartingConsumption,
        assertions,
        this.hybridStoreConfig,
        false,
        Optional.empty(),
        aaConfig,
        Collections.emptyMap(),
        storeVersionConfigOverride -> {},
        getRecordTransformer);
  }

  private void runTest(
      Set<Integer> partitions,
      Runnable beforeStartingConsumption,
      Runnable assertions,
      AAConfig aaConfig) throws Exception {
    runTest(
        new RandomPollStrategy(),
        partitions,
        beforeStartingConsumption,
        assertions,
        this.hybridStoreConfig,
        false,
        Optional.empty(),
        aaConfig,
        Collections.emptyMap(),
        storeVersionConfigOverride -> {},
        null);
  }

  private void runTest(
      Set<Integer> partitions,
      Runnable beforeStartingConsumption,
      Runnable assertions,
      AAConfig aaConfig,
      Consumer<VeniceStoreVersionConfig> storeVersionConfigOverride) throws Exception {
    runTest(
        new RandomPollStrategy(),
        partitions,
        beforeStartingConsumption,
        assertions,
        this.hybridStoreConfig,
        false,
        Optional.empty(),
        aaConfig,
        Collections.emptyMap(),
        storeVersionConfigOverride,
        null);
  }

  private void runTest(
      PollStrategy pollStrategy,
      Set<Integer> partitions,
      Runnable beforeStartingConsumption,
      Runnable assertions,
      AAConfig aaConfig,
      DaVinciRecordTransformerFunctionalInterface getRecordTransformer) throws Exception {
    runTest(
        pollStrategy,
        partitions,
        beforeStartingConsumption,
        assertions,
        this.hybridStoreConfig,
        false,
        Optional.empty(),
        aaConfig,
        Collections.emptyMap(),
        storeVersionConfigOverride -> {},
        getRecordTransformer);
  }

  private void runTest(
      PollStrategy pollStrategy,
      Set<Integer> partitions,
      Runnable beforeStartingConsumption,
      Runnable assertions,
      Optional<HybridStoreConfig> hybridStoreConfig,
      boolean incrementalPushEnabled,
      Optional<DiskUsage> diskUsageForTest,
      AAConfig aaConfig,
      Map<String, Object> extraServerProperties) throws Exception {
    runTest(
        pollStrategy,
        partitions,
        beforeStartingConsumption,
        assertions,
        hybridStoreConfig,
        incrementalPushEnabled,
        diskUsageForTest,
        aaConfig,
        extraServerProperties,
        storeVersionConfigOverride -> {},
        null);
  }

  /**
   * A simple framework to specify how to run the task and how to assert the results
   * @param pollStrategy, the polling strategy for Kakfa consumer to poll messages written by local venice writer
   * @param partitions, the number of partitions
   * @param beforeStartingConsumption, the pre-test logic to set up test-related logic before starting the SIT
   * @param assertions, the assertion logic to verify the code path is running as expected
   *                    Note that due to concurrency nature of codes, it's often needed to run {@link Mockito#verify} with
   *                    {@link org.mockito.verification.VerificationWithTimeout} to wait for certain code path to be executed.
   *                    Otherwise, the main thread, i.e. the unit test thread, can terminate the task early.
   * @param hybridStoreConfig, the config for hybrid store
   * @param incrementalPushEnabled, the flag to turn on incremental push for SIT
   * @param diskUsageForTest, optionally field to mock the disk usage for the test
   * @param aaConfig, the flag to turn on ActiveActiveReplication for SIT
   * @param extraServerProperties, the extra config for server
   * @param storeVersionConfigOverride, the override for store version config
   * @throws Exception
   */
  private void runTest(
      PollStrategy pollStrategy,
      Set<Integer> partitions,
      Runnable beforeStartingConsumption,
      Runnable assertions,
      Optional<HybridStoreConfig> hybridStoreConfig,
      boolean incrementalPushEnabled,
      Optional<DiskUsage> diskUsageForTest,
      AAConfig aaConfig,
      Map<String, Object> extraServerProperties,
      Consumer<VeniceStoreVersionConfig> storeVersionConfigOverride,
      DaVinciRecordTransformerFunctionalInterface getRecordTransformer) throws Exception {

    int partitionCount = PARTITION_COUNT;
    VenicePartitioner partitioner = getVenicePartitioner(); // Only get base venice partitioner
    PartitionerConfig partitionerConfig = new PartitionerConfigImpl();
    partitionerConfig.setPartitionerClass(partitioner.getClass().getName());

    storeAndVersionConfigsUnderTest = setupStoreAndVersionMocks(
        partitionCount,
        partitionerConfig,
        hybridStoreConfig,
        incrementalPushEnabled,
        true,
        aaConfig,
        storeVersionConfigOverride);
    Store mockStore = storeAndVersionConfigsUnderTest.store;
    Version version = storeAndVersionConfigsUnderTest.version;
    VeniceStoreVersionConfig storeConfig = storeAndVersionConfigsUnderTest.storeVersionConfig;

    StoreIngestionTaskFactory ingestionTaskFactory =
        getIngestionTaskFactoryBuilder(pollStrategy, partitions, diskUsageForTest, extraServerProperties, false)
            .build();

    Properties kafkaProps = new Properties();
    kafkaProps.put(KAFKA_BOOTSTRAP_SERVERS, inMemoryLocalKafkaBroker.getKafkaBootstrapServer());

<<<<<<< HEAD
    DaVinciRecordTransformer recordTransformer = null;

    if (getRecordTransformer != null) {
      recordTransformer = getRecordTransformer.apply(version.getNumber());
      recordTransformer =
          new BlockingDaVinciRecordTransformer(recordTransformer, recordTransformer.getStoreRecordsInDaVinci());
    }

    storeIngestionTaskUnderTest = ingestionTaskFactory.getNewIngestionTask(
        mockStore,
        version,
        kafkaProps,
        isCurrentVersion,
        storeConfig,
        PARTITION_FOO,
        false,
        Optional.empty(),
        recordTransformer);
=======
    storeIngestionTaskUnderTest = spy(
        ingestionTaskFactory.getNewIngestionTask(
            mockStore,
            version,
            kafkaProps,
            isCurrentVersion,
            storeConfig,
            PARTITION_FOO,
            false,
            Optional.empty(),
            getRecordTransformer));
>>>>>>> 1cc259ae

    Future testSubscribeTaskFuture = null;
    try {
      for (int partition: partitions) {
        storeIngestionTaskUnderTest.subscribePartition(new PubSubTopicPartitionImpl(pubSubTopic, partition));
      }

      beforeStartingConsumption.run();

      // MockKafkaConsumer is prepared. Schedule for polling.
      testSubscribeTaskFuture = taskPollingService.submit(storeIngestionTaskUnderTest);
      assertions.run();

    } finally {
      storeIngestionTaskUnderTest.close();
      if (testSubscribeTaskFuture != null) {
        testSubscribeTaskFuture.get(RUN_TEST_FUNCTION_TIMEOUT_SECONDS, TimeUnit.SECONDS);
      }
    }
  }

  private MockStoreVersionConfigs setupStoreAndVersionMocks(
      int partitionCount,
      PartitionerConfig partitionerConfig,
      Optional<HybridStoreConfig> hybridStoreConfig,
      boolean incrementalPushEnabled,
      boolean isNativeReplicationEnabled,
      AAConfig aaConfig) {
    return setupStoreAndVersionMocks(
        partitionCount,
        partitionerConfig,
        hybridStoreConfig,
        incrementalPushEnabled,
        isNativeReplicationEnabled,
        aaConfig,
        storeVersionConfigOverride -> {});
  }

  private MockStoreVersionConfigs setupStoreAndVersionMocks(
      int partitionCount,
      PartitionerConfig partitionerConfig,
      Optional<HybridStoreConfig> hybridStoreConfig,
      boolean incrementalPushEnabled,
      boolean isNativeReplicationEnabled,
      AAConfig aaConfig,
      Consumer<VeniceStoreVersionConfig> storeVersionConfigOverride) {
    boolean isHybrid = hybridStoreConfig.isPresent();
    HybridStoreConfig hybridSoreConfigValue = null;
    if (isHybrid) {
      hybridSoreConfigValue = hybridStoreConfig.get();
    }

    // mock the store config
    VeniceStoreVersionConfig storeConfig = getDefaultMockVeniceStoreVersionConfig(storeVersionConfigOverride);

    Store mockStore = mock(Store.class);
    Version version = new VersionImpl(storeNameWithoutVersionInfo, 1, "1", partitionCount);

    doReturn(storeNameWithoutVersionInfo).when(mockStore).getName();

    version.setPartitionerConfig(partitionerConfig);
    doReturn(partitionerConfig).when(mockStore).getPartitionerConfig();

    version.setIncrementalPushEnabled(incrementalPushEnabled);
    doReturn(incrementalPushEnabled).when(mockStore).isIncrementalPushEnabled();

    version.setHybridStoreConfig(hybridSoreConfigValue);
    doReturn(hybridSoreConfigValue).when(mockStore).getHybridStoreConfig();
    doReturn(isHybrid).when(mockStore).isHybrid();

    version.setBufferReplayEnabledForHybrid(true);

    version.setNativeReplicationEnabled(isNativeReplicationEnabled);
    doReturn(isNativeReplicationEnabled).when(mockStore).isNativeReplicationEnabled();

    version.setPushStreamSourceAddress("");
    doReturn("").when(mockStore).getPushStreamSourceAddress();

    doReturn(false).when(mockStore).isWriteComputationEnabled();

    doReturn(false).when(mockStore).isBlobTransferEnabled();

    doReturn(1).when(mockStore).getPartitionCount();

    doReturn(VeniceWriter.UNLIMITED_MAX_RECORD_SIZE).when(mockStore).getMaxRecordSizeBytes();

    doReturn(false).when(mockStore).isHybridStoreDiskQuotaEnabled();
    doReturn(-1).when(mockStore).getCurrentVersion();
    doReturn(1).when(mockStore).getBootstrapToOnlineTimeoutInHours();

    version.setActiveActiveReplicationEnabled(aaConfig == AA_ON);
    doReturn(aaConfig == AA_ON).when(mockStore).isActiveActiveReplicationEnabled();
    version.setRmdVersionId(REPLICATION_METADATA_VERSION_ID);

    doReturn(version).when(mockStore).getVersion(anyInt());
    doReturn(mockStore).when(mockMetadataRepo).getStoreOrThrow(storeNameWithoutVersionInfo);
    doReturn(mockStore).when(mockMetadataRepo).getStore(storeNameWithoutVersionInfo);

    return new MockStoreVersionConfigs(mockStore, version, storeConfig);
  }

  private StoreIngestionTaskFactory.Builder getIngestionTaskFactoryBuilder(
      PollStrategy pollStrategy,
      Set<Integer> partitions,
      Optional<DiskUsage> diskUsageForTest,
      Map<String, Object> extraServerProperties,
      Boolean isLiveConfigEnabled) {
    doReturn(new DeepCopyStorageEngine(mockAbstractStorageEngine)).when(mockStorageEngineRepository)
        .getLocalStorageEngine(topic);

    inMemoryLocalKafkaConsumer =
        new MockInMemoryConsumer(inMemoryLocalKafkaBroker, pollStrategy, mockLocalKafkaConsumer);

    inMemoryRemoteKafkaConsumer = remotePollStrategy
        .map(strategy -> new MockInMemoryConsumer(inMemoryRemoteKafkaBroker, strategy, mockRemoteKafkaConsumer))
        .orElseGet(() -> new MockInMemoryConsumer(inMemoryRemoteKafkaBroker, pollStrategy, mockRemoteKafkaConsumer));

    doAnswer(invocation -> {
      VeniceProperties consumerProps = invocation.getArgument(0, VeniceProperties.class);
      String kafkaUrl = consumerProps.toProperties().getProperty(KAFKA_BOOTSTRAP_SERVERS);
      if (kafkaUrl.equals(inMemoryRemoteKafkaBroker.getKafkaBootstrapServer())) {
        return inMemoryRemoteKafkaConsumer;
      }
      return inMemoryLocalKafkaConsumer;
    }).when(mockFactory).create(any(), anyBoolean(), any(), any());

    mockWriterFactory = mock(VeniceWriterFactory.class);
    doReturn(null).when(mockWriterFactory).createVeniceWriter(any());
    StorageMetadataService offsetManager;
    LOGGER.info("mockStorageMetadataService: {}", mockStorageMetadataService.getClass().getName());
    final InternalAvroSpecificSerializer<PartitionState> partitionStateSerializer =
        AvroProtocolDefinition.PARTITION_STATE.getSerializer();
    if (mockStorageMetadataService.getClass() != InMemoryStorageMetadataService.class) {
      for (int partition: partitions) {
        doReturn(new OffsetRecord(partitionStateSerializer)).when(mockStorageMetadataService)
            .getLastOffset(topic, partition);
      }
    }
    offsetManager = new DeepCopyStorageMetadataService(mockStorageMetadataService);
    Queue<VeniceNotifier> leaderFollowerNotifiers = new ConcurrentLinkedQueue<>(
        Arrays.asList(mockLogNotifier, mockPartitionStatusNotifier, mockLeaderFollowerStateModelNotifier));
    DiskUsage diskUsage;
    if (diskUsageForTest.isPresent()) {
      diskUsage = diskUsageForTest.get();
    } else {
      diskUsage = mock(DiskUsage.class);
      doReturn(false).when(diskUsage).isDiskFull(anyLong());
    }

    // Recreate the map so that immutable maps that get passed in can be mutated...
    extraServerProperties = new HashMap<>(extraServerProperties);
    veniceServerConfig = buildVeniceServerConfig(extraServerProperties);

    Properties localKafkaProps = new Properties();
    localKafkaProps.put(KAFKA_BOOTSTRAP_SERVERS, inMemoryLocalKafkaBroker.getKafkaBootstrapServer());
    localKafkaConsumerService = getConsumerAssignmentStrategy().constructor.construct(
        mockFactory,
        localKafkaProps,
        10,
        1,
        mockIngestionThrottler,
        kafkaClusterBasedRecordThrottler,
        mockMetricRepo,
        inMemoryLocalKafkaBroker.getKafkaBootstrapServer(),
        1000,
        mock(TopicExistenceChecker.class),
        isLiveConfigEnabled,
        pubSubDeserializer,
        SystemTime.INSTANCE,
        kafkaConsumerServiceStats,
        false,
        mock(ReadOnlyStoreRepository.class),
        false);
    localKafkaConsumerService.start();

    Properties remoteKafkaProps = new Properties();
    remoteKafkaProps.put(KAFKA_BOOTSTRAP_SERVERS, inMemoryRemoteKafkaBroker.getKafkaBootstrapServer());
    remoteKafkaConsumerService = getConsumerAssignmentStrategy().constructor.construct(
        mockFactory,
        remoteKafkaProps,
        10,
        1,
        mockIngestionThrottler,
        kafkaClusterBasedRecordThrottler,
        mockMetricRepo,
        inMemoryLocalKafkaBroker.getKafkaBootstrapServer(),
        1000,
        mock(TopicExistenceChecker.class),
        isLiveConfigEnabled,
        pubSubDeserializer,
        SystemTime.INSTANCE,
        kafkaConsumerServiceStats,
        false,
        mock(ReadOnlyStoreRepository.class),
        false);
    remoteKafkaConsumerService.start();

    prepareAggKafkaConsumerServiceMock();

    return StoreIngestionTaskFactory.builder()
        .setVeniceWriterFactory(mockWriterFactory)
        .setStorageEngineRepository(mockStorageEngineRepository)
        .setStorageMetadataService(offsetManager)
        .setLeaderFollowerNotifiersQueue(leaderFollowerNotifiers)
        .setSchemaRepository(mockSchemaRepo)
        .setMetadataRepository(mockMetadataRepo)
        .setTopicManagerRepository(mockTopicManagerRepository)
        .setHostLevelIngestionStats(mockAggStoreIngestionStats)
        .setVersionedDIVStats(mockVersionedDIVStats)
        .setVersionedIngestionStats(mockVersionedStorageIngestionStats)
        .setStoreBufferService(storeBufferService)
        .setServerConfig(veniceServerConfig)
        .setDiskUsage(diskUsage)
        .setAggKafkaConsumerService(aggKafkaConsumerService)
        .setCompressorFactory(new StorageEngineBackedCompressorFactory(mockStorageMetadataService))
        .setPubSubTopicRepository(pubSubTopicRepository)
        .setPartitionStateSerializer(partitionStateSerializer)
        .setRunnableForKillIngestionTasksForNonCurrentVersions(runnableForKillNonCurrentVersion);
  }

  abstract KafkaConsumerService.ConsumerAssignmentStrategy getConsumerAssignmentStrategy();

  abstract boolean isStoreWriterBufferAfterLeaderLogicEnabled();

  private void prepareAggKafkaConsumerServiceMock() {
    doAnswer(invocation -> {
      String kafkaUrl = invocation.getArgument(0, String.class);
      StoreIngestionTask storeIngestionTask = invocation.getArgument(1, StoreIngestionTask.class);
      PartitionReplicaIngestionContext partitionReplicaIngestionContext =
          invocation.getArgument(2, PartitionReplicaIngestionContext.class);
      long offset = invocation.getArgument(3, Long.class);
      KafkaConsumerService kafkaConsumerService;
      int kafkaClusterId;
      boolean local = kafkaUrl.equals(inMemoryLocalKafkaBroker.getKafkaBootstrapServer());
      if (local) {
        kafkaConsumerService = localKafkaConsumerService;
        kafkaClusterId = 0;
      } else {
        kafkaConsumerService = remoteKafkaConsumerService;
        kafkaClusterId = 1;
      }
      StorePartitionDataReceiver dataReceiver = new StorePartitionDataReceiver(
          storeIngestionTask,
          partitionReplicaIngestionContext.getPubSubTopicPartition(),
          kafkaUrl,
          kafkaClusterId);
      kafkaConsumerService.startConsumptionIntoDataReceiver(partitionReplicaIngestionContext, offset, dataReceiver);

      if (local) {
        localConsumedDataReceiver = dataReceiver;
      } else {
        remoteConsumedDataReceiver = dataReceiver;
      }

      return null;
    }).when(aggKafkaConsumerService).subscribeConsumerFor(anyString(), any(), any(), anyLong());

    doAnswer(invocation -> {
      PubSubTopic versionTopic = invocation.getArgument(0, PubSubTopic.class);
      return localKafkaConsumerService.hasAnySubscriptionFor(versionTopic)
          || remoteKafkaConsumerService.hasAnySubscriptionFor(versionTopic);
    }).when(aggKafkaConsumerService).hasAnyConsumerAssignedForVersionTopic(any());

    doAnswer(invocation -> {
      PubSubTopicPartition pubSubTopicPartition = invocation.getArgument(1, PubSubTopicPartition.class);
      return inMemoryLocalKafkaConsumer.hasSubscription(pubSubTopicPartition)
          || inMemoryRemoteKafkaConsumer.hasSubscription(pubSubTopicPartition);
    }).when(aggKafkaConsumerService).hasConsumerAssignedFor(any(), any());

    doAnswer(invocation -> {
      String kafkaUrl = invocation.getArgument(0, String.class);
      PubSubTopicPartition pubSubTopicPartition = invocation.getArgument(2, PubSubTopicPartition.class);
      if (kafkaUrl.equals(inMemoryLocalKafkaBroker.getKafkaBootstrapServer())) {
        return inMemoryLocalKafkaConsumer.hasSubscription(pubSubTopicPartition);
      }
      return inMemoryRemoteKafkaConsumer.hasSubscription(pubSubTopicPartition);
    }).when(aggKafkaConsumerService).hasConsumerAssignedFor(anyString(), any(), any());

    doAnswer(invocation -> {
      PubSubTopic versionTopic = invocation.getArgument(0, PubSubTopic.class);
      Set<PubSubTopicPartition> topicPartitions = invocation.getArgument(1, Set.class);
      /**
       * The internal {@link SharedKafkaConsumer} has special logic for unsubscription to avoid some race condition
       * between the fast unsubscribe and re-subscribe.
       * Please check {@link SharedKafkaConsumer#unSubscribe} to find more details.
       *
       * We shouldn't use {@link #mockLocalKafkaConsumer} or {@link #inMemoryRemoteKafkaConsumer} here since
       * they don't have the proper synchronization.
       */
      localKafkaConsumerService.batchUnsubscribe(versionTopic, topicPartitions);
      remoteKafkaConsumerService.batchUnsubscribe(versionTopic, topicPartitions);
      return null;
    }).when(aggKafkaConsumerService).batchUnsubscribeConsumerFor(any(), anySet());

    doAnswer(invocation -> {
      PubSubTopic versionTopic = invocation.getArgument(0, PubSubTopic.class);
      PubSubTopicPartition pubSubTopicPartition = invocation.getArgument(1, PubSubTopicPartition.class);
      /**
       * The internal {@link SharedKafkaConsumer} has special logic for unsubscription to avoid some race condition
       * between the fast unsubscribe and re-subscribe.
       * Please check {@link SharedKafkaConsumer#unSubscribe} to find more details.
       *
       * We shouldn't use {@link #mockLocalKafkaConsumer} or {@link #inMemoryRemoteKafkaConsumer} here since
       * they don't have the proper synchronization.
       */
      if (inMemoryLocalKafkaConsumer.hasSubscription(pubSubTopicPartition)) {
        localKafkaConsumerService.unSubscribe(versionTopic, pubSubTopicPartition);
      }
      if (inMemoryRemoteKafkaConsumer.hasSubscription(pubSubTopicPartition)) {
        remoteKafkaConsumerService.unSubscribe(versionTopic, pubSubTopicPartition);
      }
      return null;
    }).when(aggKafkaConsumerService).unsubscribeConsumerFor(any(), any());

    doAnswer(invocation -> {
      PubSubTopicPartition pubSubTopicPartition = invocation.getArgument(1, PubSubTopicPartition.class);
      if (inMemoryLocalKafkaConsumer.hasSubscription(pubSubTopicPartition)) {
        inMemoryLocalKafkaConsumer.resetOffset(pubSubTopicPartition);
      }
      if (inMemoryRemoteKafkaConsumer.hasSubscription(pubSubTopicPartition)) {
        inMemoryRemoteKafkaConsumer.resetOffset(pubSubTopicPartition);
      }
      return null;
    }).when(aggKafkaConsumerService).resetOffsetFor(any(), any());

    doAnswer(invocation -> {
      PubSubTopicPartition pubSubTopicPartition = invocation.getArgument(1, PubSubTopicPartition.class);
      if (inMemoryLocalKafkaConsumer.hasSubscription(pubSubTopicPartition)) {
        inMemoryLocalKafkaConsumer.pause(pubSubTopicPartition);
      }
      if (inMemoryRemoteKafkaConsumer.hasSubscription(pubSubTopicPartition)) {
        inMemoryRemoteKafkaConsumer.pause(pubSubTopicPartition);
      }
      return null;
    }).when(aggKafkaConsumerService).pauseConsumerFor(any(), any());

    doAnswer(invocation -> {
      PubSubTopic versionTopic = invocation.getArgument(0, PubSubTopic.class);
      if (localKafkaConsumerService.hasAnySubscriptionFor(versionTopic)) {
        return Collections.singleton(inMemoryLocalKafkaBroker.getKafkaBootstrapServer());
      }
      return Collections.emptySet();
    }).when(aggKafkaConsumerService).getKafkaUrlsFor(any());

    doAnswer(invocation -> {
      PubSubTopicPartition pubSubTopicPartition = invocation.getArgument(1, PubSubTopicPartition.class);
      if (inMemoryLocalKafkaConsumer.hasSubscription(pubSubTopicPartition)) {
        inMemoryLocalKafkaConsumer.resume(pubSubTopicPartition);
      }
      if (inMemoryRemoteKafkaConsumer.hasSubscription(pubSubTopicPartition)) {
        inMemoryRemoteKafkaConsumer.resume(pubSubTopicPartition);
      }
      return null;
    }).when(aggKafkaConsumerService).resumeConsumerFor(any(), any());
  }

  void setDefaultStoreVersionStateSupplier() {
    setStoreVersionStateSupplier(new StoreVersionState());
  }

  void setupMockAbstractStorageEngine(AbstractStoragePartition metadataPartition) {
    mockAbstractStorageEngine = mock(AbstractStorageEngine.class);
    doReturn(metadataPartition).when(mockAbstractStorageEngine).createStoragePartition(any());
    doReturn(true).when(mockAbstractStorageEngine).checkDatabaseIntegrity(anyInt(), any(), any());
  }

  void setStoreVersionStateSupplier(StoreVersionState svs) {
    storeVersionStateSupplier = () -> svs;
    AbstractStoragePartition metadataPartition = mock(AbstractStoragePartition.class);
    InternalAvroSpecificSerializer<StoreVersionState> storeVersionStateSerializer =
        AvroProtocolDefinition.STORE_VERSION_STATE.getSerializer();
    doReturn(storeVersionStateSerializer.serialize(null, svs)).when(metadataPartition).get(any(byte[].class));
    setupMockAbstractStorageEngine(metadataPartition);
    doReturn(svs).when(mockAbstractStorageEngine).getStoreVersionState();
    doReturn(svs).when(mockStorageMetadataService).getStoreVersionState(topic);
  }

  void setStoreVersionStateSupplier(boolean sorted) {
    StoreVersionState storeVersionState = new StoreVersionState();
    storeVersionState.sorted = sorted;
    setStoreVersionStateSupplier(storeVersionState);
  }

  private PubSubTopicPartitionOffset getTopicPartitionOffsetPair(PubSubProduceResult produceResult) {
    PubSubTopicPartition pubSubTopicPartition = new PubSubTopicPartitionImpl(
        pubSubTopicRepository.getTopic(produceResult.getTopic()),
        produceResult.getPartition());
    return new PubSubTopicPartitionOffset(pubSubTopicPartition, produceResult.getOffset());
  }

  private PubSubTopicPartitionOffset getTopicPartitionOffsetPair(String topic, int partition, long offset) {
    return new PubSubTopicPartitionOffset(
        new PubSubTopicPartitionImpl(pubSubTopicRepository.getTopic(topic), partition),
        offset);
  }

  @Test(timeOut = 10 * Time.MS_PER_SECOND)
  public void testMissingZstdDictionary() throws Exception {
    doAnswer(invocation -> {
      Function<StoreVersionState, StoreVersionState> mapFunction = invocation.getArgument(1);
      StoreVersionState result = mapFunction.apply(null);
      return result;
    }).when(mockStorageMetadataService).computeStoreVersionState(anyString(), any());

    localVeniceWriter.broadcastStartOfPush(false, false, CompressionStrategy.ZSTD_WITH_DICT, new HashMap<>());

    runTest(Utils.setOf(PARTITION_FOO), () -> {
      TestUtils.waitForNonDeterministicAssertion(10, TimeUnit.SECONDS, () -> {
        assertNotNull(storeIngestionTaskUnderTest.getLastConsumerException());
        Assert.assertTrue(
            storeIngestionTaskUnderTest.getLastConsumerException()
                .getMessage()
                .contains("compression Dictionary should not be empty if CompressionStrategy is ZSTD_WITH_DICT"));
      });
    }, AA_ON);
  }

  /**
   * Verifies that the VeniceMessages from KafkaConsumer are processed appropriately as follows:
   * 1. A VeniceMessage with PUT requests leads to invoking of AbstractStorageEngine#put.
   * 2. A VeniceMessage with DELETE requests leads to invoking of AbstractStorageEngine#delete.
   * 3. A VeniceMessage with a Kafka offset that was already processed is ignored.
   */
  @Test(dataProvider = "aaConfigProvider")
  public void testVeniceMessagesProcessing(AAConfig aaConfig) throws Exception {
    localVeniceWriter.broadcastStartOfPush(new HashMap<>());
    PubSubProduceResult putMetadata = (PubSubProduceResult) localVeniceWriter
        .put(putKeyFoo, putValue, EXISTING_SCHEMA_ID, PUT_KEY_FOO_TIMESTAMP, null)
        .get();
    PubSubProduceResult deleteMetadata =
        (PubSubProduceResult) localVeniceWriter.delete(deleteKeyFoo, DELETE_KEY_FOO_TIMESTAMP, null).get();

    Queue<AbstractPollStrategy> pollStrategies = new LinkedList<>();
    pollStrategies.add(new RandomPollStrategy());

    // We re-deliver the old put out of order, so we can make sure it's ignored.
    Queue<PubSubTopicPartitionOffset> pollDeliveryOrder = new LinkedList<>();
    pollDeliveryOrder.add(getTopicPartitionOffsetPair(putMetadata));
    pollStrategies.add(new ArbitraryOrderingPollStrategy(pollDeliveryOrder));

    PollStrategy pollStrategy = new CompositePollStrategy(pollStrategies);

    runTest(pollStrategy, Utils.setOf(PARTITION_FOO), () -> {}, () -> {
      // Verify it retrieves the offset from the OffSet Manager
      verify(mockStorageMetadataService, timeout(TEST_TIMEOUT_MS)).getLastOffset(topic, PARTITION_FOO);
      verifyPutAndDelete(aaConfig, true);
      // Verify it commits the offset to Offset Manager
      OffsetRecord expectedOffsetRecordForDeleteMessage = getOffsetRecord(deleteMetadata.getOffset());
      verify(mockStorageMetadataService, timeout(TEST_TIMEOUT_MS))
          .put(topic, PARTITION_FOO, expectedOffsetRecordForDeleteMessage);

      verify(mockVersionedStorageIngestionStats, timeout(TEST_TIMEOUT_MS).atLeast(3))
          .recordConsumedRecordEndToEndProcessingLatency(any(), eq(1), anyDouble(), anyLong());
    }, aaConfig, null);

    // verify the shared consumer should be detached when the ingestion task is closed.
    verify(aggKafkaConsumerService).unsubscribeAll(pubSubTopic);
  }

  @Test(dataProviderClass = DataProviderUtils.class, dataProvider = "True-and-False")
  public void testRecordLevelMetricForCurrentVersion(boolean enableRecordLevelMetricForCurrentVersionBootstrapping)
      throws Exception {
    Map<String, Object> extraProps = new HashMap<>();
    extraProps.put(
        SERVER_RECORD_LEVEL_METRICS_WHEN_BOOTSTRAPPING_CURRENT_VERSION_ENABLED,
        enableRecordLevelMetricForCurrentVersionBootstrapping);

    HybridStoreConfig hybridStoreConfig = new HybridStoreConfigImpl(
        -1,
        100,
        HybridStoreConfigImpl.DEFAULT_HYBRID_TIME_LAG_THRESHOLD,
        DataReplicationPolicy.NON_AGGREGATE,
        BufferReplayPolicy.REWIND_FROM_EOP);

    VeniceWriter vtWriter = getVeniceWriter(new MockInMemoryProducerAdapter(inMemoryLocalKafkaBroker));
    vtWriter.broadcastStartOfPush(Collections.emptyMap());
    vtWriter.put(putKeyFoo, putValue, EXISTING_SCHEMA_ID).get();
    vtWriter.broadcastEndOfPush(Collections.emptyMap());
    // Write more messages after EOP
    vtWriter.put(putKeyFoo, putValue, EXISTING_SCHEMA_ID).get();
    vtWriter.put(putKeyFoo2, putValue, EXISTING_SCHEMA_ID).get();

    isCurrentVersion = () -> true;

    runTest(new RandomPollStrategy(), Utils.setOf(PARTITION_FOO), () -> {}, () -> {
      verify(mockAbstractStorageEngine, timeout(TEST_TIMEOUT_MS))
          .put(PARTITION_FOO, putKeyFoo2, ByteBuffer.wrap(ValueRecord.create(SCHEMA_ID, putValue).serialize()));
      // Verify host-level metrics
      if (enableRecordLevelMetricForCurrentVersionBootstrapping) {
        verify(mockStoreIngestionStats, times(3)).recordTotalBytesConsumed(anyLong());
      } else {
        verify(mockStoreIngestionStats, times(2)).recordTotalBytesConsumed(anyLong());
      }
      verify(mockStoreIngestionStats, times(3)).recordTotalRecordsConsumed();

    }, Optional.of(hybridStoreConfig), false, Optional.empty(), AA_OFF, extraProps);
  }

  @Test(dataProvider = "aaConfigProvider")
  public void testMissingMessagesForTopicWithLogCompactionEnabled(AAConfig aaConfig) throws Exception {
    // enable log compaction
    when(mockTopicManager.isTopicCompactionEnabled(pubSubTopic)).thenReturn(true);

    localVeniceWriter.broadcastStartOfPush(new HashMap<>());
    PubSubProduceResult putMetadata1 =
        (PubSubProduceResult) localVeniceWriter.put(putKeyFoo, putValueToCorrupt, SCHEMA_ID).get();
    localVeniceWriter.put(putKeyFoo, putValue, SCHEMA_ID).get();
    PubSubProduceResult putMetadata3 =
        (PubSubProduceResult) localVeniceWriter.put(putKeyFoo2, putValueToCorrupt, SCHEMA_ID).get();
    PubSubProduceResult putMetadata4 =
        (PubSubProduceResult) localVeniceWriter.put(putKeyFoo2, putValue, SCHEMA_ID).get();

    Queue<PubSubTopicPartitionOffset> pollDeliveryOrder = new LinkedList<>();
    /**
     * The reason to put offset -1 and offset 0 in the deliveryOrder queue is that the SOS and SOP need to be polled.
     */
    pollDeliveryOrder.add(getTopicPartitionOffsetPair(topic, PARTITION_FOO, -1));
    pollDeliveryOrder.add(getTopicPartitionOffsetPair(topic, PARTITION_FOO, 0));
    /**
     * The reason to put "putMetadata1" and "putMetadata3" in the deliveryOrder queue is that
     * {@link AbstractPollStrategy#poll(InMemoryKafkaBroker, Map, long)} is always trying to return the next message
     * after whats in the queue. One at a time. Here we want to only deliver the unique entries after compaction:
     * putMetadata2 and putMetadata4
     */
    pollDeliveryOrder.add(getTopicPartitionOffsetPair(putMetadata1));
    pollDeliveryOrder.add(getTopicPartitionOffsetPair(putMetadata3));
    PollStrategy pollStrategy = new ArbitraryOrderingPollStrategy(pollDeliveryOrder);

    runTest(pollStrategy, Utils.setOf(PARTITION_FOO), () -> {}, () -> {
      // Verify it retrieves the offset from the OffSet Manager
      verify(mockStorageMetadataService, timeout(TEST_TIMEOUT_MS)).getLastOffset(topic, PARTITION_FOO);

      // Verify StorageEngine#put is invoked only once and with appropriate key & value.
      verify(mockAbstractStorageEngine, timeout(TEST_TIMEOUT_MS))
          .put(PARTITION_FOO, putKeyFoo, ByteBuffer.wrap(ValueRecord.create(SCHEMA_ID, putValue).serialize()));

      verify(mockAbstractStorageEngine, timeout(TEST_TIMEOUT_MS))
          .put(PARTITION_FOO, putKeyFoo2, ByteBuffer.wrap(ValueRecord.create(SCHEMA_ID, putValue).serialize()));

      // Verify it commits the offset to Offset Manager
      OffsetRecord expectedOffsetRecordForLastMessage = getOffsetRecord(putMetadata4.getOffset());
      verify(mockStorageMetadataService, timeout(TEST_TIMEOUT_MS))
          .put(topic, PARTITION_FOO, expectedOffsetRecordForLastMessage);
    }, aaConfig, null);
  }

  @Test(dataProvider = "aaConfigProvider")
  public void testVeniceMessagesProcessingWithExistingSchemaId(AAConfig aaConfig) throws Exception {
    localVeniceWriter.broadcastStartOfPush(new HashMap<>());
    long fooLastOffset = getOffset(localVeniceWriter.put(putKeyFoo, putValue, EXISTING_SCHEMA_ID));

    doReturn(true).when(mockSchemaRepo).hasValueSchema(storeNameWithoutVersionInfo, EXISTING_SCHEMA_ID);

    runTest(Utils.setOf(PARTITION_FOO), () -> {
      // Verify it retrieves the offset from the OffSet Manager
      verify(mockStorageMetadataService, timeout(TEST_TIMEOUT_MS)).getLastOffset(topic, PARTITION_FOO);

      // Verify StorageEngine#put is invoked only once and with appropriate key & value.
      verify(mockAbstractStorageEngine, timeout(TEST_TIMEOUT_MS))
          .put(PARTITION_FOO, putKeyFoo, ByteBuffer.wrap(ValueRecord.create(EXISTING_SCHEMA_ID, putValue).serialize()));
      verify(mockSchemaRepo, timeout(TEST_TIMEOUT_MS)).hasValueSchema(storeNameWithoutVersionInfo, EXISTING_SCHEMA_ID);

      // Verify it commits the offset to Offset Manager
      OffsetRecord expected = getOffsetRecord(fooLastOffset);
      verify(mockStorageMetadataService, timeout(TEST_TIMEOUT_MS)).put(topic, PARTITION_FOO, expected);
    }, aaConfig);
  }

  /**
   * Test the situation where records arrive faster than the schemas.
   * In this case, Venice would keep polling schemaRepo until schemas arrive.
   */
  @Test(dataProvider = "aaConfigProvider")
  public void testVeniceMessagesProcessingWithTemporarilyNotAvailableSchemaId(AAConfig aaConfig) throws Exception {
    localVeniceWriter.broadcastStartOfPush(new HashMap<>());
    localVeniceWriter.put(putKeyFoo, putValue, NON_EXISTING_SCHEMA_ID);
    long existingSchemaOffset = getOffset(localVeniceWriter.put(putKeyFoo, putValue, EXISTING_SCHEMA_ID));

    when(mockSchemaRepo.hasValueSchema(storeNameWithoutVersionInfo, NON_EXISTING_SCHEMA_ID))
        .thenReturn(false, false, true);
    doReturn(true).when(mockSchemaRepo).hasValueSchema(storeNameWithoutVersionInfo, EXISTING_SCHEMA_ID);

    runTest(Utils.setOf(PARTITION_FOO), () -> {}, () -> {
      // Verify it retrieves the offset from the OffSet Manager
      verify(mockStorageMetadataService, timeout(TEST_TIMEOUT_MS)).getLastOffset(topic, PARTITION_FOO);

      // Verify that after retrying 3 times, record with 'NON_EXISTING_SCHEMA_ID' was put into BDB.
      verify(mockSchemaRepo, timeout(TEST_TIMEOUT_MS).atLeast(3))
          .hasValueSchema(storeNameWithoutVersionInfo, NON_EXISTING_SCHEMA_ID);
      verify(mockAbstractStorageEngine, timeout(TEST_TIMEOUT_MS)).put(
          PARTITION_FOO,
          putKeyFoo,
          ByteBuffer.wrap(ValueRecord.create(NON_EXISTING_SCHEMA_ID, putValue).serialize()));

      // Verify that the following record is consumed well.
      verify(mockSchemaRepo, timeout(TEST_TIMEOUT_MS)).hasValueSchema(storeNameWithoutVersionInfo, EXISTING_SCHEMA_ID);
      verify(mockAbstractStorageEngine, timeout(TEST_TIMEOUT_MS))
          .put(PARTITION_FOO, putKeyFoo, ByteBuffer.wrap(ValueRecord.create(EXISTING_SCHEMA_ID, putValue).serialize()));

      OffsetRecord expected = getOffsetRecord(existingSchemaOffset);
      verify(mockStorageMetadataService, timeout(TEST_TIMEOUT_MS)).put(topic, PARTITION_FOO, expected);
    }, aaConfig);
  }

  /**
   * Test the situation where records' schemas never arrive. In the case, the StoreIngestionTask will keep being blocked.
   */
  @Test(dataProvider = "aaConfigProvider")
  public void testVeniceMessagesProcessingWithNonExistingSchemaId(AAConfig aaConfig) throws Exception {
    localVeniceWriter.broadcastStartOfPush(new HashMap<>());
    localVeniceWriter.put(putKeyFoo, putValue, NON_EXISTING_SCHEMA_ID);
    localVeniceWriter.put(putKeyFoo, putValue, EXISTING_SCHEMA_ID);

    doReturn(false).when(mockSchemaRepo).hasValueSchema(storeNameWithoutVersionInfo, NON_EXISTING_SCHEMA_ID);
    doReturn(true).when(mockSchemaRepo).hasValueSchema(storeNameWithoutVersionInfo, EXISTING_SCHEMA_ID);

    runTest(Utils.setOf(PARTITION_FOO), () -> {
      // Verify it retrieves the offset from the OffSet Manager
      verify(mockStorageMetadataService, timeout(TEST_TIMEOUT_MS)).getLastOffset(topic, PARTITION_FOO);

      // StoreIngestionTask#checkValueSchemaAvail will keep polling for 'NON_EXISTING_SCHEMA_ID'. It blocks the
      // #putConsumerRecord and will not enter drainer queue
      verify(mockSchemaRepo, after(TEST_TIMEOUT_MS).never())
          .hasValueSchema(storeNameWithoutVersionInfo, EXISTING_SCHEMA_ID);
      verify(mockSchemaRepo, atLeastOnce()).hasValueSchema(storeNameWithoutVersionInfo, NON_EXISTING_SCHEMA_ID);
      verify(mockAbstractStorageEngine, never()).put(eq(PARTITION_FOO), any(), any(byte[].class));

      // Only two records(start_of_segment, start_of_push) offset were able to be recorded before
      // 'NON_EXISTING_SCHEMA_ID' blocks #putConsumerRecord
      verify(mockStorageMetadataService, atMost(2)).put(eq(topic), eq(PARTITION_FOO), any(OffsetRecord.class));
    }, aaConfig);
  }

  @Test(dataProvider = "aaConfigProvider")
  public void testReportStartWhenRestarting(AAConfig aaConfig) throws Exception {
    localVeniceWriter.broadcastStartOfPush(new HashMap<>());
    final long STARTING_OFFSET = 2;
    runTest(Utils.setOf(PARTITION_FOO, PARTITION_BAR), () -> {
      doReturn(getOffsetRecord(STARTING_OFFSET)).when(mockStorageMetadataService).getLastOffset(anyString(), anyInt());
    }, () -> {
      // Verify STARTED is NOT reported when offset is 0
      verify(mockLogNotifier, never()).started(topic, PARTITION_BAR);
    }, aaConfig);
  }

  @Test(dataProvider = "aaConfigProvider")
  public void testNotifier(AAConfig aaConfig) throws Exception {
    localVeniceWriter.broadcastStartOfPush(new HashMap<>());
    long fooLastOffset = getOffset(localVeniceWriter.put(putKeyFoo, putValue, SCHEMA_ID));
    long barLastOffset = getOffset(localVeniceWriter.put(putKeyBar, putValue, SCHEMA_ID));
    localVeniceWriter.broadcastEndOfPush(new HashMap<>());
    localVeniceWriter.broadcastEndOfPush(new HashMap<>());
    doReturn(fooLastOffset + 1).when(mockTopicManager).getLatestOffsetCached(any(), eq(PARTITION_FOO));
    doReturn(barLastOffset + 1).when(mockTopicManager).getLatestOffsetCached(any(), eq(PARTITION_BAR));

    runTest(Utils.setOf(PARTITION_FOO, PARTITION_BAR), () -> {
      /**
       * Considering that the {@link VeniceWriter} will send an {@link ControlMessageType#END_OF_PUSH},
       * we need to add 1 to last data message offset.
       */
      verify(mockLogNotifier, timeout(TEST_TIMEOUT_MS).atLeastOnce())
          .completed(topic, PARTITION_FOO, fooLastOffset + 1, "STANDBY");
      verify(mockLogNotifier, timeout(TEST_TIMEOUT_MS).atLeastOnce())
          .completed(topic, PARTITION_BAR, barLastOffset + 1, "STANDBY");
      verify(mockPartitionStatusNotifier, timeout(TEST_TIMEOUT_MS).atLeastOnce())
          .completed(topic, PARTITION_FOO, fooLastOffset + 1, "STANDBY");
      verify(mockPartitionStatusNotifier, timeout(TEST_TIMEOUT_MS).atLeastOnce())
          .completed(topic, PARTITION_BAR, barLastOffset + 1, "STANDBY");
      verify(mockLeaderFollowerStateModelNotifier, timeout(TEST_TIMEOUT_MS).atLeastOnce())
          .catchUpVersionTopicOffsetLag(topic, PARTITION_FOO);
      verify(mockLeaderFollowerStateModelNotifier, timeout(TEST_TIMEOUT_MS).atLeastOnce())
          .catchUpVersionTopicOffsetLag(topic, PARTITION_BAR);
      verify(mockLeaderFollowerStateModelNotifier, timeout(TEST_TIMEOUT_MS).atLeastOnce())
          .completed(topic, PARTITION_FOO, fooLastOffset + 1, "STANDBY");
      verify(mockLeaderFollowerStateModelNotifier, timeout(TEST_TIMEOUT_MS).atLeastOnce())
          .completed(topic, PARTITION_BAR, barLastOffset + 1, "STANDBY");
      verify(mockStorageMetadataService)
          .put(eq(topic), eq(PARTITION_FOO), eq(getOffsetRecord(fooLastOffset + 1, true)));
      verify(mockStorageMetadataService)
          .put(eq(topic), eq(PARTITION_BAR), eq(getOffsetRecord(barLastOffset + 1, true)));
      verify(mockLogNotifier, atLeastOnce()).started(topic, PARTITION_FOO);
      verify(mockLogNotifier, atLeastOnce()).started(topic, PARTITION_BAR);
      verify(mockLogNotifier, atLeastOnce()).endOfPushReceived(topic, PARTITION_FOO, fooLastOffset);
      verify(mockLogNotifier, atLeastOnce()).endOfPushReceived(topic, PARTITION_BAR, barLastOffset);
      verify(mockPartitionStatusNotifier, atLeastOnce()).started(topic, PARTITION_FOO);
      verify(mockPartitionStatusNotifier, atLeastOnce()).started(topic, PARTITION_BAR);
      verify(mockPartitionStatusNotifier, atLeastOnce()).endOfPushReceived(topic, PARTITION_FOO, fooLastOffset);
      verify(mockPartitionStatusNotifier, atLeastOnce()).endOfPushReceived(topic, PARTITION_BAR, barLastOffset);
    }, aaConfig);
  }

  @Test(dataProvider = "aaConfigProvider")
  public void testReadyToServePartition(AAConfig aaConfig) throws Exception {
    localVeniceWriter.broadcastStartOfPush(new HashMap<>());
    localVeniceWriter.broadcastEndOfPush(new HashMap<>());

    runTest(Utils.setOf(PARTITION_FOO), () -> {
      Store mockStore = mock(Store.class);
      doReturn(true).when(mockStore).isHybrid();
      doReturn(new VersionImpl("storeName", 1)).when(mockStore).getVersion(1);
      doReturn(storeNameWithoutVersionInfo).when(mockStore).getName();
      doReturn(mockStore).when(mockMetadataRepo).getStoreOrThrow(storeNameWithoutVersionInfo);
    }, () -> {
      ArgumentCaptor<StoragePartitionConfig> storagePartitionConfigArgumentCaptor =
          ArgumentCaptor.forClass(StoragePartitionConfig.class);
      TestUtils.waitForNonDeterministicAssertion(
          10,
          TimeUnit.SECONDS,
          () -> verify(mockAbstractStorageEngine).adjustStoragePartition(
              eq(PARTITION_FOO),
              eq(PREPARE_FOR_READ),
              storagePartitionConfigArgumentCaptor.capture()));
      StoragePartitionConfig storagePartitionConfigParam = storagePartitionConfigArgumentCaptor.getValue();
      assertEquals(storagePartitionConfigParam.getPartitionId(), PARTITION_FOO);
      assertFalse(storagePartitionConfigParam.isWriteOnlyConfig());
      assertFalse(storagePartitionConfigParam.isReadOnly());
      assertFalse(storagePartitionConfigParam.isDeferredWrite());
      assertFalse(storagePartitionConfigParam.isReadWriteLeaderForDefaultCF());
      assertFalse(storagePartitionConfigParam.isReadWriteLeaderForRMDCF());
    }, aaConfig);
  }

  @Test(dataProvider = "aaConfigProvider")
  public void testReadyToServePartitionValidateIngestionSuccess(AAConfig aaConfig) throws Exception {
    localVeniceWriter.broadcastStartOfPush(new HashMap<>());
    localVeniceWriter.broadcastEndOfPush(new HashMap<>());
    Store mockStore = mock(Store.class);
    doReturn(mockStore).when(mockMetadataRepo).getStore(storeNameWithoutVersionInfo);
    doReturn(false).when(mockStore).isHybrid();
    doReturn(storeNameWithoutVersionInfo).when(mockStore).getName();
    mockAbstractStorageEngine.addStoragePartition(PARTITION_FOO);
    AbstractStoragePartition mockPartition = mock(AbstractStoragePartition.class);
    doReturn(mockPartition).when(mockAbstractStorageEngine).getPartitionOrThrow(PARTITION_FOO);
    doReturn(true).when(mockPartition).validateBatchIngestion();
    new StoragePartitionConfig(topic, PARTITION_FOO);

    runTest(Utils.setOf(PARTITION_FOO), () -> {
      verify(mockAbstractStorageEngine, never()).adjustStoragePartition(eq(PARTITION_FOO), eq(PREPARE_FOR_READ), any());
    }, aaConfig);
  }

  @Test(dataProvider = "aaConfigProvider")
  public void testReadyToServePartitionWriteOnly(AAConfig aaConfig) throws Exception {
    localVeniceWriter.broadcastStartOfPush(new HashMap<>());
    localVeniceWriter.broadcastEndOfPush(new HashMap<>());
    Store mockStore = mock(Store.class);

    doReturn(mockStore).when(mockMetadataRepo).getStore(storeNameWithoutVersionInfo);
    doReturn(true).when(mockStore).isHybrid();
    mockAbstractStorageEngine.addStoragePartition(PARTITION_FOO);

    doReturn(storeNameWithoutVersionInfo).when(mockStore).getName();
    StoragePartitionConfig storagePartitionConfigFoo = new StoragePartitionConfig(topic, PARTITION_FOO);
    storagePartitionConfigFoo.setWriteOnlyConfig(true);
    new StoragePartitionConfig(topic, PARTITION_BAR);

    runTest(Utils.setOf(PARTITION_FOO), () -> {
      verify(mockAbstractStorageEngine, never()).adjustStoragePartition(eq(PARTITION_FOO), eq(PREPARE_FOR_READ), any());
      verify(mockAbstractStorageEngine, never()).adjustStoragePartition(eq(PARTITION_BAR), eq(PREPARE_FOR_READ), any());

    }, aaConfig);
  }

  @Test(dataProvider = "aaConfigProvider")
  public void testResetPartition(AAConfig aaConfig) throws Exception {
    localVeniceWriter.broadcastStartOfPush(new HashMap<>());
    localVeniceWriter.put(putKeyFoo, putValue, SCHEMA_ID).get();

    runTest(Utils.setOf(PARTITION_FOO), () -> {
      verify(mockAbstractStorageEngine, timeout(TEST_TIMEOUT_MS))
          .put(PARTITION_FOO, putKeyFoo, ByteBuffer.wrap(ValueRecord.create(SCHEMA_ID, putValue).serialize()));

      storeIngestionTaskUnderTest.resetPartitionConsumptionOffset(fooTopicPartition);

      verify(mockStorageMetadataService, timeout(TEST_TIMEOUT_MS)).clearOffset(topic, PARTITION_FOO);
      verify(mockAbstractStorageEngine, timeout(TEST_TIMEOUT_MS).times(2))
          .put(PARTITION_FOO, putKeyFoo, ByteBuffer.wrap(ValueRecord.create(SCHEMA_ID, putValue).serialize()));
    }, aaConfig);
  }

  @Test(dataProvider = "aaConfigProvider")
  public void testResetPartitionAfterUnsubscription(AAConfig aaConfig) throws Exception {
    localVeniceWriter.broadcastStartOfPush(new HashMap<>());
    localVeniceWriter.put(putKeyFoo, putValue, SCHEMA_ID).get();

    doThrow(new PubSubUnsubscribedTopicPartitionException(fooTopicPartition)).when(mockLocalKafkaConsumer)
        .resetOffset(fooTopicPartition);

    runTest(Utils.setOf(PARTITION_FOO), () -> {
      verify(mockAbstractStorageEngine, timeout(TEST_TIMEOUT_MS))
          .put(PARTITION_FOO, putKeyFoo, ByteBuffer.wrap(ValueRecord.create(SCHEMA_ID, putValue).serialize()));
      storeIngestionTaskUnderTest.unSubscribePartition(fooTopicPartition);
      // Reset should be able to handle the scenario, when the topic partition has been unsubscribed.
      storeIngestionTaskUnderTest.resetPartitionConsumptionOffset(fooTopicPartition);
      verify(mockLocalKafkaConsumer, timeout(TEST_TIMEOUT_MS)).unSubscribe(fooTopicPartition);
      // StoreIngestionTask won't invoke consumer.resetOffset() if it already unsubscribe from that topic/partition
      verify(mockLocalKafkaConsumer, timeout(TEST_TIMEOUT_MS).times(0)).resetOffset(fooTopicPartition);
      verify(mockStorageMetadataService, timeout(TEST_TIMEOUT_MS)).clearOffset(topic, PARTITION_FOO);
    }, aaConfig);
  }

  /**
   * In this test, partition FOO will complete successfully, but partition BAR will be missing a record.
   *
   * The {@link VeniceNotifier} should see the completion and error reported for the appropriate partitions.
   */
  @Test(dataProvider = "aaConfigProvider")
  public void testDetectionOfMissingRecord(AAConfig aaConfig) throws Exception {
    localVeniceWriter.broadcastStartOfPush(new HashMap<>());
    long fooLastOffset = getOffset(localVeniceWriter.put(putKeyFoo, putValue, SCHEMA_ID));
    long barOffsetToSkip = getOffset(localVeniceWriter.put(putKeyBar, putValue, SCHEMA_ID));
    localVeniceWriter.put(putKeyBar, putValue, SCHEMA_ID);
    localVeniceWriter.broadcastEndOfPush(new HashMap<>());

    PollStrategy pollStrategy = new FilteringPollStrategy(
        new RandomPollStrategy(),
        Utils.setOf(new PubSubTopicPartitionOffset(barTopicPartition, barOffsetToSkip)));

    runTest(pollStrategy, Utils.setOf(PARTITION_FOO, PARTITION_BAR), () -> {}, () -> {
      verify(mockLogNotifier, timeout(TEST_TIMEOUT_MS).atLeastOnce())
          .endOfPushReceived(topic, PARTITION_FOO, fooLastOffset);
      verify(mockLogNotifier, timeout(TEST_TIMEOUT_MS)).error(
          eq(topic),
          eq(PARTITION_BAR),
          argThat(new NonEmptyStringMatcher()),
          argThat(new ExceptionClassMatcher(MissingDataException.class)));

      // After we verified that completed() and error() are called, the rest should be guaranteed to be finished, so no
      // need for timeouts

      verify(mockLogNotifier, atLeastOnce()).started(topic, PARTITION_FOO);
      verify(mockLogNotifier, atLeastOnce()).started(topic, PARTITION_BAR);
    }, aaConfig, null);
  }

  /**
   * In this test, partition FOO will complete normally, but partition BAR will contain a duplicate record. The
   * {@link VeniceNotifier} should see the completion for both partitions.
   */
  @Test(dataProvider = "aaConfigProvider")
  public void testSkippingOfDuplicateRecord(AAConfig aaConfig) throws Exception {
    localVeniceWriter.broadcastStartOfPush(new HashMap<>());
    long fooLastOffset = getOffset(localVeniceWriter.put(putKeyFoo, putValue, SCHEMA_ID));
    long barOffsetToDupe = getOffset(localVeniceWriter.put(putKeyBar, putValue, SCHEMA_ID));
    localVeniceWriter.broadcastEndOfPush(new HashMap<>());

    PollStrategy pollStrategy = new DuplicatingPollStrategy(
        new RandomPollStrategy(),
        Utils.mutableSetOf(
            new PubSubTopicPartitionOffset(new PubSubTopicPartitionImpl(pubSubTopic, PARTITION_BAR), barOffsetToDupe)));

    runTest(pollStrategy, Utils.setOf(PARTITION_FOO, PARTITION_BAR), () -> {}, () -> {
      verify(mockLogNotifier, timeout(TEST_TIMEOUT_MS).atLeastOnce())
          .endOfPushReceived(topic, PARTITION_FOO, fooLastOffset);
      verify(mockLogNotifier, timeout(TEST_TIMEOUT_MS).atLeastOnce())
          .endOfPushReceived(topic, PARTITION_BAR, barOffsetToDupe);
      verify(mockLogNotifier, after(TEST_TIMEOUT_MS).never())
          .endOfPushReceived(topic, PARTITION_BAR, barOffsetToDupe + 1);

      // After we verified that completed() is called, the rest should be guaranteed to be finished, so no need for
      // timeouts

      verify(mockLogNotifier, atLeastOnce()).started(topic, PARTITION_FOO);
      verify(mockLogNotifier, atLeastOnce()).started(topic, PARTITION_BAR);
    }, aaConfig, null);
  }

  @Test(dataProvider = "aaConfigProvider")
  public void testThrottling(AAConfig aaConfig) throws Exception {
    localVeniceWriter.broadcastStartOfPush(new HashMap<>());
    localVeniceWriter.put(putKeyFoo, putValue, SCHEMA_ID);
    localVeniceWriter.delete(deleteKeyFoo, null);

    runTest(new RandomPollStrategy(1), Utils.setOf(PARTITION_FOO), () -> {}, () -> {
      // START_OF_SEGMENT, START_OF_PUSH, PUT, DELETE
      verify(mockIngestionThrottler, timeout(TEST_TIMEOUT_MS).times(4)).maybeThrottleRecordRate(1);
      verify(mockIngestionThrottler, timeout(TEST_TIMEOUT_MS).times(4)).maybeThrottleBandwidth(anyInt());
    }, aaConfig, null);
  }

  /**
   * This test crafts a couple of invalid message types, and expects the {@link StoreIngestionTask} to fail fast. The
   * message in {@link #PARTITION_FOO} will receive a bad message type, whereas the message in {@link #PARTITION_BAR}
   * will receive a bad control message type.
   */
  @Test(dataProvider = "aaConfigProvider")
  public void testBadMessageTypesFailFast(AAConfig aaConfig) throws Exception {
    int badMessageTypeId = 99; // Venice got 99 problems, but a bad message type ain't one.

    // Dear future maintainer,
    //
    // I sincerely hope Venice never ends up with 99 distinct message types, but I'll
    // make sure anyway. If you end up breaking this check, holla at me, I'm curious
    // to know how you managed to end up in this mess ;)
    //
    // - @felixgv on the twitters

    try {
      MessageType.valueOf(badMessageTypeId);
      fail(
          "The message type " + badMessageTypeId + " is valid. "
              + "This test needs to be updated in order to send an invalid message type...");
    } catch (VeniceMessageException e) {
      // Good
    }

    try {
      ControlMessageType.valueOf(badMessageTypeId);
      fail(
          "The control message type " + badMessageTypeId + " is valid. "
              + "This test needs to be updated in order to send an invalid control message type...");
    } catch (VeniceMessageException e) {
      // Good
    }

    localVeniceWriter = getVeniceWriter(
        new TransformingProducerAdapter(
            new MockInMemoryProducerAdapter(inMemoryLocalKafkaBroker),
            (topicName, key, value, partition) -> {
              KafkaMessageEnvelope transformedMessageEnvelope = value;

              switch (partition) {
                case PARTITION_FOO:
                  transformedMessageEnvelope.messageType = badMessageTypeId;
                  break;
                case PARTITION_BAR:
                  if (MessageType.valueOf(transformedMessageEnvelope) == MessageType.CONTROL_MESSAGE) {
                    ControlMessage transformedControlMessage = (ControlMessage) transformedMessageEnvelope.payloadUnion;
                    if (ControlMessageType.valueOf(transformedControlMessage) == ControlMessageType.START_OF_SEGMENT) {
                      transformedControlMessage.controlMessageType = badMessageTypeId;
                      transformedMessageEnvelope.payloadUnion = transformedControlMessage;
                    }
                  }
                  break;
                default:
                  // do nothing
                  break;
              }

              return new TransformingProducerAdapter.SendMessageParameters(
                  topic,
                  key,
                  transformedMessageEnvelope,
                  partition);
            }));
    localVeniceWriter.broadcastStartOfPush(new HashMap<>());
    localVeniceWriter.put(putKeyFoo, putValue, SCHEMA_ID);
    localVeniceWriter.put(putKeyBar, putValue, SCHEMA_ID);

    runTest(Utils.setOf(PARTITION_FOO, PARTITION_BAR), () -> {
      verify(kafkaConsumerServiceStats, timeout(TEST_TIMEOUT_MS).atLeastOnce()).recordTotalPollError();
    }, aaConfig);
  }

  /**
   * In this test, {@link #PARTITION_BAR} will finish a regular push, and then get some more messages afterwards,
   * including a corrupt message followed by a good one. We expect the Notifier to not report any errors after the
   * EOP.
   */
  @Test(dataProvider = "aaConfigProvider")
  public void testCorruptMessagesDoNotFailFastAfterEOP(AAConfig aaConfig) throws Exception {
    VeniceWriter veniceWriterForDataDuringPush =
        getVeniceWriter(new MockInMemoryProducerAdapter(inMemoryLocalKafkaBroker));
    VeniceWriter veniceWriterForDataAfterPush = getCorruptedVeniceWriter(putValueToCorrupt, inMemoryLocalKafkaBroker);

    localVeniceWriter.broadcastStartOfPush(new HashMap<>());
    long lastOffsetBeforeEOP = getOffset(veniceWriterForDataDuringPush.put(putKeyBar, putValue, SCHEMA_ID));
    veniceWriterForDataDuringPush.close();
    localVeniceWriter.broadcastEndOfPush(new HashMap<>());

    // We simulate the version swap...
    isCurrentVersion = () -> true;

    // After the end of push, we simulate a nearline writer, which somehow pushes corrupt data.
    getOffset(veniceWriterForDataAfterPush.put(putKeyBar, putValueToCorrupt, SCHEMA_ID));
    long lastOffset = getOffset(veniceWriterForDataAfterPush.put(putKeyBar, putValue, SCHEMA_ID));
    veniceWriterForDataAfterPush.close();

    LOGGER.info("lastOffsetBeforeEOP: {}, lastOffset: {}", lastOffsetBeforeEOP, lastOffset);

    try {
      runTest(Utils.setOf(PARTITION_BAR), () -> {

        TestUtils.waitForNonDeterministicCompletion(TEST_TIMEOUT_MS, TimeUnit.MILLISECONDS, () -> {
          for (Object[] args: mockNotifierProgress) {
            if (args[0].equals(topic) && args[1].equals(PARTITION_BAR) && ((long) args[2]) >= lastOffsetBeforeEOP) {
              return true;
            }
          }
          return false;
        });
        TestUtils.waitForNonDeterministicCompletion(TEST_TIMEOUT_MS, TimeUnit.MILLISECONDS, () -> {
          for (Object[] args: mockNotifierCompleted) {
            if (args[0].equals(topic) && args[1].equals(PARTITION_BAR) && ((long) args[2]) > lastOffsetBeforeEOP) {
              return true;
            }
          }
          return false;
        });
        for (Object[] args: mockNotifierError) {
          Assert.assertFalse(
              args[0].equals(topic) && args[1].equals(PARTITION_BAR) && ((String) args[2]).length() > 0
                  && args[3] instanceof CorruptDataException);
        }

      }, aaConfig);
    } catch (VerifyError e) {
      StringBuilder msg = new StringBuilder();
      ClassLoader cl = ClassLoader.getSystemClassLoader();
      URL[] urls = ((URLClassLoader) cl).getURLs();
      msg.append("VerifyError, possibly from junit or mockito version conflict. \nPrinting junit on classpath:\n");
      Arrays.asList(urls)
          .stream()
          .filter(url -> url.getFile().contains("junit"))
          .forEach(url -> msg.append(url + "\n"));
      msg.append("Printing mockito on classpath:\n");
      Arrays.asList(urls)
          .stream()
          .filter(url -> url.getFile().contains("mockito"))
          .forEach(url -> msg.append(url + "\n"));
      throw new VeniceException(msg.toString(), e);
    }
  }

  /**
   * In this test, {@link #PARTITION_FOO} will finish a regular push, and then get some more messages afterwards,
   * including a corrupt message followed by a missing message and a good one.
   * We expect the Notifier to not report any errors after the EOP.
   */
  @Test(dataProvider = "aaConfigProvider")
  public void testDIVErrorMessagesNotFailFastAfterEOP(AAConfig aaConfig) throws Exception {
    VeniceWriter veniceWriterCorrupted = getCorruptedVeniceWriter(putValueToCorrupt, inMemoryLocalKafkaBroker);

    // do a batch push
    veniceWriterCorrupted.broadcastStartOfPush(new HashMap<>());
    long lastOffsetBeforeEOP = getOffset(veniceWriterCorrupted.put(putKeyBar, putValue, SCHEMA_ID));
    veniceWriterCorrupted.broadcastEndOfPush(new HashMap<>());

    // simulate the version swap.
    isCurrentVersion = () -> true;

    // After the end of push, the venice writer continue puts a corrupt data and end the segment.
    getOffset(veniceWriterCorrupted.put(putKeyFoo, putValueToCorrupt, SCHEMA_ID));
    veniceWriterCorrupted.closePartition(PARTITION_FOO);

    // a missing msg
    long fooOffsetToSkip = getOffset(veniceWriterCorrupted.put(putKeyFoo, putValue, SCHEMA_ID));
    // a normal msg
    long lastOffset = getOffset(veniceWriterCorrupted.put(putKeyFoo2, putValue, SCHEMA_ID));
    veniceWriterCorrupted.close();

    PollStrategy pollStrategy = new FilteringPollStrategy(
        new RandomPollStrategy(),
        Utils.setOf(
            new PubSubTopicPartitionOffset(new PubSubTopicPartitionImpl(pubSubTopic, PARTITION_FOO), fooOffsetToSkip)));

    LOGGER.info("lastOffsetBeforeEOP: {}, lastOffset: {}", lastOffsetBeforeEOP, lastOffset);

    runTest(pollStrategy, Utils.setOf(PARTITION_FOO), () -> {}, () -> {
      for (Object[] args: mockNotifierError) {
        Assert.assertFalse(
            args[0].equals(topic) && args[1].equals(PARTITION_FOO) && ((String) args[2]).length() > 0
                && args[3] instanceof FatalDataValidationException);
      }
    }, aaConfig, null);
  }

  /**
   * In this test, the {@link #PARTITION_FOO} will receive a well-formed message, while the {@link #PARTITION_BAR} will
   * receive a corrupt message. We expect the Notifier to report as such.
   * <p>
   * N.B.: There was an edge case where this test was flaky. The edge case is now fixed, but the invocationCount of 100
   * should ensure that if this test is ever made flaky again, it will be detected right away. The skipFailedInvocations
   * annotation parameter makes the test skip any invocation after the first failure.
   */
  @Test(dataProvider = "aaConfigProvider", invocationCount = 100, skipFailedInvocations = true)
  public void testCorruptMessagesFailFast(AAConfig aaConfig) throws Exception {
    VeniceWriter veniceWriterForData = getCorruptedVeniceWriter(putValueToCorrupt, inMemoryLocalKafkaBroker);

    localVeniceWriter.broadcastStartOfPush(new HashMap<>());
    long fooLastOffset = getOffset(veniceWriterForData.put(putKeyFoo, putValue, SCHEMA_ID));
    getOffset(veniceWriterForData.put(putKeyBar, putValueToCorrupt, SCHEMA_ID));
    veniceWriterForData.close();
    localVeniceWriter.broadcastEndOfPush(new HashMap<>());

    runTest(Utils.setOf(PARTITION_FOO, PARTITION_BAR), () -> {
      verify(mockLogNotifier, timeout(TEST_TIMEOUT_MS))
          .completed(eq(topic), eq(PARTITION_FOO), LongEqualOrGreaterThanMatcher.get(fooLastOffset), eq("STANDBY"));

      verify(mockLogNotifier, timeout(TEST_TIMEOUT_MS)).error(
          eq(topic),
          eq(PARTITION_BAR),
          argThat(new NonEmptyStringMatcher()),
          argThat(new ExceptionClassMatcher(CorruptDataException.class)));

      /**
       * Let's make sure that {@link PARTITION_BAR} never sends a completion notification.
       *
       * This used to be flaky, because the {@link StoreIngestionTask} occasionally sent
       * a completion notification for partitions where it had already detected an error.
       * Now, the {@link StoreIngestionTask} keeps track of the partitions that had error
       * and avoids sending completion notifications for those. The high invocationCount on
       * this test is to detect this edge case.
       */
      verify(mockLogNotifier, never()).completed(eq(topic), eq(PARTITION_BAR), anyLong());
    }, aaConfig);
  }

  @Test(dataProvider = "aaConfigProvider")
  public void testSubscribeCompletedPartition(AAConfig aaConfig) throws Exception {
    final int offset = 100;
    localVeniceWriter.broadcastStartOfPush(new HashMap<>());
    runTest(
        Utils.setOf(PARTITION_FOO),
        () -> doReturn(getOffsetRecord(offset, true)).when(mockStorageMetadataService)
            .getLastOffset(topic, PARTITION_FOO),
        () -> {
          verify(mockLogNotifier, timeout(TEST_TIMEOUT_MS)).completed(topic, PARTITION_FOO, offset, "STANDBY");
        },
        aaConfig);
  }

  @Test(dataProvider = "aaConfigProvider")
  public void testSubscribeCompletedPartitionUnsubscribe(AAConfig aaConfig) throws Exception {
    final int offset = 100;
    final long LONG_TEST_TIMEOUT = 2 * TEST_TIMEOUT_MS;
    localVeniceWriter.broadcastStartOfPush(new HashMap<>());
    Map<String, Object> extraServerProperties = new HashMap<>();
    extraServerProperties.put(SERVER_UNSUB_AFTER_BATCHPUSH, true);

    runTest(new RandomPollStrategy(), Utils.setOf(PARTITION_FOO), () -> {
      Store mockStore = mock(Store.class);
      doReturn(storeNameWithoutVersionInfo).when(mockStore).getName();
      doReturn(1).when(mockStore).getCurrentVersion();
      doReturn(new VersionImpl("storeName", 1, Version.numberBasedDummyPushId(1))).when(mockStore).getVersion(1);
      doReturn(mockStore).when(mockMetadataRepo).getStoreOrThrow(storeNameWithoutVersionInfo);
      doReturn(getOffsetRecord(offset, true)).when(mockStorageMetadataService).getLastOffset(topic, PARTITION_FOO);
    }, () -> {
      verify(mockLogNotifier, timeout(LONG_TEST_TIMEOUT)).completed(topic, PARTITION_FOO, offset, "STANDBY");
      verify(aggKafkaConsumerService, timeout(LONG_TEST_TIMEOUT))
          .batchUnsubscribeConsumerFor(pubSubTopic, Collections.singleton(fooTopicPartition));
      verify(aggKafkaConsumerService, never()).unsubscribeConsumerFor(pubSubTopic, barTopicPartition);
      verify(mockLocalKafkaConsumer, timeout(LONG_TEST_TIMEOUT))
          .batchUnsubscribe(Collections.singleton(fooTopicPartition));
      verify(mockLocalKafkaConsumer, never()).unSubscribe(barTopicPartition);
    }, this.hybridStoreConfig, false, Optional.empty(), aaConfig, extraServerProperties);
  }

  @Test(dataProvider = "aaConfigProvider")
  public void testCompleteCalledWhenUnsubscribeAfterBatchPushDisabled(AAConfig aaConfig) throws Exception {
    final int offset = 10;
    localVeniceWriter.broadcastStartOfPush(new HashMap<>());

    runTest(Utils.setOf(PARTITION_FOO), () -> {
      Store mockStore = mock(Store.class);
      storeIngestionTaskUnderTest.unSubscribePartition(fooTopicPartition);
      doReturn(storeNameWithoutVersionInfo).when(mockStore).getName();
      doReturn(1).when(mockStore).getCurrentVersion();
      doReturn(new VersionImpl(storeNameWithoutVersionInfo, 1, Version.numberBasedDummyPushId(1))).when(mockStore)
          .getVersion(1);
      doReturn(mockStore).when(mockMetadataRepo).getStoreOrThrow(storeNameWithoutVersionInfo);
      doReturn(getOffsetRecord(offset, true)).when(mockStorageMetadataService).getLastOffset(topic, PARTITION_FOO);
    },
        () -> verify(mockLogNotifier, timeout(TEST_TIMEOUT_MS)).completed(topic, PARTITION_FOO, offset, "STANDBY"),
        aaConfig);
  }

  @Test(dataProvider = "aaConfigProvider")
  public void testUnsubscribeConsumption(AAConfig aaConfig) throws Exception {
    localVeniceWriter.broadcastStartOfPush(new HashMap<>());
    localVeniceWriter.put(putKeyFoo, putValue, SCHEMA_ID);

    runTest(Utils.setOf(PARTITION_FOO), () -> {
      verify(mockLogNotifier, timeout(TEST_TIMEOUT_MS)).started(topic, PARTITION_FOO);
      // Start of push has already been consumed. Stop consumption
      storeIngestionTaskUnderTest.unSubscribePartition(fooTopicPartition);
      verify(mockLogNotifier, timeout(TEST_TIMEOUT_MS)).stopped(anyString(), anyInt(), anyLong());
    }, aaConfig);
  }

  @Test(dataProvider = "aaConfigProvider")
  public void testKillConsumption(AAConfig aaConfig) throws Exception {
    final Thread writingThread = new Thread(() -> {
      while (true) {
        localVeniceWriter.put(putKeyFoo, putValue, SCHEMA_ID);
        localVeniceWriter.put(putKeyBar, putValue, SCHEMA_ID);
        if (Utils.sleep(READ_CYCLE_DELAY_MS)) {
          break;
        }
      }
    });

    try {
      runTest(Utils.setOf(PARTITION_FOO, PARTITION_BAR), () -> {
        localVeniceWriter.broadcastStartOfPush(new HashMap<>());
        writingThread.start();
      }, () -> {
        verify(mockLogNotifier, timeout(TEST_TIMEOUT_MS)).started(topic, PARTITION_FOO);
        verify(mockLogNotifier, timeout(TEST_TIMEOUT_MS)).started(topic, PARTITION_BAR);

        // Start of push has already been consumed. Stop consumption
        storeIngestionTaskUnderTest.kill();
        // task should report an error to notifier that it's killed.
        verify(mockLogNotifier, timeout(TEST_TIMEOUT_MS)).error(
            eq(topic),
            eq(PARTITION_FOO),
            argThat(new NonEmptyStringMatcher()),
            argThat(new ExceptionClassMatcher(VeniceIngestionTaskKilledException.class)));
        verify(mockLogNotifier, timeout(TEST_TIMEOUT_MS)).error(
            eq(topic),
            eq(PARTITION_BAR),
            argThat(new NonEmptyStringMatcher()),
            argThat(new ExceptionClassMatcher(VeniceIngestionTaskKilledException.class)));

        waitForNonDeterministicCompletion(
            TEST_TIMEOUT_MS,
            TimeUnit.MILLISECONDS,
            () -> storeIngestionTaskUnderTest.isRunning() == false);
      }, aaConfig);
    } finally {
      TestUtils.shutdownThread(writingThread);
    }
  }

  @Test(dataProvider = "aaConfigProvider")
  public void testKillActionPriority(AAConfig aaConfig) throws Exception {
    runTest(Utils.setOf(PARTITION_FOO), () -> {
      localVeniceWriter.broadcastStartOfPush(new HashMap<>());
      localVeniceWriter.put(putKeyFoo, putValue, SCHEMA_ID);
      // Add a reset consumer action
      storeIngestionTaskUnderTest.resetPartitionConsumptionOffset(fooTopicPartition);
      // Add a kill consumer action in higher priority than subscribe and reset.
      storeIngestionTaskUnderTest.kill();
    }, () -> {
      // verify subscribe has not been processed. Because consumption task should process kill action at first
      verify(mockStorageMetadataService, after(TEST_TIMEOUT_MS).never()).getLastOffset(topic, PARTITION_FOO);
      /**
       * Consumers are subscribed lazily; if the store ingestion task is killed before it tries to subscribe to any
       * topics, there is no consumer subscription.
       */
      waitForNonDeterministicCompletion(
          TEST_TIMEOUT_MS,
          TimeUnit.MILLISECONDS,
          () -> !storeIngestionTaskUnderTest.consumerHasAnySubscription());
      // Verify offset has not been processed. Because consumption task should process kill action at first.
      // offSetManager.clearOffset should only be invoked one time during clean up after killing this task.
      verify(mockStorageMetadataService, timeout(TEST_TIMEOUT_MS)).clearOffset(topic, PARTITION_FOO);

      waitForNonDeterministicCompletion(
          TEST_TIMEOUT_MS,
          TimeUnit.MILLISECONDS,
          () -> storeIngestionTaskUnderTest.isRunning() == false);
    }, aaConfig);
  }

  private byte[] getNumberedKey(int number) {
    return ByteBuffer.allocate(putKeyFoo.length + Integer.BYTES).put(putKeyFoo).putInt(number).array();
  }

  private byte[] getNumberedKeyForPartitionBar(int number) {
    return ByteBuffer.allocate(putKeyBar.length + Integer.BYTES).put(putKeyBar).putInt(number).array();
  }

  private byte[] getNumberedValue(int number) {
    return ByteBuffer.allocate(putValue.length + Integer.BYTES).put(putValue).putInt(number).array();
  }

  @Test(dataProvider = "sortedInputAndAAConfigProvider")
  public void testDataValidationCheckPointing(SortedInput sortedInput, AAConfig aaConfig) throws Exception {
    final Map<Integer, Long> maxOffsetPerPartition = new HashMap<>();
    final Map<Pair<Integer, ByteArray>, ByteArray> pushedRecords = new HashMap<>();
    final int totalNumberOfMessages = 1000;
    final int totalNumberOfConsumptionRestarts = 10;
    final long LONG_TEST_TIMEOUT = 2 * TEST_TIMEOUT_MS;

    setStoreVersionStateSupplier(sortedInput == SORTED);
    localVeniceWriter.broadcastStartOfPush(sortedInput == SORTED, new HashMap<>());
    for (int i = 0; i < totalNumberOfMessages; i++) {
      byte[] key = getNumberedKey(i);
      byte[] value = getNumberedValue(i);

      PubSubProduceResult produceResult = (PubSubProduceResult) localVeniceWriter.put(key, value, SCHEMA_ID).get();

      maxOffsetPerPartition.put(produceResult.getPartition(), produceResult.getOffset());
      pushedRecords.put(new Pair(produceResult.getPartition(), new ByteArray(key)), new ByteArray(value));
    }
    localVeniceWriter.broadcastEndOfPush(new HashMap<>());

    // Basic sanity checks
    assertEquals(
        pushedRecords.size(),
        totalNumberOfMessages,
        "We did not produce as many unique records as we expected!");
    assertFalse(
        maxOffsetPerPartition.isEmpty(),
        "There should be at least one partition getting anything published into it!");

    Set<Integer> relevantPartitions = Utils.setOf(PARTITION_FOO);

    // This doesn't really need to be atomic, but it does need to be final, and int/Integer cannot be mutated.
    final AtomicInteger messagesConsumedSoFar = new AtomicInteger(0);
    PollStrategy pollStrategy =
        new BlockingObserverPollStrategy(new RandomPollStrategy(false), topicPartitionOffset -> {
          if (topicPartitionOffset == null || topicPartitionOffset.getOffset() == null) {
            LOGGER.info("Received null OffsetRecord!");
          } else if (messagesConsumedSoFar.incrementAndGet()
              % (totalNumberOfMessages / totalNumberOfConsumptionRestarts) == 0) {
            LOGGER.info("Restarting consumer after consuming {} messages so far.", messagesConsumedSoFar.get());
            relevantPartitions.stream()
                .forEach(
                    partition -> storeIngestionTaskUnderTest
                        .unSubscribePartition(new PubSubTopicPartitionImpl(pubSubTopic, partition)));
            relevantPartitions.stream()
                .forEach(
                    partition -> storeIngestionTaskUnderTest
                        .subscribePartition(new PubSubTopicPartitionImpl(pubSubTopic, partition)));
          } else {
            LOGGER.info(
                "TopicPartition: {}, Offset: {}",
                topicPartitionOffset.getPubSubTopicPartition(),
                topicPartitionOffset.getOffset());
          }
        });

    runTest(pollStrategy, relevantPartitions, () -> {}, () -> {
      // Verify that all partitions reported success.
      maxOffsetPerPartition.entrySet()
          .stream()
          .filter(entry -> relevantPartitions.contains(entry.getKey()))
          .forEach(entry -> {
            int partition = entry.getKey();
            long offset = entry.getValue();
            LOGGER.info("Verifying completed was called for partition {} and offset {} or greater.", partition, offset);
            verify(mockLogNotifier, timeout(LONG_TEST_TIMEOUT).atLeastOnce())
                .completed(eq(topic), eq(partition), LongEqualOrGreaterThanMatcher.get(offset), eq("STANDBY"));
          });

      // After this, all asynchronous processing should be finished, so there's no need for time outs anymore.

      // Verify that no partitions reported errors.
      relevantPartitions.stream()
          .forEach(partition -> verify(mockLogNotifier, never()).error(eq(topic), eq(partition), anyString(), any()));

      // Verify that we really unsubscribed and re-subscribed.
      relevantPartitions.stream().forEach(partition -> {
        PubSubTopicPartition pubSubTopicPartition =
            new PubSubTopicPartitionImpl(pubSubTopicRepository.getTopic(topic), partition);
        verify(mockLocalKafkaConsumer, timeout(LONG_TEST_TIMEOUT).atLeast(totalNumberOfConsumptionRestarts + 1))
            .subscribe(eq(pubSubTopicPartition), anyLong());
        verify(mockLocalKafkaConsumer, timeout(LONG_TEST_TIMEOUT).atLeast(totalNumberOfConsumptionRestarts))
            .unSubscribe(eq(pubSubTopicPartition));

        if (sortedInput == SORTED) {
          // Check database mode switches from deferred-write to transactional after EOP control message
          StoragePartitionConfig deferredWritePartitionConfig = new StoragePartitionConfig(topic, partition);
          deferredWritePartitionConfig.setDeferredWrite(true);
          // SOP control message and restart
          verify(mockAbstractStorageEngine, atLeast(1))
              .beginBatchWrite(eq(deferredWritePartitionConfig), any(), eq(Optional.empty()));
          StoragePartitionConfig transactionalPartitionConfig = new StoragePartitionConfig(topic, partition);
          // only happen after EOP control message
          verify(mockAbstractStorageEngine, times(1)).endBatchWrite(transactionalPartitionConfig);
        }
      });

      // Verify that the storage engine got hit with every record.
      verify(mockAbstractStorageEngine, atLeast(pushedRecords.size())).put(anyInt(), any(), any(ByteBuffer.class));

      // Verify that every record hit the storage engine
      pushedRecords.entrySet().stream().forEach(entry -> {
        int partition = entry.getKey().getFirst();
        byte[] key = entry.getKey().getSecond().get();
        byte[] value = ValueRecord.create(SCHEMA_ID, entry.getValue().get()).serialize();
        verify(mockAbstractStorageEngine, atLeastOnce()).put(partition, key, ByteBuffer.wrap(value));
      });

      /**
       * Verify that for batch push part, {@link PartitionConsumptionState#latestProcessedUpstreamRTOffsetMap} should
       * never be updated
       */
      relevantPartitions.stream().forEach(partition -> {
        assertNotNull(storeIngestionTaskUnderTest.getPartitionConsumptionState(partition));
        PartitionConsumptionState pcs = storeIngestionTaskUnderTest.getPartitionConsumptionState(partition);
        Assert.assertTrue(pcs.getLatestProcessedUpstreamRTOffsetMap().isEmpty());
      });
    }, aaConfig, null);
  }

  @Test(dataProvider = "aaConfigProvider")
  public void testKillAfterPartitionIsCompleted(AAConfig aaConfig) throws Exception {
    localVeniceWriter.broadcastStartOfPush(new HashMap<>());
    long fooLastOffset = getOffset(localVeniceWriter.put(putKeyFoo, putValue, SCHEMA_ID));
    localVeniceWriter.broadcastEndOfPush(new HashMap<>());

    runTest(Utils.setOf(PARTITION_FOO), () -> {
      verify(mockLogNotifier, after(TEST_TIMEOUT_MS).never()).error(eq(topic), eq(PARTITION_FOO), anyString(), any());
      verify(mockLogNotifier, timeout(TEST_TIMEOUT_MS).atLeastOnce()).started(topic, PARTITION_FOO);

      storeIngestionTaskUnderTest.kill();
      verify(mockLogNotifier, timeout(TEST_TIMEOUT_MS).atLeastOnce())
          .endOfPushReceived(topic, PARTITION_FOO, fooLastOffset);
    }, aaConfig);
  }

  @Test(dataProvider = "aaConfigProvider")
  public void testNeverReportProgressBeforeStart(AAConfig aaConfig) throws Exception {
    localVeniceWriter.broadcastStartOfPush(new HashMap<>());
    // Read one message for each poll.
    runTest(new RandomPollStrategy(1), Utils.setOf(PARTITION_FOO), () -> {}, () -> {
      verify(mockLogNotifier, after(TEST_TIMEOUT_MS).never()).progress(topic, PARTITION_FOO, 0);
      verify(mockLogNotifier, timeout(TEST_TIMEOUT_MS).atLeastOnce()).started(topic, PARTITION_FOO);
      // The current behavior is only to sync offset/report progress after processing a pre-configured amount
      // of messages in bytes, since control message is being counted as 0 bytes (no data persisted in disk),
      // then no progress will be reported during start, but only for processed messages.
      verify(mockLogNotifier, after(TEST_TIMEOUT_MS).never()).progress(any(), anyInt(), anyInt());
    }, aaConfig, null);
  }

  @Test(dataProvider = "aaConfigProvider")
  public void testOffsetPersistent(AAConfig aaConfig) throws Exception {
    // Do not persist every message.
    List<Long> offsets = new ArrayList<>();
    for (int i = 0; i < PARTITION_COUNT; i++) {
      offsets.add(5l);
    }
    databaseSyncBytesIntervalForTransactionalMode = 1000;
    try {
      localVeniceWriter.broadcastStartOfPush(new HashMap<>());
      localVeniceWriter.broadcastEndOfPush(new HashMap<>());
      /**
       * Persist for every control message except START_OF_SEGMENT and END_OF_SEGMENT:
       * START_OF_PUSH, END_OF_PUSH, START_OF_BUFFER_REPLAY
       */
      runTest(
          new RandomPollStrategy(),
          Utils.setOf(PARTITION_FOO),
          () -> {},
          () -> verify(mockStorageMetadataService, timeout(TEST_TIMEOUT_MS).times(2))
              .put(eq(topic), eq(PARTITION_FOO), any()),
          Optional.of(
              new HybridStoreConfigImpl(
                  100,
                  100,
                  HybridStoreConfigImpl.DEFAULT_HYBRID_TIME_LAG_THRESHOLD,
                  DataReplicationPolicy.NON_AGGREGATE,
                  BufferReplayPolicy.REWIND_FROM_EOP)),
          false,
          Optional.empty(),
          aaConfig,
          Collections.emptyMap());
    } finally {
      databaseSyncBytesIntervalForTransactionalMode = 1;
    }

  }

  @Test(dataProvider = "aaConfigProvider")
  public void testVeniceMessagesProcessingWithSortedInput(AAConfig aaConfig) throws Exception {
    setStoreVersionStateSupplier(true);
    localVeniceWriter.broadcastStartOfPush(true, new HashMap<>());
    PubSubProduceResult putMetadata =
        (PubSubProduceResult) localVeniceWriter.put(putKeyFoo, putValue, EXISTING_SCHEMA_ID).get();
    PubSubProduceResult deleteMetadata = (PubSubProduceResult) localVeniceWriter.delete(deleteKeyFoo, null).get();
    localVeniceWriter.broadcastEndOfPush(new HashMap<>());

    runTest(Utils.setOf(PARTITION_FOO), () -> {
      // Verify it retrieves the offset from the Offset Manager
      verify(mockStorageMetadataService, timeout(TEST_TIMEOUT_MS)).getLastOffset(topic, PARTITION_FOO);

      verifyPutAndDelete(aaConfig, true);

      // Verify it commits the offset to Offset Manager after receiving EOP control message
      OffsetRecord expectedOffsetRecordForDeleteMessage = getOffsetRecord(deleteMetadata.getOffset() + 1, true);
      verify(mockStorageMetadataService, timeout(TEST_TIMEOUT_MS))
          .put(topic, PARTITION_FOO, expectedOffsetRecordForDeleteMessage);
      // Deferred write is not going to commit offset for every message, but will commit offset for every control
      // message
      // The following verification is for START_OF_PUSH control message
      verify(mockStorageMetadataService, times(1))
          .put(topic, PARTITION_FOO, getOffsetRecord(putMetadata.getOffset() - 1));
      // Check database mode switches from deferred-write to transactional after EOP control message
      StoragePartitionConfig deferredWritePartitionConfig = new StoragePartitionConfig(topic, PARTITION_FOO);
      deferredWritePartitionConfig.setDeferredWrite(true);
      verify(mockAbstractStorageEngine, times(1))
          .beginBatchWrite(eq(deferredWritePartitionConfig), any(), eq(Optional.empty()));
      StoragePartitionConfig transactionalPartitionConfig = new StoragePartitionConfig(topic, PARTITION_FOO);
      verify(mockAbstractStorageEngine, times(1)).endBatchWrite(transactionalPartitionConfig);
    }, aaConfig);
  }

  @Test(dataProvider = "aaConfigProvider")
  public void testVeniceMessagesProcessingWithSortedInputVerifyChecksum(AAConfig aaConfig) throws Exception {
    databaseChecksumVerificationEnabled = true;
    doReturn(false).when(rocksDBServerConfig).isRocksDBPlainTableFormatEnabled();
    setStoreVersionStateSupplier(true);
    localVeniceWriter.broadcastStartOfPush(true, new HashMap<>());
    localVeniceWriter.put(putKeyFoo, putValue, SCHEMA_ID).get();
    // intentionally not sending the EOP so that expectedSSTFileChecksum calculation does not get reset.
    // veniceWriter.broadcastEndOfPush(new HashMap<>());

    CheckSum checksum = CheckSum.getInstance(CheckSumType.MD5);
    checksum.update(putKeyFoo);
    checksum.update(SCHEMA_ID);
    checksum.update(putValue);

    runTest(Utils.setOf(PARTITION_FOO), () -> {
      // Verify it retrieves the offset from the Offset Manager
      verify(mockStorageMetadataService, timeout(TEST_TIMEOUT_MS)).getLastOffset(topic, PARTITION_FOO);

      // Verify StorageEngine#put is invoked only once and with appropriate key & value.
      verify(mockAbstractStorageEngine, timeout(TEST_TIMEOUT_MS))
          .put(PARTITION_FOO, putKeyFoo, ByteBuffer.wrap(ValueRecord.create(SCHEMA_ID, putValue).serialize()));

      StoragePartitionConfig deferredWritePartitionConfig = new StoragePartitionConfig(topic, PARTITION_FOO);
      deferredWritePartitionConfig.setDeferredWrite(true);
      ArgumentCaptor<Optional<Supplier<byte[]>>> checksumCaptor = ArgumentCaptor.forClass(Optional.class);

      // verify the checksum matches.
      verify(mockAbstractStorageEngine, times(1))
          .beginBatchWrite(eq(deferredWritePartitionConfig), any(), checksumCaptor.capture());
      Optional<Supplier<byte[]>> checksumSupplier = checksumCaptor.getValue();
      Assert.assertTrue(checksumSupplier.isPresent());
      Assert.assertTrue(Arrays.equals(checksumSupplier.get().get(), checksum.getCheckSum()));
    }, aaConfig);
  }

  @Test(dataProvider = "aaConfigProvider")
  public void testDelayedTransitionToOnlineInHybridMode(AAConfig aaConfig) throws Exception {
    final long MESSAGES_BEFORE_EOP = 100;
    final long MESSAGES_AFTER_EOP = 100;
    mockStorageMetadataService = new InMemoryStorageMetadataService();
    hybridStoreConfig = Optional.of(
        new HybridStoreConfigImpl(
            10,
            20,
            HybridStoreConfigImpl.DEFAULT_HYBRID_TIME_LAG_THRESHOLD,
            DataReplicationPolicy.NON_AGGREGATE,
            BufferReplayPolicy.REWIND_FROM_EOP));
    long[] messageCountPerPartition = new long[PARTITION_COUNT];

    when(mockTopicManager.getLatestOffsetCached(any(), anyInt())).thenAnswer(invocation -> {
      int partitionNumber = invocation.getArgument(1);
      return messageCountPerPartition[partitionNumber];
    });

    runTest(ALL_PARTITIONS, () -> {
      localVeniceWriter.broadcastStartOfPush(Collections.emptyMap());
      for (int partition: ALL_PARTITIONS) {
        // Taking into account both the initial SOS and the SOP
        messageCountPerPartition[partition] += 2;
      }
      for (int i = 0; i < MESSAGES_BEFORE_EOP; i++) {
        try {
          CompletableFuture<PubSubProduceResult> future =
              localVeniceWriter.put(getNumberedKey(i), getNumberedValue(i), SCHEMA_ID);
          PubSubProduceResult result = future.get();
          int partition = result.getPartition();
          messageCountPerPartition[partition]++;
        } catch (InterruptedException | ExecutionException e) {
          throw new VeniceException(e);
        }
      }
      localVeniceWriter.broadcastEndOfPush(Collections.emptyMap());
      for (int partition: ALL_PARTITIONS) {
        messageCountPerPartition[partition]++;
      }

    }, () -> {
      verify(mockLogNotifier, timeout(TEST_TIMEOUT_MS).atLeast(ALL_PARTITIONS.size())).started(eq(topic), anyInt());
      verify(mockLogNotifier, never()).completed(anyString(), anyInt(), anyLong());

      localVeniceWriter.broadcastTopicSwitch(
          Collections.singletonList(inMemoryLocalKafkaBroker.getKafkaBootstrapServer()),
          Version.composeRealTimeTopic(storeNameWithoutVersionInfo),
          System.currentTimeMillis() - TimeUnit.SECONDS.toMillis(10),
          Collections.emptyMap());
      for (int partition: ALL_PARTITIONS) {
        messageCountPerPartition[partition]++;
      }

      for (int i = 0; i < MESSAGES_AFTER_EOP; i++) {
        try {
          CompletableFuture<PubSubProduceResult> future =
              localVeniceWriter.put(getNumberedKey(i), getNumberedValue(i), SCHEMA_ID);
          PubSubProduceResult result = future.get();
          int partition = result.getPartition();
          messageCountPerPartition[partition]++;
        } catch (InterruptedException | ExecutionException e) {
          throw new VeniceException(e);
        }
      }

      // HB SOS is not sent yet, so the standby replicas should not be completed
      verify(mockLogNotifier, never()).completed(anyString(), anyInt(), anyLong());

      // send HB SOS
      for (int partition: ALL_PARTITIONS) {
        PubSubTopicPartition topicPartition = new PubSubTopicPartitionImpl(
            pubSubTopicRepository.getTopic(Version.composeKafkaTopic(storeNameWithoutVersionInfo, 1)),
            partition);
        localVeniceWriter.sendHeartbeat(
            topicPartition,
            null,
            DEFAULT_LEADER_METADATA_WRAPPER,
            true,
            LeaderCompleteState.getLeaderCompleteState(true),
            System.currentTimeMillis());
        messageCountPerPartition[partition]++;
      }

      verify(mockLogNotifier, timeout(TEST_TIMEOUT_MS).atLeast(ALL_PARTITIONS.size()))
          .completed(anyString(), anyInt(), anyLong(), anyString());

    }, aaConfig);
  }

  /**
   * This test writes a message to Kafka then creates a StoreIngestionTask (and StoreBufferDrainer)  It also passes a DiskUsage
   * object to the StoreIngestionTask that always reports disk full.  This means when the StoreBufferDrainer tries to persist
   * the record, it will receive a disk full error.  This test checks for that disk full error on the Notifier object.
   * @throws Exception
   */
  @Test(dataProvider = "aaConfigProvider")
  public void testStoreIngestionTaskRespectsDiskUsage(AAConfig aaConfig) throws Exception {
    localVeniceWriter.broadcastStartOfPush(new HashMap<>());
    localVeniceWriter.put(putKeyFoo, putValue, EXISTING_SCHEMA_ID);
    localVeniceWriter.broadcastEndOfPush(new HashMap<>());
    DiskUsage diskFullUsage = mock(DiskUsage.class);
    doReturn(true).when(diskFullUsage).isDiskFull(anyLong());
    doReturn("mock disk full disk usage").when(diskFullUsage).getDiskStatus();
    doReturn(true).when(mockSchemaRepo).hasValueSchema(storeNameWithoutVersionInfo, EXISTING_SCHEMA_ID);

    runTest(
        new RandomPollStrategy(),
        Utils.setOf(PARTITION_FOO),
        () -> {},
        () -> waitForNonDeterministicAssertion(30, TimeUnit.SECONDS, true, () -> {
          // If the partition already got EndOfPushReceived, then all errors will be suppressed and not reported.
          // The speed for a partition to get EOP is non-deterministic, adds the if check here to make this test not
          // flaky.
          if (mockNotifierEOPReceived.isEmpty()) {
            Assert.assertFalse(mockNotifierError.isEmpty(), "Disk Usage should have triggered an ingestion error");
            String errorMessages = mockNotifierError.stream()
                .map(o -> ((Exception) o[3]).getMessage()) // elements in object array are 0:store name (String), 1:
                                                           // partition (int), 2: message (String), 3: cause (Exception)
                .collect(Collectors.joining());
            Assert.assertTrue(
                errorMessages.contains("Disk is full"),
                "Expecting disk full error, found following error messages instead: " + errorMessages);
          } else {
            LOGGER.info("EOP was received, and therefore this test cannot perform its assertions.");
          }
        }),
        Optional.empty(),
        false,
        Optional.of(diskFullUsage),
        aaConfig,
        Collections.emptyMap());
  }

  @Test(dataProvider = "aaConfigProvider")
  public void testIncrementalPush(AAConfig aaConfig) throws Exception {
    setStoreVersionStateSupplier(true);
    localVeniceWriter.broadcastStartOfPush(true, new HashMap<>());
    long fooOffset = getOffset(localVeniceWriter.put(putKeyFoo, putValue, SCHEMA_ID));
    localVeniceWriter.broadcastEndOfPush(new HashMap<>());

    String version = String.valueOf(System.currentTimeMillis());
    localVeniceWriter.broadcastStartOfIncrementalPush(version, new HashMap<>());
    long fooNewOffset = getOffset(localVeniceWriter.put(putKeyFoo, putValue, SCHEMA_ID));
    localVeniceWriter.broadcastEndOfIncrementalPush(version, new HashMap<>());
    // Records order are: StartOfSeg, StartOfPush, data, EndOfPush, EndOfSeg, StartOfSeg, StartOfIncrementalPush
    // data, EndOfIncrementalPush

    HybridStoreConfig hybridStoreConfig = new HybridStoreConfigImpl(
        100,
        100,
        HybridStoreConfigImpl.DEFAULT_HYBRID_TIME_LAG_THRESHOLD,
        DataReplicationPolicy.NON_AGGREGATE,
        BufferReplayPolicy.REWIND_FROM_EOP);

    runTest(new RandomPollStrategy(), Utils.setOf(PARTITION_FOO), () -> {}, () -> {
      waitForNonDeterministicAssertion(30, TimeUnit.SECONDS, () -> {
        // sync the offset when receiving EndOfPush
        verify(mockStorageMetadataService).put(eq(topic), eq(PARTITION_FOO), eq(getOffsetRecord(fooOffset + 1, true)));
        // sync the offset when receiving StartOfIncrementalPush and EndOfIncrementalPush
        verify(mockStorageMetadataService)
            .put(eq(topic), eq(PARTITION_FOO), eq(getOffsetRecord(fooNewOffset - 1, true)));
        verify(mockStorageMetadataService)
            .put(eq(topic), eq(PARTITION_FOO), eq(getOffsetRecord(fooNewOffset + 1, true)));

        verify(mockLogNotifier, atLeastOnce()).started(topic, PARTITION_FOO);

        // since notifier reporting happens before offset update, it actually reports previous offsets
        verify(mockLogNotifier, atLeastOnce()).endOfPushReceived(topic, PARTITION_FOO, fooOffset);
        verify(mockLogNotifier, atLeastOnce())
            .endOfIncrementalPushReceived(topic, PARTITION_FOO, fooNewOffset, version);
      });
    }, Optional.of(hybridStoreConfig), true, Optional.empty(), aaConfig, Collections.emptyMap());
  }

  @Test(dataProvider = "aaConfigProvider")
  public void testSchemaCacheWarming(AAConfig aaConfig) throws Exception {
    setStoreVersionStateSupplier(true);
    localVeniceWriter.broadcastStartOfPush(true, new HashMap<>());
    long fooOffset = getOffset(localVeniceWriter.put(putKeyFoo, putValue, SCHEMA_ID));
    localVeniceWriter.broadcastEndOfPush(new HashMap<>());
    SchemaEntry schemaEntry = new SchemaEntry(1, STRING_SCHEMA);
    // Records order are: StartOfSeg, StartOfPush, data, EndOfPush, EndOfSeg
    runTest(new RandomPollStrategy(), Utils.setOf(PARTITION_FOO), () -> {
      Store mockStore = mock(Store.class);
      doReturn(storeNameWithoutVersionInfo).when(mockStore).getName();
      doReturn(true).when(mockStore).isReadComputationEnabled();
      doReturn(true).when(mockSchemaRepo).hasValueSchema(storeNameWithoutVersionInfo, EXISTING_SCHEMA_ID);
      doReturn(mockStore).when(mockMetadataRepo).getStoreOrThrow(storeNameWithoutVersionInfo);
      doReturn(schemaEntry).when(mockSchemaRepo).getValueSchema(anyString(), anyInt());
      doReturn(new VersionImpl("storeName", 1)).when(mockStore).getVersion(1);
    }, () -> waitForNonDeterministicAssertion(30, TimeUnit.SECONDS, () -> {
      verify(mockLogNotifier, atLeastOnce()).started(topic, PARTITION_FOO);
      // since notifier reporting happens before offset update, it actually reports previous offsets
      verify(mockLogNotifier, atLeastOnce()).endOfPushReceived(topic, PARTITION_FOO, fooOffset);
      // Since the completion report will be async, the completed offset could be `END_OF_PUSH` or `END_OF_SEGMENT` for
      // batch push job.
      verify(mockLogNotifier).completed(
          eq(topic),
          eq(PARTITION_FOO),
          longThat(completionOffset -> (completionOffset == fooOffset + 1) || (completionOffset == fooOffset + 2)),
          eq("STANDBY"));
    }),
        Optional.empty(),
        false,
        Optional.empty(),
        aaConfig,
        Collections.singletonMap(SERVER_NUM_SCHEMA_FAST_CLASS_WARMUP, 1));
  }

  @Test(dataProvider = "aaConfigProvider")
  public void testReportErrorWithEmptyPcsMap(AAConfig aaConfig) throws Exception {
    localVeniceWriter.broadcastStartOfPush(new HashMap<>());
    localVeniceWriter.put(putKeyFoo, putValue, EXISTING_SCHEMA_ID);
    // Dummy exception to put ingestion task into ERROR state
    doThrow(new VeniceException("fake exception")).when(mockVersionedStorageIngestionStats)
        .resetIngestionTaskPushTimeoutGauge(anyString(), anyInt());

    runTest(Utils.setOf(PARTITION_FOO), () -> {
      verify(mockLogNotifier, timeout(TEST_TIMEOUT_MS)).error(eq(topic), eq(PARTITION_FOO), anyString(), any());
    }, aaConfig);
  }

  @Test(dataProvider = "aaConfigProvider")
  public void testPartitionExceptionIsolation(AAConfig aaConfig) throws Exception {
    localVeniceWriter.broadcastStartOfPush(new HashMap<>());
    getOffset(localVeniceWriter.put(putKeyFoo, putValue, SCHEMA_ID));
    long barLastOffset = getOffset(localVeniceWriter.put(putKeyBar, putValue, SCHEMA_ID));
    localVeniceWriter.broadcastEndOfPush(new HashMap<>());

    doThrow(new VeniceException("fake storage engine exception")).when(mockAbstractStorageEngine)
        .put(eq(PARTITION_FOO), any(), any(ByteBuffer.class));

    runTest(Utils.setOf(PARTITION_FOO, PARTITION_BAR), () -> {
      verify(mockLogNotifier, timeout(TEST_TIMEOUT_MS))
          .completed(eq(topic), eq(PARTITION_BAR), LongEqualOrGreaterThanMatcher.get(barLastOffset), eq("STANDBY"));

      verify(mockLogNotifier, timeout(TEST_TIMEOUT_MS)).error(eq(topic), eq(PARTITION_FOO), anyString(), any());
      verify(mockLogNotifier, never()).completed(eq(topic), eq(PARTITION_FOO), anyLong());
      // Error partition should be unsubscribed
      verify(mockLogNotifier, timeout(TEST_TIMEOUT_MS)).stopped(eq(topic), eq(PARTITION_FOO), anyLong());
      verify(mockLogNotifier, never()).error(eq(topic), eq(PARTITION_BAR), anyString(), any());
      assertTrue(storeIngestionTaskUnderTest.isRunning(), "The StoreIngestionTask should still be running");
      TestUtils.waitForNonDeterministicAssertion(TEST_TIMEOUT_MS, TimeUnit.MILLISECONDS, () -> {
        assertNull(
            storeIngestionTaskUnderTest.getPartitionIngestionExceptionList().get(PARTITION_FOO),
            "Exception for the errored partition should be cleared after unsubscription");
        assertEquals(
            storeIngestionTaskUnderTest.getFailedPartitions().size(),
            1,
            "Only one partition should be failed");
      });
    }, aaConfig);
    for (int i = 0; i < 10000; ++i) {
      storeIngestionTaskUnderTest
          .setIngestionException(0, new VeniceException("new fake looooooooooooooooong exception"));
    }
  }

  private VeniceServerConfig buildVeniceServerConfig(Map<String, Object> extraProperties) {
    PropertyBuilder propertyBuilder = new PropertyBuilder();
    propertyBuilder.put(CLUSTER_NAME, "");
    propertyBuilder.put(ZOOKEEPER_ADDRESS, "");
    propertyBuilder.put(SERVER_PROMOTION_TO_LEADER_REPLICA_DELAY_SECONDS, 500L);
    propertyBuilder.put(KAFKA_BOOTSTRAP_SERVERS, inMemoryLocalKafkaBroker.getKafkaBootstrapServer());
    propertyBuilder.put(HYBRID_QUOTA_ENFORCEMENT_ENABLED, false);
    propertyBuilder.put(SERVER_DATABASE_CHECKSUM_VERIFICATION_ENABLED, databaseChecksumVerificationEnabled);
    propertyBuilder.put(SERVER_LOCAL_CONSUMER_CONFIG_PREFIX, VeniceProperties.empty());
    propertyBuilder.put(SERVER_REMOTE_CONSUMER_CONFIG_PREFIX, VeniceProperties.empty());
    propertyBuilder.put(SERVER_INGESTION_HEARTBEAT_INTERVAL_MS, 1000);
    propertyBuilder.put(SERVER_LEADER_COMPLETE_STATE_CHECK_IN_FOLLOWER_VALID_INTERVAL_MS, 1000);
    propertyBuilder.put(SERVER_RESUBSCRIPTION_TRIGGERED_BY_VERSION_INGESTION_CONTEXT_CHANGE_ENABLED, true);
    extraProperties.forEach(propertyBuilder::put);

    Map<String, Map<String, String>> kafkaClusterMap = new HashMap<>();
    Map<String, String> localKafkaMapping = new HashMap<>();
    localKafkaMapping.put(KAFKA_CLUSTER_MAP_KEY_NAME, "dev");
    localKafkaMapping.put(KAFKA_CLUSTER_MAP_KEY_URL, inMemoryLocalKafkaBroker.getKafkaBootstrapServer());
    kafkaClusterMap.put(String.valueOf(0), localKafkaMapping);

    Map<String, String> remoteKafkaMapping = new HashMap<>();
    remoteKafkaMapping.put(KAFKA_CLUSTER_MAP_KEY_NAME, "remote");
    remoteKafkaMapping.put(KAFKA_CLUSTER_MAP_KEY_URL, inMemoryRemoteKafkaBroker.getKafkaBootstrapServer());
    kafkaClusterMap.put(String.valueOf(1), remoteKafkaMapping);

    return new VeniceServerConfig(propertyBuilder.build(), kafkaClusterMap);
  }

  private void verifyPutAndDelete(AAConfig aaConfig, boolean recordsInBatchPush) {
    VenicePartitioner partitioner = getVenicePartitioner();
    int targetPartitionPutKeyFoo = partitioner.getPartitionId(putKeyFoo, PARTITION_COUNT);
    int targetPartitionDeleteKeyFoo = partitioner.getPartitionId(deleteKeyFoo, PARTITION_COUNT);

    // Batch push records for Active/Active do not persist replication metadata.
    if (aaConfig == AA_ON && !recordsInBatchPush) {
      // Verify StorageEngine#putWithReplicationMetadata is invoked only once and with appropriate key & value.
      verify(mockAbstractStorageEngine, timeout(100000)).putWithReplicationMetadata(
          targetPartitionPutKeyFoo,
          putKeyFoo,
          ByteBuffer.wrap(ValueRecord.create(EXISTING_SCHEMA_ID, putValue).serialize()),
          putKeyFooReplicationMetadataWithValueSchemaIdBytes);
      // Verify StorageEngine#deleteWithReplicationMetadata is invoked only once and with appropriate key.
      verify(mockAbstractStorageEngine, timeout(100000)).deleteWithReplicationMetadata(
          targetPartitionDeleteKeyFoo,
          deleteKeyFoo,
          deleteKeyFooReplicationMetadataWithValueSchemaIdBytes);

      // Verify StorageEngine#put is never invoked for put operation.
      verify(mockAbstractStorageEngine, never())
          .put(eq(targetPartitionPutKeyFoo), eq(putKeyFoo), any(ByteBuffer.class));
      // Verify StorageEngine#Delete is never invoked for delete operation.
      verify(mockAbstractStorageEngine, never()).delete(eq(targetPartitionDeleteKeyFoo), eq(deleteKeyFoo));
    } else {
      // Verify StorageEngine#put is invoked only once and with appropriate key & value.
      verify(mockAbstractStorageEngine, timeout(100000)).put(
          targetPartitionPutKeyFoo,
          putKeyFoo,
          ByteBuffer.wrap(ValueRecord.create(EXISTING_SCHEMA_ID, putValue).serialize()));
      // Verify StorageEngine#Delete is invoked only once and with appropriate key.
      verify(mockAbstractStorageEngine, timeout(100000)).delete(targetPartitionDeleteKeyFoo, deleteKeyFoo);

      // Verify StorageEngine#putWithReplicationMetadata is never invoked for put operation.
      verify(mockAbstractStorageEngine, never()).putWithReplicationMetadata(
          targetPartitionPutKeyFoo,
          putKeyFoo,
          ByteBuffer.wrap(ValueRecord.create(EXISTING_SCHEMA_ID, putValue).serialize()),
          putKeyFooReplicationMetadataWithValueSchemaIdBytes);
      // Verify StorageEngine#deleteWithReplicationMetadata is never invoked for delete operation..
      verify(mockAbstractStorageEngine, never()).deleteWithReplicationMetadata(
          targetPartitionDeleteKeyFoo,
          deleteKeyFoo,
          deleteKeyFooReplicationMetadataWithValueSchemaIdBytes);
    }
  }

  @Test
  public void testRecordsCanBeThrottledPerRegion() throws ExecutionException, InterruptedException {
    int partitionCount = 2;

    VenicePartitioner partitioner = getVenicePartitioner(); // Only get base venice partitioner
    PartitionerConfig partitionerConfig = new PartitionerConfigImpl();
    partitionerConfig.setPartitionerClass(partitioner.getClass().getName());

    HybridStoreConfig hybridStoreConfig = new HybridStoreConfigImpl(
        100,
        100,
        HybridStoreConfigImpl.DEFAULT_HYBRID_TIME_LAG_THRESHOLD,
        DataReplicationPolicy.NON_AGGREGATE,
        BufferReplayPolicy.REWIND_FROM_EOP);

    MockStoreVersionConfigs storeAndVersionConfigs = setupStoreAndVersionMocks(
        partitionCount,
        partitionerConfig,
        Optional.of(hybridStoreConfig),
        false,
        false,
        AA_ON);
    Store mockStore = storeAndVersionConfigs.store;
    Version version = storeAndVersionConfigs.version;
    VeniceStoreVersionConfig storeConfig = storeAndVersionConfigs.storeVersionConfig;

    Map<String, Object> extraServerProperties = new HashMap<>();
    extraServerProperties.put(SERVER_ENABLE_LIVE_CONFIG_BASED_KAFKA_THROTTLING, true);

    StoreIngestionTaskFactory ingestionTaskFactory = getIngestionTaskFactoryBuilder(
        new RandomPollStrategy(),
        Utils.setOf(PARTITION_FOO),
        Optional.empty(),
        extraServerProperties,
        true).build();

    Properties kafkaProps = new Properties();
    kafkaProps.put(KAFKA_BOOTSTRAP_SERVERS, inMemoryLocalKafkaBroker.getKafkaBootstrapServer());

    storeIngestionTaskUnderTest = ingestionTaskFactory.getNewIngestionTask(
        mockStore,
        version,
        kafkaProps,
        isCurrentVersion,
        storeConfig,
        PARTITION_FOO,
        false,
        Optional.empty(),
        null);

    AtomicLong remoteKafkaQuota = new AtomicLong(10);

    TestMockTime testTime = new TestMockTime();
    long timeWindowMS = 1000L;
    // Unlimited
    EventThrottler localThrottler =
        new EventThrottler(testTime, -1, timeWindowMS, "local_throttler", true, EventThrottler.REJECT_STRATEGY);

    // Modifiable remote throttler
    EventThrottler remoteThrottler = new EventThrottler(
        testTime,
        remoteKafkaQuota::get,
        timeWindowMS,
        "remote_throttler",
        true,
        EventThrottler.REJECT_STRATEGY);

    kafkaUrlToRecordsThrottler.put(inMemoryLocalKafkaBroker.getKafkaBootstrapServer(), localThrottler);
    kafkaUrlToRecordsThrottler.put(inMemoryRemoteKafkaBroker.getKafkaBootstrapServer(), remoteThrottler);

    String rtTopic = Version.composeRealTimeTopic(storeNameWithoutVersionInfo);
    PubSubTopic rtPubSubTopic = pubSubTopicRepository.getTopic(rtTopic);
    PubSubTopicPartition fooRtPartition = new PubSubTopicPartitionImpl(rtPubSubTopic, PARTITION_FOO);

    PartitionReplicaIngestionContext fooRtPartitionReplicaIngestionContext = new PartitionReplicaIngestionContext(
        pubSubTopic,
        fooRtPartition,
        PartitionReplicaIngestionContext.VersionRole.CURRENT,
        PartitionReplicaIngestionContext.WorkloadType.NON_AA_OR_WRITE_COMPUTE);
    inMemoryLocalKafkaBroker.createTopic(rtTopic, partitionCount);
    inMemoryRemoteKafkaBroker.createTopic(rtTopic, partitionCount);

    aggKafkaConsumerService.subscribeConsumerFor(
        inMemoryLocalKafkaBroker.getKafkaBootstrapServer(),
        storeIngestionTaskUnderTest,
        fooRtPartitionReplicaIngestionContext,
        0);
    aggKafkaConsumerService.subscribeConsumerFor(
        inMemoryRemoteKafkaBroker.getKafkaBootstrapServer(),
        storeIngestionTaskUnderTest,
        fooRtPartitionReplicaIngestionContext,
        0);

    VeniceWriter localRtWriter = getVeniceWriter(rtTopic, new MockInMemoryProducerAdapter(inMemoryLocalKafkaBroker));
    VeniceWriter remoteRtWriter = getVeniceWriter(rtTopic, new MockInMemoryProducerAdapter(inMemoryRemoteKafkaBroker));

    long recordsNum = 5L;
    for (int i = 0; i < recordsNum; i++) {
      localRtWriter.put(putKeyFoo, putValue, EXISTING_SCHEMA_ID, PUT_KEY_FOO_TIMESTAMP, null).get();
    }

    for (int i = 0; i < recordsNum; i++) {
      remoteRtWriter.put(putKeyFoo, putValue, EXISTING_SCHEMA_ID, PUT_KEY_FOO_TIMESTAMP, null).get();
    }

    waitForNonDeterministicAssertion(30, TimeUnit.SECONDS, true, () -> {
      Assert.assertEquals(localConsumedDataReceiver.receivedRecordsCount(), recordsNum);
      Assert.assertEquals(remoteConsumedDataReceiver.receivedRecordsCount(), recordsNum);
    });

    // Pause remote kafka consumption
    remoteKafkaQuota.set(0);
    for (int i = 0; i < recordsNum; i++) {
      localRtWriter.put(putKeyFoo, putValue, EXISTING_SCHEMA_ID, PUT_KEY_FOO_TIMESTAMP, null).get();
    }

    for (int i = 0; i < recordsNum; i++) {
      remoteRtWriter.put(putKeyFoo, putValue, EXISTING_SCHEMA_ID, PUT_KEY_FOO_TIMESTAMP, null).get();
    }

    Long doubleRecordsNum = recordsNum * 2;
    waitForNonDeterministicAssertion(30, TimeUnit.SECONDS, () -> {
      Assert.assertTrue(localConsumedDataReceiver.receivedRecordsCount() == doubleRecordsNum);
      Assert.assertTrue(remoteConsumedDataReceiver.receivedRecordsCount() == recordsNum);
    });

    // Verify resumes ingestion from remote Kafka
    int mockInteractionsBeforePoll = Mockito.mockingDetails(mockRemoteKafkaConsumer).getInvocations().size();
    // Resume remote Kafka consumption
    remoteKafkaQuota.set(10);
    testTime.sleep(timeWindowMS); // sleep so throttling window is reset and we don't run into race conditions

    int mockInteractionsAfterPoll = Mockito.mockingDetails(mockRemoteKafkaConsumer).getInvocations().size();
    Assert.assertEquals(
        mockInteractionsBeforePoll,
        mockInteractionsAfterPoll,
        "Remote consumer should not poll for new records but return previously cached records");
  }

  @Test(dataProvider = "nodeTypeAndAAConfigAndDRPProvider")
  public void testIsReadyToServe(NodeType nodeType, AAConfig aaConfig, DataReplicationPolicy dataReplicationPolicy) {
    int partitionCount = 2;

    VenicePartitioner partitioner = getVenicePartitioner(); // Only get base venice partitioner
    PartitionerConfig partitionerConfig = new PartitionerConfigImpl();
    partitionerConfig.setPartitionerClass(partitioner.getClass().getName());

    HybridStoreConfig hybridStoreConfig =
        new HybridStoreConfigImpl(100, 100, 100, dataReplicationPolicy, BufferReplayPolicy.REWIND_FROM_EOP);

    MockStoreVersionConfigs storeAndVersionConfigs = setupStoreAndVersionMocks(
        partitionCount,
        partitionerConfig,
        Optional.of(hybridStoreConfig),
        false,
        true,
        aaConfig);
    Store mockStore = storeAndVersionConfigs.store;
    Version version = storeAndVersionConfigs.version;
    VeniceStoreVersionConfig storeConfig = storeAndVersionConfigs.storeVersionConfig;

    Map<String, Object> extraServerProperties = new HashMap<>();
    extraServerProperties.put(SERVER_INGESTION_HEARTBEAT_INTERVAL_MS, 5000L);
    extraServerProperties.put(SERVER_LEADER_COMPLETE_STATE_CHECK_IN_FOLLOWER_VALID_INTERVAL_MS, 5000L);
    extraServerProperties.put(SERVER_LEADER_COMPLETE_STATE_CHECK_IN_FOLLOWER_ENABLED, true);

    StoreIngestionTaskFactory ingestionTaskFactory = getIngestionTaskFactoryBuilder(
        new RandomPollStrategy(),
        Utils.setOf(PARTITION_FOO),
        Optional.empty(),
        extraServerProperties,
        false).setIsDaVinciClient(nodeType == DA_VINCI).setAggKafkaConsumerService(aggKafkaConsumerService).build();

    TopicManager mockTopicManagerRemoteKafka = mock(TopicManager.class);

    doReturn(mockTopicManager).when(mockTopicManagerRepository)
        .getTopicManager(inMemoryLocalKafkaBroker.getKafkaBootstrapServer());
    doReturn(mockTopicManagerRemoteKafka).when(mockTopicManagerRepository)
        .getTopicManager(inMemoryRemoteKafkaBroker.getKafkaBootstrapServer());

    doReturn(true).when(mockTopicManager).containsTopicCached(any());
    doReturn(true).when(mockTopicManagerRemoteKafka).containsTopicCached(any());

    Properties kafkaProps = new Properties();
    kafkaProps.put(KAFKA_BOOTSTRAP_SERVERS, inMemoryLocalKafkaBroker.getKafkaBootstrapServer());

    storeIngestionTaskUnderTest = ingestionTaskFactory.getNewIngestionTask(
        mockStore,
        version,
        kafkaProps,
        isCurrentVersion,
        storeConfig,
        PARTITION_FOO,
        false,
        Optional.empty(),
        null);
    String rtTopicName = Version.composeRealTimeTopic(mockStore.getName());
    PubSubTopic rtTopic = pubSubTopicRepository.getTopic(rtTopicName);
    TopicSwitch topicSwitchWithSourceRealTimeTopic = new TopicSwitch();
    topicSwitchWithSourceRealTimeTopic.sourceKafkaServers = new ArrayList<>();
    topicSwitchWithSourceRealTimeTopic.sourceKafkaServers.add(inMemoryRemoteKafkaBroker.getKafkaBootstrapServer());
    topicSwitchWithSourceRealTimeTopic.sourceTopicName = rtTopicName;
    TopicSwitchWrapper topicSwitchWithSourceRealTimeTopicWrapper = new TopicSwitchWrapper(
        topicSwitchWithSourceRealTimeTopic,
        pubSubTopicRepository.getTopic(topicSwitchWithSourceRealTimeTopic.sourceTopicName.toString()));

    OffsetRecord mockOffsetRecordLagCaughtUp = mock(OffsetRecord.class);
    doReturn(5L).when(mockOffsetRecordLagCaughtUp).getLocalVersionTopicOffset();
    doReturn(rtTopic).when(mockOffsetRecordLagCaughtUp).getLeaderTopic(any());
    doReturn(5L).when(mockOffsetRecordLagCaughtUp)
        .getUpstreamOffset(inMemoryLocalKafkaBroker.getKafkaBootstrapServer());
    doReturn(5L).when(mockOffsetRecordLagCaughtUp)
        .getUpstreamOffset(inMemoryRemoteKafkaBroker.getKafkaBootstrapServer());

    OffsetRecord mockOffsetRecordLagCaughtUpTimestampLagging = mock(OffsetRecord.class);
    doReturn(5L).when(mockOffsetRecordLagCaughtUpTimestampLagging).getLocalVersionTopicOffset();
    doReturn(rtTopic).when(mockOffsetRecordLagCaughtUpTimestampLagging).getLeaderTopic(any());
    doReturn(5L).when(mockOffsetRecordLagCaughtUpTimestampLagging)
        .getUpstreamOffset(inMemoryLocalKafkaBroker.getKafkaBootstrapServer());
    doReturn(5L).when(mockOffsetRecordLagCaughtUpTimestampLagging)
        .getUpstreamOffset(inMemoryRemoteKafkaBroker.getKafkaBootstrapServer());
    doReturn(System.currentTimeMillis() - MS_PER_HOUR).when(mockOffsetRecordLagCaughtUpTimestampLagging)
        .getLatestProducerProcessingTimeInMs();

    // case 1: If EOP is not received, partition is not ready to serve
    PartitionConsumptionState mockPcsEOPNotReceived = mock(PartitionConsumptionState.class);
    doReturn(false).when(mockPcsEOPNotReceived).isEndOfPushReceived();
    assertFalse(storeIngestionTaskUnderTest.isReadyToServe(mockPcsEOPNotReceived));

    // case 2: If EOP is received and partition has reported COMPLETED, then partition is ready to serve
    PartitionConsumptionState mockPcsCompleted = mock(PartitionConsumptionState.class);
    doReturn(true).when(mockPcsCompleted).isEndOfPushReceived();
    doReturn(true).when(mockPcsCompleted).isComplete();
    assertTrue(storeIngestionTaskUnderTest.isReadyToServe(mockPcsCompleted));

    // case 3: If partition has not reported COMPLETED but is not waiting for replication lag to catch up,
    // it is ready to serve
    PartitionConsumptionState mockPcsNotWaitingForReplicationLag = mock(PartitionConsumptionState.class);
    doReturn(true).when(mockPcsNotWaitingForReplicationLag).isEndOfPushReceived();
    doReturn(false).when(mockPcsNotWaitingForReplicationLag).isComplete();
    doReturn(false).when(mockPcsNotWaitingForReplicationLag).isWaitingForReplicationLag();
    assertTrue(storeIngestionTaskUnderTest.isReadyToServe(mockPcsNotWaitingForReplicationLag));

    // case 4: If partition is waiting for replication lag to catch up, but buffer replay has not started,
    // it is not ready to serve
    PartitionConsumptionState mockPcsHybridButBufferReplayNotStarted = mock(PartitionConsumptionState.class);
    doReturn(true).when(mockPcsHybridButBufferReplayNotStarted).isEndOfPushReceived();
    doReturn(false).when(mockPcsHybridButBufferReplayNotStarted).isComplete();
    doReturn(true).when(mockPcsHybridButBufferReplayNotStarted).isWaitingForReplicationLag();
    doReturn(true).when(mockPcsHybridButBufferReplayNotStarted).isHybrid();
    doReturn(null).when(mockPcsHybridButBufferReplayNotStarted).getTopicSwitch();
    assertFalse(storeIngestionTaskUnderTest.isReadyToServe(mockPcsHybridButBufferReplayNotStarted));

    // case 5: Replication lag is caught up
    PartitionConsumptionState mockPcsBufferReplayStartedLagCaughtUp = mock(PartitionConsumptionState.class);
    doReturn(true).when(mockPcsBufferReplayStartedLagCaughtUp).isEndOfPushReceived();
    doReturn(false).when(mockPcsBufferReplayStartedLagCaughtUp).isComplete();
    doReturn(true).when(mockPcsBufferReplayStartedLagCaughtUp).isWaitingForReplicationLag();
    doReturn(true).when(mockPcsBufferReplayStartedLagCaughtUp).isHybrid();
    doReturn(topicSwitchWithSourceRealTimeTopicWrapper).when(mockPcsBufferReplayStartedLagCaughtUp).getTopicSwitch();
    doReturn(mockOffsetRecordLagCaughtUp).when(mockPcsBufferReplayStartedLagCaughtUp).getOffsetRecord();
    doReturn(5L).when(mockTopicManager).getLatestOffsetCached(any(), anyInt());
    doReturn(5L).when(mockTopicManagerRemoteKafka).getLatestOffsetCached(any(), anyInt());
    doReturn(0).when(mockPcsBufferReplayStartedLagCaughtUp).getPartition();
    doReturn(0).when(mockPcsBufferReplayStartedLagCaughtUp).getPartition();
    storeIngestionTaskUnderTest.setPartitionConsumptionState(0, mockPcsBufferReplayStartedLagCaughtUp);
    if (nodeType == NodeType.LEADER) {
      // case 5a: leader replica => partition is ready to serve
      doReturn(LeaderFollowerStateType.LEADER).when(mockPcsBufferReplayStartedLagCaughtUp).getLeaderFollowerState();
      assertTrue(storeIngestionTaskUnderTest.isReadyToServe(mockPcsBufferReplayStartedLagCaughtUp));
    } else {
      // case 5b: standby replica and !LEADER_COMPLETED
      doReturn(STANDBY).when(mockPcsBufferReplayStartedLagCaughtUp).getLeaderFollowerState();
      doReturn(LEADER_NOT_COMPLETED).when(mockPcsBufferReplayStartedLagCaughtUp).getLeaderCompleteState();
      assertEquals(
          storeIngestionTaskUnderTest.isReadyToServe(mockPcsBufferReplayStartedLagCaughtUp),
          !(aaConfig == AA_ON || (aaConfig == AA_OFF && dataReplicationPolicy != DataReplicationPolicy.AGGREGATE)));
      // case 5c: standby replica and LEADER_COMPLETED => partition is ready to serve
      doReturn(LEADER_COMPLETED).when(mockPcsBufferReplayStartedLagCaughtUp).getLeaderCompleteState();
      doCallRealMethod().when(mockPcsBufferReplayStartedLagCaughtUp).isLeaderCompleted();
      doReturn(System.currentTimeMillis()).when(mockPcsBufferReplayStartedLagCaughtUp)
          .getLastLeaderCompleteStateUpdateInMs();
      assertTrue(storeIngestionTaskUnderTest.isReadyToServe(mockPcsBufferReplayStartedLagCaughtUp));
    }

    // case 6: Remote replication lag has not caught up but host has caught up to lag in local VT,
    // leader won't be marked completed, but both DaVinci replica and storage node will be marked
    // ready to serve if leader were to be completed
    PartitionConsumptionState mockPcsBufferReplayStartedRemoteLagging = mock(PartitionConsumptionState.class);
    doReturn(true).when(mockPcsBufferReplayStartedRemoteLagging).isEndOfPushReceived();
    doReturn(false).when(mockPcsBufferReplayStartedRemoteLagging).isComplete();
    doReturn(true).when(mockPcsBufferReplayStartedRemoteLagging).isWaitingForReplicationLag();
    doReturn(true).when(mockPcsBufferReplayStartedRemoteLagging).isHybrid();
    doReturn(topicSwitchWithSourceRealTimeTopicWrapper).when(mockPcsBufferReplayStartedRemoteLagging).getTopicSwitch();
    doReturn(mockOffsetRecordLagCaughtUpTimestampLagging).when(mockPcsBufferReplayStartedRemoteLagging)
        .getOffsetRecord();
    doReturn(5L).when(mockTopicManager).getLatestOffsetCached(any(), anyInt());
    doReturn(150L).when(mockTopicManagerRemoteKafka).getLatestOffsetCached(any(), anyInt());
    doReturn(150L).when(aggKafkaConsumerService).getLatestOffsetBasedOnMetrics(anyString(), any(), any());
    if (nodeType == NodeType.LEADER) {
      // case 6a: leader replica => partition is not ready to serve
      doReturn(LeaderFollowerStateType.LEADER).when(mockPcsBufferReplayStartedRemoteLagging).getLeaderFollowerState();
      assertFalse(storeIngestionTaskUnderTest.isReadyToServe(mockPcsBufferReplayStartedRemoteLagging));
    } else {
      // case 6b: standby replica and !LEADER_COMPLETED
      doReturn(STANDBY).when(mockPcsBufferReplayStartedRemoteLagging).getLeaderFollowerState();
      doReturn(LEADER_NOT_COMPLETED).when(mockPcsBufferReplayStartedRemoteLagging).getLeaderCompleteState();
      assertEquals(
          storeIngestionTaskUnderTest.isReadyToServe(mockPcsBufferReplayStartedRemoteLagging),
          !(aaConfig == AA_ON || (aaConfig == AA_OFF && dataReplicationPolicy != DataReplicationPolicy.AGGREGATE)));
      // case 6c: standby replica and LEADER_COMPLETED => partition is ready to serve
      doReturn(LEADER_COMPLETED).when(mockPcsBufferReplayStartedRemoteLagging).getLeaderCompleteState();
      doCallRealMethod().when(mockPcsBufferReplayStartedRemoteLagging).isLeaderCompleted();
      doReturn(System.currentTimeMillis()).when(mockPcsBufferReplayStartedRemoteLagging)
          .getLastLeaderCompleteStateUpdateInMs();
      assertTrue(storeIngestionTaskUnderTest.isReadyToServe(mockPcsBufferReplayStartedRemoteLagging));
    }

    // case 7: If there are issues in replication from remote RT -> local VT, leader won't be marked completed,
    // but both DaVinci replica and storage node will be marked ready to serve if leader were to be completed
    PartitionConsumptionState mockPcsOffsetLagCaughtUpTimestampLagging = mock(PartitionConsumptionState.class);
    doReturn(true).when(mockPcsOffsetLagCaughtUpTimestampLagging).isEndOfPushReceived();
    doReturn(false).when(mockPcsOffsetLagCaughtUpTimestampLagging).isComplete();
    doReturn(true).when(mockPcsOffsetLagCaughtUpTimestampLagging).isWaitingForReplicationLag();
    doReturn(true).when(mockPcsOffsetLagCaughtUpTimestampLagging).isHybrid();
    doReturn(topicSwitchWithSourceRealTimeTopicWrapper).when(mockPcsOffsetLagCaughtUpTimestampLagging).getTopicSwitch();
    doReturn(mockOffsetRecordLagCaughtUpTimestampLagging).when(mockPcsOffsetLagCaughtUpTimestampLagging)
        .getOffsetRecord();
    doReturn(5L).when(mockTopicManager).getLatestOffsetCached(any(), anyInt());
    doReturn(5L).when(mockTopicManagerRemoteKafka).getLatestOffsetCached(any(), anyInt());
    doReturn(System.currentTimeMillis() - 2 * MS_PER_DAY).when(mockTopicManager)
        .getProducerTimestampOfLastDataMessageCached(any());
    doReturn(System.currentTimeMillis()).when(mockTopicManagerRemoteKafka)
        .getProducerTimestampOfLastDataMessageCached(any());
    if (nodeType == NodeType.LEADER) {
      // case 7a: leader replica => partition is not ready to serve
      doReturn(LeaderFollowerStateType.LEADER).when(mockPcsOffsetLagCaughtUpTimestampLagging).getLeaderFollowerState();
      assertFalse(storeIngestionTaskUnderTest.isReadyToServe(mockPcsOffsetLagCaughtUpTimestampLagging));
    } else {
      // case 7b: standby replica and !LEADER_COMPLETED
      doReturn(STANDBY).when(mockPcsOffsetLagCaughtUpTimestampLagging).getLeaderFollowerState();
      doReturn(LEADER_NOT_COMPLETED).when(mockPcsOffsetLagCaughtUpTimestampLagging).getLeaderCompleteState();
      assertEquals(
          storeIngestionTaskUnderTest.isReadyToServe(mockPcsOffsetLagCaughtUpTimestampLagging),
          !(aaConfig == AA_ON || (aaConfig == AA_OFF && dataReplicationPolicy != DataReplicationPolicy.AGGREGATE)));
      // case 7c: standby replica and LEADER_COMPLETED => partition is ready to serve
      doReturn(LEADER_COMPLETED).when(mockPcsOffsetLagCaughtUpTimestampLagging).getLeaderCompleteState();
      doCallRealMethod().when(mockPcsOffsetLagCaughtUpTimestampLagging).isLeaderCompleted();
      doReturn(System.currentTimeMillis()).when(mockPcsOffsetLagCaughtUpTimestampLagging)
          .getLastLeaderCompleteStateUpdateInMs();
      Assert.assertTrue(storeIngestionTaskUnderTest.isReadyToServe(mockPcsOffsetLagCaughtUpTimestampLagging));
    }
  }

  @Test(dataProvider = "hybridConfigAndNodeTypeProvider")
  public void testActiveActiveStoreIsReadyToServe(HybridConfig hybridConfig, NodeType nodeType) {
    int partitionCount = 2;
    VenicePartitioner partitioner = getVenicePartitioner();
    PartitionerConfig partitionerConfig = new PartitionerConfigImpl();
    partitionerConfig.setPartitionerClass(partitioner.getClass().getName());
    HybridStoreConfig hybridStoreConfig = null;
    if (hybridConfig == HYBRID) {
      hybridStoreConfig = new HybridStoreConfigImpl(
          100,
          100,
          -1,
          DataReplicationPolicy.ACTIVE_ACTIVE,
          BufferReplayPolicy.REWIND_FROM_EOP);
    }

    MockStoreVersionConfigs storeAndVersionConfigs = setupStoreAndVersionMocks(
        partitionCount,
        partitionerConfig,
        Optional.ofNullable(hybridStoreConfig),
        false,
        true,
        AA_ON);
    Store mockStore = storeAndVersionConfigs.store;
    Version version = storeAndVersionConfigs.version;
    VeniceStoreVersionConfig storeConfig = storeAndVersionConfigs.storeVersionConfig;

    StoreIngestionTaskFactory ingestionTaskFactory = getIngestionTaskFactoryBuilder(
        new RandomPollStrategy(),
        Utils.setOf(PARTITION_FOO),
        Optional.empty(),
        new HashMap<>(),
        false).setIsDaVinciClient(nodeType == DA_VINCI).setAggKafkaConsumerService(aggKafkaConsumerService).build();

    TopicManager mockTopicManagerRemoteKafka = mock(TopicManager.class);
    doReturn(mockTopicManager).when(mockTopicManagerRepository)
        .getTopicManager(inMemoryLocalKafkaBroker.getKafkaBootstrapServer());
    doReturn(mockTopicManagerRemoteKafka).when(mockTopicManagerRepository)
        .getTopicManager(inMemoryRemoteKafkaBroker.getKafkaBootstrapServer());
    doReturn(true).when(mockTopicManager).containsTopic(any());
    doReturn(true).when(mockTopicManagerRemoteKafka).containsTopic(any());

    Properties kafkaProps = new Properties();
    kafkaProps.put(KAFKA_BOOTSTRAP_SERVERS, inMemoryLocalKafkaBroker.getKafkaBootstrapServer());
    storeIngestionTaskUnderTest = ingestionTaskFactory.getNewIngestionTask(
        mockStore,
        version,
        kafkaProps,
        isCurrentVersion,
        storeConfig,
        PARTITION_FOO,
        false,
        Optional.empty(),
        null);

    String rtTopicName = Version.composeRealTimeTopic(mockStore.getName());
    PubSubTopic rtTopic = pubSubTopicRepository.getTopic(rtTopicName);
    TopicSwitch topicSwitchWithMultipleSourceKafkaServers = new TopicSwitch();
    topicSwitchWithMultipleSourceKafkaServers.sourceKafkaServers = new ArrayList<>();
    topicSwitchWithMultipleSourceKafkaServers.sourceKafkaServers
        .add(inMemoryLocalKafkaBroker.getKafkaBootstrapServer());
    topicSwitchWithMultipleSourceKafkaServers.sourceKafkaServers
        .add(inMemoryRemoteKafkaBroker.getKafkaBootstrapServer());
    topicSwitchWithMultipleSourceKafkaServers.sourceTopicName = rtTopicName;
    TopicSwitchWrapper topicSwitchWithMultipleSourceKafkaServersWrapper = new TopicSwitchWrapper(
        topicSwitchWithMultipleSourceKafkaServers,
        pubSubTopicRepository.getTopic(topicSwitchWithMultipleSourceKafkaServers.sourceTopicName.toString()));

    OffsetRecord mockOffsetRecord = mock(OffsetRecord.class);
    doReturn(5L).when(mockOffsetRecord).getLocalVersionTopicOffset();
    doReturn(rtTopic).when(mockOffsetRecord).getLeaderTopic(any());
    doReturn(5L).when(mockOffsetRecord).getUpstreamOffset(inMemoryLocalKafkaBroker.getKafkaBootstrapServer());
    doReturn(5L).when(mockOffsetRecord).getUpstreamOffset(inMemoryRemoteKafkaBroker.getKafkaBootstrapServer());

    // Local replication are caught up but remote replication are not. A/A storage node replica is not ready to serve
    // Since host has caught up to lag in local VT, DaVinci replica will be marked ready to serve
    PartitionConsumptionState mockPcsMultipleSourceKafkaServers = mock(PartitionConsumptionState.class);
    doReturn(true).when(mockPcsMultipleSourceKafkaServers).isEndOfPushReceived();
    doReturn(hybridConfig != HYBRID).when(mockPcsMultipleSourceKafkaServers).isComplete();
    doReturn(true).when(mockPcsMultipleSourceKafkaServers).isWaitingForReplicationLag();
    doReturn(hybridConfig == HYBRID).when(mockPcsMultipleSourceKafkaServers).isHybrid();
    doReturn(topicSwitchWithMultipleSourceKafkaServersWrapper).when(mockPcsMultipleSourceKafkaServers).getTopicSwitch();
    doReturn(mockOffsetRecord).when(mockPcsMultipleSourceKafkaServers).getOffsetRecord();
    doReturn(5L).when(mockTopicManager).getLatestOffsetCached(any(), anyInt());
    doReturn(150L).when(mockTopicManagerRemoteKafka).getLatestOffsetCached(any(), anyInt());
    doReturn(150L).when(aggKafkaConsumerService).getLatestOffsetBasedOnMetrics(anyString(), any(), any());
    doReturn(0).when(mockPcsMultipleSourceKafkaServers).getPartition();
    doReturn(0).when(mockPcsMultipleSourceKafkaServers).getPartition();
    doReturn(5L).when(mockPcsMultipleSourceKafkaServers).getLatestProcessedLocalVersionTopicOffset();
    if (nodeType == NodeType.LEADER) {
      doReturn(LeaderFollowerStateType.LEADER).when(mockPcsMultipleSourceKafkaServers).getLeaderFollowerState();
    } else {
      doReturn(STANDBY).when(mockPcsMultipleSourceKafkaServers).getLeaderFollowerState();
      doReturn(LEADER_COMPLETED).when(mockPcsMultipleSourceKafkaServers).getLeaderCompleteState();
      doCallRealMethod().when(mockPcsMultipleSourceKafkaServers).isLeaderCompleted();
      doReturn(System.currentTimeMillis()).when(mockPcsMultipleSourceKafkaServers)
          .getLastLeaderCompleteStateUpdateInMs();
    }
    storeIngestionTaskUnderTest.setPartitionConsumptionState(0, mockPcsMultipleSourceKafkaServers);
    if (hybridConfig == HYBRID && nodeType == NodeType.LEADER) {
      assertFalse(storeIngestionTaskUnderTest.isReadyToServe(mockPcsMultipleSourceKafkaServers));
    } else {
      assertTrue(storeIngestionTaskUnderTest.isReadyToServe(mockPcsMultipleSourceKafkaServers));
    }
  }

  @DataProvider
  public static Object[][] testCheckAndLogIfLagIsAcceptableForHybridStoreProvider() {
    return DataProviderUtils.allPermutationGenerator(
        LagType.values(),
        new NodeType[] { DA_VINCI, FOLLOWER },
        AAConfig.values(),
        LeaderCompleteCheck.values(),
        DataReplicationPolicy.values());
  }

  /**
   * @param lagType N.B. this only affects cosmetic logging details at the level where we mock it
   * @param nodeType Can be either DVC or follower
   * @param aaConfig AA on/off
   * @param leaderCompleteCheck Whether followers/DVC should wait for the leader to be complete
   */
  @Test(dataProvider = "testCheckAndLogIfLagIsAcceptableForHybridStoreProvider")
  public void testCheckAndLogIfLagIsAcceptableForHybridStore(
      LagType lagType,
      NodeType nodeType,
      AAConfig aaConfig,
      LeaderCompleteCheck leaderCompleteCheck,
      DataReplicationPolicy dataReplicationPolicy) {
    int partitionCount = 2;
    VenicePartitioner partitioner = getVenicePartitioner();
    PartitionerConfig partitionerConfig = new PartitionerConfigImpl();
    partitionerConfig.setPartitionerClass(partitioner.getClass().getName());

    HybridStoreConfig hybridStoreConfig =
        new HybridStoreConfigImpl(100, 100, 100, dataReplicationPolicy, BufferReplayPolicy.REWIND_FROM_EOP);

    MockStoreVersionConfigs storeAndVersionConfigs = setupStoreAndVersionMocks(
        partitionCount,
        partitionerConfig,
        Optional.of(hybridStoreConfig),
        false,
        true,
        aaConfig);
    Store mockStore = storeAndVersionConfigs.store;
    Version version = storeAndVersionConfigs.version;
    VeniceStoreVersionConfig storeConfig = storeAndVersionConfigs.storeVersionConfig;

    Map<String, Object> serverProperties = new HashMap<>();
    serverProperties.put(SERVER_INGESTION_HEARTBEAT_INTERVAL_MS, 5000L);
    serverProperties.put(SERVER_LEADER_COMPLETE_STATE_CHECK_IN_FOLLOWER_VALID_INTERVAL_MS, 5000L);
    serverProperties
        .put(SERVER_LEADER_COMPLETE_STATE_CHECK_IN_FOLLOWER_ENABLED, leaderCompleteCheck == LEADER_COMPLETE_CHECK_ON);

    StoreIngestionTaskFactory ingestionTaskFactory = getIngestionTaskFactoryBuilder(
        new RandomPollStrategy(),
        Utils.setOf(PARTITION_FOO),
        Optional.empty(),
        serverProperties,
        false).setIsDaVinciClient(nodeType == DA_VINCI).setAggKafkaConsumerService(aggKafkaConsumerService).build();

    TopicManager mockTopicManagerRemoteKafka = mock(TopicManager.class);
    doReturn(mockTopicManager).when(mockTopicManagerRepository)
        .getTopicManager(inMemoryLocalKafkaBroker.getKafkaBootstrapServer());
    doReturn(mockTopicManagerRemoteKafka).when(mockTopicManagerRepository)
        .getTopicManager(inMemoryRemoteKafkaBroker.getKafkaBootstrapServer());
    doReturn(true).when(mockTopicManager).containsTopic(any());
    doReturn(true).when(mockTopicManagerRemoteKafka).containsTopic(any());

    Properties kafkaProps = new Properties();
    kafkaProps.put(KAFKA_BOOTSTRAP_SERVERS, inMemoryLocalKafkaBroker.getKafkaBootstrapServer());
    storeIngestionTaskUnderTest = ingestionTaskFactory.getNewIngestionTask(
        mockStore,
        version,
        kafkaProps,
        isCurrentVersion,
        storeConfig,
        PARTITION_FOO,
        false,
        Optional.empty(),
        null);

    PartitionConsumptionState mockPartitionConsumptionState = mock(PartitionConsumptionState.class);
    doCallRealMethod().when(mockPartitionConsumptionState).isLeaderCompleted();

    // Case 1: offsetLag > offsetThreshold and instance is leader
    long offsetLag = 100;
    long offsetThreshold = 50;
    if (nodeType != DA_VINCI) {
      doReturn(LeaderFollowerStateType.LEADER).when(mockPartitionConsumptionState).getLeaderFollowerState();
      assertFalse(
          storeIngestionTaskUnderTest.checkAndLogIfLagIsAcceptableForHybridStore(
              mockPartitionConsumptionState,
              offsetLag,
              offsetThreshold,
              true,
              lagType,
              0));
    }

    // case 2: offsetLag > offsetThreshold and instance is not a leader
    doReturn(STANDBY).when(mockPartitionConsumptionState).getLeaderFollowerState();
    assertFalse(
        storeIngestionTaskUnderTest.checkAndLogIfLagIsAcceptableForHybridStore(
            mockPartitionConsumptionState,
            offsetLag,
            offsetThreshold,
            false,
            lagType,
            0));

    // Case 3: offsetLag <= offsetThreshold and instance is not a standby or DaVinciClient
    offsetLag = 50;
    offsetThreshold = 100;
    if (nodeType != DA_VINCI) {
      doReturn(LeaderFollowerStateType.LEADER).when(mockPartitionConsumptionState).getLeaderFollowerState();
      assertTrue(
          storeIngestionTaskUnderTest.checkAndLogIfLagIsAcceptableForHybridStore(
              mockPartitionConsumptionState,
              offsetLag,
              offsetThreshold,
              false,
              lagType,
              0));
    }

    // Case 4: offsetLag <= offsetThreshold and instance is a standby or DaVinciClient
    doReturn(STANDBY).when(mockPartitionConsumptionState).getLeaderFollowerState();
    assertEquals(
        storeIngestionTaskUnderTest.checkAndLogIfLagIsAcceptableForHybridStore(
            mockPartitionConsumptionState,
            offsetLag,
            offsetThreshold,
            false,
            lagType,
            0),
        !(leaderCompleteCheck == LEADER_COMPLETE_CHECK_ON && (aaConfig == AA_ON
            || (aaConfig == AA_OFF && dataReplicationPolicy != DataReplicationPolicy.AGGREGATE))));

    // Case 5: offsetLag <= offsetThreshold and instance is a standby or DaVinciClient
    // and leaderCompleteState is LEADER_COMPLETED and last update time is within threshold
    doReturn(STANDBY).when(mockPartitionConsumptionState).getLeaderFollowerState();
    doReturn(LEADER_COMPLETED).when(mockPartitionConsumptionState).getLeaderCompleteState();
    doReturn(System.currentTimeMillis() - 1000).when(mockPartitionConsumptionState)
        .getLastLeaderCompleteStateUpdateInMs();
    assertTrue(
        storeIngestionTaskUnderTest.checkAndLogIfLagIsAcceptableForHybridStore(
            mockPartitionConsumptionState,
            offsetLag,
            offsetThreshold,
            false,
            lagType,
            0));

    // Case 6: offsetLag <= offsetThreshold and instance is a standby or DaVinciClient.
    // and leaderCompleteState is LEADER_COMPLETED and last update time is more than threshold
    doReturn(System.currentTimeMillis() - 6000).when(mockPartitionConsumptionState)
        .getLastLeaderCompleteStateUpdateInMs();
    assertEquals(
        storeIngestionTaskUnderTest.checkAndLogIfLagIsAcceptableForHybridStore(
            mockPartitionConsumptionState,
            offsetLag,
            offsetThreshold,
            false,
            lagType,
            0),
        !(leaderCompleteCheck == LEADER_COMPLETE_CHECK_ON && (aaConfig == AA_ON
            || (aaConfig == AA_OFF && dataReplicationPolicy != DataReplicationPolicy.AGGREGATE))));

    // Case 7: offsetLag <= offsetThreshold and instance is a standby or DaVinciClient
    // and leaderCompleteState is LEADER_NOT_COMPLETED and leader is not completed
    doReturn(LEADER_NOT_COMPLETED).when(mockPartitionConsumptionState).getLeaderCompleteState();
    assertEquals(
        storeIngestionTaskUnderTest.checkAndLogIfLagIsAcceptableForHybridStore(
            mockPartitionConsumptionState,
            offsetLag,
            offsetThreshold,
            false,
            lagType,
            0),
        !(leaderCompleteCheck == LEADER_COMPLETE_CHECK_ON && (aaConfig == AA_ON
            || (aaConfig == AA_OFF && dataReplicationPolicy != DataReplicationPolicy.AGGREGATE))));
  }

  @DataProvider
  public static Object[][] testGetAndUpdateLeaderCompletedStateProvider() {
    return DataProviderUtils.allPermutationGenerator(HybridConfig.values(), new NodeType[] { DA_VINCI, FOLLOWER });
  }

  @Test(dataProvider = "testGetAndUpdateLeaderCompletedStateProvider")
  public void testGetAndUpdateLeaderCompletedState(HybridConfig hybridConfig, NodeType nodeType) {
    int partitionCount = 2;
    VenicePartitioner partitioner = getVenicePartitioner();
    PartitionerConfig partitionerConfig = new PartitionerConfigImpl();
    partitionerConfig.setPartitionerClass(partitioner.getClass().getName());

    HybridStoreConfig hybridStoreConfig = null;
    if (hybridConfig == HYBRID) {
      hybridStoreConfig =
          new HybridStoreConfigImpl(100, 100, 100, DataReplicationPolicy.AGGREGATE, BufferReplayPolicy.REWIND_FROM_EOP);
    }
    MockStoreVersionConfigs storeAndVersionConfigs = setupStoreAndVersionMocks(
        partitionCount,
        partitionerConfig,
        Optional.ofNullable(hybridStoreConfig),
        false,
        true,
        AA_ON);
    Store mockStore = storeAndVersionConfigs.store;
    Version version = storeAndVersionConfigs.version;
    VeniceStoreVersionConfig storeConfig = storeAndVersionConfigs.storeVersionConfig;

    StoreIngestionTaskFactory ingestionTaskFactory = getIngestionTaskFactoryBuilder(
        new RandomPollStrategy(),
        Utils.setOf(PARTITION_FOO),
        Optional.empty(),
        new HashMap<>(),
        false).setIsDaVinciClient(nodeType == DA_VINCI).setAggKafkaConsumerService(aggKafkaConsumerService).build();

    Properties kafkaProps = new Properties();
    kafkaProps.put(KAFKA_BOOTSTRAP_SERVERS, inMemoryLocalKafkaBroker.getKafkaBootstrapServer());
    LeaderFollowerStoreIngestionTask ingestionTask =
        (LeaderFollowerStoreIngestionTask) ingestionTaskFactory.getNewIngestionTask(
            mockStore,
            version,
            kafkaProps,
            isCurrentVersion,
            storeConfig,
            PARTITION_FOO,
            false,
            Optional.empty(),
            null);

    OffsetRecord mockOffsetRecord = mock(OffsetRecord.class);
    PartitionConsumptionState partitionConsumptionState =
        new PartitionConsumptionState(Utils.getReplicaId(topic, PARTITION_FOO), PARTITION_FOO, mockOffsetRecord, true);

    long producerTimestamp = System.currentTimeMillis();
    LeaderMetadataWrapper mockLeaderMetadataWrapper = mock(LeaderMetadataWrapper.class);
    KafkaMessageEnvelope kafkaMessageEnvelope =
        getHeartbeatKME(producerTimestamp, mockLeaderMetadataWrapper, generateHeartbeatMessage(CheckSumType.NONE), "0");

    PubSubMessageHeaders pubSubMessageHeaders = new PubSubMessageHeaders();
    pubSubMessageHeaders.add(VeniceWriter.getLeaderCompleteStateHeader(LEADER_COMPLETED));
    PubSubMessage<KafkaKey, KafkaMessageEnvelope, Long> pubSubMessage = new ImmutablePubSubMessage(
        KafkaKey.HEART_BEAT,
        kafkaMessageEnvelope,
        new PubSubTopicPartitionImpl(pubSubTopic, PARTITION_FOO),
        0,
        0,
        0,
        pubSubMessageHeaders);

    assertEquals(partitionConsumptionState.getLeaderCompleteState(), LEADER_NOT_COMPLETED);
    assertEquals(partitionConsumptionState.getLastLeaderCompleteStateUpdateInMs(), 0L);

    KafkaKey kafkaKey = pubSubMessage.getKey();
    KafkaMessageEnvelope kafkaValue = pubSubMessage.getValue();
    ControlMessage controlMessage = (ControlMessage) kafkaValue.payloadUnion;

    if (nodeType != DA_VINCI) {
      partitionConsumptionState.setLeaderFollowerState(LeaderFollowerStateType.LEADER);
      ingestionTask.getAndUpdateLeaderCompletedState(
          kafkaKey,
          kafkaValue,
          controlMessage,
          pubSubMessage.getPubSubMessageHeaders(),
          partitionConsumptionState);
      assertEquals(partitionConsumptionState.getLeaderCompleteState(), LEADER_NOT_COMPLETED);
      assertEquals(partitionConsumptionState.getLastLeaderCompleteStateUpdateInMs(), 0L);
    }

    partitionConsumptionState.setLeaderFollowerState(STANDBY);
    ingestionTask.getAndUpdateLeaderCompletedState(
        kafkaKey,
        kafkaValue,
        controlMessage,
        pubSubMessage.getPubSubMessageHeaders(),
        partitionConsumptionState);
    if (hybridConfig == HYBRID) {
      assertEquals(partitionConsumptionState.getLeaderCompleteState(), LEADER_COMPLETED);
      assertEquals(partitionConsumptionState.getLastLeaderCompleteStateUpdateInMs(), producerTimestamp);
    } else {
      assertEquals(partitionConsumptionState.getLeaderCompleteState(), LEADER_NOT_COMPLETED);
      assertEquals(partitionConsumptionState.getLastLeaderCompleteStateUpdateInMs(), 0L);
    }
  }

  @DataProvider
  public static Object[][] testProcessTopicSwitchProvider() {
    return new Object[][] { { LEADER }, { DA_VINCI } };
  }

  @Test(dataProvider = "testProcessTopicSwitchProvider")
  public void testProcessTopicSwitch(NodeType nodeType) {
    VenicePartitioner partitioner = getVenicePartitioner();
    PartitionerConfig partitionerConfig = new PartitionerConfigImpl();
    partitionerConfig.setPartitionerClass(partitioner.getClass().getName());
    HybridStoreConfig hybridStoreConfig =
        new HybridStoreConfigImpl(100, 100, 100, DataReplicationPolicy.AGGREGATE, BufferReplayPolicy.REWIND_FROM_EOP);
    MockStoreVersionConfigs storeAndVersionConfigs =
        setupStoreAndVersionMocks(2, partitionerConfig, Optional.of(hybridStoreConfig), false, true, AA_OFF);
    Store mockStore = storeAndVersionConfigs.store;
    Version version = storeAndVersionConfigs.version;
    VeniceStoreVersionConfig storeConfig = storeAndVersionConfigs.storeVersionConfig;
    doReturn(new DeepCopyStorageEngine(mockAbstractStorageEngine)).when(mockStorageEngineRepository)
        .getLocalStorageEngine(topic);
    StoreIngestionTaskFactory ingestionTaskFactory = getIngestionTaskFactoryBuilder(
        new RandomPollStrategy(),
        Utils.setOf(PARTITION_FOO),
        Optional.empty(),
        new HashMap<>(),
        false).setIsDaVinciClient(nodeType == DA_VINCI).build();
    Properties kafkaProps = new Properties();
    kafkaProps.put(KAFKA_BOOTSTRAP_SERVERS, inMemoryLocalKafkaBroker.getKafkaBootstrapServer());

    storeIngestionTaskUnderTest = ingestionTaskFactory.getNewIngestionTask(
        mockStore,
        version,
        kafkaProps,
        isCurrentVersion,
        storeConfig,
        PARTITION_FOO,
        false,
        Optional.empty(),
        null);
    TopicManager mockTopicManagerRemoteKafka = mock(TopicManager.class);
    doReturn(mockTopicManagerRemoteKafka).when(mockTopicManagerRepository)
        .getTopicManager(inMemoryRemoteKafkaBroker.getKafkaBootstrapServer());

    TopicSwitch topicSwitchWithRemoteRealTimeTopic = new TopicSwitch();
    topicSwitchWithRemoteRealTimeTopic.sourceKafkaServers = new ArrayList<>();
    topicSwitchWithRemoteRealTimeTopic.sourceKafkaServers.add(inMemoryRemoteKafkaBroker.getKafkaBootstrapServer());
    topicSwitchWithRemoteRealTimeTopic.sourceTopicName = Version.composeRealTimeTopic(mockStore.getName());
    topicSwitchWithRemoteRealTimeTopic.rewindStartTimestamp = System.currentTimeMillis();
    ControlMessage controlMessage = new ControlMessage();
    controlMessage.controlMessageUnion = topicSwitchWithRemoteRealTimeTopic;
    PartitionConsumptionState mockPcs = mock(PartitionConsumptionState.class);
    OffsetRecord mockOffsetRecord = mock(OffsetRecord.class);
    doReturn(mockOffsetRecord).when(mockPcs).getOffsetRecord();
    doReturn(PARTITION_FOO).when(mockPcs).getPartition();
    doReturn(PARTITION_FOO).when(mockPcs).getPartition();
    storeIngestionTaskUnderTest.processTopicSwitch(controlMessage, PARTITION_FOO, 10, mockPcs);
    verify(mockTopicManagerRemoteKafka, never()).getOffsetByTime(any(), anyLong());
    verify(mockOffsetRecord, never()).setLeaderUpstreamOffset(anyString(), anyLong());
  }

  @Test(dataProvider = "aaConfigProvider")
  public void testUpdateConsumedUpstreamRTOffsetMapDuringRTSubscription(AAConfig aaConfig) {
    String storeName = Utils.getUniqueString("store");
    String versionTopic = Version.composeKafkaTopic(storeName, 1);

    VeniceStoreVersionConfig mockVeniceStoreVersionConfig = mock(VeniceStoreVersionConfig.class);
    doReturn(versionTopic).when(mockVeniceStoreVersionConfig).getStoreVersionName();

    Version mockVersion = mock(Version.class);
    doReturn(1).when(mockVersion).getPartitionCount();
    doReturn(VersionStatus.STARTED).when(mockVersion).getStatus();

    ReadOnlyStoreRepository mockReadOnlyStoreRepository = mock(ReadOnlyStoreRepository.class);
    Store mockStore = mock(Store.class);
    doReturn(storeName).when(mockStore).getName();
    doReturn(mockStore).when(mockReadOnlyStoreRepository).getStoreOrThrow(eq(storeName));
    doReturn(false).when(mockStore).isHybridStoreDiskQuotaEnabled();
    doReturn(mockVersion).when(mockStore).getVersion(1);
    doReturn(aaConfig == AA_ON).when(mockVersion).isActiveActiveReplicationEnabled();

    Properties mockKafkaConsumerProperties = mock(Properties.class);
    doReturn("localhost").when(mockKafkaConsumerProperties).getProperty(eq(KAFKA_BOOTSTRAP_SERVERS));

    VeniceServerConfig mockVeniceServerConfig = mock(VeniceServerConfig.class);
    doReturn(VeniceProperties.empty()).when(mockVeniceServerConfig).getClusterProperties();
    VeniceProperties mockVeniceProperties = mock(VeniceProperties.class);
    doReturn(true).when(mockVeniceProperties).isEmpty();
    doReturn(mockVeniceProperties).when(mockVeniceServerConfig).getKafkaConsumerConfigsForLocalConsumption();
    doReturn(Object2IntMaps.emptyMap()).when(mockVeniceServerConfig).getKafkaClusterUrlToIdMap();
    doReturn(Int2ObjectMaps.emptyMap()).when(mockVeniceServerConfig).getKafkaClusterIdToUrlMap();

    StoreIngestionTaskFactory ingestionTaskFactory = TestUtils.getStoreIngestionTaskBuilder(storeName)
        .setTopicManagerRepository(mockTopicManagerRepository)
        .setStorageMetadataService(mockStorageMetadataService)
        .setMetadataRepository(mockReadOnlyStoreRepository)
        .setTopicManagerRepository(mockTopicManagerRepository)
        .setServerConfig(mockVeniceServerConfig)
        .setPubSubTopicRepository(pubSubTopicRepository)
        .build();

    LeaderFollowerStoreIngestionTask ingestionTask =
        (LeaderFollowerStoreIngestionTask) ingestionTaskFactory.getNewIngestionTask(
            mockStore,
            mockVersion,
            mockKafkaConsumerProperties,
            () -> true,
            mockVeniceStoreVersionConfig,
            0,
            false,
            Optional.empty(),
            null);

    TopicSwitch topicSwitch = new TopicSwitch();
    topicSwitch.sourceKafkaServers = Collections.singletonList("localhost");
    topicSwitch.sourceTopicName = "test_rt";
    topicSwitch.rewindStartTimestamp = System.currentTimeMillis();
    TopicSwitchWrapper topicSwitchWrapper =
        new TopicSwitchWrapper(topicSwitch, pubSubTopicRepository.getTopic(topicSwitch.sourceTopicName.toString()));
    PubSubTopic newSourceTopic = pubSubTopicRepository.getTopic(topicSwitch.sourceTopicName.toString());
    PartitionConsumptionState mockPcs = mock(PartitionConsumptionState.class);
    doReturn(IN_TRANSITION_FROM_STANDBY_TO_LEADER).when(mockPcs).getLeaderFollowerState();
    doReturn(topicSwitchWrapper).when(mockPcs).getTopicSwitch();
    OffsetRecord mockOffsetRecord = mock(OffsetRecord.class);
    doReturn(pubSubTopicRepository.getTopic("test_rt")).when(mockOffsetRecord).getLeaderTopic(any());
    doReturn(1000L).when(mockPcs).getLeaderOffset(anyString(), any());
    doReturn(mockOffsetRecord).when(mockPcs).getOffsetRecord();
    // Test whether consumedUpstreamRTOffsetMap is updated when leader subscribes to RT after state transition
    ingestionTask.startConsumingAsLeaderInTransitionFromStandby(mockPcs);
    verify(mockPcs, times(1)).updateLeaderConsumedUpstreamRTOffset(
        eq(aaConfig == AA_ON ? "localhost" : OffsetRecord.NON_AA_REPLICATION_UPSTREAM_OFFSET_MAP_KEY),
        eq(1000L));

    PubSubTopic rtTopic = pubSubTopicRepository.getTopic("test_rt");
    Supplier<PartitionConsumptionState> mockPcsSupplier = () -> {
      PartitionConsumptionState mock = mock(PartitionConsumptionState.class);
      doReturn(LeaderFollowerStateType.LEADER).when(mock).getLeaderFollowerState();
      doReturn(topicSwitchWrapper).when(mock).getTopicSwitch();
      OffsetRecord mockOR = mock(OffsetRecord.class);
      doReturn(rtTopic).when(mockOR).getLeaderTopic(any());
      System.out.println(mockOR.getLeaderTopic(null));
      doReturn(1000L).when(mockOR).getUpstreamOffset(anyString());
      if (aaConfig == AA_ON) {
        doReturn(1000L).when(mock).getLatestProcessedUpstreamRTOffsetWithNoDefault(anyString());
      } else {
        doReturn(1000L).when(mock).getLatestProcessedUpstreamRTOffset(anyString());
      }
      doReturn(mockOR).when(mock).getOffsetRecord();
      System.out.println("inside mock" + mockOR.getLeaderTopic(null));
      return mock;
    };
    mockPcs = mockPcsSupplier.get();

    // Test whether consumedUpstreamRTOffsetMap is updated when leader subscribes to RT after executing TS
    ingestionTask.leaderExecuteTopicSwitch(mockPcs, topicSwitch, newSourceTopic);
    verify(mockPcs, times(1)).updateLeaderConsumedUpstreamRTOffset(
        eq(aaConfig == AA_ON ? "localhost" : OffsetRecord.NON_AA_REPLICATION_UPSTREAM_OFFSET_MAP_KEY),
        eq(1000L));

    // Test alternative branch of the code
    Supplier<PartitionConsumptionState> mockPcsSupplier2 = () -> {
      PartitionConsumptionState mock = mockPcsSupplier.get();
      if (aaConfig == AA_ON) {
        doReturn(-1L).when(mock).getLatestProcessedUpstreamRTOffsetWithNoDefault(anyString());
      } else {
        doReturn(-1L).when(mock).getLatestProcessedUpstreamRTOffset(anyString());
      }
      doReturn(new PubSubTopicPartitionImpl(rtTopic, 0)).when(mock).getSourceTopicPartition(any());
      return mock;
    };
    mockPcs = mockPcsSupplier2.get();
    ingestionTask.leaderExecuteTopicSwitch(mockPcs, topicSwitch, newSourceTopic);
    verify(mockPcs, never()).updateLeaderConsumedUpstreamRTOffset(anyString(), anyLong());

    // One more branch
    mockPcs = mockPcsSupplier2.get();
    topicSwitch.rewindStartTimestamp = 0;
    ingestionTask.leaderExecuteTopicSwitch(mockPcs, topicSwitch, newSourceTopic);
    verify(mockPcs, never()).updateLeaderConsumedUpstreamRTOffset(anyString(), anyLong());
  }

  @Test
  public void testLeaderShouldSubscribeToCorrectVTOffset() {
    StoreIngestionTaskFactory.Builder builder = mock(StoreIngestionTaskFactory.Builder.class);
    StorageEngineRepository mockStorageEngineRepository = mock(StorageEngineRepository.class);
    doReturn(new DeepCopyStorageEngine(mockAbstractStorageEngine)).when(mockStorageEngineRepository)
        .getLocalStorageEngine(anyString());
    doReturn(mockStorageEngineRepository).when(builder).getStorageEngineRepository();
    VeniceServerConfig veniceServerConfig = mock(VeniceServerConfig.class);
    doReturn(VeniceProperties.empty()).when(veniceServerConfig).getClusterProperties();
    doReturn(VeniceProperties.empty()).when(veniceServerConfig).getKafkaConsumerConfigsForLocalConsumption();
    doReturn(VeniceProperties.empty()).when(veniceServerConfig).getKafkaConsumerConfigsForRemoteConsumption();
    doReturn(Object2IntMaps.emptyMap()).when(veniceServerConfig).getKafkaClusterUrlToIdMap();
    doReturn(veniceServerConfig).when(builder).getServerConfig();
    doReturn(mock(ReadOnlyStoreRepository.class)).when(builder).getMetadataRepo();
    doReturn(mock(ReadOnlySchemaRepository.class)).when(builder).getSchemaRepo();
    doReturn(mock(AggKafkaConsumerService.class)).when(builder).getAggKafkaConsumerService();
    doReturn(mockAggStoreIngestionStats).when(builder).getIngestionStats();
    doReturn(pubSubTopicRepository).when(builder).getPubSubTopicRepository();

    Version version = mock(Version.class);
    doReturn(1).when(version).getPartitionCount();
    doReturn(null).when(version).getPartitionerConfig();
    doReturn(VersionStatus.ONLINE).when(version).getStatus();
    doReturn(true).when(version).isNativeReplicationEnabled();
    doReturn("localhost").when(version).getPushStreamSourceAddress();

    Store store = mock(Store.class);
    doReturn(version).when(store).getVersion(eq(1));

    String versionTopicName = "testStore_v1";
    VeniceStoreVersionConfig storeConfig = mock(VeniceStoreVersionConfig.class);
    doReturn(Version.parseStoreFromVersionTopic(versionTopicName)).when(store).getName();
    doReturn(versionTopicName).when(storeConfig).getStoreVersionName();
    LeaderFollowerStoreIngestionTask leaderFollowerStoreIngestionTask = spy(
        new LeaderFollowerStoreIngestionTask(
            builder,
            store,
            version,
            mock(Properties.class),
            mock(BooleanSupplier.class),
            storeConfig,
            -1,
            false,
            Optional.empty(),
            null));

    OffsetRecord offsetRecord = mock(OffsetRecord.class);
    doReturn(pubSubTopicRepository.getTopic(versionTopicName)).when(offsetRecord).getLeaderTopic(any());
    PartitionConsumptionState partitionConsumptionState =
        new PartitionConsumptionState(Utils.getReplicaId(versionTopicName, 0), 0, offsetRecord, false);

    long localVersionTopicOffset = 100L;
    long remoteVersionTopicOffset = 200L;
    partitionConsumptionState.updateLatestProcessedLocalVersionTopicOffset(localVersionTopicOffset);
    partitionConsumptionState.updateLatestProcessedUpstreamVersionTopicOffset(remoteVersionTopicOffset);

    // Run the actual codes inside function "startConsumingAsLeader"
    doCallRealMethod().when(leaderFollowerStoreIngestionTask).startConsumingAsLeader(any());
    doReturn(false).when(leaderFollowerStoreIngestionTask).shouldNewLeaderSwitchToRemoteConsumption(any());
    Set<String> kafkaServerSet = new HashSet<>();
    kafkaServerSet.add("localhost");
    doReturn(kafkaServerSet).when(leaderFollowerStoreIngestionTask).getConsumptionSourceKafkaAddress(any());

    // Test 1: if leader is not consuming remotely, leader must subscribe to the local VT offset
    partitionConsumptionState.setConsumeRemotely(false);
    leaderFollowerStoreIngestionTask.startConsumingAsLeader(partitionConsumptionState);
    verify(leaderFollowerStoreIngestionTask, times(1))
        .consumerSubscribe(any(), eq(localVersionTopicOffset), anyString());

    // Test 2: if leader is consuming remotely, leader must subscribe to the remote VT offset
    partitionConsumptionState.setConsumeRemotely(true);
    leaderFollowerStoreIngestionTask.startConsumingAsLeader(partitionConsumptionState);
    verify(leaderFollowerStoreIngestionTask, times(1))
        .consumerSubscribe(any(), eq(remoteVersionTopicOffset), anyString());
  }

  private void produceRecordsUsingSpecificWriter(
      VeniceWriter veniceWriter,
      int startIndex,
      int numberOfMessages,
      Function<Integer, byte[]> randKeyGen) {
    for (int i = startIndex; i < startIndex + numberOfMessages; i++) {
      byte[] value = getNumberedValue(i);
      byte[] randKey = randKeyGen.apply(i);
      try {
        veniceWriter.put(randKey, value, SCHEMA_ID).get();
      } catch (Exception e) {
        e.printStackTrace();
      }
    }
  }

  private Consumer<PubSubTopicPartitionOffset> getObserver(
      List<Long> resubscriptionOffsetForVT,
      List<Long> resubscriptionOffsetForRT) {
    return topicPartitionOffset -> {

      if (topicPartitionOffset == null || topicPartitionOffset.getOffset() == null) {
        LOGGER.info("Received null OffsetRecord!");
      } else {
        PubSubTopicPartition pubSubTopicPartition = topicPartitionOffset.getPubSubTopicPartition();
        Long offset = topicPartitionOffset.getOffset();
        LOGGER.info(
            "TopicPartition: {}, Offset: {}",
            topicPartitionOffset.getPubSubTopicPartition(),
            topicPartitionOffset.getOffset());
        if (pubSubTopicPartition.getPubSubTopic().isVersionTopic() && resubscriptionOffsetForVT.contains(offset)) {
          storeIngestionTaskUnderTest.setVersionRole(PartitionReplicaIngestionContext.VersionRole.BACKUP);
          LOGGER.info(
              "Trigger re-subscription after consuming message for {} at offset {} ",
              pubSubTopicPartition,
              offset);
        } else if (pubSubTopicPartition.getPubSubTopic().isRealTime() && resubscriptionOffsetForRT.contains(offset)) {
          storeIngestionTaskUnderTest.setVersionRole(PartitionReplicaIngestionContext.VersionRole.BACKUP);
          LOGGER.info(
              "Trigger re-subscription after consuming message for {} at offset {}.",
              pubSubTopicPartition,
              offset);
        }
      }
    };
  }

  @Test
  public void testResubscribeAfterRoleChange() throws Exception {
    PubSubTopic realTimeTopic =
        pubSubTopicRepository.getTopic(Version.composeRealTimeTopic(storeNameWithoutVersionInfo));
    // Prepare both local and remote real-time topics
    inMemoryLocalKafkaBroker.createTopic(Version.composeRealTimeTopic(storeNameWithoutVersionInfo), PARTITION_COUNT);
    inMemoryRemoteKafkaBroker.createTopic(Version.composeRealTimeTopic(storeNameWithoutVersionInfo), PARTITION_COUNT);
    mockStorageMetadataService = new InMemoryStorageMetadataService();

    AbstractStoragePartition mockStoragePartition = mock(AbstractStoragePartition.class);
    doReturn(mockStoragePartition).when(mockAbstractStorageEngine).getPartitionOrThrow(anyInt());
    doReturn(new ReentrantReadWriteLock()).when(mockAbstractStorageEngine).getRWLockForPartitionOrThrow(anyInt());

    doReturn(putKeyFooReplicationMetadataWithValueSchemaIdBytesDefault).when(mockStoragePartition)
        .getReplicationMetadata(putKeyFoo);
    doReturn(deleteKeyFooReplicationMetadataWithValueSchemaIdBytes).when(mockStoragePartition)
        .getReplicationMetadata(deleteKeyFoo);

    VeniceWriter vtWriter = getVeniceWriter(topic, new MockInMemoryProducerAdapter(inMemoryLocalKafkaBroker));
    VeniceWriter localRtWriter = getVeniceWriter(
        Version.composeRealTimeTopic(storeNameWithoutVersionInfo),
        new MockInMemoryProducerAdapter(inMemoryLocalKafkaBroker));
    VeniceWriter remoteRtWriter = getVeniceWriter(
        Version.composeRealTimeTopic(storeNameWithoutVersionInfo),
        new MockInMemoryProducerAdapter(inMemoryRemoteKafkaBroker));
    HybridStoreConfig hybridStoreConfig = new HybridStoreConfigImpl(
        100,
        100,
        HybridStoreConfigImpl.DEFAULT_HYBRID_TIME_LAG_THRESHOLD,
        DataReplicationPolicy.ACTIVE_ACTIVE,
        BufferReplayPolicy.REWIND_FROM_EOP);

    final int batchMessagesNum = 100;
    final List<Long> resubscriptionOffsetForLocalVT = Arrays.asList(30L, 70L);
    final List<Long> resubscriptionOffsetForLocalRT = Arrays.asList(40L);
    final List<Long> resubscriptionOffsetForRemoteRT = Arrays.asList(50L);

    // Prepare resubscription number to be verified after ingestion.
    int totalResubscriptionTriggered = resubscriptionOffsetForLocalVT.size() + resubscriptionOffsetForLocalRT.size()
        + resubscriptionOffsetForRemoteRT.size();
    int totalLocalVtResubscriptionTriggered = resubscriptionOffsetForLocalVT.size();
    int totalLocalRtResubscriptionTriggered =
        resubscriptionOffsetForRemoteRT.size() + resubscriptionOffsetForLocalRT.size();
    int totalRemoteRtResubscriptionTriggered =
        resubscriptionOffsetForRemoteRT.size() + resubscriptionOffsetForLocalRT.size();

    vtWriter.broadcastStartOfPush(new HashMap<>());

    // Produce batchMessagesNum messages to local Venice version topic
    produceRecordsUsingSpecificWriter(localVeniceWriter, 0, batchMessagesNum, this::getNumberedKeyForPartitionBar);

    // Set two observers for both local and remote consumer thread, these observers will trigger resubscription by
    // setting
    // the version role to Backup when the offset reaches the specified value.
    Consumer<PubSubTopicPartitionOffset> localObserver =
        getObserver(resubscriptionOffsetForLocalVT, resubscriptionOffsetForLocalRT);
    Consumer<PubSubTopicPartitionOffset> remoteObserver =
        getObserver(Collections.emptyList(), resubscriptionOffsetForRemoteRT);
    PollStrategy localPollStrategy = new BlockingObserverPollStrategy(new RandomPollStrategy(false), localObserver);
    remotePollStrategy = Optional.of(new BlockingObserverPollStrategy(new RandomPollStrategy(false), remoteObserver));

    TopicManager mockTopicManagerRemoteKafka = mock(TopicManager.class);
    doReturn(mockTopicManagerRemoteKafka).when(mockTopicManagerRepository)
        .getTopicManager(inMemoryRemoteKafkaBroker.getKafkaBootstrapServer());

    runTest(localPollStrategy, Utils.setOf(PARTITION_FOO, PARTITION_BAR), () -> {}, () -> {
      doReturn(vtWriter).when(mockWriterFactory).createVeniceWriter(any(VeniceWriterOptions.class));
      verify(mockLogNotifier, never()).completed(anyString(), anyInt(), anyLong());
      List<CharSequence> kafkaBootstrapServers = new ArrayList<>();
      kafkaBootstrapServers.add(inMemoryLocalKafkaBroker.getKafkaBootstrapServer());
      kafkaBootstrapServers.add(inMemoryRemoteKafkaBroker.getKafkaBootstrapServer());

      // Verify ingestion of Venice version topic batchMessagesNum messages
      verify(mockAbstractStorageEngine, timeout(10000).times(batchMessagesNum))
          .put(eq(PARTITION_BAR), any(), (ByteBuffer) any());

      vtWriter.broadcastEndOfPush(new HashMap<>());
      vtWriter.broadcastTopicSwitch(
          kafkaBootstrapServers,
          Version.composeRealTimeTopic(storeNameWithoutVersionInfo),
          System.currentTimeMillis() - TimeUnit.SECONDS.toMillis(10),
          new HashMap<>());
      storeIngestionTaskUnderTest.promoteToLeader(
          fooTopicPartition,
          new LeaderFollowerPartitionStateModel.LeaderSessionIdChecker(1, new AtomicLong(1)));

      // Both Colo RT ingestion, avoid DCR collision intentionally. Each rt will be produced batchMessagesNum messages.
      produceRecordsUsingSpecificWriter(localRtWriter, 0, batchMessagesNum, this::getNumberedKey);
      produceRecordsUsingSpecificWriter(remoteRtWriter, batchMessagesNum, batchMessagesNum, this::getNumberedKey);

      verify(mockAbstractStorageEngine, timeout(10000).times(batchMessagesNum * 2))
          .putWithReplicationMetadata(eq(PARTITION_FOO), any(), any(), any());
      try {
        verify(storeIngestionTaskUnderTest, times(totalResubscriptionTriggered)).resubscribeForAllPartitions();
      } catch (InterruptedException e) {
        throw new RuntimeException(e);
      }
      verify(mockLocalKafkaConsumer, atLeast(totalLocalVtResubscriptionTriggered)).unSubscribe(eq(fooTopicPartition));
      verify(mockLocalKafkaConsumer, atLeast(totalLocalVtResubscriptionTriggered)).unSubscribe(eq(barTopicPartition));
      PubSubTopicPartition fooRtTopicPartition = new PubSubTopicPartitionImpl(realTimeTopic, PARTITION_FOO);
      verify(mockLocalKafkaConsumer, atLeast(totalLocalRtResubscriptionTriggered)).unSubscribe(fooRtTopicPartition);
      verify(mockRemoteKafkaConsumer, atLeast(totalRemoteRtResubscriptionTriggered)).unSubscribe(fooRtTopicPartition);
      verify(mockLocalKafkaConsumer, atLeast(totalLocalVtResubscriptionTriggered))
          .subscribe(eq(fooTopicPartition), anyLong());
      verify(mockLocalKafkaConsumer, atLeast(totalLocalRtResubscriptionTriggered))
          .subscribe(eq(fooRtTopicPartition), anyLong());
      verify(mockRemoteKafkaConsumer, atLeast(totalRemoteRtResubscriptionTriggered))
          .subscribe(eq(fooRtTopicPartition), anyLong());
    },
        Optional.of(hybridStoreConfig),
        false,
        Optional.empty(),
        AA_ON,
        Collections.singletonMap(SERVER_PROMOTION_TO_LEADER_REPLICA_DELAY_SECONDS, 3L));
  }

  @Test(dataProvider = "aaConfigProvider")
  public void testWrappedInterruptExceptionDuringGracefulShutdown(AAConfig aaConfig) throws Exception {
    hybridStoreConfig = Optional.of(
        new HybridStoreConfigImpl(
            10,
            20,
            HybridStoreConfigImpl.DEFAULT_HYBRID_TIME_LAG_THRESHOLD,
            DataReplicationPolicy.NON_AGGREGATE,
            BufferReplayPolicy.REWIND_FROM_EOP));
    VeniceException veniceException = new VeniceException("Wrapped interruptedException", new InterruptedException());
    runTest(Utils.setOf(PARTITION_FOO), () -> {
      doReturn(getOffsetRecord(1, true)).when(mockStorageMetadataService).getLastOffset(topic, PARTITION_FOO);
      doThrow(veniceException).when(aggKafkaConsumerService).unsubscribeConsumerFor(eq(pubSubTopic), any());
    }, () -> {
      verify(mockLogNotifier, timeout(TEST_TIMEOUT_MS)).restarted(eq(topic), eq(PARTITION_FOO), anyLong());
      storeIngestionTaskUnderTest.close();
      verify(aggKafkaConsumerService, timeout(TEST_TIMEOUT_MS)).unsubscribeConsumerFor(eq(pubSubTopic), any());
    }, aaConfig);
    Assert.assertEquals(mockNotifierError.size(), 0);
  }

  /**
   * Verifies that during a graceful shutdown event, the metadata of OffsetRecord will be synced up with partitionConsumptionState
   * in order to avoid re-ingesting everything, regardless of the sync bytes interval
   * Steps:
   * 1. offsetRecord and pcs has the same state at the beginning
   * 2. pcs consumes 2 records and offsetRecords doesn't sync up with pcs due to high sync interval.
   * 3. enforce to gracefully shutdown and validate offsetRecord has been synced up with pcs once.
   */
  @Test(dataProvider = "aaConfigProvider")
  public void testOffsetSyncBeforeGracefulShutDown(AAConfig aaConfig) throws Exception {
    // prepare to send 2 messages
    localVeniceWriter.put(putKeyFoo, putValue, SCHEMA_ID);
    localVeniceWriter.put(putKeyFoo2, putValue, SCHEMA_ID);

    hybridStoreConfig = Optional.of(
        new HybridStoreConfigImpl(
            10,
            20,
            HybridStoreConfigImpl.DEFAULT_HYBRID_TIME_LAG_THRESHOLD,
            DataReplicationPolicy.NON_AGGREGATE,
            BufferReplayPolicy.REWIND_FROM_EOP));
    runTest(Utils.setOf(PARTITION_FOO), () -> {
      doReturn(getOffsetRecord(0, true)).when(mockStorageMetadataService).getLastOffset(topic, PARTITION_FOO);
    }, () -> {
      // Verify it retrieves the offset from the OffSet Manager
      verify(mockStorageMetadataService, timeout(TEST_TIMEOUT_MS)).getLastOffset(topic, PARTITION_FOO);

      // Verify offsetRecord hasn't been synced yet
      PartitionConsumptionState pcs = storeIngestionTaskUnderTest.getPartitionConsumptionState(PARTITION_FOO);
      if (pcs == null) {
        LOGGER.info(
            "pcs for PARTITION_FOO is null, which is an indication that it was never synced before, so we carry on.");
      } else {
        // If the pcs is non-null, then we perform additional checks to ensure that it was not synced
        Assert.assertEquals(
            pcs.getLatestProcessedLocalVersionTopicOffset(),
            0L,
            "pcs.getLatestProcessedLocalVersionTopicOffset() for PARTITION_FOO is expected to be zero!");
        OffsetRecord offsetRecord = pcs.getOffsetRecord();
        assertNotNull(offsetRecord);
        Assert.assertEquals(offsetRecord.getLocalVersionTopicOffset(), 0L);
      }

      // verify 2 messages were processed
      verify(mockStoreIngestionStats, timeout(TEST_TIMEOUT_MS).times(2)).recordTotalRecordsConsumed();
      pcs = storeIngestionTaskUnderTest.getPartitionConsumptionState(PARTITION_FOO); // We re-fetch in case it was null
      assertNotNull(pcs, "pcs for PARTITION_FOO is null!");
      OffsetRecord offsetRecord = pcs.getOffsetRecord();
      assertNotNull(offsetRecord);
      Assert.assertEquals(pcs.getLatestProcessedLocalVersionTopicOffset(), 2L); // PCS updated
      Assert.assertEquals(offsetRecord.getLocalVersionTopicOffset(), 0L); // offsetRecord hasn't been updated yet

      storeIngestionTaskUnderTest.close();

      // Verify the OffsetRecord is synced up with pcs and get persisted only once during shutdown
      verify(mockStorageMetadataService, timeout(TEST_TIMEOUT_MS).times(1)).put(eq(topic), eq(PARTITION_FOO), any());
      Assert.assertEquals(offsetRecord.getLocalVersionTopicOffset(), 2L);

      // Verify that the underlying storage engine sync function is invoked.
      verify(mockAbstractStorageEngine, timeout(TEST_TIMEOUT_MS).times(1)).sync(eq(PARTITION_FOO));
    }, aaConfig, configOverride -> {
      // set very high threshold so offsetRecord isn't be synced during regular consumption
      doReturn(100_000L).when(configOverride).getDatabaseSyncBytesIntervalForTransactionalMode();
    });
    Assert.assertEquals(mockNotifierError.size(), 0);
  }

  @Test(dataProvider = "aaConfigProvider")
  public void testProduceToStoreBufferService(AAConfig aaConfig) throws Exception {
    byte[] keyBytes = new byte[1];
    KafkaKey kafkaKey = new KafkaKey(MessageType.PUT, keyBytes);
    KafkaMessageEnvelope kafkaMessageEnvelope = new KafkaMessageEnvelope();
    kafkaMessageEnvelope.messageType = MessageType.PUT.getValue();
    Put put = new Put();
    put.putValue = ByteBuffer.allocate(10);
    put.putValue.position(4);
    put.replicationMetadataPayload = ByteBuffer.allocate(10);
    kafkaMessageEnvelope.payloadUnion = put;
    kafkaMessageEnvelope.producerMetadata = new ProducerMetadata();
    PubSubMessage<KafkaKey, KafkaMessageEnvelope, Long> pubSubMessage = new ImmutablePubSubMessage(
        kafkaKey,
        kafkaMessageEnvelope,
        new PubSubTopicPartitionImpl(pubSubTopic, PARTITION_FOO),
        0,
        0,
        0);

    HostLevelIngestionStats stats = mock(HostLevelIngestionStats.class);
    when(mockAggStoreIngestionStats.getStoreStats(anyString())).thenReturn(stats);
    LeaderProducedRecordContext leaderProducedRecordContext = mock(LeaderProducedRecordContext.class);
    when(leaderProducedRecordContext.getMessageType()).thenReturn(MessageType.PUT);
    when(leaderProducedRecordContext.getValueUnion()).thenReturn(put);
    when(leaderProducedRecordContext.getKeyBytes()).thenReturn(keyBytes);

    runTest(Collections.singleton(PARTITION_FOO), () -> {
      TestUtils.waitForNonDeterministicAssertion(
          5,
          TimeUnit.SECONDS,
          () -> assertTrue(storeIngestionTaskUnderTest.hasAnySubscription()));

      Runnable produce = () -> {
        try {
          storeIngestionTaskUnderTest.produceToStoreBufferService(
              pubSubMessage,
              leaderProducedRecordContext,
              PARTITION_FOO,
              localKafkaConsumerService.kafkaUrl,
              System.nanoTime(),
              System.currentTimeMillis());
        } catch (InterruptedException e) {
          throw new VeniceException(e);
        }
      };
      int wantedInvocationsForStatsWhichCanBeDisabled = 0;
      int wantedInvocationsForAllOtherStats = 0;
      verifyStats(stats, wantedInvocationsForStatsWhichCanBeDisabled, wantedInvocationsForAllOtherStats);

      produce.run();
      verifyStats(stats, ++wantedInvocationsForStatsWhichCanBeDisabled, ++wantedInvocationsForAllOtherStats);

      storeIngestionTaskUnderTest.disableMetricsEmission();
      produce.run();
      verifyStats(stats, wantedInvocationsForStatsWhichCanBeDisabled, ++wantedInvocationsForAllOtherStats);

      storeIngestionTaskUnderTest.enableMetricsEmission();
      produce.run();
      verifyStats(stats, ++wantedInvocationsForStatsWhichCanBeDisabled, ++wantedInvocationsForAllOtherStats);

      long currentTimeMs = System.currentTimeMillis();
      long errorMargin = 10_000;
      verify(mockVersionedStorageIngestionStats, timeout(1000).times(++wantedInvocationsForStatsWhichCanBeDisabled))
          .recordConsumedRecordEndToEndProcessingLatency(
              anyString(),
              anyInt(),
              ArgumentMatchers.doubleThat(argument -> argument >= 0 && argument < 1000),
              ArgumentMatchers.longThat(
                  argument -> argument > currentTimeMs - errorMargin && argument < currentTimeMs + errorMargin));
    }, aaConfig);
  }

  private void verifyStats(
      HostLevelIngestionStats stats,
      int wantedInvocationsForStatsWhichCanBeDisabled,
      int wantedInvocationsForAllOtherStats) {
    verify(stats, times(wantedInvocationsForStatsWhichCanBeDisabled))
        .recordConsumerRecordsQueuePutLatency(anyDouble(), anyLong());
    verify(stats, timeout(1000).times(wantedInvocationsForAllOtherStats)).recordTotalRecordsConsumed();
    verify(stats, timeout(1000).times(wantedInvocationsForAllOtherStats)).recordTotalBytesConsumed(anyLong());
    verify(mockVersionedStorageIngestionStats, timeout(1000).times(wantedInvocationsForAllOtherStats))
        .recordRecordsConsumed(anyString(), anyInt());
    verify(mockVersionedStorageIngestionStats, timeout(1000).times(wantedInvocationsForAllOtherStats))
        .recordBytesConsumed(anyString(), anyInt(), anyLong());

  }

  @Test
  public void testShouldPersistRecord() throws Exception {
    PubSubMessage<KafkaKey, KafkaMessageEnvelope, Long> pubSubMessage =
        new ImmutablePubSubMessage(null, null, new PubSubTopicPartitionImpl(pubSubTopic, 1), 0, 0, 0);

    runTest(Collections.singleton(PARTITION_FOO), () -> {
      assertFalse(storeIngestionTaskUnderTest.shouldPersistRecord(pubSubMessage, null));
    }, AA_OFF);

    Map<String, Object> serverProperties = new HashMap<>();
    serverProperties.put(FREEZE_INGESTION_IF_READY_TO_SERVE_OR_LOCAL_DATA_EXISTS, true);

    Supplier<PartitionConsumptionState> partitionConsumptionStateSupplier = () -> {
      PartitionConsumptionState partitionConsumptionState = mock(PartitionConsumptionState.class);
      when(partitionConsumptionState.isSubscribed()).thenReturn(true);
      when(partitionConsumptionState.isErrorReported()).thenReturn(false);
      when(partitionConsumptionState.isCompletionReported()).thenReturn(true);
      return partitionConsumptionState;
    };

    runTest(new RandomPollStrategy(), Collections.singleton(PARTITION_FOO), () -> {}, () -> {
      PartitionConsumptionState partitionConsumptionState = partitionConsumptionStateSupplier.get();
      assertFalse(storeIngestionTaskUnderTest.shouldPersistRecord(pubSubMessage, partitionConsumptionState));
    }, this.hybridStoreConfig, false, Optional.empty(), AA_OFF, serverProperties);

    runTest(Collections.singleton(PARTITION_FOO), () -> {
      PartitionConsumptionState partitionConsumptionState = partitionConsumptionStateSupplier.get();
      PubSubTopic wrongTopic = pubSubTopicRepository.getTopic("blah_v1");
      OffsetRecord offsetRecord = mock(OffsetRecord.class);
      when(offsetRecord.getLeaderTopic(any())).thenReturn(wrongTopic);
      when(partitionConsumptionState.getOffsetRecord()).thenReturn(offsetRecord);

      when(partitionConsumptionState.getLeaderFollowerState()).thenReturn(LeaderFollowerStateType.LEADER);
      assertFalse(storeIngestionTaskUnderTest.shouldPersistRecord(pubSubMessage, partitionConsumptionState));
    }, AA_OFF);

    runTest(Collections.singleton(PARTITION_FOO), () -> {
      PartitionConsumptionState partitionConsumptionState = partitionConsumptionStateSupplier.get();
      PubSubTopic wrongTopic = pubSubTopicRepository.getTopic("blah_v1");

      PubSubMessage<KafkaKey, KafkaMessageEnvelope, Long> pubSubMessage2 =
          new ImmutablePubSubMessage(null, null, new PubSubTopicPartitionImpl(wrongTopic, 1), 0, 0, 0);

      when(partitionConsumptionState.getLeaderFollowerState()).thenReturn(STANDBY);
      assertFalse(storeIngestionTaskUnderTest.shouldPersistRecord(pubSubMessage2, partitionConsumptionState));
    }, AA_OFF);
  }

  @Test
  public void testIngestionTaskForNonCurrentVersionShouldFailWhenEncounteringMemoryLimitException() throws Exception {
    doThrow(new MemoryLimitExhaustedException("mock exception")).when(mockAbstractStorageEngine)
        .put(anyInt(), any(), (ByteBuffer) any());
    localVeniceWriter.broadcastStartOfPush(new HashMap<>());
    localVeniceWriter.put(putKeyFoo, putValue, EXISTING_SCHEMA_ID, PUT_KEY_FOO_TIMESTAMP, null).get();

    runTest(Collections.singleton(PARTITION_FOO), () -> {
      verify(mockAbstractStorageEngine, timeout(1000)).put(eq(PARTITION_FOO), any(), (ByteBuffer) any());
      verify(mockLogNotifier, timeout(1000)).error(any(), eq(PARTITION_FOO), any(), isA(VeniceException.class));
      verify(runnableForKillNonCurrentVersion, never()).run();
    }, AA_OFF);
  }

  @Test
  public void testIngestionTaskForCurrentVersionShouldTryToKillOngoingPushWhenEncounteringMemoryLimitException()
      throws Exception {
    doThrow(new MemoryLimitExhaustedException("mock exception")).doNothing()
        .when(mockAbstractStorageEngine)
        .put(anyInt(), any(), (ByteBuffer) any());

    isCurrentVersion = () -> true;

    localVeniceWriter.broadcastStartOfPush(new HashMap<>());
    localVeniceWriter.put(putKeyFoo, putValue, EXISTING_SCHEMA_ID, PUT_KEY_FOO_TIMESTAMP, null).get();
    localVeniceWriter.broadcastEndOfPush(new HashMap<>());

    runTest(Collections.singleton(PARTITION_FOO), () -> {
      verify(mockAbstractStorageEngine, timeout(5000).times(2)).put(eq(PARTITION_FOO), any(), (ByteBuffer) any());
      verify(mockAbstractStorageEngine, timeout(1000)).reopenStoragePartition(PARTITION_FOO);
      verify(mockLogNotifier, timeout(1000)).completed(anyString(), eq(PARTITION_FOO), anyLong(), anyString());
      verify(runnableForKillNonCurrentVersion, times(1)).run();
    }, AA_OFF);
  }

  @Test
  public void testShouldProduceToVersionTopic() throws Exception {
    runTest(Collections.singleton(PARTITION_FOO), () -> {
      PartitionConsumptionState partitionConsumptionState = mock(PartitionConsumptionState.class);
      LeaderFollowerStoreIngestionTask lfsit = (LeaderFollowerStoreIngestionTask) storeIngestionTaskUnderTest;
      when(partitionConsumptionState.getLeaderFollowerState()).thenReturn(STANDBY);
      assertFalse(lfsit.shouldProduceToVersionTopic(partitionConsumptionState));

      when(partitionConsumptionState.getLeaderFollowerState()).thenReturn(LeaderFollowerStateType.LEADER);
      OffsetRecord offsetRecord = mock(OffsetRecord.class);
      when(offsetRecord.getLeaderTopic(any())).thenReturn(pubSubTopic);
      when(partitionConsumptionState.getOffsetRecord()).thenReturn(offsetRecord);
      assertFalse(lfsit.shouldProduceToVersionTopic(partitionConsumptionState));

      when(offsetRecord.getLeaderTopic(any())).thenReturn(pubSubTopicRepository.getTopic("blah_rt"));
      assertTrue(lfsit.shouldProduceToVersionTopic(partitionConsumptionState));

      when(offsetRecord.getLeaderTopic(any())).thenReturn(pubSubTopic);
      when(partitionConsumptionState.consumeRemotely()).thenReturn(true);
      assertTrue(lfsit.shouldProduceToVersionTopic(partitionConsumptionState));
    }, AA_OFF);
  }

  @Test
  public void testBatchOnlyStoreDataRecovery() {
    Version version = mock(Version.class);
    doReturn(1).when(version).getPartitionCount();
    doReturn(VersionStatus.STARTED).when(version).getStatus();
    doReturn(true).when(version).isNativeReplicationEnabled();
    DataRecoveryVersionConfig dataRecoveryVersionConfig = new DataRecoveryVersionConfigImpl("dc-0", false, 1);
    doReturn(dataRecoveryVersionConfig).when(version).getDataRecoveryVersionConfig();

    Store store = mock(Store.class);

    doReturn(version).when(store).getVersion(eq(1));

    VeniceStoreVersionConfig storeConfig = mock(VeniceStoreVersionConfig.class);
    doReturn(topic).when(storeConfig).getStoreVersionName();

    StoreIngestionTaskFactory ingestionTaskFactory = getIngestionTaskFactoryBuilder(
        new RandomPollStrategy(),
        Utils.setOf(PARTITION_FOO),
        Optional.empty(),
        Collections.emptyMap(),
        true).build();
    doReturn(Version.parseStoreFromVersionTopic(topic)).when(store).getName();
    storeIngestionTaskUnderTest = ingestionTaskFactory.getNewIngestionTask(
        store,
        version,
        new Properties(),
        isCurrentVersion,
        storeConfig,
        1,
        false,
        Optional.empty(),
        null);
    OffsetRecord offsetRecord = mock(OffsetRecord.class);
    doReturn(pubSubTopic).when(offsetRecord).getLeaderTopic(any());
    PartitionConsumptionState partitionConsumptionState =
        new PartitionConsumptionState(Utils.getReplicaId(pubSubTopic, 0), 0, offsetRecord, false);

    storeIngestionTaskUnderTest.updateLeaderTopicOnFollower(partitionConsumptionState);
    storeIngestionTaskUnderTest.startConsumingAsLeader(partitionConsumptionState);
    String dataRecoverySourceTopic = Version.composeKafkaTopic(storeNameWithoutVersionInfo, 1);
    verify(offsetRecord, times(1)).setLeaderTopic(pubSubTopicRepository.getTopic(dataRecoverySourceTopic));
  }

  @Test
  public void testCheckIngestionTaskActiveness() {
    StoreIngestionTask storeIngestionTask = mock(StoreIngestionTask.class);
    AtomicBoolean result = new AtomicBoolean(true);
    when(storeIngestionTask.getIsRunning()).thenReturn(result);
    doCallRealMethod().when(storeIngestionTask).close();
    doCallRealMethod().when(storeIngestionTask).isRunning();

    // Case 1: idle time pass, close(), then startConsumption(), SIT should be closed
    when(storeIngestionTask.getMaxIdleCounter()).thenReturn(10);
    when(storeIngestionTask.getIdleCounter()).thenReturn(11);
    when(storeIngestionTask.maybeSetIngestionTaskActiveState(anyBoolean())).thenCallRealMethod();
    storeIngestionTask.maybeSetIngestionTaskActiveState(false);
    Assert.assertFalse(storeIngestionTask.maybeSetIngestionTaskActiveState(true));

    // Case 2: idle time pass, startConsumption() then close(), SIT should keep active.
    result.set(true);
    when(storeIngestionTask.getIsRunning()).thenReturn(result);
    storeIngestionTask.maybeSetIngestionTaskActiveState(true);
    when(storeIngestionTask.getIdleCounter()).thenReturn(0);
    Assert.assertTrue(storeIngestionTask.maybeSetIngestionTaskActiveState(false));
  }

  @DataProvider
  public static Object[][] testMaybeSendIngestionHeartbeatProvider() {
    return DataProviderUtils.allPermutationGenerator(
        AAConfig.values(),
        DataProviderUtils.BOOLEAN,
        new NodeType[] { FOLLOWER, NodeType.LEADER },
        HybridConfig.values());
  }

  @Test(dataProvider = "testMaybeSendIngestionHeartbeatProvider")
  public void testMaybeSendIngestionHeartbeat(
      AAConfig aaConfig,
      boolean isRealTimeTopic,
      NodeType nodeType,
      HybridConfig hybridConfig) {
    String storeName = Utils.getUniqueString("store");
    Store mockStore = mock(Store.class);
    doReturn(storeName).when(mockStore).getName();
    String versionTopic = Version.composeKafkaTopic(storeName, 1);
    VeniceStoreVersionConfig mockVeniceStoreVersionConfig = mock(VeniceStoreVersionConfig.class);
    doReturn(versionTopic).when(mockVeniceStoreVersionConfig).getStoreVersionName();
    Version mockVersion = mock(Version.class);
    doReturn(1).when(mockVersion).getPartitionCount();
    doReturn(VersionStatus.STARTED).when(mockVersion).getStatus();
    doReturn(true).when(mockVersion).isUseVersionLevelHybridConfig();
    if (hybridConfig == HYBRID) {
      HybridStoreConfig mockHybridConfig = mock(HybridStoreConfig.class);
      doReturn(mockHybridConfig).when(mockVersion).getHybridStoreConfig();
    } else {
      doReturn(null).when(mockVersion).getHybridStoreConfig();
    }
    Properties mockKafkaConsumerProperties = mock(Properties.class);
    doReturn("localhost").when(mockKafkaConsumerProperties).getProperty(eq(KAFKA_BOOTSTRAP_SERVERS));
    ReadOnlyStoreRepository mockReadOnlyStoreRepository = mock(ReadOnlyStoreRepository.class);
    doReturn(mockStore).when(mockReadOnlyStoreRepository).getStoreOrThrow(eq(storeName));
    doReturn(false).when(mockStore).isHybridStoreDiskQuotaEnabled();
    doReturn(mockVersion).when(mockStore).getVersion(1);
    doReturn(aaConfig == AA_ON).when(mockVersion).isActiveActiveReplicationEnabled();
    VeniceServerConfig mockVeniceServerConfig = mock(VeniceServerConfig.class);
    VeniceProperties mockVeniceProperties = mock(VeniceProperties.class);
    doReturn(true).when(mockVeniceProperties).isEmpty();
    doReturn(mockVeniceProperties).when(mockVeniceServerConfig).getKafkaConsumerConfigsForLocalConsumption();
    doReturn(Object2IntMaps.emptyMap()).when(mockVeniceServerConfig).getKafkaClusterUrlToIdMap();
    doReturn(Int2ObjectMaps.emptyMap()).when(mockVeniceServerConfig).getKafkaClusterIdToUrlMap();
    doReturn(TimeUnit.MINUTES.toMillis(1)).when(mockVeniceServerConfig).getIngestionHeartbeatIntervalMs();
    PartitionConsumptionState pcs = mock(PartitionConsumptionState.class);
    OffsetRecord offsetRecord = mock(OffsetRecord.class);
    doReturn(offsetRecord).when(pcs).getOffsetRecord();
    doReturn(nodeType == NodeType.LEADER ? LeaderFollowerStateType.LEADER : STANDBY).when(pcs).getLeaderFollowerState();
    PubSubTopic pubsubTopic = mock(PubSubTopic.class);
    doReturn(pubsubTopic).when(offsetRecord).getLeaderTopic(any());
    doReturn(isRealTimeTopic).when(pubsubTopic).isRealTime();

    VeniceWriter veniceWriter = mock(VeniceWriter.class);
    VeniceWriterFactory veniceWriterFactory = mock(VeniceWriterFactory.class);
    CompletableFuture heartBeatFuture = new CompletableFuture();
    heartBeatFuture.complete(null);
    doReturn(heartBeatFuture).when(veniceWriter).sendHeartbeat(any(), any(), any(), anyBoolean(), any(), anyLong());
    doReturn(veniceWriter).when(veniceWriterFactory).createVeniceWriter(any());

    StoreIngestionTaskFactory ingestionTaskFactory = TestUtils.getStoreIngestionTaskBuilder(storeName)
        .setStorageMetadataService(mockStorageMetadataService)
        .setMetadataRepository(mockReadOnlyStoreRepository)
        .setTopicManagerRepository(mockTopicManagerRepository)
        .setServerConfig(mockVeniceServerConfig)
        .setPubSubTopicRepository(pubSubTopicRepository)
        .setVeniceWriterFactory(veniceWriterFactory)
        .build();
    LeaderFollowerStoreIngestionTask ingestionTask =
        (LeaderFollowerStoreIngestionTask) ingestionTaskFactory.getNewIngestionTask(
            mockStore,
            mockVersion,
            mockKafkaConsumerProperties,
            () -> true,
            mockVeniceStoreVersionConfig,
            0,
            false,
            Optional.empty(),
            null);

    ingestionTask.setPartitionConsumptionState(0, pcs);
    ingestionTask.maybeSendIngestionHeartbeat();
    // Second invocation should be skipped since it shouldn't be time for another heartbeat yet.
    ingestionTask.maybeSendIngestionHeartbeat();
    if (hybridConfig == HYBRID && isRealTimeTopic && nodeType == NodeType.LEADER) {
      verify(veniceWriter, times(1)).sendHeartbeat(any(), any(), any(), anyBoolean(), any(), anyLong());
    } else {
      verify(veniceWriter, never()).sendHeartbeat(any(), any(), any(), anyBoolean(), any(), anyLong());
    }

    /**
     * Leverage the same test to validate {@link StoreIngestionTask#isProducingVersionTopicHealthy()}
     */
    when(mockTopicManager.containsTopic(eq(ingestionTask.getVersionTopic()))).thenReturn(true);
    Assert.assertTrue(ingestionTask.isProducingVersionTopicHealthy());

    when(mockTopicManager.containsTopic(eq(ingestionTask.getVersionTopic()))).thenReturn(false);
    Assert.assertFalse(ingestionTask.isProducingVersionTopicHealthy());
  }

  @Test
  public void testMaybeSendIngestionHeartbeatWithHBSuccessOrFailure() throws InterruptedException {
    String storeName = Utils.getUniqueString("store");
    Store mockStore = mock(Store.class);
    doReturn(storeName).when(mockStore).getName();
    String versionTopic = Version.composeKafkaTopic(storeName, 1);
    VeniceStoreVersionConfig mockVeniceStoreVersionConfig = mock(VeniceStoreVersionConfig.class);
    doReturn(versionTopic).when(mockVeniceStoreVersionConfig).getStoreVersionName();
    Version mockVersion = mock(Version.class);
    doReturn(2).when(mockVersion).getPartitionCount();
    doReturn(VersionStatus.STARTED).when(mockVersion).getStatus();
    doReturn(true).when(mockVersion).isUseVersionLevelHybridConfig();
    HybridStoreConfig mockHybridConfig = mock(HybridStoreConfig.class);
    doReturn(mockHybridConfig).when(mockVersion).getHybridStoreConfig();
    Properties mockKafkaConsumerProperties = mock(Properties.class);
    doReturn("localhost").when(mockKafkaConsumerProperties).getProperty(eq(KAFKA_BOOTSTRAP_SERVERS));
    ReadOnlyStoreRepository mockReadOnlyStoreRepository = mock(ReadOnlyStoreRepository.class);
    doReturn(mockStore).when(mockReadOnlyStoreRepository).getStoreOrThrow(eq(storeName));
    doReturn(false).when(mockStore).isHybridStoreDiskQuotaEnabled();
    doReturn(mockVersion).when(mockStore).getVersion(1);
    doReturn(true).when(mockVersion).isActiveActiveReplicationEnabled();
    VeniceServerConfig mockVeniceServerConfig = mock(VeniceServerConfig.class);
    VeniceProperties mockVeniceProperties = mock(VeniceProperties.class);
    doReturn(true).when(mockVeniceProperties).isEmpty();
    doReturn(mockVeniceProperties).when(mockVeniceServerConfig).getKafkaConsumerConfigsForLocalConsumption();
    doReturn(Object2IntMaps.emptyMap()).when(mockVeniceServerConfig).getKafkaClusterUrlToIdMap();
    doReturn(Int2ObjectMaps.emptyMap()).when(mockVeniceServerConfig).getKafkaClusterIdToUrlMap();
    doReturn(1000L).when(mockVeniceServerConfig).getIngestionHeartbeatIntervalMs();
    OffsetRecord offsetRecord = mock(OffsetRecord.class);
    PartitionConsumptionState pcs0 = mock(PartitionConsumptionState.class);
    doReturn(offsetRecord).when(pcs0).getOffsetRecord();
    doReturn(LeaderFollowerStateType.LEADER).when(pcs0).getLeaderFollowerState();
    PartitionConsumptionState pcs1 = mock(PartitionConsumptionState.class);
    doReturn(offsetRecord).when(pcs1).getOffsetRecord();
    doReturn(LeaderFollowerStateType.LEADER).when(pcs1).getLeaderFollowerState();
    doReturn(1).when(pcs1).getPartition();
    PubSubTopic pubsubTopic = mock(PubSubTopic.class);
    doReturn(pubsubTopic).when(offsetRecord).getLeaderTopic(any());
    doReturn(true).when(pubsubTopic).isRealTime();

    VeniceWriter veniceWriter = mock(VeniceWriter.class);
    VeniceWriterFactory veniceWriterFactory = mock(VeniceWriterFactory.class);
    doReturn(veniceWriter).when(veniceWriterFactory).createVeniceWriter(any());

    StoreIngestionTaskFactory ingestionTaskFactory = TestUtils.getStoreIngestionTaskBuilder(storeName)
        .setStorageMetadataService(mockStorageMetadataService)
        .setMetadataRepository(mockReadOnlyStoreRepository)
        .setTopicManagerRepository(mockTopicManagerRepository)
        .setServerConfig(mockVeniceServerConfig)
        .setPubSubTopicRepository(pubSubTopicRepository)
        .setVeniceWriterFactory(veniceWriterFactory)
        .build();
    LeaderFollowerStoreIngestionTask ingestionTask =
        (LeaderFollowerStoreIngestionTask) ingestionTaskFactory.getNewIngestionTask(
            mockStore,
            mockVersion,
            mockKafkaConsumerProperties,
            () -> true,
            mockVeniceStoreVersionConfig,
            0,
            false,
            Optional.empty(),
            null);

    ingestionTask.setPartitionConsumptionState(0, pcs0);
    ingestionTask.setPartitionConsumptionState(1, pcs1);

    CompletableFuture heartBeatFuture = new CompletableFuture();
    heartBeatFuture.complete(null);
    PubSubTopicPartition pubSubTopicPartition0 = new PubSubTopicPartitionImpl(pubsubTopic, 0);
    PubSubTopicPartition pubSubTopicPartition1 = new PubSubTopicPartitionImpl(pubsubTopic, 1);

    // all succeeded
    doReturn(heartBeatFuture).when(veniceWriter).sendHeartbeat(any(), any(), any(), anyBoolean(), any(), anyLong());
    AtomicReference<Set<String>> failedPartitions = new AtomicReference<>(null);
    failedPartitions.set(ingestionTask.maybeSendIngestionHeartbeat());
    assertEquals(failedPartitions.get().size(), 0);

    // 1 partition throws exception
    doReturn(heartBeatFuture).when(veniceWriter)
        .sendHeartbeat(eq(pubSubTopicPartition0), any(), any(), anyBoolean(), any(), anyLong());
    doAnswer(invocation -> {
      throw new Exception("mock exception");
    }).when(veniceWriter).sendHeartbeat(eq(pubSubTopicPartition1), any(), any(), anyBoolean(), any(), anyLong());
    // wait for SERVER_INGESTION_HEARTBEAT_INTERVAL_MS
    TestUtils.waitForNonDeterministicAssertion(5, TimeUnit.SECONDS, () -> {
      failedPartitions.set(ingestionTask.maybeSendIngestionHeartbeat());
      assertNotNull(failedPartitions.get());
    });
    // wait for the futures to complete that populates failedPartitions
    TestUtils.waitForNonDeterministicAssertion(5, TimeUnit.SECONDS, () -> {
      assertEquals(failedPartitions.get().size(), 1);
      assertFalse(failedPartitions.get().contains("0"));
      assertTrue(failedPartitions.get().contains("1"));
    });

    // both partition throws exception
    doAnswer(invocation -> {
      throw new Exception("mock exception");
    }).when(veniceWriter).sendHeartbeat(eq(pubSubTopicPartition0), any(), any(), anyBoolean(), any(), anyLong());
    // wait for SERVER_INGESTION_HEARTBEAT_INTERVAL_MS
    TestUtils.waitForNonDeterministicAssertion(5, TimeUnit.SECONDS, () -> {
      failedPartitions.set(ingestionTask.maybeSendIngestionHeartbeat());
      assertNotNull(failedPartitions.get());
    });
    // wait for the futures to complete that populates failedPartitions
    TestUtils.waitForNonDeterministicAssertion(5, TimeUnit.SECONDS, () -> {
      assertEquals(failedPartitions.get().size(), 2);
      assertTrue(failedPartitions.get().contains("0"));
      assertTrue(failedPartitions.get().contains("1"));
    });
  }

  @Test(dataProvider = "aaConfigProvider")
  public void testStoreIngestionRecordTransformer(AAConfig aaConfig) throws Exception {
    KafkaKey kafkaKey = new KafkaKey(MessageType.PUT, putKeyFoo);
    KafkaMessageEnvelope kafkaMessageEnvelope = new KafkaMessageEnvelope();
    kafkaMessageEnvelope.messageType = MessageType.PUT.getValue();
    Put put = new Put();

    put.putValue = ByteBuffer.wrap(putValue);
    put.replicationMetadataPayload = ByteBuffer.allocate(10);
    kafkaMessageEnvelope.payloadUnion = put;
    kafkaMessageEnvelope.producerMetadata = new ProducerMetadata();
    PubSubMessage<KafkaKey, KafkaMessageEnvelope, Long> pubSubMessage = new ImmutablePubSubMessage(
        kafkaKey,
        kafkaMessageEnvelope,
        new PubSubTopicPartitionImpl(pubSubTopic, PARTITION_FOO),
        0,
        0,
        0);

    LeaderProducedRecordContext leaderProducedRecordContext = mock(LeaderProducedRecordContext.class);
    when(leaderProducedRecordContext.getMessageType()).thenReturn(MessageType.PUT);
    when(leaderProducedRecordContext.getValueUnion()).thenReturn(put);
    when(leaderProducedRecordContext.getKeyBytes()).thenReturn(putKeyFoo);

    Schema keySchema = Schema.create(Schema.Type.INT);
    SchemaEntry keySchemaEntry = mock(SchemaEntry.class);
    when(keySchemaEntry.getSchema()).thenReturn(keySchema);
    when(mockSchemaRepo.getKeySchema(storeNameWithoutVersionInfo)).thenReturn(keySchemaEntry);

    Schema valueSchema = Schema.create(Schema.Type.STRING);
    SchemaEntry valueSchemaEntry = mock(SchemaEntry.class);
    when(valueSchemaEntry.getSchema()).thenReturn(valueSchema);
    when(mockSchemaRepo.getValueSchema(eq(storeNameWithoutVersionInfo), anyInt())).thenReturn(valueSchemaEntry);

    runTest(Collections.singleton(PARTITION_FOO), () -> {
      TestUtils.waitForNonDeterministicAssertion(
          5,
          TimeUnit.SECONDS,
          () -> assertTrue(storeIngestionTaskUnderTest.hasAnySubscription()));

      try {
        storeIngestionTaskUnderTest.produceToStoreBufferService(
            pubSubMessage,
            leaderProducedRecordContext,
            PARTITION_FOO,
            localKafkaConsumerService.kafkaUrl,
            System.nanoTime(),
            System.currentTimeMillis());
      } catch (InterruptedException e) {
        throw new VeniceException(e);
      }
    }, aaConfig, (storeVersion) -> new TestStringRecordTransformer(storeVersion, true));

    // Transformer error should never be recorded
    verify(mockVersionedStorageIngestionStats, never())
        .recordTransformerError(eq(storeNameWithoutVersionInfo), anyInt(), anyDouble(), anyLong());
  }

  // Test to throw type error when performing record transformation with incompatible types
  @Test(dataProvider = "aaConfigProvider")
  public void testStoreIngestionRecordTransformerError(AAConfig aaConfig) throws Exception {
    byte[] keyBytes = new byte[1];
    KafkaKey kafkaKey = new KafkaKey(MessageType.PUT, keyBytes);
    KafkaMessageEnvelope kafkaMessageEnvelope = new KafkaMessageEnvelope();
    kafkaMessageEnvelope.messageType = MessageType.PUT.getValue();
    Put put = new Put();
    put.putValue = ByteBuffer.allocate(10);
    put.putValue.position(4);
    put.replicationMetadataPayload = ByteBuffer.allocate(10);
    kafkaMessageEnvelope.payloadUnion = put;
    kafkaMessageEnvelope.producerMetadata = new ProducerMetadata();
    PubSubMessage<KafkaKey, KafkaMessageEnvelope, Long> pubSubMessage = new ImmutablePubSubMessage(
        kafkaKey,
        kafkaMessageEnvelope,
        new PubSubTopicPartitionImpl(pubSubTopic, PARTITION_FOO),
        0,
        0,
        0);

    LeaderProducedRecordContext leaderProducedRecordContext = mock(LeaderProducedRecordContext.class);
    when(leaderProducedRecordContext.getMessageType()).thenReturn(MessageType.PUT);
    when(leaderProducedRecordContext.getValueUnion()).thenReturn(put);
    when(leaderProducedRecordContext.getKeyBytes()).thenReturn(keyBytes);

    Schema keySchema = Schema.create(Schema.Type.INT);
    SchemaEntry keySchemaEntry = mock(SchemaEntry.class);
    when(keySchemaEntry.getSchema()).thenReturn(keySchema);
    when(mockSchemaRepo.getKeySchema(storeNameWithoutVersionInfo)).thenReturn(keySchemaEntry);

    Schema valueSchema = Schema.create(Schema.Type.INT);
    SchemaEntry valueSchemaEntry = mock(SchemaEntry.class);
    when(valueSchemaEntry.getSchema()).thenReturn(valueSchema);
    when(mockSchemaRepo.getValueSchema(eq(storeNameWithoutVersionInfo), anyInt())).thenReturn(valueSchemaEntry);

    runTest(Collections.singleton(PARTITION_FOO), () -> {
      TestUtils.waitForNonDeterministicAssertion(
          5,
          TimeUnit.SECONDS,
          () -> assertTrue(storeIngestionTaskUnderTest.hasAnySubscription()));

      try {
        storeIngestionTaskUnderTest.produceToStoreBufferService(
            pubSubMessage,
            leaderProducedRecordContext,
            PARTITION_FOO,
            localKafkaConsumerService.kafkaUrl,
            System.nanoTime(),
            System.currentTimeMillis());
      } catch (Exception e) {
        e.printStackTrace();
      }
      // Verify transformer error was recorded
      verify(mockVersionedStorageIngestionStats, timeout(1000))
          .recordTransformerError(eq(storeNameWithoutVersionInfo), anyInt(), anyDouble(), anyLong());
    }, aaConfig, (storeVersion) -> new TestStringRecordTransformer(storeVersion, true));
  }

  @DataProvider
  public static Object[][] testAssembledValueSizeProvider() {
    Set<Integer> schemaIdSet = new HashSet<>();
    for (AvroProtocolDefinition avroProtocolDefinition: AvroProtocolDefinition.values()) {
      avroProtocolDefinition.currentProtocolVersion.ifPresent(schemaIdSet::add);
    }
    return DataProviderUtils.allPermutationGenerator(AAConfig.values(), schemaIdSet.toArray());
  }

  /**
   * Create messages for a chunked record (in multiple chunks) and its manifest, and verify that the drainer
   * records the size of the chunked record as described in the size field of the manifest.
   * Also, verify that metrics are only emitted when the correct schemaId=-20 is on the manifest message,
   * and not emitted on any other invalid schemaId values.
   * @throws Exception
   */
  @Test(dataProvider = "testAssembledValueSizeProvider")
  public void testAssembledValueSizeSensor(AAConfig aaConfig, int testSchemaId) throws Exception {
    int numChunks = 10;
    long expectedRecordSize = (long) numChunks * ChunkingTestUtils.CHUNK_LENGTH;
    PubSubTopicPartition tp = new PubSubTopicPartitionImpl(pubSubTopic, PARTITION_FOO);
    List<PubSubMessage<KafkaKey, KafkaMessageEnvelope, Long>> messages = new ArrayList<>(numChunks + 1); // + manifest
    for (int i = 0; i < numChunks; i++) {
      messages.add(ChunkingTestUtils.createChunkedRecord(putKeyFoo, 1, 1, i, 0, tp));
    }
    PubSubMessage<KafkaKey, KafkaMessageEnvelope, Long> manifestMessage =
        ChunkingTestUtils.createChunkValueManifestRecord(putKeyFoo, messages.get(0), numChunks, tp);
    messages.add(manifestMessage);

    // The only expected real-life case should be when schemaId values are chunk=-10 and manifest=-20
    boolean useRealSchemaId = testSchemaId == AvroProtocolDefinition.CHUNKED_VALUE_MANIFEST.getCurrentProtocolVersion();
    runTest(Collections.singleton(PARTITION_FOO), () -> {
      TestUtils.waitForNonDeterministicAssertion(
          5,
          TimeUnit.SECONDS,
          () -> assertTrue(storeIngestionTaskUnderTest.hasAnySubscription()));

      for (PubSubMessage<KafkaKey, KafkaMessageEnvelope, Long> message: messages) {
        try {
          Put put = (Put) message.getValue().getPayloadUnion();
          if (!useRealSchemaId) {
            put.schemaId = testSchemaId;
          }
          LeaderProducedRecordContext leaderProducedRecordContext = mock(LeaderProducedRecordContext.class);
          when(leaderProducedRecordContext.getMessageType()).thenReturn(MessageType.PUT);
          when(leaderProducedRecordContext.getValueUnion()).thenReturn(put);
          when(leaderProducedRecordContext.getKeyBytes()).thenReturn(putKeyFoo);

          storeIngestionTaskUnderTest.produceToStoreBufferService(
              message,
              leaderProducedRecordContext,
              PARTITION_FOO,
              localKafkaConsumerService.kafkaUrl,
              System.nanoTime(),
              System.currentTimeMillis());
        } catch (InterruptedException e) {
          throw new VeniceException(e);
        }
      }

      // Verify that the size of the assembled record was recorded in the metrics only if schemaId=-20
      HostLevelIngestionStats hostLevelIngestionStats = storeIngestionTaskUnderTest.hostLevelIngestionStats;
      if (useRealSchemaId) {
        verify(hostLevelIngestionStats, timeout(1000)).recordAssembledValueSize(eq(expectedRecordSize), anyLong());
        verify(hostLevelIngestionStats, timeout(1000).times(1)).recordAssembledValueSize(anyLong(), anyLong());
      } else {
        verify(hostLevelIngestionStats, times(0)).recordAssembledValueSize(anyLong(), anyLong());
      }
    }, aaConfig);
  }

  @Test
  public void testGetOffsetToOnlineLagThresholdPerPartition() {
    ReadOnlyStoreRepository storeRepository = mock(ReadOnlyStoreRepository.class);
    String storeName = "test-store";
    int partitionCount = 10;

    // Non-hybrid store should throw
    assertThrows(
        VeniceException.class,
        () -> StoreIngestionTask
            .getOffsetToOnlineLagThresholdPerPartition(Optional.empty(), storeName, partitionCount));

    // Negative threshold
    HybridStoreConfigImpl hybridStoreConfig1 = new HybridStoreConfigImpl(
        100L,
        -1L,
        100L,
        DataReplicationPolicy.NON_AGGREGATE,
        BufferReplayPolicy.REWIND_FROM_SOP);
    assertEquals(
        StoreIngestionTask
            .getOffsetToOnlineLagThresholdPerPartition(Optional.of(hybridStoreConfig1), storeName, partitionCount),
        -1L);

    // For current version, the partition-level offset lag threshold should be divided by partition count
    HybridStoreConfigImpl hybridStoreConfig2 = new HybridStoreConfigImpl(
        100L,
        100L,
        100L,
        DataReplicationPolicy.NON_AGGREGATE,
        BufferReplayPolicy.REWIND_FROM_SOP);
    Store store = mock(Store.class);
    doReturn(10).when(store).getCurrentVersion();
    doReturn(store).when(storeRepository).getStore(storeName);
    assertEquals(
        StoreIngestionTask
            .getOffsetToOnlineLagThresholdPerPartition(Optional.of(hybridStoreConfig2), storeName, partitionCount),
        10L);
  }

  @Test
  public void testCheckAndHandleUpstreamOffsetRewind() {
    String storeName = "test_store";
    int version = 1;
    // No rewind, then nothing would happen
    LeaderFollowerStoreIngestionTask.checkAndHandleUpstreamOffsetRewind(
        mock(PartitionConsumptionState.class),
        mock(PubSubMessage.class),
        11,
        10,
        mock(LeaderFollowerStoreIngestionTask.class));

    // Rewind with batch only store, nothing would happen
    LeaderFollowerStoreIngestionTask mockTask1 = mock(LeaderFollowerStoreIngestionTask.class);
    when(mockTask1.isHybridMode()).thenReturn(false);
    AggVersionedDIVStats mockStats1 = mock(AggVersionedDIVStats.class);
    when(mockTask1.getVersionedDIVStats()).thenReturn(mockStats1);
    when(mockTask1.getStoreName()).thenReturn(storeName);
    when(mockTask1.getVersionNumber()).thenReturn(version);

    LeaderFollowerStoreIngestionTask.checkAndHandleUpstreamOffsetRewind(
        mock(PartitionConsumptionState.class),
        mock(PubSubMessage.class),
        10,
        11,
        mockTask1);
    verify(mockStats1).recordBenignLeaderOffsetRewind(storeName, version);

    // Benign rewind
    final long messageOffset = 10;
    KafkaKey key = new KafkaKey(MessageType.PUT, "test_key".getBytes());
    KafkaMessageEnvelope messsageEnvelope = new KafkaMessageEnvelope();
    LeaderMetadata leaderMetadata = new LeaderMetadata();
    leaderMetadata.upstreamOffset = 10;
    leaderMetadata.hostName = "new_leader";
    messsageEnvelope.leaderMetadataFooter = leaderMetadata;
    ProducerMetadata producerMetadata = new ProducerMetadata();
    producerMetadata.producerGUID = GuidUtils.getGuidFromCharSequence("new_leader_guid");
    messsageEnvelope.producerMetadata = producerMetadata;
    Put put = new Put();
    put.putValue = ByteBuffer.wrap("test_value_suffix".getBytes(), 0, 10); // With trailing suffix.
    put.schemaId = 1;
    messsageEnvelope.payloadUnion = put;
    PubSubMessage<KafkaKey, KafkaMessageEnvelope, Long> consumedRecord = new ImmutablePubSubMessage<>(
        key,
        messsageEnvelope,
        new PubSubTopicPartitionImpl(
            new TestPubSubTopic("test_store_v1", "test_store", PubSubTopicType.VERSION_TOPIC),
            1),
        messageOffset,
        -1,
        1000);
    AbstractStorageEngine mockStorageEngine2 = mock(AbstractStorageEngine.class);
    ByteBuffer actualValueBuffer = ByteBuffer.allocate(100);
    actualValueBuffer.putInt(1); // schema id
    actualValueBuffer.put("test_value".getBytes());
    actualValueBuffer.flip();
    when(mockStorageEngine2.get(eq(1), eq("test_key".getBytes())))
        .thenReturn(ByteUtils.extractByteArray(actualValueBuffer));
    PartitionConsumptionState mockState2 = mock(PartitionConsumptionState.class);
    when(mockState2.getLeaderHostId()).thenReturn("old_leader");
    when(mockState2.getLeaderGUID()).thenReturn(GuidUtils.getGuidFromCharSequence("old_leader_guid"));
    when(mockState2.isCompletionReported()).thenReturn(false);

    LeaderFollowerStoreIngestionTask mockTask2 = mock(LeaderFollowerStoreIngestionTask.class);
    when(mockTask2.isHybridMode()).thenReturn(true);
    when(mockTask2.getIngestionTaskName()).thenReturn("test_store_v1_task");
    when(mockTask2.getStoreName()).thenReturn(storeName);
    when(mockTask2.getVersionNumber()).thenReturn(version);
    when(mockTask2.getStorageEngine()).thenReturn(mockStorageEngine2);
    AggVersionedDIVStats mockStats2 = mock(AggVersionedDIVStats.class);
    when(mockTask2.getVersionedDIVStats()).thenReturn(mockStats2);
    IngestionNotificationDispatcher ingestionNotificationDispatcher = mock(IngestionNotificationDispatcher.class);
    when(mockTask2.getIngestionNotificationDispatcher()).thenReturn(ingestionNotificationDispatcher);
    LeaderFollowerStoreIngestionTask.checkAndHandleUpstreamOffsetRewind(mockState2, consumedRecord, 10, 11, mockTask2);
    verify(mockStats2).recordBenignLeaderOffsetRewind("test_store", 1);
    verify(mockStats2, never()).recordPotentiallyLossyLeaderOffsetRewind(storeName, version);

    // If current storage engine returns a different value for rewound key, exception should be thrown
    actualValueBuffer = ByteBuffer.allocate(100);
    actualValueBuffer.putInt(1); // schema id
    actualValueBuffer.put("test_value_old".getBytes());
    actualValueBuffer.flip();
    when(mockStorageEngine2.get(eq(1), eq("test_key".getBytes())))
        .thenReturn(ByteUtils.extractByteArray(actualValueBuffer));
    VeniceException exception = Assert.expectThrows(
        VeniceException.class,
        () -> LeaderFollowerStoreIngestionTask
            .checkAndHandleUpstreamOffsetRewind(mockState2, consumedRecord, 10, 11, mockTask2));
    assertTrue(
        exception.getMessage().contains("Failing the job because lossy rewind happens before receiving EndOfPush."));
    // Verify that the VT offset is also in the error message
    assertTrue(exception.getMessage().contains("received message at offset: " + messageOffset));
    verify(mockStats2).recordPotentiallyLossyLeaderOffsetRewind(storeName, version);
  }

  @Test
  public void testMeasureLagWithCallToPubSub() {
    final int PARTITION_UNABLE_TO_GET_END_OFFSET = 0;
    final int EMPTY_PARTITION = 1;
    final int PARTITION_WITH_SOME_MESSAGES_IN_IT = 2;
    final long MESSAGE_COUNT = 10;
    final long INVALID_CURRENT_OFFSET = -2;
    final long CURRENT_OFFSET_NOTHING_CONSUMED = OffsetRecord.LOWEST_OFFSET;
    final long CURRENT_OFFSET_SOME_CONSUMED = 3;
    final String PUB_SUB_SERVER_NAME = "blah";
    doReturn((long) StatsErrorCode.LAG_MEASUREMENT_FAILURE.code).when(mockTopicManager)
        .getLatestOffsetCached(pubSubTopic, PARTITION_UNABLE_TO_GET_END_OFFSET);
    doReturn(0L).when(mockTopicManager).getLatestOffsetCached(pubSubTopic, EMPTY_PARTITION);
    doReturn(MESSAGE_COUNT).when(mockTopicManager)
        .getLatestOffsetCached(pubSubTopic, PARTITION_WITH_SOME_MESSAGES_IN_IT);

    assertEquals(
        StoreIngestionTask.measureLagWithCallToPubSub(
            PUB_SUB_SERVER_NAME,
            pubSubTopic,
            PARTITION_UNABLE_TO_GET_END_OFFSET,
            CURRENT_OFFSET_NOTHING_CONSUMED,
            s -> mockTopicManager),
        Long.MAX_VALUE,
        "If unable to get the end offset, we expect Long.MAX_VALUE (infinite lag).");

    assertEquals(
        StoreIngestionTask.measureLagWithCallToPubSub(
            PUB_SUB_SERVER_NAME,
            pubSubTopic,
            EMPTY_PARTITION,
            INVALID_CURRENT_OFFSET,
            s -> mockTopicManager),
        Long.MAX_VALUE,
        "If the current offset is invalid (less than -1), we expect Long.MAX_VALUE (infinite lag).");

    assertEquals(
        StoreIngestionTask.measureLagWithCallToPubSub(
            PUB_SUB_SERVER_NAME,
            pubSubTopic,
            EMPTY_PARTITION,
            CURRENT_OFFSET_NOTHING_CONSUMED,
            s -> mockTopicManager),
        0,
        "If the partition is empty, we expect no lag.");

    assertEquals(
        StoreIngestionTask.measureLagWithCallToPubSub(
            PUB_SUB_SERVER_NAME,
            pubSubTopic,
            PARTITION_WITH_SOME_MESSAGES_IN_IT,
            CURRENT_OFFSET_NOTHING_CONSUMED,
            s -> mockTopicManager),
        MESSAGE_COUNT,
        "If the partition has messages in it, but we consumed nothing, we expect lag to equal the message count.");

    assertEquals(
        StoreIngestionTask.measureLagWithCallToPubSub(
            PUB_SUB_SERVER_NAME,
            pubSubTopic,
            PARTITION_WITH_SOME_MESSAGES_IN_IT,
            CURRENT_OFFSET_SOME_CONSUMED,
            s -> mockTopicManager),
        MESSAGE_COUNT - 1 - CURRENT_OFFSET_SOME_CONSUMED,
        "If the partition has messages in it, and we consumed some of them, we expect lag to equal the unconsumed message count.");
  }

  private VeniceStoreVersionConfig getDefaultMockVeniceStoreVersionConfig(
      Consumer<VeniceStoreVersionConfig> storeVersionConfigOverride) {
    // mock the store config
    VeniceStoreVersionConfig storeConfig = mock(VeniceStoreVersionConfig.class);
    doReturn(topic).when(storeConfig).getStoreVersionName();
    doReturn(0).when(storeConfig).getTopicOffsetCheckIntervalMs();
    doReturn(READ_CYCLE_DELAY_MS).when(storeConfig).getKafkaReadCycleDelayMs();
    doReturn(EMPTY_POLL_SLEEP_MS).when(storeConfig).getKafkaEmptyPollSleepMs();
    doReturn(databaseSyncBytesIntervalForTransactionalMode).when(storeConfig)
        .getDatabaseSyncBytesIntervalForTransactionalMode();
    doReturn(databaseSyncBytesIntervalForDeferredWriteMode).when(storeConfig)
        .getDatabaseSyncBytesIntervalForDeferredWriteMode();
    doReturn(false).when(storeConfig).isReadOnlyForBatchOnlyStoreEnabled();
    storeVersionConfigOverride.accept(storeConfig);
    return storeConfig;
  }

  private static class MockStoreVersionConfigs {
    Store store;
    Version version;
    VeniceStoreVersionConfig storeVersionConfig;

    private MockStoreVersionConfigs(Store store, Version version, VeniceStoreVersionConfig storeVersionConfig) {
      this.store = store;
      this.version = version;
      this.storeVersionConfig = storeVersionConfig;
    }
  }
}<|MERGE_RESOLUTION|>--- conflicted
+++ resolved
@@ -791,7 +791,6 @@
     Properties kafkaProps = new Properties();
     kafkaProps.put(KAFKA_BOOTSTRAP_SERVERS, inMemoryLocalKafkaBroker.getKafkaBootstrapServer());
 
-<<<<<<< HEAD
     DaVinciRecordTransformer recordTransformer = null;
 
     if (getRecordTransformer != null) {
@@ -800,17 +799,6 @@
           new BlockingDaVinciRecordTransformer(recordTransformer, recordTransformer.getStoreRecordsInDaVinci());
     }
 
-    storeIngestionTaskUnderTest = ingestionTaskFactory.getNewIngestionTask(
-        mockStore,
-        version,
-        kafkaProps,
-        isCurrentVersion,
-        storeConfig,
-        PARTITION_FOO,
-        false,
-        Optional.empty(),
-        recordTransformer);
-=======
     storeIngestionTaskUnderTest = spy(
         ingestionTaskFactory.getNewIngestionTask(
             mockStore,
@@ -821,8 +809,7 @@
             PARTITION_FOO,
             false,
             Optional.empty(),
-            getRecordTransformer));
->>>>>>> 1cc259ae
+            recordTransformer));
 
     Future testSubscribeTaskFuture = null;
     try {
