package com.linkedin.davinci.kafka.consumer;

import static org.mockito.Mockito.any;
import static org.mockito.Mockito.argThat;
import static org.mockito.Mockito.mock;
import static org.mockito.Mockito.times;
import static org.mockito.Mockito.verify;
import static org.mockito.Mockito.when;

import com.linkedin.davinci.store.AbstractStorageEngine;
import com.linkedin.venice.meta.Store;
import com.linkedin.venice.meta.Version;
import com.linkedin.venice.meta.VersionStatus;
import com.linkedin.venice.offsets.OffsetRecord;
import com.linkedin.venice.utils.Utils;
import com.linkedin.venice.utils.concurrent.VeniceConcurrentHashMap;
import java.util.concurrent.ConcurrentMap;
import org.mockito.ArgumentMatcher;
import org.testng.Assert;
import org.testng.annotations.BeforeClass;
import org.testng.annotations.BeforeMethod;
import org.testng.annotations.Test;


@Test
public class StorageUtilizationManagerTest {
  private final static long storeQuotaInBytes = 100L;
  private final static long newStoreQuotaInBytes = 200L;
  private final static int storePartitionCount = 10;
  private final static String storeName = "TestTopic";
  private final static String topic = Version.composeKafkaTopic(storeName, 1);
  private final static int storeVersion = Version.parseVersionFromKafkaTopicName(topic);

  private ConcurrentMap<Integer, PartitionConsumptionState> partitionConsumptionStateMap;
  private AbstractStorageEngine storageEngine;
  private IngestionNotificationDispatcher ingestionNotificationDispatcher;
  private Store store;
  private Version version;
  private StorageUtilizationManager quotaEnforcer;

  @BeforeClass
  public void setUp() {
    storageEngine = mock(AbstractStorageEngine.class);
    store = mock(Store.class);
    version = mock(Version.class);
  }

  @BeforeMethod
  public void buildNewQuotaEnforcer() {
    ingestionNotificationDispatcher = mock(IngestionNotificationDispatcher.class);
    partitionConsumptionStateMap = new VeniceConcurrentHashMap<>();

    for (int i = 1; i <= storePartitionCount; i++) {
      PartitionConsumptionState pcs =
<<<<<<< HEAD
          new PartitionConsumptionState(Utils.getReplicaId(topic, i), i, 1, mock(OffsetRecord.class), true, false);
=======
          new PartitionConsumptionState(Utils.getReplicaId(topic, i), i, mock(OffsetRecord.class), true);
>>>>>>> 6b2ff8d4
      partitionConsumptionStateMap.put(i, pcs);
    }

    when(store.getName()).thenReturn(storeName);
    when(store.getStorageQuotaInByte()).thenReturn(storeQuotaInBytes);
    when(store.getPartitionCount()).thenReturn(storePartitionCount);
    when(store.getVersion(storeVersion)).thenReturn(version);
    when(store.isHybridStoreDiskQuotaEnabled()).thenReturn(true);
    when(version.getStatus()).thenReturn(VersionStatus.STARTED);

    quotaEnforcer = new StorageUtilizationManager(
        storageEngine,
        store,
        topic,
        storePartitionCount,
        partitionConsumptionStateMap,
        true,
        true,
        ingestionNotificationDispatcher,
        (t, p) -> {},
        (t, p) -> {});
  }

  @Test
  public void testDataUpdatedWithStoreChangeListener() throws Exception {
    when(store.getStorageQuotaInByte()).thenReturn(newStoreQuotaInBytes);
    when(version.getStatus()).thenReturn(VersionStatus.ONLINE);

    // handleStoreChanged should have changed isVersionOnline, storeQuotaInBytes, and diskQuotaPerPartition
    quotaEnforcer.handleStoreChanged(store);
    Assert.assertTrue(quotaEnforcer.isVersionOnline());
    Assert.assertEquals(quotaEnforcer.getStoreQuotaInBytes(), newStoreQuotaInBytes);
    Assert.assertEquals(quotaEnforcer.getPartitionQuotaInBytes(), newStoreQuotaInBytes / storePartitionCount);

    // Quota is reported as not violated at the current stage.
    for (int i = 1; i <= storePartitionCount; i++) {
      PartitionConsumptionState partitionConsumptionState = partitionConsumptionStateMap.get(i);
      verify(ingestionNotificationDispatcher, times(1)).reportQuotaNotViolated(partitionConsumptionState);
    }

    // Trigger quota violation to pause these partitions.
    verify(ingestionNotificationDispatcher, times(0)).reportQuotaViolated(any());
    addUsageToAllPartitions(20);
    verify(ingestionNotificationDispatcher, times(storePartitionCount)).reportQuotaViolated(any());
    for (int i = 1; i <= storePartitionCount; i++) {
      Assert.assertTrue(quotaEnforcer.isPartitionPausedIngestion(i));
      PartitionConsumptionState partitionConsumptionState = partitionConsumptionStateMap.get(i);
      verify(ingestionNotificationDispatcher).reportQuotaViolated(partitionConsumptionState);
    }

    // handleStoreChanged should get these paused partitions back, when feature is disabled.
    when(store.isHybridStoreDiskQuotaEnabled()).thenReturn(false);
    quotaEnforcer.handleStoreChanged(store);
    for (int i = 1; i <= storePartitionCount; i++) {
      Assert.assertFalse(quotaEnforcer.isPartitionPausedIngestion(i));
      // Expect a new round of QuotaNotViolate are reported.
      PartitionConsumptionState partitionConsumptionState = partitionConsumptionStateMap.get(i);
      verify(ingestionNotificationDispatcher, times(2)).reportQuotaNotViolated(partitionConsumptionState);
    }
  }

  @Test
  public void testHybridStoreBatchPushExceededQuota() throws Exception {
    // should not throw exception as the partitions size break write quota
    addUsageToAllPartitions(10);
  }

  @Test
  public void testHybridStorePushNotExceededQuota() throws Exception {
    // expect no exceptions
    addUsageToAllPartitions(5);
  }

  @Test
  public void testRTJobNotExceededQuota() throws Exception {
    setUpOnlineVersion();
    addUsageToAllPartitions(5);
    for (int i = 1; i <= storePartitionCount; i++) {
      Assert.assertFalse(quotaEnforcer.isPartitionPausedIngestion(i));
    }
  }

  @Test
  public void testRTJobExceededQuota() throws Exception {
    setUpOnlineVersion();

    // these partitions should be paused for exceeding write quota
    addUsageToAllPartitions(10);
    verify(ingestionNotificationDispatcher, times(storePartitionCount)).reportQuotaViolated(any());
    for (int i = 1; i <= storePartitionCount; i++) {
      Assert.assertTrue(quotaEnforcer.isPartitionPausedIngestion(i));
      PartitionConsumptionState partitionConsumptionState = partitionConsumptionStateMap.get(i);
      verify(ingestionNotificationDispatcher).reportQuotaViolated(partitionConsumptionState);
    }

    // The later same partitions consumptions should be paused too even with size zero
    addUsageToAllPartitions(0);
    for (int i = 1; i <= storePartitionCount; i++) {
      Assert.assertTrue(quotaEnforcer.isPartitionPausedIngestion(i));
    }

    // check after store change and bumping quota, paused partition should be resumed
    when(store.getStorageQuotaInByte()).thenReturn(newStoreQuotaInBytes);
    quotaEnforcer.handleStoreChanged(store);
    for (int i = 1; i <= storePartitionCount; i++) {
      Assert.assertFalse(quotaEnforcer.isPartitionPausedIngestion(i));
    }
  }

  @Test
  public void testReportCompletionForOnlineVersion() throws Exception {
    setUpOnlineVersion();
    addUsageToAllPartitions(10);
    for (int i = 1; i <= storePartitionCount; i++) {
      PartitionConsumptionState pcs = mock(PartitionConsumptionState.class);
      // The version is online but completion is not reported. We should expect the enforcer report completion.
      when(pcs.isCompletionReported()).thenReturn(false);
      when(pcs.getLeaderFollowerState()).thenReturn(LeaderFollowerStateType.STANDBY);
      partitionConsumptionStateMap.put(i, pcs);
    }
    verify(ingestionNotificationDispatcher, times(storePartitionCount)).reportCompleted(any());
    for (int i = 1; i <= storePartitionCount; i++) {
      Assert.assertTrue(quotaEnforcer.isPartitionPausedIngestion(i));
      verify(ingestionNotificationDispatcher).reportCompleted(argThat(new PartitionNumberMatcher(i)));
    }
  }

  private static class PartitionNumberMatcher implements ArgumentMatcher<PartitionConsumptionState> {
    private final int expectedPartition;

    public PartitionNumberMatcher(int expectedPartition) {
      this.expectedPartition = expectedPartition;
    }

    @Override
    public boolean matches(PartitionConsumptionState argument) {
      return argument.getPartition() == expectedPartition;
    }
  }

  private void addUsageToAllPartitions(int partitionSize) {
    for (int i = 1; i <= storePartitionCount; i++) {
      quotaEnforcer.enforcePartitionQuota(i, partitionSize);
    }
  }

  private void setUpOnlineVersion() {
    when(version.getStatus()).thenReturn(VersionStatus.ONLINE);
    quotaEnforcer.handleStoreChanged(store);
  }
}<|MERGE_RESOLUTION|>--- conflicted
+++ resolved
@@ -52,11 +52,7 @@
 
     for (int i = 1; i <= storePartitionCount; i++) {
       PartitionConsumptionState pcs =
-<<<<<<< HEAD
-          new PartitionConsumptionState(Utils.getReplicaId(topic, i), i, 1, mock(OffsetRecord.class), true, false);
-=======
-          new PartitionConsumptionState(Utils.getReplicaId(topic, i), i, mock(OffsetRecord.class), true);
->>>>>>> 6b2ff8d4
+          new PartitionConsumptionState(Utils.getReplicaId(topic, i), i, mock(OffsetRecord.class), true, false);
       partitionConsumptionStateMap.put(i, pcs);
     }
 
