package com.linkedin.davinci.kafka.consumer;

import com.linkedin.davinci.helix.LeaderFollowerPartitionStateModel;
import com.linkedin.davinci.utils.ByteArrayKey;
import com.linkedin.venice.kafka.protocol.GUID;
import com.linkedin.venice.kafka.protocol.Put;
import com.linkedin.venice.kafka.validation.checksum.CheckSum;
import com.linkedin.venice.kafka.validation.checksum.CheckSumType;
import com.linkedin.venice.meta.Version;
import com.linkedin.venice.offsets.OffsetRecord;
import com.linkedin.venice.pubsub.PubSubTopicPartitionImpl;
import com.linkedin.venice.pubsub.PubSubTopicRepository;
import com.linkedin.venice.pubsub.api.PubSubTopic;
import com.linkedin.venice.pubsub.api.PubSubTopicPartition;
import com.linkedin.venice.serialization.avro.AvroProtocolDefinition;
import com.linkedin.venice.storage.protocol.ChunkedValueManifest;
import com.linkedin.venice.utils.PartitionUtils;
import com.linkedin.venice.utils.concurrent.VeniceConcurrentHashMap;
import com.linkedin.venice.writer.LeaderCompleteState;
import java.nio.ByteBuffer;
import java.util.HashMap;
import java.util.Map;
import java.util.Set;
import java.util.concurrent.CompletableFuture;
import java.util.concurrent.ConcurrentMap;
import java.util.concurrent.Future;
import org.apache.avro.generic.GenericRecord;


/**
 * This class is used to maintain internal state for consumption of each partition.
 */
public class PartitionConsumptionState {
  private final String replicaId;
  private final int partition;
  private final int amplificationFactor;
  private final int userPartition;
  private final boolean hybrid;
  private final OffsetRecord offsetRecord;

  private GUID leaderGUID;

  private String leaderHostId;

  /**
   * whether the ingestion of current partition is deferred-write.
   * Refer {@link com.linkedin.davinci.store.rocksdb.RocksDBStoragePartition#deferredWrite}
   */
  private boolean deferredWrite;
  private boolean errorReported;
  private boolean lagCaughtUp;
  /**
   * Save the time when the lag is caught up to record nearline metrics
   * for messages produced after this time to ignore the old messages that are
   * getting caught up after a push.
   */
  private long lagCaughtUpTimeInMs;
  private boolean completionReported;
  private boolean isSubscribed;
  private boolean isDataRecoveryCompleted;
  private LeaderFollowerStateType leaderFollowerState;

  private CompletableFuture<Void> lastVTProduceCallFuture;

  /**
   * Only used in L/F model. Check if the partition has released the latch.
   * In L/F ingestion task, Optionally, the state model holds a latch that
   * is used to determine when it should transit from offline to follower.
   * The latch is only placed if the Helix resource is serving the read traffic.
   *
   * See {@link LeaderFollowerPartitionStateModel} for the
   * details why we need latch for certain resources.
   */
  private boolean isLatchReleased = false;

  /**
   * This future is completed in drainer thread after persisting the associated record and offset to DB.
   */
  private volatile Future<Void> lastLeaderPersistFuture = null;

  /**
   * In-memory cache for the TopicSwitch in {@link com.linkedin.venice.kafka.protocol.state.StoreVersionState};
   * make sure to keep the in-memory state and StoreVersionState in sync.
   */
  private TopicSwitchWrapper topicSwitch = null;

  /**
   * The following priorities are used to store the progress of processed records since it is not efficient to
   * update offset db for every record.
   */
  private long processedRecordSizeSinceLastSync;

  /**
   * An in-memory state to track whether the leader consumer is consuming from remote or not; it will be updated with
   * correct value during ingestion.
   */
  private boolean consumeRemotely;

  private CheckSum expectedSSTFileChecksum;

  /**
   * The timestamp when consumption thread is about to process the "latest" message in topic/partition;
   * Note that when retrieve the timestamp, the new message can be appended to the partition already, because it's
   * only update when this "latest" message is already produced to kafka or queued to drainer.
   * so it's not guaranteed that this timestamp is from the last message.
   */
  private long latestMessageConsumedTimestampInMs;

  /**
   * The timestamp when consumption thread is about to process the "latest" message in topic/partition;
   * The difference between this field and {@link #latestMessageConsumedTimestampInMs} is that this field is updated
   * whenever there's a new record for this topic/partition, while the other field is updated only when the record is
   * fully processed.
   */
  private long latestPolledMessageTimestampInMs;

  /**
   * An in-memory state to record the ingestion start time of this partition; in O/O state model, the push timeout clock
   * is reset whenever a new state transition from BOOTSTRAP to ONLINE happens; to achieve a parity feature in L/F state
   * model, the push timeout clock will also reset when the partition consumption state is created for a new partition
   * and check timeout in the consumption state check function which runs regularly:
   * {@link LeaderFollowerStoreIngestionTask#checkLongRunningTaskState()}
   */
  private final long consumptionStartTimeInMs;

  /**
   * This hash map will keep a temporary mapping between a key and it's value.
   * get {@link #getTransientRecord(byte[])} and put {@link #setTransientRecord(int, long, byte[], int, GenericRecord)}
   * operation on this map will be invoked from kafka consumer thread.
   * delete {@link #mayRemoveTransientRecord(int, long, byte[])} operation will be invoked from drainer thread after persisting it in DB.
   * because of the properties of the above operations the caller is guaranteed to get the latest value for a key either from
   * this map or from the DB.
   */
  private final ConcurrentMap<ByteArrayKey, TransientRecord> transientRecordMap = new VeniceConcurrentHashMap<>();

  /**
   * In-memory hash set which keeps track of all previous status this sub-partition has reported. It is the in-memory
   * cache of the previousStatuses field in {@link com.linkedin.venice.kafka.protocol.state.PartitionState} inside
   * {@link OffsetRecord}.
   * The reason to have this HashSet is to maintain correctness and efficiency for the sub-partition status report
   * condition checking. The previousStatus is a generated CharSequence to CharSequence map and we need to iterate over
   * all the records in it to in order to compare with incoming status string. Without explicit locking, this iteration
   * might throw {@link java.util.ConcurrentModificationException} in multi-thread environments.
   */
  private final Set<String> previousStatusSet = VeniceConcurrentHashMap.newKeySet();

  /**
   * This field is used to track whether the last queued record has been fully processed or not.
   * For Leader role, it is redundant from {@literal ProducedRecord#persistedToDBFuture} since it is tracking
   * the completeness end to end, since this field won't be set.
   * This field is useful for O/B/O model or for follower role since the server doesn't need to produce to local Kafka.
   */
  private CompletableFuture<Void> lastQueuedRecordPersistedFuture;

  /**
   * An in-memory state to track whether leader should skip processing the Kafka message. Leader will skip only if the
   * flag is set to true. For example, leader in remote fabric will skip SOBR after EOP in remote VT.
   */
  private boolean skipKafkaMessage = false;

  /**
   * This is an in-memory only map which will track the consumed offset from each kafka cluster. Currently used in
   * measuring hybrid offset lag for each prod region during RT consumption.
   *
   * Key: source Kafka url
   * Value: Latest upstream RT offsets of a specific source consumed by leader
   */
  private final ConcurrentMap<String, Long> consumedUpstreamRTOffsetMap;

  // stores the SOP control message's producer timestamp.
  private long startOfPushTimestamp = 0;

  // stores the EOP control message's producer timestamp.
  private long endOfPushTimestamp = 0;

  /**
   * Latest local version topic offset processed by drainer.
   */
  private long latestProcessedLocalVersionTopicOffset;
  /**
   * Latest upstream version topic offset processed by drainer; if batch native replication source is the same as local
   * region, this tracking offset should remain as -1.
   */
  private long latestProcessedUpstreamVersionTopicOffset;

  /**
   * This keeps track of those offsets which have been screened during conflict resolution. This needs to be kept
   * separate from the drainers notion of per colo offsets because the ingestion task will screen offsets at a higher
   * offset then those which have been drained.  This is used for determining the lag of a leader consumer relative
   * to a source topic when the latest messages have been consumed but not applied due to certain writes not getting
   * applied after losing on conflict resolution to a pre-existing/conflicting write.
   *
   * key: source Kafka url
   * value: Latest ignored upstream RT offset
   */
  private Map<String, Long> latestIgnoredUpstreamRTOffsetMap;

  /**
   * This keeps track of the latest RT offsets from a specific broker which have been produced to VT. When a message
   * is consumed out of RT it can be produced to VT but not yet committed to local storage for the leader.  We only
   * commit a message to a drainer queue after we've produced to the local VT.  This map tracks what messages have been
   * produced.  To find what messages have been committed refer to latestProcessedUpstreamRTOffsetMap.  This map is used
   * for determining if a leader replica is ready to serve or not to avoid the edge case that the end of the RT is full
   * of events which we want to ignore or not apply.  NOTE: This is updated 'before' an ACK is received from Kafka,
   * an offset in this map does not guarantee that the message has successfully made it to VT yet.
   *
   * key: source Kafka url
   * Value: Latest upstream RT offset which has been published to VT
   */
  private Map<String, Long> latestRTOffsetTriedToProduceToVTMap;

  /**
   * Key: source Kafka url
   * Value: Latest upstream RT offsets of a specific source processed by drainer
   */
  private Map<String, Long> latestProcessedUpstreamRTOffsetMap;

  private LeaderCompleteState leaderCompleteState;
  private long lastLeaderCompleteStateUpdateInMs;

<<<<<<< HEAD
  private boolean threadSafeMode;

  public PartitionConsumptionState(
      int partition,
      int amplificationFactor,
      OffsetRecord offsetRecord,
      boolean hybrid,
      boolean threadSafeMode) {
=======
  public PartitionConsumptionState(
      String replicaId,
      int partition,
      int amplificationFactor,
      OffsetRecord offsetRecord,
      boolean hybrid) {
    this.replicaId = replicaId;
>>>>>>> 220cab79
    this.partition = partition;
    this.amplificationFactor = amplificationFactor;
    this.userPartition = PartitionUtils.getUserPartition(partition, amplificationFactor);
    this.hybrid = hybrid;
    this.offsetRecord = offsetRecord;
    this.errorReported = false;
    this.lagCaughtUp = false;
    this.lagCaughtUpTimeInMs = 0;
    this.completionReported = false;
    this.isSubscribed = true;
    this.processedRecordSizeSinceLastSync = 0;
    this.leaderFollowerState = LeaderFollowerStateType.STANDBY;
    this.expectedSSTFileChecksum = null;
    this.threadSafeMode = threadSafeMode;
    /**
     * Initialize the latest consumed time with current time; otherwise, it's 0 by default
     * and leader will be promoted immediately.
     */
    long currentTimeInMs = System.currentTimeMillis();
    this.latestMessageConsumedTimestampInMs = currentTimeInMs;
    this.latestPolledMessageTimestampInMs = currentTimeInMs;
    this.consumptionStartTimeInMs = currentTimeInMs;

    // Restore previous status from offset record.
    for (CharSequence status: offsetRecord.getSubPartitionStatus().keySet()) {
      previousStatusSet.add(status.toString());
    }

    // Restore in-memory consumption RT upstream offset map and latest processed RT upstream offset map from the
    // checkpoint upstream offset map
    consumedUpstreamRTOffsetMap = new VeniceConcurrentHashMap<>();
    latestProcessedUpstreamRTOffsetMap = new VeniceConcurrentHashMap<>();
    if (offsetRecord.getLeaderTopic() != null && Version.isRealTimeTopic(offsetRecord.getLeaderTopic())) {
      offsetRecord.cloneUpstreamOffsetMap(consumedUpstreamRTOffsetMap);
      offsetRecord.cloneUpstreamOffsetMap(latestProcessedUpstreamRTOffsetMap);
    }
    // Restore in-memory latest consumed version topic offset and leader info from the checkpoint version topic offset
    this.latestProcessedLocalVersionTopicOffset = offsetRecord.getLocalVersionTopicOffset();
    this.latestProcessedUpstreamVersionTopicOffset = offsetRecord.getCheckpointUpstreamVersionTopicOffset();
    this.leaderHostId = offsetRecord.getLeaderHostId();
    this.leaderGUID = offsetRecord.getLeaderGUID();
    // We don't restore ignored offsets from the persisted offset record today. Doing so would only be useful
    // if it was useful to skip ahead through a large number of dropped offsets at the start of consumption.
    this.latestIgnoredUpstreamRTOffsetMap = new HashMap<>();
    // On start we haven't sent anything
    this.latestRTOffsetTriedToProduceToVTMap = new HashMap<>();
    this.lastVTProduceCallFuture = CompletableFuture.completedFuture(null);
    this.leaderCompleteState = LeaderCompleteState.LEADER_NOT_COMPLETED;
    this.lastLeaderCompleteStateUpdateInMs = 0;
  }

  public int getPartition() {
    return this.partition;
  }

  public CompletableFuture<Void> getLastVTProduceCallFuture() {
    return this.lastVTProduceCallFuture;
  }

  public void setLastVTProduceCallFuture(CompletableFuture<Void> lastVTProduceCallFuture) {
    this.lastVTProduceCallFuture = lastVTProduceCallFuture;
  }

  public int getUserPartition() {
    return userPartition;
  }

  public int getAmplificationFactor() {
    return this.amplificationFactor;
  }

  public OffsetRecord getOffsetRecord() {
    return this.offsetRecord;
  }

  public void setDeferredWrite(boolean deferredWrite) {
    this.deferredWrite = deferredWrite;
  }

  public boolean isDeferredWrite() {
    return this.deferredWrite;
  }

  public boolean isStarted() {
    return getLatestProcessedLocalVersionTopicOffset() > 0;
  }

  public final boolean isEndOfPushReceived() {
    return this.offsetRecord.isEndOfPushReceived();
  }

  public boolean isWaitingForReplicationLag() {
    return isEndOfPushReceived() && !lagCaughtUp;
  }

  public void lagHasCaughtUp() {
    if (!this.lagCaughtUp) {
      this.lagCaughtUp = true;
      this.lagCaughtUpTimeInMs = System.currentTimeMillis();
    }
  }

  public boolean hasLagCaughtUp() {
    return lagCaughtUp;
  }

  /**
   * check to ignore calculating latency from pubsub broker to ready to serve for
   * messages that are getting caught up from previous pushes.
   * @param producerTimeStampInMs timestamp of the message
   */
  public boolean isNearlineMetricsRecordingValid(long producerTimeStampInMs) {
    return (lagCaughtUp && lagCaughtUpTimeInMs > 0 && producerTimeStampInMs > lagCaughtUpTimeInMs);
  }

  public boolean isCompletionReported() {
    return completionReported;
  }

  public void completionReported() {
    this.completionReported = true;
  }

  public boolean isSubscribed() {
    return isSubscribed;
  }

  public void unsubscribe() {
    this.isSubscribed = false;
  }

  public boolean isLatchReleased() {
    return isLatchReleased;
  }

  public void releaseLatch() {
    this.isLatchReleased = true;
  }

  public void errorReported() {
    this.errorReported = true;
  }

  public boolean isErrorReported() {
    return this.errorReported;
  }

  public boolean isComplete() {
    if (!isEndOfPushReceived()) {
      return false;
    }
    // for regular push store, receiving EOP is good to go
    return !hybrid || lagCaughtUp;
  }

  public final boolean isHybrid() {
    return hybrid;
  }

  public boolean isBatchOnly() {
    return !isHybrid();
  }

  @Override
  public String toString() {
    return new StringBuilder().append("PCS{")
        .append("replicaId=")
        .append(replicaId)
        .append(", hybrid=")
        .append(hybrid)
        .append(", latestProcessedLocalVersionTopicOffset=")
        .append(latestProcessedLocalVersionTopicOffset)
        .append(", latestProcessedUpstreamVersionTopicOffset=")
        .append(latestProcessedUpstreamVersionTopicOffset)
        .append(", latestProcessedUpstreamRTOffsetMap=")
        .append(latestProcessedUpstreamRTOffsetMap)
        .append(", latestIgnoredUpstreamRTOffsetMap=")
        .append(latestIgnoredUpstreamRTOffsetMap)
        .append(", latestRTOffsetTriedToProduceToVTMap")
        .append(latestRTOffsetTriedToProduceToVTMap)
        .append(", offsetRecord=")
        .append(offsetRecord)
        .append(", errorReported=")
        .append(errorReported)
        .append(", started=")
        .append(isStarted())
        .append(", lagCaughtUp=")
        .append(lagCaughtUp)
        .append(", processedRecordSizeSinceLastSync=")
        .append(processedRecordSizeSinceLastSync)
        .append(", leaderFollowerState=")
        .append(leaderFollowerState)
        .append("}")
        .toString();
  }

  public long getProcessedRecordSizeSinceLastSync() {
    return this.processedRecordSizeSinceLastSync;
  }

  public void incrementProcessedRecordSizeSinceLastSync(int recordSize) {
    this.processedRecordSizeSinceLastSync += recordSize;
  }

  public void resetProcessedRecordSizeSinceLastSync() {
    this.processedRecordSizeSinceLastSync = 0;
  }

  public void setLeaderFollowerState(LeaderFollowerStateType state) {
    this.leaderFollowerState = state;
  }

  public final LeaderFollowerStateType getLeaderFollowerState() {
    return this.leaderFollowerState;
  }

  public void setLastLeaderPersistFuture(Future<Void> future) {
    this.lastLeaderPersistFuture = future;
  }

  public Future<Void> getLastLeaderPersistFuture() {
    return this.lastLeaderPersistFuture;
  }

  public CompletableFuture<Void> getLastQueuedRecordPersistedFuture() {
    return lastQueuedRecordPersistedFuture;
  }

  public void setLastQueuedRecordPersistedFuture(CompletableFuture<Void> lastQueuedRecordPersistedFuture) {
    this.lastQueuedRecordPersistedFuture = lastQueuedRecordPersistedFuture;
  }

  /**
   * Update the in-memory state for TopicSwitch whenever encounter a new TopicSwitch message or after a restart.
   */
  public void setTopicSwitch(TopicSwitchWrapper topicSwitch) {
    this.topicSwitch = topicSwitch;
  }

  public TopicSwitchWrapper getTopicSwitch() {
    return this.topicSwitch;
  }

  public void setConsumeRemotely(boolean isConsumingRemotely) {
    this.consumeRemotely = isConsumingRemotely;
  }

  public boolean consumeRemotely() {
    return consumeRemotely;
  }

  public void initializeExpectedChecksum() {
    this.expectedSSTFileChecksum = CheckSum.getInstance(CheckSumType.MD5);
  }

  public void finalizeExpectedChecksum() {
    this.expectedSSTFileChecksum = null;
  }

  /**
   * Keep updating the checksum for key/value pair received from kafka PUT message.
   * If the checksum instance is not configured via {@link PartitionConsumptionState#initializeExpectedChecksum} then do nothing.
   * This api will keep the caller's code clean.
   * @param key
   * @param put
   */
  public void maybeUpdateExpectedChecksum(byte[] key, Put put) {
    if (this.expectedSSTFileChecksum == null) {
      return;
    }
    /**
     * 1. For regular value and value chunk, we will take the value payload.
     * 2. When A/A partial update is enabled, RMD chunking is turned on, we should skip the RMD chunk.
     * 3. For chunk manifest, if RMD chunking is enabled, RMD manifest will be in the RMD payload. No matter it is RMD
     * chunking or not, we should only take the value manifest part.
     */
    if (put.schemaId == AvroProtocolDefinition.CHUNK.getCurrentProtocolVersion() && put.putValue.remaining() == 0) {
      return;
    }
    this.expectedSSTFileChecksum.update(key);
    ByteBuffer putValue = put.putValue;
    this.expectedSSTFileChecksum.update(put.schemaId);
    this.expectedSSTFileChecksum.update(putValue.array(), putValue.position(), putValue.remaining());
  }

  public void resetExpectedChecksum() {
    if (this.expectedSSTFileChecksum != null) {
      this.expectedSSTFileChecksum.reset();
    }
  }

  public byte[] getExpectedChecksum() {
    return this.expectedSSTFileChecksum == null ? null : this.expectedSSTFileChecksum.getCheckSum();
  }

  public long getLatestMessageConsumedTimestampInMs() {
    return latestMessageConsumedTimestampInMs;
  }

  public void setLatestMessageConsumedTimestampInMs(long consumedTimestampInMs) {
    this.latestMessageConsumedTimestampInMs = consumedTimestampInMs;
  }

  public long getLatestPolledMessageTimestampInMs() {
    return latestPolledMessageTimestampInMs;
  }

  public void setLatestPolledMessageTimestampInMs(long timestampInMs) {
    this.latestPolledMessageTimestampInMs = timestampInMs;
  }

  public long getConsumptionStartTimeInMs() {
    return consumptionStartTimeInMs;
  }

  public void setTransientRecord(
      int kafkaClusterId,
      long kafkaConsumedOffset,
      byte[] key,
      int valueSchemaId,
      GenericRecord replicationMetadataRecord) {
    setTransientRecord(
        kafkaClusterId,
        kafkaConsumedOffset,
        key,
        null,
        -1,
        -1,
        valueSchemaId,
        replicationMetadataRecord);
  }

  public void setTransientRecord(
      int kafkaClusterId,
      long kafkaConsumedOffset,
      byte[] key,
      byte[] value,
      int valueOffset,
      int valueLen,
      int valueSchemaId,
      GenericRecord replicationMetadataRecord) {
    if (this.threadSafeMode) {
      // NoOp
      return;
    }
    TransientRecord transientRecord =
        new TransientRecord(value, valueOffset, valueLen, valueSchemaId, kafkaClusterId, kafkaConsumedOffset);
    if (replicationMetadataRecord != null) {
      transientRecord.setReplicationMetadataRecord(replicationMetadataRecord);
    }

    transientRecordMap.put(ByteArrayKey.wrap(key), transientRecord);
  }

  public TransientRecord getTransientRecord(byte[] key) {
    return transientRecordMap.get(ByteArrayKey.wrap(key));
  }

  /**
   * This operation is performed atomically to delete the record only when the provided sourceOffset matches.
   *
   * @param kafkaClusterId
   * @param kafkaConsumedOffset
   * @param key
   * @return
   */
  public TransientRecord mayRemoveTransientRecord(int kafkaClusterId, long kafkaConsumedOffset, byte[] key) {
    TransientRecord removed = transientRecordMap.computeIfPresent(ByteArrayKey.wrap(key), (k, v) -> {
      if (v.kafkaClusterId == kafkaClusterId && v.kafkaConsumedOffset == kafkaConsumedOffset) {
        return null;
      } else {
        return v;
      }
    });
    return removed;
  }

  public int getSourceTopicPartitionNumber(PubSubTopic topic) {
    if (topic.isRealTime()) {
      return getUserPartition();
    } else {
      return getPartition();
    }
  }

  public PubSubTopicPartition getSourceTopicPartition(PubSubTopic topic) {
    /**
     * TODO: Consider whether the {@link PubSubTopicPartition} instance might be cacheable.
     * It might not be easily cacheable if we pass different topics as input param (which it seems we do).
     */
    return new PubSubTopicPartitionImpl(topic, getSourceTopicPartitionNumber(topic));
  }

  public int getTransientRecordMapSize() {
    return transientRecordMap.size();
  }

  public void recordSubPartitionStatus(String subPartitionStatus) {
    if (this.getOffsetRecord() != null) {
      this.getOffsetRecord().recordSubPartitionStatus(subPartitionStatus);
    }
    previousStatusSet.add(subPartitionStatus);
  }

  public boolean skipKafkaMessage() {
    return this.skipKafkaMessage;
  }

  public void setSkipKafkaMessage(boolean skipKafkaMessage) {
    this.skipKafkaMessage = skipKafkaMessage;
  }

  /**
   * This immutable class holds a association between a key and value and the source offset of the consumed message.
   * The value could be either as received in kafka ConsumerRecord or it could be a write computed value.
   */
  public static class TransientRecord {
    private final byte[] value;
    private final int valueOffset;
    private final int valueLen;
    private final int valueSchemaId;
    private final int kafkaClusterId;
    private final long kafkaConsumedOffset;
    private GenericRecord replicationMetadataRecord;

    private ChunkedValueManifest valueManifest;
    private ChunkedValueManifest rmdManifest;

    public TransientRecord(
        byte[] value,
        int valueOffset,
        int valueLen,
        int valueSchemaId,
        int kafkaClusterId,
        long kafkaConsumedOffset) {
      this.value = value;
      this.valueOffset = valueOffset;
      this.valueLen = valueLen;
      this.valueSchemaId = valueSchemaId;
      this.kafkaClusterId = kafkaClusterId;
      this.kafkaConsumedOffset = kafkaConsumedOffset;
    }

    public ChunkedValueManifest getRmdManifest() {
      return rmdManifest;
    }

    public void setRmdManifest(ChunkedValueManifest rmdManifest) {
      this.rmdManifest = rmdManifest;
    }

    public ChunkedValueManifest getValueManifest() {
      return valueManifest;
    }

    public void setValueManifest(ChunkedValueManifest valueManifest) {
      this.valueManifest = valueManifest;
    }

    public void setReplicationMetadataRecord(GenericRecord replicationMetadataRecord) {
      this.replicationMetadataRecord = replicationMetadataRecord;
    }

    public GenericRecord getReplicationMetadataRecord() {
      return replicationMetadataRecord;
    }

    public byte[] getValue() {
      return value;
    }

    public int getValueOffset() {
      return valueOffset;
    }

    public int getValueLen() {
      return valueLen;
    }

    public int getValueSchemaId() {
      return valueSchemaId;
    }
  }

  public void updateLeaderConsumedUpstreamRTOffset(String kafkaUrl, long offset) {
    consumedUpstreamRTOffsetMap.put(kafkaUrl, offset);
  }

  public long getLeaderConsumedUpstreamRTOffset(String kafkaUrl) {
    return consumedUpstreamRTOffsetMap.getOrDefault(kafkaUrl, 0L);
  }

  public void updateLatestProcessedUpstreamRTOffset(String kafkaUrl, long offset) {
    latestProcessedUpstreamRTOffsetMap.put(kafkaUrl, offset);
  }

  public void updateLatestRTOffsetTriedToProduceToVTMap(String kafkaUrl, long offset) {
    latestRTOffsetTriedToProduceToVTMap.put(kafkaUrl, offset);
  }

  public long getLatestRTOffsetTriedToProduceToVTMap(String kafkaUrl) {
    return latestRTOffsetTriedToProduceToVTMap.getOrDefault(kafkaUrl, -1L);
  }

  public void updateLatestIgnoredUpstreamRTOffset(String kafkaUrl, long offset) {
    latestIgnoredUpstreamRTOffsetMap.put(kafkaUrl, offset);
  }

  public long getLatestIgnoredUpstreamRTOffset(String kafkaUrl) {
    return latestIgnoredUpstreamRTOffsetMap.getOrDefault(kafkaUrl, -1L);
  }

  public long getLatestProcessedUpstreamRTOffsetWithIgnoredMessages(String kafkaUrl) {
    long lastOffsetFullyProcessed = getLatestProcessedUpstreamRTOffset(kafkaUrl);
    long lastOffsetIgnored = getLatestIgnoredUpstreamRTOffset(kafkaUrl);
    long offsetTriedToProduceToVT = getLatestRTOffsetTriedToProduceToVTMap(kafkaUrl);

    // we've committed messages at a higher offset then the last thing we ignored. Return the processed offset
    if (lastOffsetFullyProcessed >= lastOffsetIgnored) {
      return lastOffsetFullyProcessed;
    }

    // We have messages which have been ignored at a higher offset then what we've processed but we still have committed
    // all messages to local storage that we've produced to upstream VT. In this case, return the ignored offset as the
    // highest offset. Technically speaking, processed should never be 'greater' then produced, it can at most be
    // 'equal',
    // but we'll include the broader comparison as it's still technically correct.
    if (lastOffsetFullyProcessed >= offsetTriedToProduceToVT) {
      return lastOffsetIgnored;
    }

    // We have messages that we're still waiting to commit, though the most recent messages we've ignored (probably
    // after failing a comparison against record in the transient record cache). In this case we'll return the offset
    // of what's been processed
    return lastOffsetFullyProcessed;

  }

  public long getLatestProcessedUpstreamRTOffset(String kafkaUrl) {
    long latestProcessedUpstreamRTOffset = latestProcessedUpstreamRTOffsetMap.getOrDefault(kafkaUrl, -1L);
    if (latestProcessedUpstreamRTOffset < 0) {
      /**
       * When processing {@link TopicSwitch} control message, only the checkpoint upstream offset maps in {@link OffsetRecord}
       * will be updated, since those offset are not processed yet; so when leader try to get the upstream offsets for the very
       * first time, there are no records in {@link #latestProcessedUpstreamRTOffsetMap} yet.
       */
      return getOffsetRecord().getUpstreamOffset(kafkaUrl);
    }
    return latestProcessedUpstreamRTOffset;
  }

  public Long getLatestProcessedUpstreamRTOffsetWithNoDefault(String kafkaUrl) {
    long latestProcessedUpstreamRTOffset = latestProcessedUpstreamRTOffsetMap.getOrDefault(kafkaUrl, -1L);
    if (latestProcessedUpstreamRTOffset < 0) {
      /**
       * When processing {@link TopicSwitch} control message, only the checkpoint upstream offset maps in {@link OffsetRecord}
       * will be updated, since those offset are not processed yet; so when leader try to get the upstream offsets for the very
       * first time, there are no records in {@link #latestProcessedUpstreamRTOffsetMap} yet.
       */
      return getOffsetRecord().getUpstreamOffsetWithNoDefault(kafkaUrl);
    }
    return latestProcessedUpstreamRTOffset;
  }

  /**
   * The caller of this API should be interested in which offset currently leader should consume from now.
   * 1. If currently leader should consume from real-time topic, return upstream RT offset;
   * 2. if currently leader should consume from version topic, return either remote VT offset or local VT offset, depending
   *    on whether the remote consumption flag is on.
   */
  public long getLeaderOffset(String kafkaURL, PubSubTopicRepository pubSubTopicRepository) {
    PubSubTopic leaderTopic = offsetRecord.getLeaderTopic(pubSubTopicRepository);
    if (leaderTopic != null && !leaderTopic.isVersionTopic()) {
      return getLatestProcessedUpstreamRTOffset(kafkaURL);
    } else {
      return consumeRemotely()
          ? getLatestProcessedUpstreamVersionTopicOffset()
          : getLatestProcessedLocalVersionTopicOffset();
    }
  }

  public void setStartOfPushTimestamp(long startOfPushTimestamp) {
    this.startOfPushTimestamp = startOfPushTimestamp;
  }

  public long getStartOfPushTimestamp() {
    return startOfPushTimestamp;
  }

  public void setEndOfPushTimestamp(long endOfPushTimestamp) {
    this.endOfPushTimestamp = endOfPushTimestamp;
  }

  public long getEndOfPushTimestamp() {
    return endOfPushTimestamp;
  }

  public void updateLatestProcessedLocalVersionTopicOffset(long offset) {
    this.latestProcessedLocalVersionTopicOffset = offset;
  }

  public long getLatestProcessedLocalVersionTopicOffset() {
    return this.latestProcessedLocalVersionTopicOffset;
  }

  public void updateLatestProcessedUpstreamVersionTopicOffset(long offset) {
    this.latestProcessedUpstreamVersionTopicOffset = offset;
  }

  public long getLatestProcessedUpstreamVersionTopicOffset() {
    return this.latestProcessedUpstreamVersionTopicOffset;
  }

  public void setDataRecoveryCompleted(boolean dataRecoveryCompleted) {
    isDataRecoveryCompleted = dataRecoveryCompleted;
  }

  public boolean isDataRecoveryCompleted() {
    return isDataRecoveryCompleted;
  }

  public Map<String, Long> getLatestProcessedUpstreamRTOffsetMap() {
    return this.latestProcessedUpstreamRTOffsetMap;
  }

  public GUID getLeaderGUID() {
    return this.leaderGUID;
  }

  public void setLeaderGUID(GUID leaderGUID) {
    this.leaderGUID = leaderGUID;
  }

  public String getLeaderHostId() {
    return this.leaderHostId;
  }

  public void setLeaderHostId(String hostId) {
    this.leaderHostId = hostId;
  }

  public boolean isLeaderCompleted() {
    return getLeaderCompleteState() == LeaderCompleteState.LEADER_COMPLETED;
  }

  public LeaderCompleteState getLeaderCompleteState() {
    return leaderCompleteState;
  }

  public void setLeaderCompleteState(LeaderCompleteState leaderCompleteState) {
    this.leaderCompleteState = leaderCompleteState;
  }

  public long getLastLeaderCompleteStateUpdateInMs() {
    return lastLeaderCompleteStateUpdateInMs;
  }

  public void setLastLeaderCompleteStateUpdateInMs(long lastLeaderCompleteStateUpdateInMs) {
    this.lastLeaderCompleteStateUpdateInMs = lastLeaderCompleteStateUpdateInMs;
  }

  public String getReplicaId() {
    return replicaId;
  }
}<|MERGE_RESOLUTION|>--- conflicted
+++ resolved
@@ -218,24 +218,16 @@
   private LeaderCompleteState leaderCompleteState;
   private long lastLeaderCompleteStateUpdateInMs;
 
-<<<<<<< HEAD
   private boolean threadSafeMode;
 
   public PartitionConsumptionState(
+      String replicaId,
       int partition,
       int amplificationFactor,
       OffsetRecord offsetRecord,
       boolean hybrid,
       boolean threadSafeMode) {
-=======
-  public PartitionConsumptionState(
-      String replicaId,
-      int partition,
-      int amplificationFactor,
-      OffsetRecord offsetRecord,
-      boolean hybrid) {
     this.replicaId = replicaId;
->>>>>>> 220cab79
     this.partition = partition;
     this.amplificationFactor = amplificationFactor;
     this.userPartition = PartitionUtils.getUserPartition(partition, amplificationFactor);
