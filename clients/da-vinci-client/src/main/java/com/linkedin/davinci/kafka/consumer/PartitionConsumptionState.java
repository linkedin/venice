package com.linkedin.davinci.kafka.consumer;

import com.linkedin.davinci.helix.LeaderFollowerPartitionStateModel;
import com.linkedin.davinci.utils.ByteArrayKey;
import com.linkedin.venice.kafka.protocol.GUID;
import com.linkedin.venice.kafka.protocol.Put;
import com.linkedin.venice.kafka.validation.checksum.CheckSum;
import com.linkedin.venice.kafka.validation.checksum.CheckSumType;
import com.linkedin.venice.meta.Version;
import com.linkedin.venice.offsets.OffsetRecord;
import com.linkedin.venice.pubsub.PubSubTopicPartitionImpl;
import com.linkedin.venice.pubsub.PubSubTopicRepository;
import com.linkedin.venice.pubsub.api.PubSubTopic;
import com.linkedin.venice.pubsub.api.PubSubTopicPartition;
import com.linkedin.venice.serialization.avro.AvroProtocolDefinition;
import com.linkedin.venice.storage.protocol.ChunkedValueManifest;
import com.linkedin.venice.utils.concurrent.VeniceConcurrentHashMap;
import com.linkedin.venice.writer.LeaderCompleteState;
import java.nio.ByteBuffer;
import java.util.HashMap;
import java.util.Map;
import java.util.concurrent.CompletableFuture;
import java.util.concurrent.ConcurrentMap;
import java.util.concurrent.Future;
import org.apache.avro.generic.GenericRecord;


/**
 * This class is used to maintain internal state for consumption of each partition.
 */
public class PartitionConsumptionState {
  private final String replicaId;
  private final int partition;
  private final boolean hybrid;
  private final OffsetRecord offsetRecord;

  private GUID leaderGUID;

  private String leaderHostId;

  /**
   * whether the ingestion of current partition is deferred-write.
   * Refer {@link com.linkedin.davinci.store.rocksdb.RocksDBStoragePartition#deferredWrite}
   */
  private boolean deferredWrite;
  private boolean errorReported;
  private boolean lagCaughtUp;
  /**
   * Save the time when the lag is caught up to record nearline metrics
   * for messages produced after this time to ignore the old messages that are
   * getting caught up after a push.
   */
  private long lagCaughtUpTimeInMs;
  private boolean completionReported;
  private boolean isSubscribed;
  private boolean isDataRecoveryCompleted;
  private LeaderFollowerStateType leaderFollowerState;

  private CompletableFuture<Void> lastVTProduceCallFuture;

  /**
   * Only used in L/F model. Check if the partition has released the latch.
   * In L/F ingestion task, Optionally, the state model holds a latch that
   * is used to determine when it should transit from offline to follower.
   * The latch is only placed if the Helix resource is serving the read traffic.
   *
   * See {@link LeaderFollowerPartitionStateModel} for the
   * details why we need latch for certain resources.
   */
  private boolean isLatchReleased = false;

  /**
   * This future is completed in drainer thread after persisting the associated record and offset to DB.
   */
  private volatile Future<Void> lastLeaderPersistFuture = null;

  /**
   * In-memory cache for the TopicSwitch in {@link com.linkedin.venice.kafka.protocol.state.StoreVersionState};
   * make sure to keep the in-memory state and StoreVersionState in sync.
   */
  private TopicSwitchWrapper topicSwitch = null;

  /**
   * The following priorities are used to store the progress of processed records since it is not efficient to
   * update offset db for every record.
   */
  private long processedRecordSizeSinceLastSync;

  /**
   * An in-memory state to track whether the leader consumer is consuming from remote or not; it will be updated with
   * correct value during ingestion.
   */
  private boolean consumeRemotely;

  private CheckSum expectedSSTFileChecksum;

  /**
   * The timestamp when consumption thread is about to process the "latest" message in topic/partition;
   * Note that when retrieve the timestamp, the new message can be appended to the partition already, because it's
   * only update when this "latest" message is already produced to kafka or queued to drainer.
   * so it's not guaranteed that this timestamp is from the last message.
   */
  private long latestMessageConsumedTimestampInMs;

  /**
   * The timestamp when consumption thread is about to process the "latest" message in topic/partition;
   * The difference between this field and {@link #latestMessageConsumedTimestampInMs} is that this field is updated
   * whenever there's a new record for this topic/partition, while the other field is updated only when the record is
   * fully processed.
   */
  private long latestPolledMessageTimestampInMs;

  /**
   * An in-memory state to record the ingestion start time of this partition; in O/O state model, the push timeout clock
   * is reset whenever a new state transition from BOOTSTRAP to ONLINE happens; to achieve a parity feature in L/F state
   * model, the push timeout clock will also reset when the partition consumption state is created for a new partition
   * and check timeout in the consumption state check function which runs regularly:
   * {@link LeaderFollowerStoreIngestionTask#checkLongRunningTaskState()}
   */
  private final long consumptionStartTimeInMs;

  /**
   * This hash map will keep a temporary mapping between a key and it's value.
   * get {@link #getTransientRecord(byte[])} and put {@link #setTransientRecord(int, long, byte[], int, GenericRecord)}
   * operation on this map will be invoked from kafka consumer thread.
   * delete {@link #mayRemoveTransientRecord(int, long, byte[])} operation will be invoked from drainer thread after persisting it in DB.
   * because of the properties of the above operations the caller is guaranteed to get the latest value for a key either from
   * this map or from the DB.
   */
  private final ConcurrentMap<ByteArrayKey, TransientRecord> transientRecordMap = new VeniceConcurrentHashMap<>();

  /**
   * This field is used to track whether the last queued record has been fully processed or not.
   * For Leader role, it is redundant from {@literal ProducedRecord#persistedToDBFuture} since it is tracking
   * the completeness end to end, since this field won't be set.
   * This field is useful for O/B/O model or for follower role since the server doesn't need to produce to local Kafka.
   */
  private CompletableFuture<Void> lastQueuedRecordPersistedFuture;

  /**
   * An in-memory state to track whether leader should skip processing the Kafka message. Leader will skip only if the
   * flag is set to true. For example, leader in remote fabric will skip SOBR after EOP in remote VT.
   */
  private boolean skipKafkaMessage = false;

  /**
   * This is an in-memory only map which will track the consumed offset from each kafka cluster. Currently used in
   * measuring hybrid offset lag for each prod region during RT consumption.
   *
   * Key: source Kafka url
   * Value: Latest upstream RT offsets of a specific source consumed by leader
   */
  private final ConcurrentMap<String, Long> consumedUpstreamRTOffsetMap;

  // stores the SOP control message's producer timestamp.
  private long startOfPushTimestamp = 0;

  // stores the EOP control message's producer timestamp.
  private long endOfPushTimestamp = 0;

  /**
   * Latest local version topic offset processed by drainer.
   */
  private long latestProcessedLocalVersionTopicOffset;
  /**
   * Latest upstream version topic offset processed by drainer; if batch native replication source is the same as local
   * region, this tracking offset should remain as -1.
   */
  private long latestProcessedUpstreamVersionTopicOffset;

  /**
   * This keeps track of those offsets which have been screened during conflict resolution. This needs to be kept
   * separate from the drainers notion of per colo offsets because the ingestion task will screen offsets at a higher
   * offset then those which have been drained.  This is used for determining the lag of a leader consumer relative
   * to a source topic when the latest messages have been consumed but not applied due to certain writes not getting
   * applied after losing on conflict resolution to a pre-existing/conflicting write.
   *
   * key: source Kafka url
   * value: Latest ignored upstream RT offset
   */
  private Map<String, Long> latestIgnoredUpstreamRTOffsetMap;

  /**
   * This keeps track of the latest RT offsets from a specific broker which have been produced to VT. When a message
   * is consumed out of RT it can be produced to VT but not yet committed to local storage for the leader.  We only
   * commit a message to a drainer queue after we've produced to the local VT.  This map tracks what messages have been
   * produced.  To find what messages have been committed refer to latestProcessedUpstreamRTOffsetMap.  This map is used
   * for determining if a leader replica is ready to serve or not to avoid the edge case that the end of the RT is full
   * of events which we want to ignore or not apply.  NOTE: This is updated 'before' an ACK is received from Kafka,
   * an offset in this map does not guarantee that the message has successfully made it to VT yet.
   *
   * key: source Kafka url
   * Value: Latest upstream RT offset which has been published to VT
   */
  private Map<String, Long> latestRTOffsetTriedToProduceToVTMap;

  /**
   * Key: source Kafka url
   * Value: Latest upstream RT offsets of a specific source processed by drainer
   */
  private Map<String, Long> latestProcessedUpstreamRTOffsetMap;

  private LeaderCompleteState leaderCompleteState;
  private long lastLeaderCompleteStateUpdateInMs;

<<<<<<< HEAD
  private boolean threadSafeMode;

  public PartitionConsumptionState(
      String replicaId,
      int partition,
      int amplificationFactor,
      OffsetRecord offsetRecord,
      boolean hybrid,
      boolean threadSafeMode) {
=======
  public PartitionConsumptionState(String replicaId, int partition, OffsetRecord offsetRecord, boolean hybrid) {
>>>>>>> 6b2ff8d4
    this.replicaId = replicaId;
    this.partition = partition;
    this.hybrid = hybrid;
    this.offsetRecord = offsetRecord;
    this.errorReported = false;
    this.lagCaughtUp = false;
    this.lagCaughtUpTimeInMs = 0;
    this.completionReported = false;
    this.isSubscribed = true;
    this.processedRecordSizeSinceLastSync = 0;
    this.leaderFollowerState = LeaderFollowerStateType.STANDBY;
    this.expectedSSTFileChecksum = null;
    this.threadSafeMode = threadSafeMode;
    /**
     * Initialize the latest consumed time with current time; otherwise, it's 0 by default
     * and leader will be promoted immediately.
     */
    long currentTimeInMs = System.currentTimeMillis();
    this.latestMessageConsumedTimestampInMs = currentTimeInMs;
    this.latestPolledMessageTimestampInMs = currentTimeInMs;
    this.consumptionStartTimeInMs = currentTimeInMs;

    // Restore in-memory consumption RT upstream offset map and latest processed RT upstream offset map from the
    // checkpoint upstream offset map
    consumedUpstreamRTOffsetMap = new VeniceConcurrentHashMap<>();
    latestProcessedUpstreamRTOffsetMap = new VeniceConcurrentHashMap<>();
    if (offsetRecord.getLeaderTopic() != null && Version.isRealTimeTopic(offsetRecord.getLeaderTopic())) {
      offsetRecord.cloneUpstreamOffsetMap(consumedUpstreamRTOffsetMap);
      offsetRecord.cloneUpstreamOffsetMap(latestProcessedUpstreamRTOffsetMap);
    }
    // Restore in-memory latest consumed version topic offset and leader info from the checkpoint version topic offset
    this.latestProcessedLocalVersionTopicOffset = offsetRecord.getLocalVersionTopicOffset();
    this.latestProcessedUpstreamVersionTopicOffset = offsetRecord.getCheckpointUpstreamVersionTopicOffset();
    this.leaderHostId = offsetRecord.getLeaderHostId();
    this.leaderGUID = offsetRecord.getLeaderGUID();
    // We don't restore ignored offsets from the persisted offset record today. Doing so would only be useful
    // if it was useful to skip ahead through a large number of dropped offsets at the start of consumption.
    this.latestIgnoredUpstreamRTOffsetMap = new HashMap<>();
    // On start we haven't sent anything
    this.latestRTOffsetTriedToProduceToVTMap = new HashMap<>();
    this.lastVTProduceCallFuture = CompletableFuture.completedFuture(null);
    this.leaderCompleteState = LeaderCompleteState.LEADER_NOT_COMPLETED;
    this.lastLeaderCompleteStateUpdateInMs = 0;
  }

  public int getPartition() {
    return this.partition;
  }

  public CompletableFuture<Void> getLastVTProduceCallFuture() {
    return this.lastVTProduceCallFuture;
  }

  public void setLastVTProduceCallFuture(CompletableFuture<Void> lastVTProduceCallFuture) {
    this.lastVTProduceCallFuture = lastVTProduceCallFuture;
  }

  public OffsetRecord getOffsetRecord() {
    return this.offsetRecord;
  }

  public void setDeferredWrite(boolean deferredWrite) {
    this.deferredWrite = deferredWrite;
  }

  public boolean isDeferredWrite() {
    return this.deferredWrite;
  }

  public boolean isStarted() {
    return getLatestProcessedLocalVersionTopicOffset() > 0;
  }

  public final boolean isEndOfPushReceived() {
    return this.offsetRecord.isEndOfPushReceived();
  }

  public boolean isWaitingForReplicationLag() {
    return isEndOfPushReceived() && !lagCaughtUp;
  }

  public void lagHasCaughtUp() {
    if (!this.lagCaughtUp) {
      this.lagCaughtUp = true;
      this.lagCaughtUpTimeInMs = System.currentTimeMillis();
    }
  }

  public boolean hasLagCaughtUp() {
    return lagCaughtUp;
  }

  /**
   * check to ignore calculating latency from pubsub broker to ready to serve for
   * messages that are getting caught up from previous pushes.
   * @param producerTimeStampInMs timestamp of the message
   */
  public boolean isNearlineMetricsRecordingValid(long producerTimeStampInMs) {
    return (lagCaughtUp && lagCaughtUpTimeInMs > 0 && producerTimeStampInMs > lagCaughtUpTimeInMs);
  }

  public boolean isCompletionReported() {
    return completionReported;
  }

  public void completionReported() {
    this.completionReported = true;
  }

  public boolean isSubscribed() {
    return isSubscribed;
  }

  public void unsubscribe() {
    this.isSubscribed = false;
  }

  public boolean isLatchReleased() {
    return isLatchReleased;
  }

  public void releaseLatch() {
    this.isLatchReleased = true;
  }

  public void errorReported() {
    this.errorReported = true;
  }

  public boolean isErrorReported() {
    return this.errorReported;
  }

  public boolean isComplete() {
    if (!isEndOfPushReceived()) {
      return false;
    }
    // for regular push store, receiving EOP is good to go
    return !hybrid || lagCaughtUp;
  }

  public final boolean isHybrid() {
    return hybrid;
  }

  public boolean isBatchOnly() {
    return !isHybrid();
  }

  @Override
  public String toString() {
    return new StringBuilder().append("PCS{")
        .append("replicaId=")
        .append(replicaId)
        .append(", hybrid=")
        .append(hybrid)
        .append(", latestProcessedLocalVersionTopicOffset=")
        .append(latestProcessedLocalVersionTopicOffset)
        .append(", latestProcessedUpstreamVersionTopicOffset=")
        .append(latestProcessedUpstreamVersionTopicOffset)
        .append(", latestProcessedUpstreamRTOffsetMap=")
        .append(latestProcessedUpstreamRTOffsetMap)
        .append(", latestIgnoredUpstreamRTOffsetMap=")
        .append(latestIgnoredUpstreamRTOffsetMap)
        .append(", latestRTOffsetTriedToProduceToVTMap")
        .append(latestRTOffsetTriedToProduceToVTMap)
        .append(", offsetRecord=")
        .append(offsetRecord)
        .append(", errorReported=")
        .append(errorReported)
        .append(", started=")
        .append(isStarted())
        .append(", lagCaughtUp=")
        .append(lagCaughtUp)
        .append(", processedRecordSizeSinceLastSync=")
        .append(processedRecordSizeSinceLastSync)
        .append(", leaderFollowerState=")
        .append(leaderFollowerState)
        .append("}")
        .toString();
  }

  public long getProcessedRecordSizeSinceLastSync() {
    return this.processedRecordSizeSinceLastSync;
  }

  public void incrementProcessedRecordSizeSinceLastSync(int recordSize) {
    this.processedRecordSizeSinceLastSync += recordSize;
  }

  public void resetProcessedRecordSizeSinceLastSync() {
    this.processedRecordSizeSinceLastSync = 0;
  }

  public void setLeaderFollowerState(LeaderFollowerStateType state) {
    this.leaderFollowerState = state;
  }

  public final LeaderFollowerStateType getLeaderFollowerState() {
    return this.leaderFollowerState;
  }

  public void setLastLeaderPersistFuture(Future<Void> future) {
    this.lastLeaderPersistFuture = future;
  }

  public Future<Void> getLastLeaderPersistFuture() {
    return this.lastLeaderPersistFuture;
  }

  public CompletableFuture<Void> getLastQueuedRecordPersistedFuture() {
    return lastQueuedRecordPersistedFuture;
  }

  public void setLastQueuedRecordPersistedFuture(CompletableFuture<Void> lastQueuedRecordPersistedFuture) {
    this.lastQueuedRecordPersistedFuture = lastQueuedRecordPersistedFuture;
  }

  /**
   * Update the in-memory state for TopicSwitch whenever encounter a new TopicSwitch message or after a restart.
   */
  public void setTopicSwitch(TopicSwitchWrapper topicSwitch) {
    this.topicSwitch = topicSwitch;
  }

  public TopicSwitchWrapper getTopicSwitch() {
    return this.topicSwitch;
  }

  public void setConsumeRemotely(boolean isConsumingRemotely) {
    this.consumeRemotely = isConsumingRemotely;
  }

  public boolean consumeRemotely() {
    return consumeRemotely;
  }

  public void initializeExpectedChecksum() {
    this.expectedSSTFileChecksum = CheckSum.getInstance(CheckSumType.MD5);
  }

  public void finalizeExpectedChecksum() {
    this.expectedSSTFileChecksum = null;
  }

  /**
   * Keep updating the checksum for key/value pair received from kafka PUT message.
   * If the checksum instance is not configured via {@link PartitionConsumptionState#initializeExpectedChecksum} then do nothing.
   * This api will keep the caller's code clean.
   * @param key
   * @param put
   */
  public void maybeUpdateExpectedChecksum(byte[] key, Put put) {
    if (this.expectedSSTFileChecksum == null) {
      return;
    }
    /**
     * 1. For regular value and value chunk, we will take the value payload.
     * 2. When A/A partial update is enabled, RMD chunking is turned on, we should skip the RMD chunk.
     * 3. For chunk manifest, if RMD chunking is enabled, RMD manifest will be in the RMD payload. No matter it is RMD
     * chunking or not, we should only take the value manifest part.
     */
    if (put.schemaId == AvroProtocolDefinition.CHUNK.getCurrentProtocolVersion() && put.putValue.remaining() == 0) {
      return;
    }
    this.expectedSSTFileChecksum.update(key);
    ByteBuffer putValue = put.putValue;
    this.expectedSSTFileChecksum.update(put.schemaId);
    this.expectedSSTFileChecksum.update(putValue.array(), putValue.position(), putValue.remaining());
  }

  public void resetExpectedChecksum() {
    if (this.expectedSSTFileChecksum != null) {
      this.expectedSSTFileChecksum.reset();
    }
  }

  public byte[] getExpectedChecksum() {
    return this.expectedSSTFileChecksum == null ? null : this.expectedSSTFileChecksum.getCheckSum();
  }

  public long getLatestMessageConsumedTimestampInMs() {
    return latestMessageConsumedTimestampInMs;
  }

  public void setLatestMessageConsumedTimestampInMs(long consumedTimestampInMs) {
    this.latestMessageConsumedTimestampInMs = consumedTimestampInMs;
  }

  public long getLatestPolledMessageTimestampInMs() {
    return latestPolledMessageTimestampInMs;
  }

  public void setLatestPolledMessageTimestampInMs(long timestampInMs) {
    this.latestPolledMessageTimestampInMs = timestampInMs;
  }

  public long getConsumptionStartTimeInMs() {
    return consumptionStartTimeInMs;
  }

  public void setTransientRecord(
      int kafkaClusterId,
      long kafkaConsumedOffset,
      byte[] key,
      int valueSchemaId,
      GenericRecord replicationMetadataRecord) {
    setTransientRecord(
        kafkaClusterId,
        kafkaConsumedOffset,
        key,
        null,
        -1,
        -1,
        valueSchemaId,
        replicationMetadataRecord);
  }

  public void setTransientRecord(
      int kafkaClusterId,
      long kafkaConsumedOffset,
      byte[] key,
      byte[] value,
      int valueOffset,
      int valueLen,
      int valueSchemaId,
      GenericRecord replicationMetadataRecord) {
    if (this.threadSafeMode) {
      // NoOp
      return;
    }
    TransientRecord transientRecord =
        new TransientRecord(value, valueOffset, valueLen, valueSchemaId, kafkaClusterId, kafkaConsumedOffset);
    if (replicationMetadataRecord != null) {
      transientRecord.setReplicationMetadataRecord(replicationMetadataRecord);
    }

    transientRecordMap.put(ByteArrayKey.wrap(key), transientRecord);
  }

  public TransientRecord getTransientRecord(byte[] key) {
    return transientRecordMap.get(ByteArrayKey.wrap(key));
  }

  /**
   * This operation is performed atomically to delete the record only when the provided sourceOffset matches.
   *
   * @param kafkaClusterId
   * @param kafkaConsumedOffset
   * @param key
   * @return
   */
  public TransientRecord mayRemoveTransientRecord(int kafkaClusterId, long kafkaConsumedOffset, byte[] key) {
    return transientRecordMap.computeIfPresent(ByteArrayKey.wrap(key), (k, v) -> {
      if (v.kafkaClusterId == kafkaClusterId && v.kafkaConsumedOffset == kafkaConsumedOffset) {
        return null;
      } else {
        return v;
      }
    });
  }

  public PubSubTopicPartition getSourceTopicPartition(PubSubTopic topic) {
    /**
     * TODO: Consider whether the {@link PubSubTopicPartition} instance might be cacheable.
     * It might not be easily cacheable if we pass different topics as input param (which it seems we do).
     */
    return new PubSubTopicPartitionImpl(topic, getPartition());
  }

  public int getTransientRecordMapSize() {
    return transientRecordMap.size();
  }

  public boolean skipKafkaMessage() {
    return this.skipKafkaMessage;
  }

  public void setSkipKafkaMessage(boolean skipKafkaMessage) {
    this.skipKafkaMessage = skipKafkaMessage;
  }

  /**
   * This immutable class holds a association between a key and value and the source offset of the consumed message.
   * The value could be either as received in kafka ConsumerRecord or it could be a write computed value.
   */
  public static class TransientRecord {
    private final byte[] value;
    private final int valueOffset;
    private final int valueLen;
    private final int valueSchemaId;
    private final int kafkaClusterId;
    private final long kafkaConsumedOffset;
    private GenericRecord replicationMetadataRecord;

    private ChunkedValueManifest valueManifest;
    private ChunkedValueManifest rmdManifest;

    public TransientRecord(
        byte[] value,
        int valueOffset,
        int valueLen,
        int valueSchemaId,
        int kafkaClusterId,
        long kafkaConsumedOffset) {
      this.value = value;
      this.valueOffset = valueOffset;
      this.valueLen = valueLen;
      this.valueSchemaId = valueSchemaId;
      this.kafkaClusterId = kafkaClusterId;
      this.kafkaConsumedOffset = kafkaConsumedOffset;
    }

    public ChunkedValueManifest getRmdManifest() {
      return rmdManifest;
    }

    public void setRmdManifest(ChunkedValueManifest rmdManifest) {
      this.rmdManifest = rmdManifest;
    }

    public ChunkedValueManifest getValueManifest() {
      return valueManifest;
    }

    public void setValueManifest(ChunkedValueManifest valueManifest) {
      this.valueManifest = valueManifest;
    }

    public void setReplicationMetadataRecord(GenericRecord replicationMetadataRecord) {
      this.replicationMetadataRecord = replicationMetadataRecord;
    }

    public GenericRecord getReplicationMetadataRecord() {
      return replicationMetadataRecord;
    }

    public byte[] getValue() {
      return value;
    }

    public int getValueOffset() {
      return valueOffset;
    }

    public int getValueLen() {
      return valueLen;
    }

    public int getValueSchemaId() {
      return valueSchemaId;
    }
  }

  public void updateLeaderConsumedUpstreamRTOffset(String kafkaUrl, long offset) {
    consumedUpstreamRTOffsetMap.put(kafkaUrl, offset);
  }

  public long getLeaderConsumedUpstreamRTOffset(String kafkaUrl) {
    return consumedUpstreamRTOffsetMap.getOrDefault(kafkaUrl, 0L);
  }

  public void updateLatestProcessedUpstreamRTOffset(String kafkaUrl, long offset) {
    latestProcessedUpstreamRTOffsetMap.put(kafkaUrl, offset);
  }

  public void updateLatestRTOffsetTriedToProduceToVTMap(String kafkaUrl, long offset) {
    latestRTOffsetTriedToProduceToVTMap.put(kafkaUrl, offset);
  }

  public long getLatestRTOffsetTriedToProduceToVTMap(String kafkaUrl) {
    return latestRTOffsetTriedToProduceToVTMap.getOrDefault(kafkaUrl, -1L);
  }

  public void updateLatestIgnoredUpstreamRTOffset(String kafkaUrl, long offset) {
    latestIgnoredUpstreamRTOffsetMap.put(kafkaUrl, offset);
  }

  public long getLatestIgnoredUpstreamRTOffset(String kafkaUrl) {
    return latestIgnoredUpstreamRTOffsetMap.getOrDefault(kafkaUrl, -1L);
  }

  public long getLatestProcessedUpstreamRTOffsetWithIgnoredMessages(String kafkaUrl) {
    long lastOffsetFullyProcessed = getLatestProcessedUpstreamRTOffset(kafkaUrl);
    long lastOffsetIgnored = getLatestIgnoredUpstreamRTOffset(kafkaUrl);
    long offsetTriedToProduceToVT = getLatestRTOffsetTriedToProduceToVTMap(kafkaUrl);

    // we've committed messages at a higher offset then the last thing we ignored. Return the processed offset
    if (lastOffsetFullyProcessed >= lastOffsetIgnored) {
      return lastOffsetFullyProcessed;
    }

    // We have messages which have been ignored at a higher offset then what we've processed but we still have committed
    // all messages to local storage that we've produced to upstream VT. In this case, return the ignored offset as the
    // highest offset. Technically speaking, processed should never be 'greater' then produced, it can at most be
    // 'equal',
    // but we'll include the broader comparison as it's still technically correct.
    if (lastOffsetFullyProcessed >= offsetTriedToProduceToVT) {
      return lastOffsetIgnored;
    }

    // We have messages that we're still waiting to commit, though the most recent messages we've ignored (probably
    // after failing a comparison against record in the transient record cache). In this case we'll return the offset
    // of what's been processed
    return lastOffsetFullyProcessed;

  }

  public long getLatestProcessedUpstreamRTOffset(String kafkaUrl) {
    long latestProcessedUpstreamRTOffset = latestProcessedUpstreamRTOffsetMap.getOrDefault(kafkaUrl, -1L);
    if (latestProcessedUpstreamRTOffset < 0) {
      /**
       * When processing {@link TopicSwitch} control message, only the checkpoint upstream offset maps in {@link OffsetRecord}
       * will be updated, since those offset are not processed yet; so when leader try to get the upstream offsets for the very
       * first time, there are no records in {@link #latestProcessedUpstreamRTOffsetMap} yet.
       */
      return getOffsetRecord().getUpstreamOffset(kafkaUrl);
    }
    return latestProcessedUpstreamRTOffset;
  }

  public Long getLatestProcessedUpstreamRTOffsetWithNoDefault(String kafkaUrl) {
    long latestProcessedUpstreamRTOffset = latestProcessedUpstreamRTOffsetMap.getOrDefault(kafkaUrl, -1L);
    if (latestProcessedUpstreamRTOffset < 0) {
      /**
       * When processing {@link TopicSwitch} control message, only the checkpoint upstream offset maps in {@link OffsetRecord}
       * will be updated, since those offset are not processed yet; so when leader try to get the upstream offsets for the very
       * first time, there are no records in {@link #latestProcessedUpstreamRTOffsetMap} yet.
       */
      return getOffsetRecord().getUpstreamOffsetWithNoDefault(kafkaUrl);
    }
    return latestProcessedUpstreamRTOffset;
  }

  /**
   * The caller of this API should be interested in which offset currently leader should consume from now.
   * 1. If currently leader should consume from real-time topic, return upstream RT offset;
   * 2. if currently leader should consume from version topic, return either remote VT offset or local VT offset, depending
   *    on whether the remote consumption flag is on.
   */
  public long getLeaderOffset(String kafkaURL, PubSubTopicRepository pubSubTopicRepository) {
    PubSubTopic leaderTopic = offsetRecord.getLeaderTopic(pubSubTopicRepository);
    if (leaderTopic != null && !leaderTopic.isVersionTopic()) {
      return getLatestProcessedUpstreamRTOffset(kafkaURL);
    } else {
      return consumeRemotely()
          ? getLatestProcessedUpstreamVersionTopicOffset()
          : getLatestProcessedLocalVersionTopicOffset();
    }
  }

  public void setStartOfPushTimestamp(long startOfPushTimestamp) {
    this.startOfPushTimestamp = startOfPushTimestamp;
  }

  public long getStartOfPushTimestamp() {
    return startOfPushTimestamp;
  }

  public void setEndOfPushTimestamp(long endOfPushTimestamp) {
    this.endOfPushTimestamp = endOfPushTimestamp;
  }

  public long getEndOfPushTimestamp() {
    return endOfPushTimestamp;
  }

  public void updateLatestProcessedLocalVersionTopicOffset(long offset) {
    this.latestProcessedLocalVersionTopicOffset = offset;
  }

  public long getLatestProcessedLocalVersionTopicOffset() {
    return this.latestProcessedLocalVersionTopicOffset;
  }

  public void updateLatestProcessedUpstreamVersionTopicOffset(long offset) {
    this.latestProcessedUpstreamVersionTopicOffset = offset;
  }

  public long getLatestProcessedUpstreamVersionTopicOffset() {
    return this.latestProcessedUpstreamVersionTopicOffset;
  }

  public void setDataRecoveryCompleted(boolean dataRecoveryCompleted) {
    isDataRecoveryCompleted = dataRecoveryCompleted;
  }

  public boolean isDataRecoveryCompleted() {
    return isDataRecoveryCompleted;
  }

  public Map<String, Long> getLatestProcessedUpstreamRTOffsetMap() {
    return this.latestProcessedUpstreamRTOffsetMap;
  }

  public GUID getLeaderGUID() {
    return this.leaderGUID;
  }

  public void setLeaderGUID(GUID leaderGUID) {
    this.leaderGUID = leaderGUID;
  }

  public String getLeaderHostId() {
    return this.leaderHostId;
  }

  public void setLeaderHostId(String hostId) {
    this.leaderHostId = hostId;
  }

  public boolean isLeaderCompleted() {
    return getLeaderCompleteState() == LeaderCompleteState.LEADER_COMPLETED;
  }

  public LeaderCompleteState getLeaderCompleteState() {
    return leaderCompleteState;
  }

  public void setLeaderCompleteState(LeaderCompleteState leaderCompleteState) {
    this.leaderCompleteState = leaderCompleteState;
  }

  public long getLastLeaderCompleteStateUpdateInMs() {
    return lastLeaderCompleteStateUpdateInMs;
  }

  public void setLastLeaderCompleteStateUpdateInMs(long lastLeaderCompleteStateUpdateInMs) {
    this.lastLeaderCompleteStateUpdateInMs = lastLeaderCompleteStateUpdateInMs;
  }

  public String getReplicaId() {
    return replicaId;
  }
}<|MERGE_RESOLUTION|>--- conflicted
+++ resolved
@@ -203,19 +203,14 @@
   private LeaderCompleteState leaderCompleteState;
   private long lastLeaderCompleteStateUpdateInMs;
 
-<<<<<<< HEAD
   private boolean threadSafeMode;
 
   public PartitionConsumptionState(
       String replicaId,
       int partition,
-      int amplificationFactor,
       OffsetRecord offsetRecord,
       boolean hybrid,
       boolean threadSafeMode) {
-=======
-  public PartitionConsumptionState(String replicaId, int partition, OffsetRecord offsetRecord, boolean hybrid) {
->>>>>>> 6b2ff8d4
     this.replicaId = replicaId;
     this.partition = partition;
     this.hybrid = hybrid;
