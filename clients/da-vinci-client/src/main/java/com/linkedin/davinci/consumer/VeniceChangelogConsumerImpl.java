package com.linkedin.davinci.consumer;

import static com.linkedin.venice.schema.rmd.RmdConstants.*;

import com.linkedin.davinci.repository.ThinClientMetaStoreBasedRepository;
import com.linkedin.davinci.storage.chunking.AbstractAvroChunkingAdapter;
import com.linkedin.davinci.storage.chunking.GenericChunkingAdapter;
import com.linkedin.davinci.storage.chunking.RawBytesChunkingAdapter;
import com.linkedin.davinci.storage.chunking.SpecificRecordChunkingAdapter;
import com.linkedin.davinci.store.memory.InMemoryStorageEngine;
import com.linkedin.davinci.store.record.ValueRecord;
import com.linkedin.venice.client.change.capture.protocol.RecordChangeEvent;
import com.linkedin.venice.compression.CompressionStrategy;
import com.linkedin.venice.compression.CompressorFactory;
import com.linkedin.venice.compression.NoopCompressor;
import com.linkedin.venice.compression.VeniceCompressor;
import com.linkedin.venice.controllerapi.D2ControllerClient;
import com.linkedin.venice.controllerapi.MultiSchemaResponse;
import com.linkedin.venice.controllerapi.StoreResponse;
import com.linkedin.venice.exceptions.VeniceException;
import com.linkedin.venice.kafka.protocol.ControlMessage;
import com.linkedin.venice.kafka.protocol.KafkaMessageEnvelope;
import com.linkedin.venice.kafka.protocol.Put;
import com.linkedin.venice.kafka.protocol.VersionSwap;
import com.linkedin.venice.kafka.protocol.enums.ControlMessageType;
import com.linkedin.venice.kafka.protocol.enums.MessageType;
import com.linkedin.venice.message.KafkaKey;
import com.linkedin.venice.meta.ReadOnlySchemaRepository;
import com.linkedin.venice.meta.Store;
import com.linkedin.venice.meta.StoreInfo;
import com.linkedin.venice.meta.Version;
import com.linkedin.venice.offsets.OffsetRecord;
import com.linkedin.venice.pubsub.PubSubTopicPartitionImpl;
import com.linkedin.venice.pubsub.PubSubTopicRepository;
import com.linkedin.venice.pubsub.adapter.kafka.ApacheKafkaOffsetPosition;
import com.linkedin.venice.pubsub.api.PubSubConsumerAdapter;
import com.linkedin.venice.pubsub.api.PubSubMessage;
import com.linkedin.venice.pubsub.api.PubSubTopic;
import com.linkedin.venice.pubsub.api.PubSubTopicPartition;
import com.linkedin.venice.schema.SchemaReader;
import com.linkedin.venice.schema.rmd.RmdUtils;
import com.linkedin.venice.serialization.AvroStoreDeserializerCache;
import com.linkedin.venice.serialization.RawBytesStoreDeserializerCache;
import com.linkedin.venice.serialization.avro.AvroProtocolDefinition;
import com.linkedin.venice.serializer.FastSerializerDeserializerFactory;
import com.linkedin.venice.serializer.RecordDeserializer;
import com.linkedin.venice.serializer.SerializerDeserializerFactory;
import com.linkedin.venice.utils.DictionaryUtils;
import com.linkedin.venice.utils.VeniceProperties;
import com.linkedin.venice.utils.lazy.Lazy;
import com.linkedin.venice.views.ChangeCaptureView;
import java.io.IOException;
import java.nio.ByteBuffer;
import java.util.ArrayList;
import java.util.Collection;
import java.util.Collections;
import java.util.HashMap;
import java.util.HashSet;
import java.util.List;
import java.util.Map;
import java.util.Optional;
import java.util.Set;
import java.util.concurrent.CompletableFuture;
import java.util.concurrent.ExecutionException;
import java.util.stream.Collectors;
import org.apache.avro.Schema;
import org.apache.avro.generic.GenericData;
import org.apache.avro.generic.GenericRecord;
import org.apache.kafka.clients.consumer.ConsumerRecord;
import org.apache.logging.log4j.LogManager;
import org.apache.logging.log4j.Logger;


public class VeniceChangelogConsumerImpl<K, V> implements VeniceChangelogConsumer<K, V> {
  private static final Logger LOGGER = LogManager.getLogger(VeniceChangelogConsumerImpl.class);
  protected final int partitionCount;

  protected static final VeniceCompressor NO_OP_COMPRESSOR = new NoopCompressor();

  protected final CompressorFactory compressorFactory = new CompressorFactory();

  protected final HashMap<Integer, VeniceCompressor> compressorMap = new HashMap<>();
  protected final AvroStoreDeserializerCache<V> storeDeserializerCache;
  private final AvroStoreDeserializerCache<RecordChangeEvent> recordChangeEventDeserializerCache;

  protected ThinClientMetaStoreBasedRepository storeRepository;

  protected final AbstractAvroChunkingAdapter<RecordChangeEvent> recordChangeEventChunkingAdapter =
      new SpecificRecordChunkingAdapter<>();

  protected final AbstractAvroChunkingAdapter<V> userEventChunkingAdapter;

  protected final SchemaReader schemaReader;
  private final String viewClassName;
  protected final PubSubTopicRepository pubSubTopicRepository = new PubSubTopicRepository();

  protected final RecordDeserializer<K> keyDeserializer;
  private final D2ControllerClient d2ControllerClient;
  private final RecordDeserializer<RecordChangeEvent> recordChangeDeserializer =
      FastSerializerDeserializerFactory.getFastAvroSpecificDeserializer(
          AvroProtocolDefinition.RECORD_CHANGE_EVENT.getCurrentProtocolVersionSchema(),
          RecordChangeEvent.class);
  protected final ReplicationMetadataSchemaRepository replicationMetadataSchemaRepository;

  protected final String storeName;

  // This storage engine serves as a buffer for records which are chunked and have to be buffered before they can
  // be returned to the client. We leverage the storageEngine interface here in order to take better advantage
  // of the chunking and decompressing adapters that we've already built (which today are built around this interface)
  // as chunked records are assembled we will eagerly evict all keys from the storage engine in order to keep the memory
  // footprint as small as we can. We could use the object cache storage engine here in order to get LRU behavior
  // but then that runs the risk of a parallel subscription having record chunks getting evicted before we have a chance
  // to assemble them. So we rely on the simpler and concrete implementation as opposed to the abstraction in order
  // to control and guarantee the behavior we're expecting.
  protected final InMemoryStorageEngine inMemoryStorageEngine;
  protected final PubSubConsumerAdapter pubSubConsumer;
  protected final Map<Integer, List<Long>> currentVersionHighWatermarks = new HashMap<>();
  protected final int[] currentValuePayloadSize;

  protected final ChangelogClientConfig changelogClientConfig;

  public VeniceChangelogConsumerImpl(
      ChangelogClientConfig changelogClientConfig,
      PubSubConsumerAdapter pubSubConsumer) {
    this.pubSubConsumer = pubSubConsumer;
    this.storeName = changelogClientConfig.getStoreName();
    this.d2ControllerClient = changelogClientConfig.getD2ControllerClient();
    StoreResponse storeResponse = changelogClientConfig.getD2ControllerClient().getStore(storeName);
    if (storeResponse.isError()) {
      throw new VeniceException(
          "Failed to get store info for store: " + storeName + " with error: " + storeResponse.getError());
    }
    StoreInfo store = storeResponse.getStore();
    this.changelogClientConfig = ChangelogClientConfig.cloneConfig(changelogClientConfig);
    this.partitionCount = store.getPartitionCount();
    this.currentValuePayloadSize = new int[partitionCount];
    this.viewClassName = changelogClientConfig.getViewName();
    this.replicationMetadataSchemaRepository = new ReplicationMetadataSchemaRepository(d2ControllerClient);
    this.schemaReader = changelogClientConfig.getSchemaReader();
    Schema keySchema = schemaReader.getKeySchema();
    this.keyDeserializer = FastSerializerDeserializerFactory.getFastAvroGenericDeserializer(keySchema, keySchema);
    // The in memory storage engine only relies on the name of store and nothing else. We use an unversioned store name
    // here in order to reduce confusion (as this storage engine can be used across version topics).
    this.inMemoryStorageEngine = new InMemoryStorageEngine(storeName);
    this.storeRepository = new ThinClientMetaStoreBasedRepository(
        changelogClientConfig.getInnerClientConfig(),
        VeniceProperties.empty(),
        null);
    this.recordChangeEventDeserializerCache = new AvroStoreDeserializerCache<>(
        new RecordChangeEventReadOnlySchemaRepository(this.storeRepository),
        storeName,
        true);
    if (changelogClientConfig.getInnerClientConfig().isSpecificClient()) {
      // If a value class is supplied, we'll use a Specific record adapter
      Class valueClass = changelogClientConfig.getInnerClientConfig().getSpecificValueClass();
      this.userEventChunkingAdapter = new SpecificRecordChunkingAdapter();
      this.storeDeserializerCache = new AvroStoreDeserializerCache<>(storeRepository, storeName, valueClass);
    } else {
      this.userEventChunkingAdapter = GenericChunkingAdapter.INSTANCE;
      this.storeDeserializerCache = new AvroStoreDeserializerCache<>(storeRepository, storeName, true);
    }
    LOGGER.info(
        "Start a change log consumer client for store: {}, with partition count: {} and view class: {} ",
        storeName,
        partitionCount,
        viewClassName);
  }

  @Override
  public CompletableFuture<Void> subscribe(Set<Integer> partitions) {
    return internalSubscribe(partitions, null);
  }

  public CompletableFuture<Void> internalSubscribe(Set<Integer> partitions, PubSubTopic topic) {
    return CompletableFuture.supplyAsync(() -> {
      try {
        storeRepository.start();
        storeRepository.subscribe(storeName);
      } catch (InterruptedException e) {
        throw new RuntimeException(e);
      }
      storeRepository.refresh();

      PubSubTopic topicToSubscribe;
      if (topic == null) {
        topicToSubscribe = getCurrentServingVersionTopic();
      } else {
        topicToSubscribe = topic;
      }

      synchronized (pubSubConsumer) {
        Set<PubSubTopicPartition> topicPartitionSet = new HashSet<>(pubSubConsumer.getAssignment());
        for (PubSubTopicPartition topicPartition: pubSubConsumer.getAssignment()) {
          if (partitions.contains(topicPartition.getPartitionNumber())) {
            pubSubConsumer.unSubscribe(topicPartition);
          }
        }

        List<PubSubTopicPartition> topicPartitionList =
            getPartitionListToSubscribe(partitions, topicPartitionSet, topicToSubscribe);
        List<PubSubTopicPartition> topicPartitionListToSeek =
            getPartitionListToSubscribe(partitions, Collections.EMPTY_SET, topicToSubscribe);

        for (PubSubTopicPartition topicPartition: topicPartitionList) {
          if (!topicPartition.getPubSubTopic().getName().endsWith(ChangeCaptureView.CHANGE_CAPTURE_TOPIC_SUFFIX)) {
            compressorMap.put(topicPartition.getPartitionNumber(), getVersionCompressor(topicPartition));
          }
        }
        for (PubSubTopicPartition topicPartition: topicPartitionListToSeek) {
          pubSubConsumer.subscribe(topicPartition, OffsetRecord.LOWEST_OFFSET);
        }
        return null;
      }
    });
  }

  protected VeniceCompressor getVersionCompressor(PubSubTopicPartition topicPartition) {
    Store store = storeRepository.getStore(storeName);
    String topicName = topicPartition.getPubSubTopic().getName();
    Version version = store.getVersion(Version.parseVersionFromVersionTopicName(topicName)).get();
    VeniceCompressor compressor;
    if (CompressionStrategy.ZSTD_WITH_DICT.equals(version.getCompressionStrategy())) {
      compressor = compressorFactory.getVersionSpecificCompressor(topicName);
      if (compressor == null) {
        // we need to retrieve the dictionary from the kafka topic
        ByteBuffer dictionary = DictionaryUtils
            .readDictionaryFromKafka(topicName, new VeniceProperties(changelogClientConfig.getConsumerProperties()));
        compressor = compressorFactory
            .createVersionSpecificCompressorIfNotExist(version.getCompressionStrategy(), topicName, dictionary.array());
      }
    } else {
      compressor = compressorFactory.getCompressor(version.getCompressionStrategy());
    }
    return compressor;
  }

  @Override
  public CompletableFuture<Void> seekToBeginningOfPush(Set<Integer> partitions) {
    // Get latest version topic
    PubSubTopic topic = getCurrentServingVersionTopic();
    return internalSeek(partitions, topic, p -> pubSubConsumer.subscribe(p, OffsetRecord.LOWEST_OFFSET));
  }

  @Override
  public CompletableFuture<Void> seekToBeginningOfPush() {
    return seekToBeginningOfPush(
        pubSubConsumer.getAssignment()
            .stream()
            .map(topicPartition -> topicPartition.getPartitionNumber())
            .collect(Collectors.toSet()));
  }

  @Override
  public CompletableFuture<Void> seekToEndOfPush(Set<Integer> partitions) {
    // Get the latest change capture topic
    storeRepository.refresh();
    Store store = storeRepository.getStore(storeName);
    int currentVersion = store.getCurrentVersion();
    PubSubTopic topic = pubSubTopicRepository
        .getTopic(Version.composeKafkaTopic(storeName, currentVersion) + ChangeCaptureView.CHANGE_CAPTURE_TOPIC_SUFFIX);
    return internalSeek(partitions, topic, p -> pubSubConsumer.subscribe(p, OffsetRecord.LOWEST_OFFSET));
  }

  @Override
  public void pause() {
    this.pause(
        pubSubConsumer.getAssignment()
            .stream()
            .map(PubSubTopicPartition::getPartitionNumber)
            .collect(Collectors.toSet()));
  }

  @Override
  public void resume(Set<Integer> partitions) {
    synchronized (pubSubConsumer) {
      Set<PubSubTopicPartition> currentSubscriptions = pubSubConsumer.getAssignment();
      for (PubSubTopicPartition partition: currentSubscriptions) {
        if (partitions.contains(partition.getPartitionNumber())) {
          pubSubConsumer.resume(partition);
        }
      }
    }
  }

  @Override
  public void resume() {
    this.resume(
        pubSubConsumer.getAssignment()
            .stream()
            .map(PubSubTopicPartition::getPartitionNumber)
            .collect(Collectors.toSet()));
  }

  @Override
  public void pause(Set<Integer> partitions) {
    synchronized (pubSubConsumer) {
      Set<PubSubTopicPartition> currentSubscriptions = pubSubConsumer.getAssignment();
      for (PubSubTopicPartition partition: currentSubscriptions) {
        if (partitions.contains(partition.getPartitionNumber())) {
          pubSubConsumer.pause(partition);
        }
      }
    }
  }

  @Override
  public CompletableFuture<Void> seekToEndOfPush() {
    return seekToEndOfPush(
        pubSubConsumer.getAssignment()
            .stream()
            .map(topicPartition -> topicPartition.getPartitionNumber())
            .collect(Collectors.toSet()));
  }

  @Override
  public CompletableFuture<Void> seekToTail(Set<Integer> partitions) {
    // Get the latest change capture topic
    PubSubTopic topic =
        pubSubTopicRepository.getTopic(getCurrentServingVersionTopic() + ChangeCaptureView.CHANGE_CAPTURE_TOPIC_SUFFIX);
    return internalSeek(partitions, topic, p -> {
      Long partitionEndOffset = pubSubConsumer.endOffset(p);
      pubSubConsumerSeek(p, partitionEndOffset);
    });
  }

  private PubSubTopic getCurrentServingVersionTopic() {
    storeRepository.refresh();
    Store store = storeRepository.getStore(storeName);
    int currentVersion = store.getCurrentVersion();
    return pubSubTopicRepository.getTopic(Version.composeKafkaTopic(storeName, currentVersion));
  }

  @Override
  public CompletableFuture<Void> seekToTail() {
    return seekToTail(
        pubSubConsumer.getAssignment()
            .stream()
            .map(topicPartition -> topicPartition.getPartitionNumber())
            .collect(Collectors.toSet()));
  }

  @Override
  public CompletableFuture<Void> seekToCheckpoint(Set<VeniceChangeCoordinate> checkpoints) {
    return CompletableFuture.supplyAsync(() -> {
      for (VeniceChangeCoordinate coordinate: checkpoints) {
        PubSubTopic topic = pubSubTopicRepository.getTopic(coordinate.getTopic());
        PubSubTopicPartition pubSubTopicPartition = new PubSubTopicPartitionImpl(topic, coordinate.getPartition());
        internalSeek(Collections.singleton(coordinate.getPartition()), topic, foo -> {
          Long topicOffset = ((ApacheKafkaOffsetPosition) coordinate.getPosition()).getOffset();
          pubSubConsumerSeek(pubSubTopicPartition, topicOffset);
        }).join();
      }
      return null;
    });
  }

  private void pubSubConsumerSeek(PubSubTopicPartition topicPartition, Long offset) {
    // Offset the seek to next operation inside venice pub sub consumer adapter subscription logic.
    if (offset == OffsetRecord.LOWEST_OFFSET) {
      pubSubConsumer.subscribe(topicPartition, OffsetRecord.LOWEST_OFFSET);
    } else {
      pubSubConsumer.subscribe(topicPartition, offset - 1);
    }
  }

  @Override
  public CompletableFuture<Void> subscribeAll() {
    Set<Integer> allPartitions = new HashSet<>();
    for (int partition = 0; partition < partitionCount; partition++) {
      allPartitions.add(partition);
    }
    return this.subscribe(allPartitions);
  }

  @Override
  public CompletableFuture<Void> seekToTimestamps(Map<Integer, Long> timestamps) {
    // Get the latest change capture topic
    storeRepository.refresh();
    Store store = storeRepository.getStore(storeName);
    int currentVersion = store.getCurrentVersion();
    String topicName =
        Version.composeKafkaTopic(storeName, currentVersion) + ChangeCaptureView.CHANGE_CAPTURE_TOPIC_SUFFIX;
    PubSubTopic topic = pubSubTopicRepository.getTopic(topicName);
    Map<PubSubTopicPartition, Long> topicPartitionLongMap = new HashMap<>();
    for (Map.Entry<Integer, Long> timestampPair: timestamps.entrySet()) {
      PubSubTopicPartition topicPartition = new PubSubTopicPartitionImpl(topic, timestampPair.getKey());
      topicPartitionLongMap.put(topicPartition, timestampPair.getValue());
    }
    return internalSeek(timestamps.keySet(), topic, partition -> {
      Long offset = pubSubConsumer.offsetForTime(partition, topicPartitionLongMap.get(partition));
      // As the offset for this timestamp does not exist, we need to seek to the very end of the topic partition.
      if (offset == null) {
        offset = pubSubConsumer.endOffset(partition);
      }
      pubSubConsumerSeek(partition, offset);
    });
  }

  @Override
  public CompletableFuture<Void> seekToTimestamp(Long timestamp) {
    Set<PubSubTopicPartition> topicPartitionSet = new HashSet<>(pubSubConsumer.getAssignment());
    Map<Integer, Long> partitionsToSeek = new HashMap<>();
    for (PubSubTopicPartition partition: topicPartitionSet) {
      partitionsToSeek.put(partition.getPartitionNumber(), timestamp);
    }
    return this.seekToTimestamps(partitionsToSeek);
  }

  public CompletableFuture<Void> internalSeek(
      Set<Integer> partitions,
      PubSubTopic targetTopic,
      SeekFunction seekAction) {
    return CompletableFuture.supplyAsync(() -> {
      synchronized (pubSubConsumer) {
        // Prune out current subscriptions
        for (PubSubTopicPartition topicPartition: pubSubConsumer.getAssignment()) {
          currentVersionHighWatermarks.remove(topicPartition.getPartitionNumber());
          if (partitions.contains(topicPartition.getPartitionNumber())) {
            pubSubConsumer.unSubscribe(topicPartition);
          }
        }

        List<PubSubTopicPartition> topicPartitionListToSeek =
            getPartitionListToSubscribe(partitions, Collections.EMPTY_SET, targetTopic);
        for (PubSubTopicPartition topicPartition: topicPartitionListToSeek) {
          if (!topicPartition.getPubSubTopic().getName().endsWith(ChangeCaptureView.CHANGE_CAPTURE_TOPIC_SUFFIX)) {
            compressorMap.put(topicPartition.getPartitionNumber(), getVersionCompressor(topicPartition));
          }
          seekAction.apply(topicPartition);
        }

      }
      return null;
    });
  }

  @FunctionalInterface
  interface SeekFunction {
    void apply(PubSubTopicPartition partitionToSeek);
  }

  private List<PubSubTopicPartition> getPartitionListToSubscribe(
      Set<Integer> partitions,
      Set<PubSubTopicPartition> topicPartitionSet,
      PubSubTopic topic) {
    List<PubSubTopicPartition> topicPartitionList = new ArrayList<>();
    for (Integer partition: partitions) {
      PubSubTopicPartition topicPartition = new PubSubTopicPartitionImpl(topic, partition);
      if (!topicPartitionSet.contains(topicPartition)) {
        topicPartitionList.add(topicPartition);
      }
    }
    topicPartitionList.addAll(topicPartitionSet);
    return topicPartitionList;
  }

  @Override
  public void unsubscribe(Set<Integer> partitions) {
    synchronized (pubSubConsumer) {
      Set<PubSubTopicPartition> topicPartitionSet = new HashSet<>(pubSubConsumer.getAssignment());
      Set<PubSubTopicPartition> topicPartitionsToUnsub = new HashSet<>();
      for (PubSubTopicPartition topicPartition: topicPartitionSet) {
        if (partitions.contains(topicPartition.getPartitionNumber())) {
          topicPartitionsToUnsub.add(topicPartition);
        }
      }
      pubSubConsumer.batchUnsubscribe(topicPartitionsToUnsub);
    }
  }

  @Override
  public void unsubscribeAll() {
    Set<Integer> allPartitions = new HashSet<>();
    for (int partition = 0; partition < partitionCount; partition++) {
      allPartitions.add(partition);
    }
    this.unsubscribe(allPartitions);
  }

  @Override
  public Collection<PubSubMessage<K, ChangeEvent<V>, VeniceChangeCoordinate>> poll(long timeoutInMs) {
    return internalPoll(timeoutInMs, ChangeCaptureView.CHANGE_CAPTURE_TOPIC_SUFFIX);
  }

  protected Collection<PubSubMessage<K, ChangeEvent<V>, VeniceChangeCoordinate>> internalPoll(
      long timeoutInMs,
      String topicSuffix) {
    List<PubSubMessage<K, ChangeEvent<V>, VeniceChangeCoordinate>> pubSubMessages = new ArrayList<>();
    Map<PubSubTopicPartition, List<PubSubMessage<KafkaKey, KafkaMessageEnvelope, Long>>> messagesMap;
    synchronized (pubSubConsumer) {
      messagesMap = pubSubConsumer.poll(timeoutInMs);
    }
    for (Map.Entry<PubSubTopicPartition, List<PubSubMessage<KafkaKey, KafkaMessageEnvelope, Long>>> entry: messagesMap
        .entrySet()) {
      PubSubTopicPartition pubSubTopicPartition = entry.getKey();
      List<PubSubMessage<KafkaKey, KafkaMessageEnvelope, Long>> messageList = entry.getValue();
      for (PubSubMessage<KafkaKey, KafkaMessageEnvelope, Long> message: messageList) {
        if (message.getKey().isControlMessage()) {
          ControlMessage controlMessage = (ControlMessage) message.getValue().getPayloadUnion();
          if (handleControlMessage(controlMessage, pubSubTopicPartition, topicSuffix)) {
            break;
          }
        } else {
          Optional<PubSubMessage<K, ChangeEvent<V>, VeniceChangeCoordinate>> pubSubMessage =
              convertPubSubMessageToPubSubChangeEventMessage(message, pubSubTopicPartition);
          pubSubMessage.ifPresent(pubSubMessages::add);
        }
      }
    }
    return pubSubMessages;
  }

  /**
   * Handle control message from the given topic. Returns true if a topic switch should occur and records should be returned
   *
   * @param controlMessage the encountered control message
   * @param pubSubTopicPartition the topic that this control message was concerned
   * @return true if a version switch happened, false if otherwise
   */
  protected boolean handleControlMessage(
      ControlMessage controlMessage,
      PubSubTopicPartition pubSubTopicPartition,
      String topicSuffix) {
    ControlMessageType controlMessageType = ControlMessageType.valueOf(controlMessage);
    // TODO: Find a better way to avoid data gap between version topic and change capture topic due to log compaction.
    if (controlMessageType.equals(ControlMessageType.END_OF_PUSH)) {
      LOGGER.info(
          "End of Push message received for version {} for store {}",
          Version.parseVersionFromKafkaTopicName(pubSubTopicPartition.getPubSubTopic().getName()),
          storeName);
      // Jump to next topic
      // TODO: Today we don't publish the version swap message to the version topic. This necessitates relying on the
      // change capture topic in order to navigate version pushes. We should pass the topicSuffix argument here once
      // that
      // support lands.
      switchToNewTopic(
          pubSubTopicPartition.getPubSubTopic(),
          ChangeCaptureView.CHANGE_CAPTURE_TOPIC_SUFFIX,
          pubSubTopicPartition.getPartitionNumber());
      return true;
    }
    if (controlMessageType.equals(ControlMessageType.VERSION_SWAP)) {
      // TODO: Today we don't publish the version swap message to the version topic. This necessitates relying on the
      // change capture topic in order to navigate version pushes. We should pass the topicSuffix argument here once
      // that
      // support lands.
      return handleVersionSwapControlMessage(
          controlMessage,
          pubSubTopicPartition,
          ChangeCaptureView.CHANGE_CAPTURE_TOPIC_SUFFIX);
    }
    return false;
  }

  protected <T> T bufferAndAssembleRecordChangeEvent(
      PubSubTopicPartition pubSubTopicPartition,
      int schemaId,
      byte[] keyBytes,
      ByteBuffer valueBytes,
      long recordOffset,
      AbstractAvroChunkingAdapter<T> chunkingAdapter,
      Lazy<RecordDeserializer<T>> recordDeserializer,
      AvroStoreDeserializerCache<T> deserializerCache,
      int readerSchemaId) {
    T assembledRecord = null;
    // Select compressor. We'll only construct compressors for version topics so this will return null for
    // events from change capture. This is fine as today they are not compressed.
    VeniceCompressor compressor;
    if (pubSubTopicPartition.getPubSubTopic().isVersionTopic()) {
      compressor = compressorMap.get(pubSubTopicPartition.getPartitionNumber());
    } else {
      compressor = NO_OP_COMPRESSOR;
    }

    if (!inMemoryStorageEngine.containsPartition(pubSubTopicPartition.getPartitionNumber())) {
      inMemoryStorageEngine.addStoragePartition(pubSubTopicPartition.getPartitionNumber());
    }
    // If this is a record chunk, store the chunk and return null for processing this record
    if (schemaId == AvroProtocolDefinition.CHUNK.getCurrentProtocolVersion()) {
      inMemoryStorageEngine.put(
          pubSubTopicPartition.getPartitionNumber(),
          keyBytes,
          ValueRecord.create(schemaId, valueBytes.array()).serialize());
      return null;
    } else if (schemaId == AvroProtocolDefinition.CHUNKED_VALUE_MANIFEST.getCurrentProtocolVersion()) {
      // This is the last value. Store it, and now read it from the in memory store as a fully assembled value
      inMemoryStorageEngine.put(
          pubSubTopicPartition.getPartitionNumber(),
          keyBytes,
          ValueRecord.create(schemaId, valueBytes.array()).serialize());
      try {
<<<<<<< HEAD

        assembledRecord = processRecordBytes(
            recordDeserializer.get(),
            compressor,
            keyBytes,
            RawBytesChunkingAdapter.INSTANCE.get(
                inMemoryStorageEngine,
                pubSubTopicPartition.getPartitionNumber(),
                ByteBuffer.wrap(keyBytes),
                false,
                null,
                null,
                null,
                readerSchemaId,
                RawBytesStoreDeserializerCache.getInstance(),
                compressor),
            pubSubTopicPartition,
            readerSchemaId);

        // assembledRecord = chunkingAdapter.get(
        // inMemoryStorageEngine,
        // pubSubTopicPartition.getPartitionNumber(),
        // ByteBuffer.wrap(keyBytes),
        // false,
        // null,
        // null,
        // null,
        // readerSchemaId,
        // deserializerCache,
        // compressor);
=======
        assembledRecord = chunkingAdapter.get(
            inMemoryStorageEngine,
            pubSubTopicPartition.getPartitionNumber(),
            ByteBuffer.wrap(keyBytes),
            false,
            null,
            null,
            null,
            readerSchemaId,
            deserializerCache,
            compressor,
            null);
>>>>>>> 31298465
      } catch (Exception ex) {
        // We might get an exception if we haven't persisted all the chunks for a given key. This
        // can actually happen if the client seeks to the middle of a chunked record either by
        // only tailing the records or through direct offset management. This is ok, we just won't
        // return this record since this is a course grained approach we can drop it.
        LOGGER.warn(
            "Encountered error assembling chunked record, this can happen when seeking between chunked records. Skipping offset {} on topic {}",
            recordOffset,
            pubSubTopicPartition.getPubSubTopic().getName());
      }
    } else {
      // this is a fully specified record, no need to buffer and assemble it, just decompress and deserialize it
      try {
        assembledRecord = processRecordBytes(
            recordDeserializer.get(),
            compressor,
            keyBytes,
            valueBytes,
            pubSubTopicPartition,
            readerSchemaId);
      } catch (Exception e) {
        throw new RuntimeException(e);
      }
    }
    // We only buffer one record at a time for a given partition. If we've made it this far
    // we either just finished assembling a large record, or, didn't specify anything. So we'll clear
    // the cache. Kafka might give duplicate delivery, but it won't give out of order delivery, so
    // this is safe to do in all such contexts.
    inMemoryStorageEngine.dropPartition(pubSubTopicPartition.getPartitionNumber());
    return assembledRecord;
  }

  // This function exists for wrappers of this class to be able to do any kind of preprocessing on the raw bytes of the
  // data consumed
  // in the change stream so as to avoid having to do any duplicate deserialization/serialization. Wrappers which depend
  // on solely
  // on the data post deserialization
  protected <T> T processRecordBytes(
      RecordDeserializer<T> deserializer,
      VeniceCompressor compressor,
      byte[] key,
      ByteBuffer value,
      PubSubTopicPartition partition,
      int valueSchemaId) throws IOException {
    return deserializer.deserialize(compressor.decompress(value));
  }

  protected Optional<PubSubMessage<K, ChangeEvent<V>, VeniceChangeCoordinate>> convertPubSubMessageToPubSubChangeEventMessage(
      PubSubMessage<KafkaKey, KafkaMessageEnvelope, Long> message,
      PubSubTopicPartition pubSubTopicPartition) {
    Optional<PubSubMessage<K, ChangeEvent<V>, VeniceChangeCoordinate>> pubSubChangeEventMessage = Optional.empty();
    byte[] keyBytes = message.getKey().getKey();
    MessageType messageType = MessageType.valueOf(message.getValue());
    RecordChangeEvent recordChangeEvent;
    // Internal store ingestion tasks only persist PUT messages to either VT or view topics
    if (messageType.equals(MessageType.PUT)) {
      Put put = (Put) message.getValue().payloadUnion;
      // Select appropriate deserializers
      Lazy deserializerProvider;
      Object assembledObject = null;
      AbstractAvroChunkingAdapter chunkingAdapter;
      int readerSchemaId;
      ReadOnlySchemaRepository schemaRepo;
      AvroStoreDeserializerCache deserializerCache;
      if (pubSubTopicPartition.getPubSubTopic().isVersionTopic()) {
        Schema valueSchema = schemaReader.getValueSchema(put.schemaId);
        deserializerProvider =
            Lazy.of(() -> FastSerializerDeserializerFactory.getFastAvroGenericDeserializer(valueSchema, valueSchema));
        chunkingAdapter = userEventChunkingAdapter;
        readerSchemaId = AvroProtocolDefinition.RECORD_CHANGE_EVENT.getCurrentProtocolVersion();
        deserializerCache = this.storeDeserializerCache;
      } else {
        deserializerProvider = Lazy.of(() -> recordChangeDeserializer);
        chunkingAdapter = recordChangeEventChunkingAdapter;
        readerSchemaId = this.schemaReader.getLatestValueSchemaId();
        deserializerCache = recordChangeEventDeserializerCache;
      }
      assembledObject = bufferAndAssembleRecordChangeEvent(
          pubSubTopicPartition,
          put.getSchemaId(),
          keyBytes,
          put.getPutValue(),
          message.getOffset(),
          chunkingAdapter,
          deserializerProvider,
          deserializerCache,
          readerSchemaId);
      if (assembledObject == null) {
        // bufferAndAssembleRecordChangeEvent may have only buffered records and not returned anything yet because
        // it's waiting for more input. In this case, just return an empty optional for now.
        return Optional.empty();
      }

      // Now that we've assembled the object, we need to extract the replication vector depending on if it's from VT
      // or from the record change event. Records from VT 'typically' don't have an offset vector, but they will in
      // repush scenarios (which we want to be opaque to the user and filter accordingly).
      List<Long> replicationCheckpoint;
      int payloadSize = message.getPayloadSize();
      if (assembledObject instanceof RecordChangeEvent) {
        recordChangeEvent = (RecordChangeEvent) assembledObject;
        replicationCheckpoint = recordChangeEvent.replicationCheckpointVector;
        pubSubChangeEventMessage = Optional.of(
            convertChangeEventToPubSubMessage(
                recordChangeEvent,
                keyDeserializer.deserialize(keyBytes),
                pubSubTopicPartition,
                message.getOffset(),
                message.getPubSubMessageTime(),
                payloadSize));
      } else {
        replicationCheckpoint =
            extractOffsetVectorFromMessage(put.getReplicationMetadataVersionId(), put.getReplicationMetadataPayload());
        ChangeEvent<V> changeEvent = new ChangeEvent<>(null, (V) assembledObject);
        pubSubChangeEventMessage = Optional.of(
            new ImmutableChangeCapturePubSubMessage<>(
                keyDeserializer.deserialize(keyBytes),
                changeEvent,
                pubSubTopicPartition,
                message.getOffset(),
                message.getPubSubMessageTime(),
                payloadSize));
      }

      // Determine if the event should be filtered or not
      if (filterRecordByVersionSwapHighWatermarks(replicationCheckpoint, pubSubTopicPartition)) {
        pubSubChangeEventMessage = Optional.empty();
      }
    }
    return pubSubChangeEventMessage;
  }

  protected List<Long> extractOffsetVectorFromMessage(
      int replicationMetadataVersionId,
      ByteBuffer replicationMetadataPayload) {
    if (replicationMetadataVersionId > 0) {
      MultiSchemaResponse.Schema replicationMetadataSchema =
          replicationMetadataSchemaRepository.getReplicationMetadataSchemaById(storeName, replicationMetadataVersionId);
      RecordDeserializer<GenericRecord> deserializer = SerializerDeserializerFactory
          .getAvroGenericDeserializer(Schema.parse(replicationMetadataSchema.getSchemaStr()));
      GenericRecord replicationMetadataRecord = deserializer.deserialize(replicationMetadataPayload);
      GenericData.Array replicationCheckpointVector =
          (GenericData.Array) replicationMetadataRecord.get(REPLICATION_CHECKPOINT_VECTOR_FIELD_POS);
      List<Long> offsetVector = new ArrayList<>();
      for (Object o: replicationCheckpointVector) {
        offsetVector.add((Long) o);
      }
      return offsetVector;
    }
    return new ArrayList<>();
  }

  protected boolean handleVersionSwapControlMessage(
      ControlMessage controlMessage,
      PubSubTopicPartition pubSubTopicPartition,
      String topicSuffix) {
    ControlMessageType controlMessageType = ControlMessageType.valueOf(controlMessage);
    if (controlMessageType.equals(ControlMessageType.VERSION_SWAP)) {
      VersionSwap versionSwap = (VersionSwap) controlMessage.controlMessageUnion;
      LOGGER.info(
          "Obtain version swap message: {} and versions swap high watermarks: {}",
          versionSwap,
          versionSwap.getLocalHighWatermarks());
      PubSubTopic newServingVersionTopic =
          pubSubTopicRepository.getTopic(versionSwap.newServingVersionTopic.toString());

      // TODO: There seems to exist a condition in the server where highwatermark offsets may regress when transmitting
      // the version swap message
      // it seems like this can potentially happen if a repush occurs and no data is consumed on that previous version.
      // To make the client
      // handle this gracefully, we instate the below condition that says the hwm in the client should never go
      // backwards.
      if (RmdUtils.hasOffsetAdvanced(
          currentVersionHighWatermarks.getOrDefault(pubSubTopicPartition.getPartitionNumber(), Collections.EMPTY_LIST),
          versionSwap.getLocalHighWatermarks())) {
        currentVersionHighWatermarks
            .put(pubSubTopicPartition.getPartitionNumber(), versionSwap.getLocalHighWatermarks());
      }
      switchToNewTopic(newServingVersionTopic, topicSuffix, pubSubTopicPartition.getPartitionNumber());
      inMemoryStorageEngine.drop();
      return true;
    }
    return false;
  }

  private PubSubMessage<K, ChangeEvent<V>, VeniceChangeCoordinate> convertChangeEventToPubSubMessage(
      RecordChangeEvent recordChangeEvent,
      K currentKey,
      PubSubTopicPartition pubSubTopicPartition,
      Long offset,
      Long timestamp,
      int payloadSize) {
    V currentValue = null;
    if (recordChangeEvent.currentValue != null && recordChangeEvent.currentValue.getSchemaId() > 0) {
      currentValuePayloadSize[pubSubTopicPartition.getPartitionNumber()] =
          recordChangeEvent.currentValue.getValue().array().length;
      currentValue = deserializeValueFromBytes(
          recordChangeEvent.currentValue.getValue(),
          recordChangeEvent.currentValue.getSchemaId());
    }
    V previousValue = null;
    if (recordChangeEvent.previousValue != null && recordChangeEvent.previousValue.getSchemaId() > 0) {
      previousValue = deserializeValueFromBytes(
          recordChangeEvent.previousValue.getValue(),
          recordChangeEvent.previousValue.getSchemaId());
    }
    ChangeEvent<V> changeEvent = new ChangeEvent<>(previousValue, currentValue);
    return new ImmutableChangeCapturePubSubMessage<>(
        currentKey,
        changeEvent,
        pubSubTopicPartition,
        offset,
        timestamp,
        payloadSize);
  }

  private V deserializeValueFromBytes(ByteBuffer byteBuffer, int valueSchemaId) {
    Schema currentValueSchema = schemaReader.getValueSchema(valueSchemaId);
    RecordDeserializer<V> valueDeserializer =
        FastSerializerDeserializerFactory.getFastAvroGenericDeserializer(currentValueSchema, currentValueSchema);
    if (byteBuffer != null) {
      return valueDeserializer.deserialize(byteBuffer);
    }
    return null;
  }

  private boolean filterRecordByVersionSwapHighWatermarks(
      List<Long> recordCheckpointVector,
      PubSubTopicPartition pubSubTopicPartition) {
    int partitionId = pubSubTopicPartition.getPartitionNumber();
    if (recordCheckpointVector != null && currentVersionHighWatermarks.containsKey(partitionId)) {
      List<Long> partitionCurrentVersionHighWatermarks =
          currentVersionHighWatermarks.getOrDefault(partitionId, Collections.EMPTY_LIST);
      return !RmdUtils.hasOffsetAdvanced(partitionCurrentVersionHighWatermarks, recordCheckpointVector);
    }
    // Has not met version swap message after client initialization.
    return false;
  }

  protected void switchToNewTopic(PubSubTopic newTopic, String topicSuffix, Integer partition) {
    PubSubTopic mergedTopicName = pubSubTopicRepository.getTopic(newTopic.getName() + topicSuffix);
    Set<Integer> partitions = Collections.singleton(partition);
    unsubscribe(partitions);
    try {
      internalSubscribe(partitions, mergedTopicName).get();
    } catch (InterruptedException | ExecutionException e) {
      throw new VeniceException("Subscribe to new topic:" + mergedTopicName + " is not successful, error: " + e);
    }
  }

  protected PubSubTopicPartition getPubSubTopicPartitionFromConsumerRecord(
      ConsumerRecord<KafkaKey, KafkaMessageEnvelope> consumerRecord) {
    return new PubSubTopicPartitionImpl(
        pubSubTopicRepository.getTopic(consumerRecord.topic()),
        consumerRecord.partition());
  }

  @Override
  public void close() {
    this.unsubscribeAll();
    pubSubConsumer.close();
  }

  protected void setStoreRepository(ThinClientMetaStoreBasedRepository repository) {
    this.storeRepository = repository;
  }

  protected VeniceChangeCoordinate getLatestCoordinate(Integer partition) {
    Set<PubSubTopicPartition> topicPartitionSet = pubSubConsumer.getAssignment();
    Optional<PubSubTopicPartition> topicPartition =
        topicPartitionSet.stream().filter(tp -> tp.getPartitionNumber() == partition).findFirst();
    if (topicPartition.isEmpty()) {
      throw new VeniceException(
          "Cannot get latest coordinate position for partition " + partition + "! Consumer isn't subscribed!");
    }
    long offset = pubSubConsumer.getLatestOffset(topicPartition.get());
    return new VeniceChangeCoordinate(
        topicPartition.get().getPubSubTopic().getName(),
        new ApacheKafkaOffsetPosition(offset),
        partition);
  }

  protected PubSubTopicPartition getTopicPartition(Integer partition) {
    Set<PubSubTopicPartition> topicPartitionSet = pubSubConsumer.getAssignment();
    Optional<PubSubTopicPartition> topicPartition =
        topicPartitionSet.stream().filter(tp -> tp.getPartitionNumber() == partition).findFirst();
    if (topicPartition.isEmpty()) {
      throw new VeniceException(
          "Cannot get latest coordinate position for partition " + partition + "! Consumer isn't subscribed!");
    }
    return topicPartition.get();
  }
}<|MERGE_RESOLUTION|>--- conflicted
+++ resolved
@@ -589,8 +589,6 @@
           keyBytes,
           ValueRecord.create(schemaId, valueBytes.array()).serialize());
       try {
-<<<<<<< HEAD
-
         assembledRecord = processRecordBytes(
             recordDeserializer.get(),
             compressor,
@@ -605,7 +603,8 @@
                 null,
                 readerSchemaId,
                 RawBytesStoreDeserializerCache.getInstance(),
-                compressor),
+                compressor,
+                null),
             pubSubTopicPartition,
             readerSchemaId);
 
@@ -619,21 +618,7 @@
         // null,
         // readerSchemaId,
         // deserializerCache,
-        // compressor);
-=======
-        assembledRecord = chunkingAdapter.get(
-            inMemoryStorageEngine,
-            pubSubTopicPartition.getPartitionNumber(),
-            ByteBuffer.wrap(keyBytes),
-            false,
-            null,
-            null,
-            null,
-            readerSchemaId,
-            deserializerCache,
-            compressor,
-            null);
->>>>>>> 31298465
+        // compressor, null);
       } catch (Exception ex) {
         // We might get an exception if we haven't persisted all the chunks for a given key. This
         // can actually happen if the client seeks to the middle of a chunked record either by
