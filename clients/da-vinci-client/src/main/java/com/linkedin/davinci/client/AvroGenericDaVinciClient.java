--- conflicted
+++ resolved
@@ -240,7 +240,6 @@
 
   protected CompletableFuture<Void> subscribe(ComplementSet<Integer> partitions) {
     throwIfNotReady();
-    throwIfWritesDisabled();
     subscription.addAll(partitions);
     return storeBackend.subscribe(partitions);
   }
@@ -673,15 +672,6 @@
     }
   }
 
-<<<<<<< HEAD
-  void throwIfWritesDisabled() {
-    if (!getDaVinciBackend().getCachedStore(getStoreName()).isEnableWrites()) {
-      throw new StoreDisabledException(getStoreName(), "write");
-    }
-  }
-
-=======
->>>>>>> 03a63b51
   @VisibleForTesting
   public DaVinciBackend getDaVinciBackend() {
     if (daVinciBackend == null) {
