package com.linkedin.davinci.client;

import static com.linkedin.davinci.ingestion.utils.IsolatedIngestionUtils.INGESTION_ISOLATION_CONFIG_PREFIX;
import static com.linkedin.davinci.store.rocksdb.RocksDBServerConfig.RECORD_TRANSFORMER_VALUE_SCHEMA;
import static com.linkedin.davinci.store.rocksdb.RocksDBServerConfig.ROCKSDB_LEVEL0_FILE_NUM_COMPACTION_TRIGGER;
import static com.linkedin.davinci.store.rocksdb.RocksDBServerConfig.ROCKSDB_LEVEL0_FILE_NUM_COMPACTION_TRIGGER_WRITE_ONLY_VERSION;
import static com.linkedin.davinci.store.rocksdb.RocksDBServerConfig.ROCKSDB_LEVEL0_SLOWDOWN_WRITES_TRIGGER;
import static com.linkedin.davinci.store.rocksdb.RocksDBServerConfig.ROCKSDB_LEVEL0_SLOWDOWN_WRITES_TRIGGER_WRITE_ONLY_VERSION;
import static com.linkedin.davinci.store.rocksdb.RocksDBServerConfig.ROCKSDB_LEVEL0_STOPS_WRITES_TRIGGER;
import static com.linkedin.davinci.store.rocksdb.RocksDBServerConfig.ROCKSDB_LEVEL0_STOPS_WRITES_TRIGGER_WRITE_ONLY_VERSION;
import static com.linkedin.davinci.store.rocksdb.RocksDBServerConfig.ROCKSDB_PLAIN_TABLE_FORMAT_ENABLED;
import static com.linkedin.venice.ConfigKeys.CLUSTER_NAME;
import static com.linkedin.venice.ConfigKeys.INGESTION_MEMORY_LIMIT;
import static com.linkedin.venice.ConfigKeys.INGESTION_USE_DA_VINCI_CLIENT;
import static com.linkedin.venice.ConfigKeys.KAFKA_ADMIN_CLASS;
import static com.linkedin.venice.ConfigKeys.KAFKA_BOOTSTRAP_SERVERS;
import static com.linkedin.venice.ConfigKeys.ZOOKEEPER_ADDRESS;
import static com.linkedin.venice.client.store.ClientFactory.getTransportClient;
import static org.apache.avro.Schema.Type.RECORD;

import com.linkedin.davinci.DaVinciBackend;
import com.linkedin.davinci.StoreBackend;
import com.linkedin.davinci.VersionBackend;
import com.linkedin.davinci.config.VeniceConfigLoader;
import com.linkedin.davinci.storage.chunking.AbstractAvroChunkingAdapter;
import com.linkedin.davinci.storage.chunking.GenericChunkingAdapter;
import com.linkedin.davinci.storage.chunking.GenericRecordChunkingAdapter;
import com.linkedin.davinci.store.cache.backend.ObjectCacheBackend;
import com.linkedin.davinci.store.cache.backend.ObjectCacheConfig;
import com.linkedin.venice.client.exceptions.ServiceDiscoveryException;
import com.linkedin.venice.client.exceptions.VeniceClientException;
import com.linkedin.venice.client.stats.ClientStats;
import com.linkedin.venice.client.store.AvroComputeRequestBuilderV4;
import com.linkedin.venice.client.store.AvroGenericReadComputeStoreClient;
import com.linkedin.venice.client.store.ClientConfig;
import com.linkedin.venice.client.store.ComputeGenericRecord;
import com.linkedin.venice.client.store.ComputeRequestBuilder;
import com.linkedin.venice.client.store.D2ServiceDiscovery;
import com.linkedin.venice.client.store.streaming.StreamingCallback;
import com.linkedin.venice.client.store.transport.D2TransportClient;
import com.linkedin.venice.client.store.transport.TransportClient;
import com.linkedin.venice.common.VeniceSystemStoreType;
import com.linkedin.venice.compute.ComputeRequestWrapper;
import com.linkedin.venice.compute.ComputeUtils;
import com.linkedin.venice.controllerapi.D2ServiceDiscoveryResponse;
import com.linkedin.venice.exceptions.VeniceException;
import com.linkedin.venice.exceptions.VeniceUnsupportedOperationException;
import com.linkedin.venice.meta.Store;
import com.linkedin.venice.meta.Version;
import com.linkedin.venice.pubsub.adapter.kafka.admin.ApacheKafkaAdminAdapter;
import com.linkedin.venice.schema.SchemaReader;
import com.linkedin.venice.schema.SchemaRepoBackedSchemaReader;
import com.linkedin.venice.serialization.AvroStoreDeserializerCache;
import com.linkedin.venice.serialization.StoreDeserializerCache;
import com.linkedin.venice.serialization.avro.AvroSpecificStoreDeserializerCache;
import com.linkedin.venice.serializer.FastSerializerDeserializerFactory;
import com.linkedin.venice.serializer.RecordDeserializer;
import com.linkedin.venice.serializer.RecordSerializer;
import com.linkedin.venice.service.ICProvider;
import com.linkedin.venice.utils.ComplementSet;
import com.linkedin.venice.utils.DaemonThreadFactory;
import com.linkedin.venice.utils.PropertyBuilder;
import com.linkedin.venice.utils.ReferenceCounted;
import com.linkedin.venice.utils.VeniceProperties;
import com.linkedin.venice.utils.concurrent.VeniceConcurrentHashMap;
import java.nio.ByteBuffer;
import java.util.ArrayList;
import java.util.HashMap;
import java.util.LinkedHashMap;
import java.util.List;
import java.util.Map;
import java.util.Optional;
import java.util.Set;
import java.util.concurrent.CompletableFuture;
import java.util.concurrent.ExecutionException;
import java.util.concurrent.Executor;
import java.util.concurrent.ExecutorService;
import java.util.concurrent.Executors;
import java.util.concurrent.atomic.AtomicBoolean;
import java.util.function.Consumer;
import org.apache.avro.Schema;
import org.apache.avro.generic.GenericData;
import org.apache.avro.generic.GenericRecord;
import org.apache.avro.io.BinaryDecoder;
import org.apache.avro.io.DecoderFactory;
import org.apache.logging.log4j.LogManager;
import org.apache.logging.log4j.Logger;


public class AvroGenericDaVinciClient<K, V> implements DaVinciClient<K, V>, AvroGenericReadComputeStoreClient<K, V> {
  protected final Logger logger = LogManager.getLogger(getClass());

  private static class ReusableObjects {
    final ByteBuffer rawValue = ByteBuffer.allocate(1024 * 1024);
    final BinaryDecoder binaryDecoder = DecoderFactory.defaultFactory().createBinaryDecoder(new byte[16], null);
    private static final int REUSABLE_MAP_CAPACITY = 100;
    private static final float REUSABLE_MAP_LOAD_FACTOR = 0.75f;
    // LRU cache for storing schema->record map for object reuse of value and result record
    final LinkedHashMap<Integer, GenericRecord> reuseValueRecordMap =
        new LinkedHashMap<Integer, GenericRecord>(REUSABLE_MAP_CAPACITY, REUSABLE_MAP_LOAD_FACTOR, true) {
          protected boolean removeEldestEntry(Map.Entry<Integer, GenericRecord> eldest) {
            return size() > REUSABLE_MAP_CAPACITY;
          }
        };
  }

  private static final ThreadLocal<ReusableObjects> REUSABLE_OBJECTS = ThreadLocal.withInitial(ReusableObjects::new);

  /**
   * The following two fields are used to speed up the requests with a big number of keys:
   * 1. Split the big request into smaller chunks.
   * 2. Execute these chunks concurrently.
   */
  public static final ExecutorService READ_CHUNK_EXECUTOR = Executors.newFixedThreadPool(
      Runtime.getRuntime().availableProcessors(),
      new DaemonThreadFactory("DaVinci_Read_Chunk_Executor"));
  public static final int DEFAULT_CHUNK_SPLIT_THRESHOLD = 100;

  private final DaVinciConfig daVinciConfig;
  private final ClientConfig clientConfig;
  private final VeniceProperties backendConfig;
  private final Optional<Set<String>> managedClients;
  private final ICProvider icProvider;
  private final AtomicBoolean ready = new AtomicBoolean(false);
  // TODO: Implement copy-on-write ComplementSet to support concurrent modification and reading.
  private final ComplementSet<Integer> subscription = ComplementSet.emptySet();

  private RecordSerializer<K> keySerializer;
  private RecordDeserializer<K> keyDeserializer;
  private AvroStoreDeserializerCache<GenericRecord> genericRecordStoreDeserializerCache;
  private StoreDeserializerCache<V> storeDeserializerCache;
  private StoreBackend storeBackend;
  private static ReferenceCounted<DaVinciBackend> daVinciBackend;
  private ObjectCacheBackend cacheBackend;
  private static final Map<CharSequence, Schema> computeResultSchemaCache = new VeniceConcurrentHashMap<>();

  private final AbstractAvroChunkingAdapter<V> chunkingAdapter;
  private final Executor readChunkExecutorForLargeRequest;

  private final DaVinciRecordTransformer recordTransformer;

  public AvroGenericDaVinciClient(
      DaVinciConfig daVinciConfig,
      ClientConfig clientConfig,
      VeniceProperties backendConfig,
      Optional<Set<String>> managedClients) {
    this(daVinciConfig, clientConfig, backendConfig, managedClients, null, null);
  }

  public AvroGenericDaVinciClient(
      DaVinciConfig daVinciConfig,
      ClientConfig clientConfig,
      VeniceProperties backendConfig,
      Optional<Set<String>> managedClients,
      ICProvider icProvider,
      Executor readChunkExecutorForLargeRequest) {
    this(
        daVinciConfig,
        clientConfig,
        backendConfig,
        managedClients,
        icProvider,
        GenericChunkingAdapter.INSTANCE,
        () -> {},
        readChunkExecutorForLargeRequest);
  }

  protected AvroGenericDaVinciClient(
      DaVinciConfig daVinciConfig,
      ClientConfig clientConfig,
      VeniceProperties backendConfig,
      Optional<Set<String>> managedClients,
      ICProvider icProvider,
      AbstractAvroChunkingAdapter<V> chunkingAdapter,
      Runnable preValidation,
      Executor readChunkExecutorForLargeRequest) {
    logger.info("Creating client, storeName={}, daVinciConfig={}", clientConfig.getStoreName(), daVinciConfig);
    this.daVinciConfig = daVinciConfig;
    this.clientConfig = clientConfig;
    this.backendConfig = backendConfig;
    this.managedClients = managedClients;
    this.icProvider = icProvider;
    this.chunkingAdapter = chunkingAdapter;
<<<<<<< HEAD

    this.recordTransformer = daVinciConfig.isRecordTransformerEnabled() ? daVinciConfig.getRecordTransformer(0) : null;

=======
    this.readChunkExecutorForLargeRequest =
        readChunkExecutorForLargeRequest != null ? readChunkExecutorForLargeRequest : READ_CHUNK_EXECUTOR;
>>>>>>> c25c6582
    preValidation.run();
  }

  @Override
  public SchemaReader getSchemaReader() {
    return new SchemaRepoBackedSchemaReader(getBackend().getSchemaRepository(), getStoreName());
  }

  @Override
  public String getStoreName() {
    return clientConfig.getStoreName();
  }

  @Override
  public Schema getKeySchema() {
    throwIfNotReady();
    return getBackend().getSchemaRepository().getKeySchema(getStoreName()).getSchema();
  }

  @Deprecated
  @Override
  public Schema getLatestValueSchema() {
    throwIfNotReady();
    return getBackend().getSchemaRepository().getSupersetOrLatestValueSchema(getStoreName()).getSchema();
  }

  @Override
  public int getPartitionCount() {
    throwIfNotReady();
    Store store = getBackend().getStoreRepository().getStoreOrThrow(getStoreName());
    Version currentVersion = store.getVersion(store.getCurrentVersion());
    return currentVersion == null ? store.getPartitionCount() : currentVersion.getPartitionCount();
  }

  @Override
  public CompletableFuture<Void> subscribeAll() {
    return subscribe(ComplementSet.universalSet());
  }

  @Override
  public CompletableFuture<Void> subscribe(Set<Integer> partitions) {
    return subscribe(ComplementSet.wrap(partitions));
  }

  protected CompletableFuture<Void> subscribe(ComplementSet<Integer> partitions) {
    throwIfNotReady();
    subscription.addAll(partitions);
    return storeBackend.subscribe(partitions);
  }

  @Override
  public void unsubscribeAll() {
    unsubscribe(ComplementSet.universalSet());
    if (daVinciConfig.isCacheEnabled()) {
      dropAllCachePartitions();
    }
  }

  @Override
  public void unsubscribe(Set<Integer> partitions) {
    unsubscribe(ComplementSet.wrap(partitions));
  }

  protected void unsubscribe(ComplementSet<Integer> partitions) {
    throwIfNotReady();
    if (daVinciConfig.isIsolated()) {
      ComplementSet<Integer> notSubscribedPartitions = ComplementSet.newSet(partitions);
      notSubscribedPartitions.removeAll(subscription);
      if (!notSubscribedPartitions.isEmpty()) {
        logger.warn(
            "Partitions {} of {} are not subscribed, ignoring unsubscribe request.",
            notSubscribedPartitions,
            getStoreName());
        partitions = ComplementSet.newSet(partitions);
        partitions.removeAll(notSubscribedPartitions);
      }
    }
    subscription.removeAll(partitions);
    storeBackend.unsubscribe(partitions);
  }

  @Override
  public CompletableFuture<V> get(K key) {
    return get(key, null);
  }

  // TODO: This is 'almost' the same logic for the batchGet path. We could probably wrap this function and adapt it to
  // the batch-get api (where sometimes the Batch-get is just for a single key). Advantages would be to remove duplicate
  // code.
  private CompletableFuture<V> readFromLocalStorage(K key, V reusableValue) {
    try (ReferenceCounted<VersionBackend> versionRef = storeBackend.getDaVinciCurrentVersion()) {
      VersionBackend versionBackend = versionRef.get();
      byte[] keyBytes = keySerializer.serialize(key);
      int partition = versionBackend.getPartition(keyBytes);

      if (isPartitionReadyToServe(versionBackend, partition)) {
        ReusableObjects reusableObjects = REUSABLE_OBJECTS.get();
        V value = versionBackend.read(
            partition,
            keyBytes,
            getAvroChunkingAdapter(),
            this.storeDeserializerCache,
            versionBackend.getSupersetOrLatestValueSchemaId(),
            reusableObjects.binaryDecoder,
            reusableObjects.rawValue,
            reusableValue);
        return CompletableFuture.completedFuture(value);
      }

      if (!isPartitionSubscribed(versionBackend, partition)) {
        storeBackend.getStats().recordBadRequest();
        throw new NonLocalAccessException(versionBackend.toString(), partition);
      }
      return CompletableFuture.completedFuture(null);
    }
  }

  @Override
  public CompletableFuture<V> get(K key, V reusableValue) {
    throwIfNotReady();
    try (ReferenceCounted<VersionBackend> versionRef = storeBackend.getDaVinciCurrentVersion()) {
      VersionBackend versionBackend = versionRef.get();
      if (versionBackend == null) {
        storeBackend.getStats().recordBadRequest();
        throw new VeniceClientException("Da Vinci client is not subscribed, storeName=" + getStoreName());
      }

      if (daVinciConfig.isCacheEnabled()) {
        return cacheBackend.get(key, versionBackend.getVersion(), (k, executor) -> this.readFromLocalStorage(k, null));
      } else {
        return readFromLocalStorage(key, reusableValue);
      }
    }
  }

  public static <K> List<List<K>> split(Set<K> keySet, int threshold) {
    List<List<K>> splits = new ArrayList<>();
    List<K> currentSplit = new ArrayList<>(threshold);
    for (K key: keySet) {
      currentSplit.add(key);
      if (currentSplit.size() == threshold) {
        splits.add(currentSplit);
        currentSplit = new ArrayList<>(threshold);
      }
    }
    if (!currentSplit.isEmpty()) {
      splits.add(currentSplit);
    }

    return splits;
  }

  StoreBackend getStoreBackend() {
    return this.storeBackend;
  }

  RecordSerializer<K> getKeySerializer() {
    return this.keySerializer;
  }

  StoreDeserializerCache<V> getStoreDeserializerCache() {
    return this.storeDeserializerCache;
  }

  DaVinciConfig getDaVinciConfig() {
    return this.daVinciConfig;
  }

  Executor getReadChunkExecutorForLargeRequest() {
    return this.readChunkExecutorForLargeRequest;
  }

  CompletableFuture<Map<K, V>> batchGetFromLocalStorage(Iterable<K> keys) {
    // expose underlying getAll functionality.
    Map<K, V> result = new VeniceConcurrentHashMap<>();
    try (ReferenceCounted<VersionBackend> versionRef = getStoreBackend().getDaVinciCurrentVersion()) {
      VersionBackend versionBackend = versionRef.get();
      if (versionBackend == null) {
        getStoreBackend().getStats().recordBadRequest();
        throw new VeniceClientException("Da Vinci client is not subscribed, storeName=" + getStoreName());
      }
      int readerSchemaId = versionBackend.getSupersetOrLatestValueSchemaId();

      Consumer<Iterable<K>> keyArrayConsumer = keyList -> {
        ReusableObjects reusableObjects = REUSABLE_OBJECTS.get();

        for (K key: keyList) {
          byte[] keyBytes = getKeySerializer().serialize(key);
          int partition = versionBackend.getPartition(keyBytes);

          if (isPartitionReadyToServe(versionBackend, partition)) {
            V value = versionBackend.read(
                partition,
                keyBytes,
                getAvroChunkingAdapter(),
                getStoreDeserializerCache(),
                readerSchemaId,
                reusableObjects.binaryDecoder,
                reusableObjects.rawValue,
                null); // TODO: Consider supporting object re-use for batch get as well.
            if (value != null) {
              // The result should only contain entries for the keys that have a value associated with them
              result.put(key, value);
            }
          } else if (!isPartitionSubscribed(versionBackend, partition)) {
            storeBackend.getStats().recordBadRequest();
            throw new NonLocalAccessException(versionBackend.toString(), partition);
          } else {
            throw new VeniceClientException(
                "Partition: " + partition + " for store version: " + versionBackend + " is not ready to serve");
          }
        }
      };
      int chunkSplitThreshold = getDaVinciConfig().getLargeBatchRequestSplitThreshold();

      if (keys instanceof Set && ((Set) keys).size() > chunkSplitThreshold) {
        // Execute large request concurrently
        List<List<K>> splits = split((Set) keys, chunkSplitThreshold);
        CompletableFuture[] splitFutures = new CompletableFuture[splits.size()];
        for (int cur = 0; cur < splits.size(); ++cur) {
          List<K> currentSplit = splits.get(cur);
          splitFutures[cur] = CompletableFuture
              .runAsync(() -> keyArrayConsumer.accept(currentSplit), getReadChunkExecutorForLargeRequest());
        }
        CompletableFuture<Map<K, V>> resultFuture = new CompletableFuture<>();
        CompletableFuture.allOf(splitFutures).whenComplete((ignored, throwable) -> {
          if (throwable != null) {
            resultFuture.completeExceptionally(throwable);
          } else {
            resultFuture.complete(result);
          }
        });

        return resultFuture;
      } else {
        keyArrayConsumer.accept(keys);
        return CompletableFuture.completedFuture(result);
      }
    }
  }

  @Override
  public CompletableFuture<Map<K, V>> batchGet(Set<K> keys) throws VeniceClientException {
    throwIfNotReady();
    return batchGetImplementation(keys);
  }

  // Visible for testing
  CompletableFuture<Map<K, V>> batchGetImplementation(Set<K> keys) {
    throwIfNotReady();
    try (ReferenceCounted<VersionBackend> versionRef = storeBackend.getDaVinciCurrentVersion()) {
      VersionBackend versionBackend = versionRef.get();
      if (daVinciConfig.isCacheEnabled()) {
        return cacheBackend.getAll(keys, versionBackend.getVersion(), (ks) -> {
          try {
            return batchGetFromLocalStorage(ks).get();
          } catch (InterruptedException | ExecutionException e) {
            throw new VeniceClientException("Error performing batch get while loading cache!!", e);
          }
        }, (k, executor) -> this.readFromLocalStorage(k, null));
      } else {
        return this.batchGetFromLocalStorage(keys);
      }
    }
  }

  @Override
  public void streamingBatchGet(Set<K> keys, StreamingCallback<K, V> callback) throws VeniceClientException {
    throw new VeniceUnsupportedOperationException("streamingBatchGet for DaVinci client");
  }

  @Override
  public boolean isProjectionFieldValidationEnabled() {
    return clientConfig.isProjectionFieldValidationEnabled();
  }

  @Override
  public ComputeRequestBuilder<K> compute(
      Optional<ClientStats> stats,
      AvroGenericReadComputeStoreClient computeStoreClient) throws VeniceClientException {
    return new AvroComputeRequestBuilderV4<K>(computeStoreClient, getSchemaReader()).setStats(stats)
        .setValidateProjectionFields(isProjectionFieldValidationEnabled());
  }

  private Schema getComputeResultSchema(ComputeRequestWrapper computeRequestWrapper) {
    // try to get the result schema from the cache
    CharSequence computeResultSchemaStr = computeRequestWrapper.getResultSchemaStr();
    Schema computeResultSchema = computeResultSchemaCache.get(computeResultSchemaStr);
    if (computeResultSchema == null) {
      computeResultSchema = Schema.parse(computeResultSchemaStr.toString());
      // sanity check on the result schema
      ComputeUtils.checkResultSchema(
          computeResultSchema,
          computeRequestWrapper.getValueSchema(),
          computeRequestWrapper.getOperations());
      computeResultSchemaCache.putIfAbsent(computeResultSchemaStr, computeResultSchema);
    }
    return computeResultSchema;
  }

  @Override
  public void compute(
      ComputeRequestWrapper computeRequestWrapper,
      Set<K> keys,
      Schema resultSchema,
      StreamingCallback<K, ComputeGenericRecord> callback,
      long preRequestTimeInNS) throws VeniceClientException {
    if (handleCallbackForEmptyKeySet(keys, callback)) {
      return;
    }

    throwIfNotReady();
    try (ReferenceCounted<VersionBackend> versionRef = storeBackend.getDaVinciCurrentVersion()) {
      VersionBackend versionBackend = versionRef.get();
      if (versionBackend == null) {
        storeBackend.getStats().recordBadRequest();
        callback.onCompletion(
            Optional.of(new VeniceClientException("Da Vinci client is not subscribed, storeName=" + getStoreName())));
        return;
      }

      ReusableObjects reusableObjects = REUSABLE_OBJECTS.get();
      Schema valueSchema = computeRequestWrapper.getValueSchema();
      int valueSchemaId = computeRequestWrapper.getValueSchemaID();
      GenericRecord reuseValueRecord =
          reusableObjects.reuseValueRecordMap.computeIfAbsent(valueSchemaId, k -> new GenericData.Record(valueSchema));

      Map<String, Object> globalContext = new HashMap<>();
      Schema computeResultSchema = getComputeResultSchema(computeRequestWrapper);

      for (K key: keys) {
        byte[] keyBytes = keySerializer.serialize(key);
        int partition = versionBackend.getPartition(keyBytes);

        if (isPartitionReadyToServe(versionBackend, partition)) {
          GenericRecord computeResultValue = versionBackend.compute(
              partition,
              keyBytes,
              getGenericRecordChunkingAdapter(),
              genericRecordStoreDeserializerCache,
              valueSchemaId,
              reusableObjects.binaryDecoder,
              reusableObjects.rawValue,
              reuseValueRecord,
              globalContext,
              computeRequestWrapper,
              computeResultSchema);

          if (computeResultValue != null) {
            callback.onRecordReceived(
                key,
                new ComputeGenericRecord(computeResultValue, computeRequestWrapper.getValueSchema()));
          } else {
            callback.onRecordReceived(key, null);
          }
        } else if (!isPartitionSubscribed(versionBackend, partition)) {
          storeBackend.getStats().recordBadRequest();
          callback.onCompletion(Optional.of(new NonLocalAccessException(versionBackend.toString(), partition)));
          return;
        }
      }

      callback.onCompletion(Optional.empty());
    }
  }

  @Override
  public void computeWithKeyPrefixFilter(
      byte[] keyPrefix,
      ComputeRequestWrapper computeRequestWrapper,
      StreamingCallback<GenericRecord, GenericRecord> callback) {
    throwIfNotReady();
    try (ReferenceCounted<VersionBackend> versionRef = storeBackend.getDaVinciCurrentVersion()) {
      VersionBackend versionBackend = versionRef.get();
      if (versionBackend == null) {
        storeBackend.getStats().recordBadRequest();
        callback.onCompletion(
            Optional.of(new VeniceClientException("Da Vinci client is not subscribed, storeName=" + getStoreName())));
        return;
      }

      if (RECORD != getKeySchema().getType()) {
        callback.onCompletion(
            Optional.of(
                new VeniceClientException("Key schema must be of type Record to execute with a filter on key fields")));
        return;
      }

      ReusableObjects reusableObjects = REUSABLE_OBJECTS.get();
      Schema valueSchema = computeRequestWrapper.getValueSchema();
      int valueSchemaId = computeRequestWrapper.getValueSchemaID();
      GenericRecord reuseValueRecord =
          reusableObjects.reuseValueRecordMap.computeIfAbsent(valueSchemaId, k -> new GenericData.Record(valueSchema));

      Map<String, Object> globalContext = new HashMap<>();
      Schema computeResultSchema = getComputeResultSchema(computeRequestWrapper);

      int partitionCount = versionBackend.getPartitionCount();
      for (int currPartition = 0; currPartition < partitionCount; currPartition++) {
        if (isPartitionReadyToServe(versionBackend, currPartition)) {
          try {
            versionBackend.computeWithKeyPrefixFilter(
                keyPrefix,
                currPartition,
                callback,
                computeRequestWrapper,
                getGenericRecordChunkingAdapter(),
                (RecordDeserializer<GenericRecord>) keyDeserializer,
                reuseValueRecord,
                reusableObjects.binaryDecoder,
                globalContext,
                computeResultSchema);
          } catch (VeniceException e) {
            callback.onCompletion(Optional.of(e));
            return;
          }
        }
      }
      callback.onCompletion(Optional.empty());
    }
  }

  private boolean handleCallbackForEmptyKeySet(Set<K> keys, StreamingCallback callback) {
    if (keys.isEmpty()) {
      // no result for empty key set
      callback.onCompletion(Optional.empty());
      return true;
    }
    return false;
  }

  public boolean isReady() {
    return ready.get();
  }

  /**
   * Check if user partition is ready to serve traffic.
   */
  protected boolean isPartitionReadyToServe(VersionBackend versionBackend, int partition) {
    if (daVinciConfig.isIsolated() && !subscription.contains(partition)) {
      return false;
    }
    return versionBackend.isPartitionReadyToServe(partition);
  }

  protected boolean isPartitionSubscribed(VersionBackend versionBackend, int partition) {
    if (daVinciConfig.isIsolated()) {
      return subscription.contains(partition);
    }
    return versionBackend.isPartitionSubscribed(partition);
  }

  private void dropAllCachePartitions() {
    try (ReferenceCounted<VersionBackend> versionRef = storeBackend.getDaVinciCurrentVersion()) {
      VersionBackend versionBackend = versionRef.get();
      if (versionBackend != null) {
        cacheBackend.clearCachedPartitions(versionBackend.getVersion());
      }
    }
  }

  protected void throwIfNotReady() {
    if (!isReady()) {
      throw new VeniceClientException("Da Vinci client is not ready, storeName=" + getStoreName());
    }
  }

  protected AbstractAvroChunkingAdapter<V> getAvroChunkingAdapter() {
    return chunkingAdapter;
  }

  protected GenericRecordChunkingAdapter getGenericRecordChunkingAdapter() {
    return GenericRecordChunkingAdapter.INSTANCE;
  }

  D2ServiceDiscoveryResponse discoverService() {
    try (TransportClient client = getTransportClient(clientConfig)) {
      if (!(client instanceof D2TransportClient)) {
        throw new VeniceClientException(
            "Venice service discovery requires D2 client" + ", storeName=" + getStoreName() + ", clientClass="
                + client.getClass());
      }
      D2ServiceDiscovery serviceDiscovery = new D2ServiceDiscovery();
      D2ServiceDiscoveryResponse response = serviceDiscovery.find((D2TransportClient) client, getStoreName());
      logger.info(
          "Venice service discovered, clusterName={}, zkAddress={}, kafkaBootstrapServers={}",
          response.getCluster(),
          response.getZkAddress(),
          response.getKafkaBootstrapServers());
      return response;
    } catch (Throwable e) {
      throw new ServiceDiscoveryException("Failed to discover Venice service, storeName=" + getStoreName(), e);
    }
  }

  private VeniceConfigLoader buildVeniceConfig() {
    D2ServiceDiscoveryResponse discoveryResponse = discoverService();
    String clusterName = discoveryResponse.getCluster();
    String zkAddress = discoveryResponse.getZkAddress();
    String kafkaBootstrapServers = discoveryResponse.getKafkaBootstrapServers();
    if (zkAddress == null) {
      zkAddress = backendConfig.getString(ZOOKEEPER_ADDRESS);
    }
    if (kafkaBootstrapServers == null) {
      kafkaBootstrapServers = backendConfig.getString(KAFKA_BOOTSTRAP_SERVERS);
    }

    VeniceProperties config = new PropertyBuilder().put(KAFKA_ADMIN_CLASS, ApacheKafkaAdminAdapter.class.getName())
        .put(ROCKSDB_LEVEL0_FILE_NUM_COMPACTION_TRIGGER, 4) // RocksDB default config
        .put(ROCKSDB_LEVEL0_SLOWDOWN_WRITES_TRIGGER, 20) // RocksDB default config
        .put(ROCKSDB_LEVEL0_STOPS_WRITES_TRIGGER, 36) // RocksDB default config
        .put(ROCKSDB_LEVEL0_FILE_NUM_COMPACTION_TRIGGER_WRITE_ONLY_VERSION, 40)
        .put(ROCKSDB_LEVEL0_SLOWDOWN_WRITES_TRIGGER_WRITE_ONLY_VERSION, 60)
        .put(ROCKSDB_LEVEL0_STOPS_WRITES_TRIGGER_WRITE_ONLY_VERSION, 80)
        .put(CLUSTER_NAME, clusterName)
        .put(ZOOKEEPER_ADDRESS, zkAddress)
        .put(KAFKA_BOOTSTRAP_SERVERS, kafkaBootstrapServers)
        .put(ROCKSDB_PLAIN_TABLE_FORMAT_ENABLED, daVinciConfig.getStorageClass() == StorageClass.MEMORY_BACKED_BY_DISK)
        .put(INGESTION_USE_DA_VINCI_CLIENT, true)
        .put(
            RECORD_TRANSFORMER_VALUE_SCHEMA,
            recordTransformer != null ? recordTransformer.getValueOutputSchema().toString() : "null")
        .put(INGESTION_ISOLATION_CONFIG_PREFIX + "." + INGESTION_MEMORY_LIMIT, -1) // Explicitly disable memory limiter
                                                                                   // in Isolated Process
        .put(backendConfig.toProperties())
        .build();
    logger.info("backendConfig=" + config.toString(true));
    return new VeniceConfigLoader(config, config);
  }

  // Visible for testing
  public void initBackend(
      ClientConfig clientConfig,
      VeniceConfigLoader configLoader,
      Optional<Set<String>> managedClients,
      ICProvider icProvider,
      Optional<ObjectCacheConfig> cacheConfig,
      DaVinciRecordTransformerFunctionalInterface recordTransformerFunction) {
    synchronized (AvroGenericDaVinciClient.class) {
      if (daVinciBackend == null) {
        logger
            .info("Da Vinci Backend does not exist, creating a new backend for client: " + clientConfig.getStoreName());
        daVinciBackend = new ReferenceCounted<>(
            new DaVinciBackend(
                clientConfig,
                configLoader,
                managedClients,
                icProvider,
                cacheConfig,
                recordTransformerFunction),
            backend -> {
              // Ensure that existing backend is fully closed before a new one can be created.
              synchronized (AvroGenericDaVinciClient.class) {
                logger.info("Start of " + this.getClass().getSimpleName() + "'s ref counted deleter closure.");
                daVinciBackend = null;
                backend.close();
                logger.info("End of " + this.getClass().getSimpleName() + "'s ref counted deleter closure.");
              }
            });
      } else if (VeniceSystemStoreType
          .getSystemStoreType(clientConfig.getStoreName()) != VeniceSystemStoreType.META_STORE) {
        logger.info("Da Vinci Backend exists, reusing existing backend for client: " + clientConfig.getStoreName());
        // Do not increment DaVinciBackend reference count for meta system store da-vinci clients. Once the last user
        // da-vinci
        // client is released the backend can be safely deleted since meta system stores are meaningless without user
        // stores,
        // and they are cheap to re-bootstrap.
        daVinciBackend.retain();
      }
    }
  }

  // Visible for testing
  public static DaVinciBackend getBackend() {
    synchronized (AvroGenericDaVinciClient.class) {
      return daVinciBackend.get();
    }
  }

  @Override
  public synchronized void start() {
    if (isReady()) {
      return;
    }
    logger.info("Starting client, storeName=" + getStoreName());
    VeniceConfigLoader configLoader = buildVeniceConfig();
    Optional<ObjectCacheConfig> cacheConfig = Optional.ofNullable(daVinciConfig.getCacheConfig());
    initBackend(
        clientConfig,
        configLoader,
        managedClients,
        icProvider,
        cacheConfig,
        daVinciConfig.getRecordTransformerFunction());

    try {
      getBackend().verifyCacheConfigEquality(daVinciConfig.getCacheConfig(), getStoreName());

      if (daVinciConfig.isCacheEnabled()) {
        cacheBackend = getBackend().getObjectCache();
      }

      storeBackend = getBackend().getStoreOrThrow(getStoreName());
      if (managedClients.isPresent()) {
        storeBackend.setManaged(daVinciConfig.isManaged());
      }

      Schema keySchema = getBackend().getSchemaRepository().getKeySchema(getStoreName()).getSchema();
      this.keySerializer = FastSerializerDeserializerFactory.getFastAvroGenericSerializer(keySchema, false);
      this.keyDeserializer = FastSerializerDeserializerFactory.getFastAvroGenericDeserializer(keySchema, keySchema);
      this.genericRecordStoreDeserializerCache =
          new AvroStoreDeserializerCache(daVinciBackend.get().getSchemaRepository(), getStoreName(), true);

      if (clientConfig.isSpecificClient()) {
        if (recordTransformer != null) {
          if (recordTransformer.getOutputValueClass() != clientConfig.getSpecificValueClass()) {
            throw new VeniceClientException(
                "Specific value class mismatch between ClientConfig and DaVinciRecordTransformer, expected="
                    + clientConfig.getSpecificValueClass() + ", actual=" + recordTransformer.getOutputValueClass());
          }

          this.storeDeserializerCache = new AvroSpecificStoreDeserializerCache<>(
              recordTransformer.getValueOutputSchema(),
              clientConfig.getSpecificValueClass());
        } else {
          this.storeDeserializerCache = new AvroSpecificStoreDeserializerCache<>(
              daVinciBackend.get().getSchemaRepository(),
              getStoreName(),
              clientConfig.getSpecificValueClass());
        }
      } else {
        this.storeDeserializerCache = (AvroStoreDeserializerCache<V>) this.genericRecordStoreDeserializerCache;
      }

      ready.set(true);
      logger.info("Client is started successfully, storeName=" + getStoreName());
    } catch (Throwable e) {
      String msg = "Unable to start Da Vinci client, storeName=" + getStoreName();
      logger.error(msg, e);
      daVinciBackend.release();
      throw new VeniceClientException(msg, e);
    }
  }

  @Override
  public synchronized void close() {
    throwIfNotReady();
    try {
      logger.info("Closing client, storeName=" + getStoreName());
      ready.set(false);
      if (cacheBackend != null) {
        cacheBackend.close();
      }
      daVinciBackend.release();
      logger.info("Client is closed successfully, storeName=" + getStoreName());
    } catch (Throwable e) {
      String msg = "Unable to close Da Vinci client, storeName=" + getStoreName();
      logger.error(msg, e);
      throw new VeniceClientException(msg, e);
    }
  }

  @Override
  public String toString() {
    return this.getClass().getSimpleName();
  }
}<|MERGE_RESOLUTION|>--- conflicted
+++ resolved
@@ -181,14 +181,9 @@
     this.managedClients = managedClients;
     this.icProvider = icProvider;
     this.chunkingAdapter = chunkingAdapter;
-<<<<<<< HEAD
-
     this.recordTransformer = daVinciConfig.isRecordTransformerEnabled() ? daVinciConfig.getRecordTransformer(0) : null;
-
-=======
     this.readChunkExecutorForLargeRequest =
         readChunkExecutorForLargeRequest != null ? readChunkExecutorForLargeRequest : READ_CHUNK_EXECUTOR;
->>>>>>> c25c6582
     preValidation.run();
   }
 
