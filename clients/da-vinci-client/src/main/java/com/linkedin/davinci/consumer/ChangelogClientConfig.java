package com.linkedin.davinci.consumer;

import com.linkedin.d2.balancer.D2Client;
import com.linkedin.venice.client.store.ClientConfig;
import com.linkedin.venice.controllerapi.D2ControllerClient;
import com.linkedin.venice.schema.SchemaReader;
import java.util.Properties;
import org.apache.avro.specific.SpecificRecord;


public class ChangelogClientConfig<T extends SpecificRecord> {
  private Properties consumerProperties;
  private SchemaReader schemaReader;
  private String viewName;
  private Boolean isBeforeImageView = false;

  private String consumerName = "";

  private boolean compactMessages = false;
  private ClientConfig<T> innerClientConfig;
  private D2ControllerClient d2ControllerClient;

  private String controllerD2ServiceName;
  private int controllerRequestRetryCount;

  private String bootstrapFileSystemPath;
  private long versionSwapDetectionIntervalTimeInSeconds = 60L;

  /**
   * This will be used in BootstrappingVeniceChangelogConsumer to determine when to sync updates with the underlying
   * storage engine, e.g. flushes entity and offset data to disk. Default is 32 MB.
   */
  private long databaseSyncBytesInterval = 32 * 1024 * 1024L;

  /**
   * RocksDB block cache size per BootstrappingVeniceChangelogConsumer. Default is 64 MB. This config is used for both
   * the internal bootstrapping change log consumer and chunk assembler's RocksDB usage.
   */
  private long rocksDBBlockCacheSizeInBytes = 64 * 1024 * 1024L;

  /**
   * Whether to skip failed to assemble records or fail the consumption by throwing errors. Default is set to true.
   * This is acceptable for now because we allow user to provide a {@link VeniceChangeCoordinate} to seek to. The seek
   * could land in-between chunks. Partially consumed chunked records cannot be assembled and will be skipped.
   */
  private boolean skipFailedToAssembleRecords = true;

  private Boolean isBlobTransferEnabled = false;
  private Boolean isExperimentalClientEnabled = false;

  public ChangelogClientConfig(String storeName) {
    this.innerClientConfig = new ClientConfig<>(storeName);
  }

  public ChangelogClientConfig() {
    this.innerClientConfig = new ClientConfig<>();
  }

  public ChangelogClientConfig<T> setStoreName(String storeName) {
    this.innerClientConfig.setStoreName(storeName);
    return this;
  }

  public String getStoreName() {
    return innerClientConfig.getStoreName();
  }

  public ChangelogClientConfig<T> setConsumerProperties(Properties consumerProperties) {
    this.consumerProperties = consumerProperties;
    return this;
  }

  public Properties getConsumerProperties() {
    return consumerProperties;
  }

  public ChangelogClientConfig<T> setSchemaReader(SchemaReader schemaReader) {
    this.schemaReader = schemaReader;
    return this;
  }

  public SchemaReader getSchemaReader() {
    return schemaReader;
  }

  public ChangelogClientConfig<T> setViewName(String viewName) {
    this.viewName = viewName;
    return this;
  }

  public ChangelogClientConfig<T> setConsumerName(String consumerName) {
    this.consumerName = consumerName;
    return this;
  }

  public ChangelogClientConfig<T> setShouldCompactMessages(boolean compactMessages) {
    this.compactMessages = compactMessages;
    return this;
  }

  public String getViewName() {
    return viewName;
  }

  public String getConsumerName() {
    return consumerName;
  }

  public boolean shouldCompactMessages() {
    return compactMessages;
  }

  public ChangelogClientConfig<T> setControllerD2ServiceName(String controllerD2ServiceName) {
    this.controllerD2ServiceName = controllerD2ServiceName;
    return this;
  }

  public String getControllerD2ServiceName() {
    return this.controllerD2ServiceName;
  }

  public ChangelogClientConfig<T> setD2ServiceName(String d2ServiceName) {
    this.innerClientConfig.setD2ServiceName(d2ServiceName);
    return this;
  }

  public String getD2ServiceName() {
    return this.innerClientConfig.getD2ServiceName();
  }

  public ChangelogClientConfig<T> setD2ControllerClient(D2ControllerClient d2ControllerClient) {
    this.d2ControllerClient = d2ControllerClient;
    return this;
  }

  public D2ControllerClient getD2ControllerClient() {
    return this.d2ControllerClient;
  }

  public ChangelogClientConfig<T> setD2Client(D2Client d2Client) {
    this.innerClientConfig.setD2Client(d2Client);
    return this;
  }

  public D2Client getD2Client() {
    return this.innerClientConfig.getD2Client();
  }

  public ChangelogClientConfig<T> setLocalD2ZkHosts(String localD2ZkHosts) {
    this.innerClientConfig.setVeniceURL(localD2ZkHosts);
    return this;
  }

  public String getLocalD2ZkHosts() {
    return this.innerClientConfig.getVeniceURL();
  }

  public ChangelogClientConfig<T> setControllerRequestRetryCount(int controllerRequestRetryCount) {
    this.controllerRequestRetryCount = controllerRequestRetryCount;
    return this;
  }

  public int getControllerRequestRetryCount() {
    return this.controllerRequestRetryCount;
  }

  public ClientConfig<T> getInnerClientConfig() {
    return this.innerClientConfig;
  }

  public ChangelogClientConfig<T> setBootstrapFileSystemPath(String bootstrapFileSystemPath) {
    this.bootstrapFileSystemPath = bootstrapFileSystemPath;
    return this;
  }

  public String getBootstrapFileSystemPath() {
    return this.bootstrapFileSystemPath;
  }

  public long getVersionSwapDetectionIntervalTimeInSeconds() {
    return versionSwapDetectionIntervalTimeInSeconds;
  }

  public ChangelogClientConfig setVersionSwapDetectionIntervalTimeInSeconds(long intervalTimeInSeconds) {
    this.versionSwapDetectionIntervalTimeInSeconds = intervalTimeInSeconds;
    return this;
  }

  /**
   * Gets the databaseSyncBytesInterval.
   */
  public long getDatabaseSyncBytesInterval() {
    return databaseSyncBytesInterval;
  }

  /**
   * Sets the value for databaseSyncBytesInterval.
   */
  public ChangelogClientConfig setDatabaseSyncBytesInterval(long databaseSyncBytesInterval) {
    this.databaseSyncBytesInterval = databaseSyncBytesInterval;
    return this;
  }

  public long getRocksDBBlockCacheSizeInBytes() {
    return rocksDBBlockCacheSizeInBytes;
  }

  public ChangelogClientConfig setRocksDBBlockCacheSizeInBytes(long rocksDBBlockCacheSizeInBytes) {
    this.rocksDBBlockCacheSizeInBytes = rocksDBBlockCacheSizeInBytes;
    return this;
  }

  public ChangelogClientConfig setSpecificValue(Class<T> specificValue) {
    this.innerClientConfig.setSpecificValueClass(specificValue);
    return this;
  }

  public ChangelogClientConfig setShouldSkipFailedToAssembleRecords(boolean skipFailedToAssembleRecords) {
    this.skipFailedToAssembleRecords = skipFailedToAssembleRecords;
    return this;
  }

  public boolean shouldSkipFailedToAssembleRecords() {
    return skipFailedToAssembleRecords;
  }

  public static <V extends SpecificRecord> ChangelogClientConfig<V> cloneConfig(ChangelogClientConfig<V> config) {
    ChangelogClientConfig<V> newConfig = new ChangelogClientConfig<V>().setStoreName(config.getStoreName())
        .setLocalD2ZkHosts(config.getLocalD2ZkHosts())
        .setD2ServiceName(config.getD2ServiceName())
        .setConsumerProperties(config.getConsumerProperties())
        .setSchemaReader(config.getSchemaReader())
        .setViewName(config.getViewName())
        .setD2ControllerClient(config.getD2ControllerClient())
        .setControllerD2ServiceName(config.controllerD2ServiceName)
        .setD2Client(config.getD2Client())
        .setControllerRequestRetryCount(config.getControllerRequestRetryCount())
        .setBootstrapFileSystemPath(config.getBootstrapFileSystemPath())
        .setVersionSwapDetectionIntervalTimeInSeconds(config.getVersionSwapDetectionIntervalTimeInSeconds())
        .setRocksDBBlockCacheSizeInBytes(config.getRocksDBBlockCacheSizeInBytes())
        .setConsumerName(config.consumerName)
        .setDatabaseSyncBytesInterval(config.getDatabaseSyncBytesInterval())
        .setShouldCompactMessages(config.shouldCompactMessages())
        .setIsBeforeImageView(config.isBeforeImageView())
<<<<<<< HEAD
        .setIsBlobTransferEnabled(config.isBlobTransferEnabled())
        .setIsExperimentalClientEnabled(config.isExperimentalClientEnabled());
=======
        .setShouldSkipFailedToAssembleRecords(config.shouldSkipFailedToAssembleRecords());
>>>>>>> 8ccbeed5
    return newConfig;
  }

  protected Boolean isBeforeImageView() {
    return isBeforeImageView;
  }

  public ChangelogClientConfig setIsBeforeImageView(Boolean beforeImageView) {
    isBeforeImageView = beforeImageView;
    return this;
  }

  protected Boolean isExperimentalClientEnabled() {
    return isExperimentalClientEnabled;
  }

  /**
   * This uses a highly experimental client.
   * It is currently only supported for {@link BootstrappingVeniceChangelogConsumer}.
   */
  public ChangelogClientConfig setIsExperimentalClientEnabled(Boolean experimentalClientEnabled) {
    isExperimentalClientEnabled = experimentalClientEnabled;
    return this;
  }

  protected Boolean isBlobTransferEnabled() {
    return isBlobTransferEnabled;
  }

  /**
   * This is used by the experimental client to speed up bootstrapping times through blob transfer.
   * In order for this feature to be used, {@link #setIsExperimentalClientEnabled(Boolean)} must be enabled.
   * It is currently only supported for {@link BootstrappingVeniceChangelogConsumer}.
   */
  public ChangelogClientConfig setIsBlobTransferEnabled(Boolean blobTransferEnabled) {
    isBlobTransferEnabled = blobTransferEnabled;
    return this;
  }
}<|MERGE_RESOLUTION|>--- conflicted
+++ resolved
@@ -242,12 +242,9 @@
         .setDatabaseSyncBytesInterval(config.getDatabaseSyncBytesInterval())
         .setShouldCompactMessages(config.shouldCompactMessages())
         .setIsBeforeImageView(config.isBeforeImageView())
-<<<<<<< HEAD
         .setIsBlobTransferEnabled(config.isBlobTransferEnabled())
         .setIsExperimentalClientEnabled(config.isExperimentalClientEnabled());
-=======
         .setShouldSkipFailedToAssembleRecords(config.shouldSkipFailedToAssembleRecords());
->>>>>>> 8ccbeed5
     return newConfig;
   }
 
