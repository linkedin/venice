package com.linkedin.davinci.stats.ingestion.heartbeat;

import com.linkedin.davinci.stats.AbstractVeniceStatsReporter;
import io.tehuti.metrics.MetricsRepository;
import io.tehuti.metrics.stats.AsyncGauge;
import java.util.Set;


public class HeartbeatStatReporter extends AbstractVeniceStatsReporter<HeartbeatStat> {
<<<<<<< HEAD
  private static final String LEADER_METRIC_PREFIX = "heartbeat_delay_ms_leader-";
  private static final String FOLLOWER_METRIC_PREFIX = "heartbeat_delay_ms_follower-";
  private static final String MAX = ".Max";
  private static final String AVG = ".Avg";
=======
  private static final String LEADER_METRIC_PREFIX = "heartbeat_delay_leader-";
  private static final String FOLLOWER_METRIC_PREFIX = "heartbeat_delay_follower-";
  private static final String MAX = "-Max";
  private static final String AVG = "-Avg";
>>>>>>> 86177019

  public HeartbeatStatReporter(MetricsRepository metricsRepository, String storeName, Set<String> regions) {
    super(metricsRepository, storeName);
    for (String region: regions) {
      registerSensor(
          new AsyncGauge(
              (ignored, ignored2) -> getStats().getLeaderLag(region).getMax(),
              LEADER_METRIC_PREFIX + region + MAX));
      registerSensor(
          new AsyncGauge(
              (ignored, ignored2) -> getStats().getFollowerLag(region).getMax(),
              FOLLOWER_METRIC_PREFIX + region + MAX));
      registerSensor(
          new AsyncGauge(
              (ignored, ignored2) -> getStats().getLeaderLag(region).getAvg(),
              LEADER_METRIC_PREFIX + region + AVG));
      registerSensor(
          new AsyncGauge(
              (ignored, ignored2) -> getStats().getFollowerLag(region).getAvg(),
              FOLLOWER_METRIC_PREFIX + region + AVG));
    }
  }

  @Override
  protected void registerStats() {
    // NoOp
  }
}<|MERGE_RESOLUTION|>--- conflicted
+++ resolved
@@ -7,17 +7,10 @@
 
 
 public class HeartbeatStatReporter extends AbstractVeniceStatsReporter<HeartbeatStat> {
-<<<<<<< HEAD
   private static final String LEADER_METRIC_PREFIX = "heartbeat_delay_ms_leader-";
   private static final String FOLLOWER_METRIC_PREFIX = "heartbeat_delay_ms_follower-";
-  private static final String MAX = ".Max";
-  private static final String AVG = ".Avg";
-=======
-  private static final String LEADER_METRIC_PREFIX = "heartbeat_delay_leader-";
-  private static final String FOLLOWER_METRIC_PREFIX = "heartbeat_delay_follower-";
   private static final String MAX = "-Max";
   private static final String AVG = "-Avg";
->>>>>>> 86177019
 
   public HeartbeatStatReporter(MetricsRepository metricsRepository, String storeName, Set<String> regions) {
     super(metricsRepository, storeName);
