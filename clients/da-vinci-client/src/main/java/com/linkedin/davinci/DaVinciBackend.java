package com.linkedin.davinci;

import static com.linkedin.venice.ConfigKeys.PUSH_STATUS_INSTANCE_NAME_SUFFIX;
import static com.linkedin.venice.ConfigKeys.VALIDATE_VENICE_INTERNAL_SCHEMA_VERSION;
import static com.linkedin.venice.pushmonitor.ExecutionStatus.DVC_INGESTION_ERROR_DISK_FULL;
import static com.linkedin.venice.pushmonitor.ExecutionStatus.DVC_INGESTION_ERROR_MEMORY_LIMIT_REACHED;
import static com.linkedin.venice.pushmonitor.ExecutionStatus.DVC_INGESTION_ERROR_OTHER;
import static java.lang.Thread.currentThread;

import com.linkedin.davinci.client.DaVinciRecordTransformer;
import com.linkedin.davinci.client.DaVinciRecordTransformerFunctionalInterface;
import com.linkedin.davinci.compression.StorageEngineBackedCompressorFactory;
import com.linkedin.davinci.config.StoreBackendConfig;
import com.linkedin.davinci.config.VeniceConfigLoader;
import com.linkedin.davinci.config.VeniceServerConfig;
import com.linkedin.davinci.ingestion.DefaultIngestionBackend;
import com.linkedin.davinci.ingestion.IngestionBackend;
import com.linkedin.davinci.ingestion.IsolatedIngestionBackend;
import com.linkedin.davinci.ingestion.main.MainIngestionStorageMetadataService;
import com.linkedin.davinci.ingestion.utils.IsolatedIngestionUtils;
import com.linkedin.davinci.kafka.consumer.KafkaStoreIngestionService;
import com.linkedin.davinci.kafka.consumer.StoreIngestionService;
import com.linkedin.davinci.notifier.VeniceNotifier;
import com.linkedin.davinci.repository.VeniceMetadataRepositoryBuilder;
import com.linkedin.davinci.stats.AggVersionedStorageEngineStats;
import com.linkedin.davinci.stats.MetadataUpdateStats;
import com.linkedin.davinci.stats.RocksDBMemoryStats;
import com.linkedin.davinci.storage.StorageEngineMetadataService;
import com.linkedin.davinci.storage.StorageMetadataService;
import com.linkedin.davinci.storage.StorageService;
import com.linkedin.davinci.store.AbstractStorageEngine;
import com.linkedin.davinci.store.cache.backend.ObjectCacheBackend;
import com.linkedin.davinci.store.cache.backend.ObjectCacheConfig;
import com.linkedin.venice.blobtransfer.BlobTransferManager;
import com.linkedin.venice.blobtransfer.BlobTransferUtil;
import com.linkedin.venice.client.exceptions.VeniceClientException;
import com.linkedin.venice.client.schema.StoreSchemaFetcher;
import com.linkedin.venice.client.store.ClientConfig;
import com.linkedin.venice.client.store.ClientFactory;
import com.linkedin.venice.common.VeniceSystemStoreType;
import com.linkedin.venice.exceptions.DiskLimitExhaustedException;
import com.linkedin.venice.exceptions.MemoryLimitExhaustedException;
import com.linkedin.venice.exceptions.VeniceException;
import com.linkedin.venice.exceptions.VeniceNoStoreException;
import com.linkedin.venice.kafka.protocol.state.PartitionState;
import com.linkedin.venice.kafka.protocol.state.StoreVersionState;
import com.linkedin.venice.meta.ClusterInfoProvider;
import com.linkedin.venice.meta.IngestionMode;
import com.linkedin.venice.meta.ReadOnlySchemaRepository;
import com.linkedin.venice.meta.ReadOnlyStoreRepository;
import com.linkedin.venice.meta.Store;
import com.linkedin.venice.meta.StoreDataChangedListener;
import com.linkedin.venice.meta.SubscriptionBasedReadOnlyStoreRepository;
import com.linkedin.venice.meta.Version;
import com.linkedin.venice.pubsub.PubSubClientsFactory;
import com.linkedin.venice.pushmonitor.ExecutionStatus;
import com.linkedin.venice.pushstatushelper.PushStatusStoreWriter;
import com.linkedin.venice.schema.SchemaEntry;
import com.linkedin.venice.schema.SchemaReader;
import com.linkedin.venice.schema.writecompute.DerivedSchemaEntry;
import com.linkedin.venice.serialization.avro.AvroProtocolDefinition;
import com.linkedin.venice.serialization.avro.InternalAvroSpecificSerializer;
import com.linkedin.venice.serialization.avro.SchemaPresenceChecker;
import com.linkedin.venice.service.AbstractVeniceService;
import com.linkedin.venice.service.ICProvider;
import com.linkedin.venice.stats.TehutiUtils;
import com.linkedin.venice.utils.ComplementSet;
import com.linkedin.venice.utils.DaemonThreadFactory;
import com.linkedin.venice.utils.Utils;
import com.linkedin.venice.utils.VeniceProperties;
import com.linkedin.venice.utils.concurrent.VeniceConcurrentHashMap;
import com.linkedin.venice.writer.VeniceWriterFactory;
import io.tehuti.metrics.MetricsRepository;
import java.io.Closeable;
import java.util.Collections;
import java.util.HashMap;
import java.util.HashSet;
import java.util.List;
import java.util.Map;
import java.util.Objects;
import java.util.Optional;
import java.util.Set;
import java.util.concurrent.ExecutorService;
import java.util.concurrent.Executors;
import java.util.concurrent.ScheduledExecutorService;
import java.util.concurrent.TimeUnit;
import java.util.function.Function;
import javax.annotation.Nullable;
import org.apache.logging.log4j.LogManager;
import org.apache.logging.log4j.Logger;


public class DaVinciBackend implements Closeable {
  private static final Logger LOGGER = LogManager.getLogger(DaVinciBackend.class);
  private final VeniceConfigLoader configLoader;
  private final SubscriptionBasedReadOnlyStoreRepository storeRepository;
  private final ReadOnlySchemaRepository schemaRepository;
  private final MetricsRepository metricsRepository;
  private final RocksDBMemoryStats rocksDBMemoryStats;
  private final StorageService storageService;
  private final KafkaStoreIngestionService ingestionService;
  private final ScheduledExecutorService executor = Executors.newSingleThreadScheduledExecutor();
  private final Map<String, StoreBackend> storeByNameMap = new VeniceConcurrentHashMap<>();
  private final Map<String, VersionBackend> versionByTopicMap = new VeniceConcurrentHashMap<>();
  private final StorageMetadataService storageMetadataService;
  private final PushStatusStoreWriter pushStatusStoreWriter;
  private final ExecutorService ingestionReportExecutor = Executors.newSingleThreadExecutor();
  private final StorageEngineBackedCompressorFactory compressorFactory;
  private final Optional<ObjectCacheBackend> cacheBackend;
  private IngestionBackend ingestionBackend;
  private final AggVersionedStorageEngineStats aggVersionedStorageEngineStats;
  private final boolean useDaVinciSpecificExecutionStatusForError;
  private DaVinciRecordTransformer recordTransformer;
  private final ClientConfig clientConfig;
  private BlobTransferManager<Void> blobTransferManager;
  private final boolean writeBatchingPushStatus;

  public DaVinciBackend(
      ClientConfig clientConfig,
      VeniceConfigLoader configLoader,
      Optional<Set<String>> managedClients,
      ICProvider icProvider,
      Optional<ObjectCacheConfig> cacheConfig,
      DaVinciRecordTransformerFunctionalInterface recordTransformerFunction) {
    LOGGER.info("Creating Da Vinci backend with managed clients: {}", managedClients);
    try {
      VeniceServerConfig backendConfig = configLoader.getVeniceServerConfig();
      useDaVinciSpecificExecutionStatusForError = backendConfig.useDaVinciSpecificExecutionStatusForError();
      writeBatchingPushStatus = backendConfig.getDaVinciPushStatusCheckIntervalInMs() >= 0;
      this.configLoader = configLoader;
      this.clientConfig = clientConfig;
      metricsRepository = Optional.ofNullable(clientConfig.getMetricsRepository())
          .orElse(TehutiUtils.getMetricsRepository("davinci-client"));
      VeniceMetadataRepositoryBuilder veniceMetadataRepositoryBuilder =
          new VeniceMetadataRepositoryBuilder(configLoader, clientConfig, metricsRepository, icProvider, false);
      ClusterInfoProvider clusterInfoProvider = veniceMetadataRepositoryBuilder.getClusterInfoProvider();
      ReadOnlyStoreRepository readOnlyStoreRepository = veniceMetadataRepositoryBuilder.getStoreRepo();
      if (!(readOnlyStoreRepository instanceof SubscriptionBasedReadOnlyStoreRepository)) {
        throw new VeniceException(
            "Da Vinci backend expects " + SubscriptionBasedReadOnlyStoreRepository.class.getName()
                + " for store repository!");
      }
      storeRepository = (SubscriptionBasedReadOnlyStoreRepository) readOnlyStoreRepository;
      schemaRepository = veniceMetadataRepositoryBuilder.getSchemaRepo();

      VeniceProperties backendProps = backendConfig.getClusterProperties();

      SchemaReader partitionStateSchemaReader = ClientFactory.getSchemaReader(
          ClientConfig.cloneConfig(clientConfig)
              .setStoreName(AvroProtocolDefinition.PARTITION_STATE.getSystemStoreName()),
          null);
      InternalAvroSpecificSerializer<PartitionState> partitionStateSerializer =
          AvroProtocolDefinition.PARTITION_STATE.getSerializer();
      partitionStateSerializer.setSchemaReader(partitionStateSchemaReader);

      SchemaReader versionStateSchemaReader = ClientFactory.getSchemaReader(
          ClientConfig.cloneConfig(clientConfig)
              .setStoreName(AvroProtocolDefinition.STORE_VERSION_STATE.getSystemStoreName()),
          null);
      InternalAvroSpecificSerializer<StoreVersionState> storeVersionStateSerializer =
          AvroProtocolDefinition.STORE_VERSION_STATE.getSerializer();
      storeVersionStateSerializer.setSchemaReader(versionStateSchemaReader);

      aggVersionedStorageEngineStats = new AggVersionedStorageEngineStats(
          metricsRepository,
          storeRepository,
          backendConfig.isUnregisterMetricForDeletedStoreEnabled());
      rocksDBMemoryStats = backendConfig.isDatabaseMemoryStatsEnabled()
          ? new RocksDBMemoryStats(
              metricsRepository,
              "RocksDBMemoryStats",
              backendConfig.getRocksDBServerConfig().isRocksDBPlainTableFormatEnabled())
          : null;

      // Add extra safeguards here to ensure we have released RocksDB database locks before we initialize storage
      // services.
      IsolatedIngestionUtils.destroyLingeringIsolatedIngestionProcess(configLoader);
      /**
       * The constructor of {@link #storageService} will take care of unused store/store version cleanup.
       *
       * When Ingestion Isolation is enabled, we don't want to restore data partitions here:
       * 1. It is a waste of effort since all the opened partitioned will be closed right after.
       * 2. When DaVinci memory limiter is enabled, currently, SSTFileManager doesn't clean up the entries belonging
       *    to the closed database, which means when the Isolated process hands the database back to the main process,
       *    some removed SST files (some SST files can be removed in Isolated Process because of log compaction) will
       *    remain in SSTFileManager tracked file list.
       * 3. We still want to open metadata partition, otherwise {@link StorageService} won't scan the local db folder.
       *    Also opening metadata partition in main process won't cause much side effect from DaVinci memory limiter's
       *    POV, since metadata partition won't be handed back to main process in the future.
       * 4. When Ingestion Isolation is enabled with suppressing live update feature, main process needs to open all the
       *    data partitions since Isolated Process won't re-ingest the existing partitions.
       */
      boolean whetherToRestoreDataPartitions = !isIsolatedIngestion()
          || configLoader.getVeniceServerConfig().freezeIngestionIfReadyToServeOrLocalDataExists();
      LOGGER.info("DaVinci {} restore data partitions.", whetherToRestoreDataPartitions ? "will" : "won't");
      storageService = new StorageService(
          configLoader,
          aggVersionedStorageEngineStats,
          rocksDBMemoryStats,
          storeVersionStateSerializer,
          partitionStateSerializer,
          storeRepository,
          whetherToRestoreDataPartitions,
          true,
          functionToCheckWhetherStorageEngineShouldBeKeptOrNot(managedClients));
      storageService.start();
      PubSubClientsFactory pubSubClientsFactory = configLoader.getVeniceServerConfig().getPubSubClientsFactory();
      VeniceWriterFactory writerFactory =
          new VeniceWriterFactory(backendProps.toProperties(), pubSubClientsFactory.getProducerAdapterFactory(), null);
      String pid = Utils.getPid();
      String instanceSuffix =
          configLoader.getCombinedProperties().getString(PUSH_STATUS_INSTANCE_NAME_SUFFIX, (pid == null ? "NA" : pid));
      String instanceName = Utils.getHostName() + "_" + instanceSuffix;

      // Fetch latest update schema's protocol ID for Push Status Store from Router.
      ClientConfig pushStatusStoreClientConfig = ClientConfig.cloneConfig(clientConfig)
          .setStoreName(VeniceSystemStoreType.DAVINCI_PUSH_STATUS_STORE.getZkSharedStoreName());
      try (StoreSchemaFetcher schemaFetcher = ClientFactory.createStoreSchemaFetcher(pushStatusStoreClientConfig)) {
        SchemaEntry valueSchemaEntry = schemaFetcher.getLatestValueSchemaEntry();
        DerivedSchemaEntry updateSchemaEntry = schemaFetcher.getUpdateSchemaEntry(valueSchemaEntry.getId());
        pushStatusStoreWriter =
            new PushStatusStoreWriter(writerFactory, instanceName, valueSchemaEntry, updateSchemaEntry);
      }

      SchemaReader kafkaMessageEnvelopeSchemaReader = ClientFactory.getSchemaReader(
          ClientConfig.cloneConfig(clientConfig)
              .setStoreName(AvroProtocolDefinition.KAFKA_MESSAGE_ENVELOPE.getSystemStoreName()),
          null);

      /**
       * Verify that the latest {@link com.linkedin.venice.serialization.avro.AvroProtocolDefinition#KAFKA_MESSAGE_ENVELOPE}
       * version in the code base is registered in Venice backend; if not, fail fast in start phase before start writing
       * Kafka messages that Venice backend couldn't deserialize.
       */
      if (configLoader.getCombinedProperties().getBoolean(VALIDATE_VENICE_INTERNAL_SCHEMA_VERSION, true)) {
        LOGGER.info("Start verifying the latest protocols at runtime are valid in Venice backend.");
        new SchemaPresenceChecker(kafkaMessageEnvelopeSchemaReader, AvroProtocolDefinition.KAFKA_MESSAGE_ENVELOPE)
            .verifySchemaVersionPresentOrExit();
        LOGGER.info("Successfully verified the latest protocols at runtime are valid in Venice backend.");
      }

      storageMetadataService = backendConfig.getIngestionMode().equals(IngestionMode.ISOLATED)
          ? new MainIngestionStorageMetadataService(
              backendConfig.getIngestionServicePort(),
              partitionStateSerializer,
              new MetadataUpdateStats(metricsRepository),
              configLoader,
              storageService.getStoreVersionStateSyncer())
          : new StorageEngineMetadataService(storageService.getStorageEngineRepository(), partitionStateSerializer);
      // Start storage metadata service
      ((AbstractVeniceService) storageMetadataService).start();
      compressorFactory = new StorageEngineBackedCompressorFactory(storageMetadataService);

      cacheBackend = cacheConfig
          .map(objectCacheConfig -> new ObjectCacheBackend(clientConfig, objectCacheConfig, schemaRepository));

      ingestionService = new KafkaStoreIngestionService(
          storageService.getStorageEngineRepository(),
          configLoader,
          storageMetadataService,
          clusterInfoProvider,
          storeRepository,
          schemaRepository,
          null,
          metricsRepository,
          Optional.of(kafkaMessageEnvelopeSchemaReader),
          Optional.empty(),
          partitionStateSerializer,
          Optional.empty(),
          null,
          false,
          compressorFactory,
          cacheBackend,
          recordTransformerFunction,
          true,
          // TODO: consider how/if a repair task would be valid for Davinci users?
          null,
          pubSubClientsFactory,
          Optional.empty(),
          // TODO: It would be good to monitor heartbeats like this from davinci, but needs some work
          null);

      ingestionService.start();

      ingestionService.addIngestionNotifier(ingestionListener);

      if (isIsolatedIngestion() && cacheConfig.isPresent()) {
        // TODO: There are 'some' cases where this mix might be ok, (like a batch only store, or with certain TTL
        // settings),
        // could add further validation. If the process isn't ingesting data, then it can't maintain the object cache
        // with
        // a correct view of the data.
        throw new IllegalArgumentException(
            "Ingestion isolated and Cache are incompatible configs!!  Aborting start up!");
      }

      if (backendConfig.isBlobTransferManagerEnabled()) {
<<<<<<< HEAD
        if (recordTransformerFunction != null) {
          throw new VeniceException("DaVinciRecordTransformer doesn't support blob transfer.");
        }

        blobTransferManager = BlobTransferUtil.getP2PBlobTransferManagerAndStart(
=======
        blobTransferManager = BlobTransferUtil.getP2PBlobTransferManagerForDVCAndStart(
>>>>>>> c25c6582
            configLoader.getVeniceServerConfig().getDvcP2pBlobTransferServerPort(),
            configLoader.getVeniceServerConfig().getDvcP2pBlobTransferClientPort(),
            configLoader.getVeniceServerConfig().getRocksDBPath(),
            clientConfig);
      } else {
        blobTransferManager = null;
      }

      bootstrap();

      storeRepository.registerStoreDataChangedListener(storeChangeListener);
      cacheBackend.ifPresent(
          objectCacheBackend -> storeRepository
              .registerStoreDataChangedListener(objectCacheBackend.getCacheInvalidatingStoreChangeListener()));
      LOGGER.info("Da Vinci backend created successfully");
    } catch (Throwable e) {
      String msg = "Unable to create Da Vinci backend";
      LOGGER.error(msg, e);
      throw new VeniceException(msg, e);
    }
  }

  private Function<String, Boolean> functionToCheckWhetherStorageEngineShouldBeKeptOrNot(
      Optional<Set<String>> managedClients) {
    return storageEngineName -> {
      String storeName = Version.parseStoreFromKafkaTopicName(storageEngineName);
      if (VeniceSystemStoreType.META_STORE.isSystemStore(storeName)) {
        // Do not bootstrap meta system store via DaVinci backend initialization since the operation is not supported by
        // ThinClientMetaStoreBasedRepository. This shouldn't happen normally, but it's possible if the user was using
        // DVC based metadata for the same store and switched to thin client based metadata.
        return true;
      }
      /**
       * If the corresponding Venice store doesn't even exist, the local storage engine will be removed.
       * If the managed client feature is enabled, but the storage engine is not on the list, the local
       * storage engine will be removed.
       */
      boolean storeShouldBeDeleted = false;
      try {
        StoreBackend storeBackend = getStoreOrThrow(storeName); // throws VeniceNoStoreException
        if (managedClients.isPresent() && !managedClients.get().contains(storeName) && storeBackend.isManaged()) {
          // If the store is not-managed, all its versions will be removed.
          LOGGER.info("Will delete unused managed version: {}", storageEngineName);
          storeShouldBeDeleted = true;
        }
      } catch (VeniceNoStoreException e) {
        // The store does not exist in Venice anymore, so it will be deleted.
        LOGGER.warn("Store does not exist, will delete invalid local version: {}", storageEngineName);
        storeShouldBeDeleted = true;
      }
      if (storeShouldBeDeleted) {
        /**
         * Clean up the local state.
         * Since it is possible there could multiple versions for the same store, the following cleanup
         * logic should work for multiple times of cleanup for the same store.
         */
        deleteStore(storeName);
        String baseDataPath = configLoader.getVeniceServerConfig().getDataBasePath();
        new StoreBackendConfig(baseDataPath, storeName).delete();
        return false;
      }

      // Check whether the local storage engine belongs to any valid store version or not
      Set<Integer> validVersionNumbers = new HashSet<>();
      Version currentVersion = getVeniceCurrentVersion(storeName);
      if (currentVersion != null) {
        validVersionNumbers.add(currentVersion.getNumber());
      }
      Version latestVersion = getVeniceLatestNonFaultyVersion(storeName, Collections.emptySet());
      if (latestVersion != null) {
        validVersionNumbers.add(latestVersion.getNumber());
      }

      int versionNumber = Version.parseVersionFromKafkaTopicName(storageEngineName);
      // The version is no longer valid (stale version), it will be deleted.
      if (!validVersionNumbers.contains(versionNumber)) {
        LOGGER.info("Will delete obsolete local version: {}", storageEngineName);
        return false;
      }
      return true;
    };
  }

  private synchronized void bootstrap() {
    List<AbstractStorageEngine> storageEngines =
        storageService.getStorageEngineRepository().getAllLocalStorageEngines();
    LOGGER.info("Starting bootstrap, storageEngines: {}", storageEngines);
    Map<String, Version> storeNameToBootstrapVersionMap = new HashMap<>();
    Map<String, List<Integer>> storeNameToPartitionListMap = new HashMap<>();

    for (AbstractStorageEngine storageEngine: storageEngines) {
      String kafkaTopicName = storageEngine.getStoreVersionName();
      String storeName = Version.parseStoreFromKafkaTopicName(kafkaTopicName);
      if (VeniceSystemStoreType.META_STORE.isSystemStore(storeName)) {
        // Do not bootstrap meta system store via DaVinci backend initialization since the operation is not supported by
        // ThinClientMetaStoreBasedRepository. This shouldn't happen normally, but it's possible if the user was using
        // DVC based metadata for the same store and switched to thin client based metadata.
        continue;
      }

      try {
        getStoreOrThrow(storeName); // throws VeniceNoStoreException
      } catch (VeniceNoStoreException e) {
        throw new VeniceException("Unexpected to encounter non-existing store here: " + storeName);
      }

      int versionNumber = Version.parseVersionFromKafkaTopicName(kafkaTopicName);

      Version version = storeRepository.getStoreOrThrow(storeName).getVersion(versionNumber);
      if (version == null) {
        throw new VeniceException(
            "Could not find version: " + versionNumber + " for store: " + storeName + " in storeRepository!");
      }

      /**
       * Set the target bootstrap version for the store in the below order:
       * 1. CURRENT_VERSION: store's CURRENT_VERSION exists locally.
       * 2. FUTURE_VERSION: store's CURRENT_VERSION does not exist locally, but FUTURE_VERSION exists locally.
       * In most case, we will choose 1, as the CURRENT_VERSION will always exists locally regardless of the FUTURE_VERSION
       * Case 2 will only exist when store version retention policy is > 2, and rollback happens on Venice side.
       */
      if (!(storeNameToBootstrapVersionMap.containsKey(storeName)
          && (storeNameToBootstrapVersionMap.get(storeName).getNumber() < versionNumber))) {
        storeNameToBootstrapVersionMap.put(storeName, version);
        storeNameToPartitionListMap.put(storeName, storageService.getUserPartitions(kafkaTopicName));
      }
    }

    /**
     * In order to make bootstrap logic compatible with ingestion isolation, we first scan all local storage engines,
     * record all store versions that are up-to-date and close all storage engines. This will make sure child process
     * can open RocksDB stores.
     */
    if (isIsolatedIngestion()) {
      if (configLoader.getVeniceServerConfig().freezeIngestionIfReadyToServeOrLocalDataExists()) {
        /**
         * In this case we will only need to close metadata partition, as it is supposed to be opened and managed by
         * forked ingestion process via following subscribe call.
         */
        for (AbstractStorageEngine storageEngine: storageService.getStorageEngineRepository()
            .getAllLocalStorageEngines()) {
          storageEngine.closeMetadataPartition();
        }
      } else {
        storageService.closeAllStorageEngines();
      }
    }

    ingestionBackend = isIsolatedIngestion()
        ? new IsolatedIngestionBackend(
            configLoader,
            metricsRepository,
            storageMetadataService,
            ingestionService,
            storageService,
            blobTransferManager)
        : new DefaultIngestionBackend(
            storageMetadataService,
            ingestionService,
            storageService,
            blobTransferManager,
            configLoader.getVeniceServerConfig());
    ingestionBackend.addIngestionNotifier(ingestionListener);

    // Subscribe all bootstrap version partitions.
    storeNameToBootstrapVersionMap.forEach((storeName, version) -> {
      List<Integer> partitions = storeNameToPartitionListMap.get(storeName);
      String versionTopic = version.kafkaTopicName();
      LOGGER.info("Bootstrapping partitions {} for {}", partitions, versionTopic);
      AbstractStorageEngine storageEngine = storageService.getStorageEngine(versionTopic);
      aggVersionedStorageEngineStats.setStorageEngine(versionTopic, storageEngine);
      StoreBackend storeBackend = getStoreOrThrow(storeName);
      storeBackend.subscribe(ComplementSet.newSet(partitions), Optional.of(version));
    });
  }

  @Override
  public synchronized void close() {
    LOGGER.info("Closing Da Vinci backend");
    storeRepository.unregisterStoreDataChangedListener(storeChangeListener);
    cacheBackend.ifPresent(
        objectCacheBackend -> storeRepository
            .unregisterStoreDataChangedListener(objectCacheBackend.getCacheInvalidatingStoreChangeListener()));
    ExecutorService storeBackendCloseExecutor =
        Executors.newCachedThreadPool(new DaemonThreadFactory("DaVinciBackend-StoreBackend-Close"));
    for (StoreBackend storeBackend: storeByNameMap.values()) {
      /**
       * {@link StoreBackend#close()} is time-consuming since the internal {@link VersionBackend#close()} call triggers
       * {@link KafkaStoreIngestionService#shutdownStoreIngestionTask}, which can take up to 10s to return.
       * So here we use a thread pool to shut down all the subscribed stores concurrently.
       */
      storeBackendCloseExecutor.submit(storeBackend::close);
    }
    storeBackendCloseExecutor.shutdown();
    try {
      storeBackendCloseExecutor.awaitTermination(60, TimeUnit.SECONDS);
    } catch (InterruptedException e) {
      currentThread().interrupt();
    }
    storeByNameMap.clear();
    versionByTopicMap.clear();
    compressorFactory.close();
    executor.shutdown();
    try {
      if (!executor.awaitTermination(60, TimeUnit.SECONDS)) {
        executor.shutdownNow();
      }
    } catch (InterruptedException e) {
      currentThread().interrupt();
    }

    ingestionReportExecutor.shutdown();
    try {
      if (!ingestionReportExecutor.awaitTermination(60, TimeUnit.SECONDS)) {
        ingestionReportExecutor.shutdownNow();
      }
    } catch (InterruptedException e) {
      currentThread().interrupt();
    }

    try {
      ingestionBackend.close();
      ingestionService.stop();
      storageService.stop();
      metricsRepository.close();
      storeRepository.clear();
      schemaRepository.clear();
      pushStatusStoreWriter.close();

      if (blobTransferManager != null) {
        blobTransferManager.close();
      }

      LOGGER.info("Da Vinci backend is closed successfully");
    } catch (Throwable e) {
      String msg = "Unable to stop Da Vinci backend";
      LOGGER.error(msg, e);
      throw new VeniceException(msg, e);
    }
  }

  public StoreBackend getStoreOrThrow(String storeName) {
    return storeByNameMap.computeIfAbsent(storeName, s -> new StoreBackend(this, s));
  }

  ScheduledExecutorService getExecutor() {
    return executor;
  }

  VeniceConfigLoader getConfigLoader() {
    return configLoader;
  }

  MetricsRepository getMetricsRepository() {
    return metricsRepository;
  }

  public SubscriptionBasedReadOnlyStoreRepository getStoreRepository() {
    return storeRepository;
  }

  public ObjectCacheBackend getObjectCache() {
    return cacheBackend.get();
  }

  public ReadOnlySchemaRepository getSchemaRepository() {
    return schemaRepository;
  }

  StorageService getStorageService() {
    return storageService;
  }

  StoreIngestionService getIngestionService() {
    return ingestionService;
  }

  public IngestionBackend getIngestionBackend() {
    return ingestionBackend;
  }

  public void verifyCacheConfigEquality(@Nullable ObjectCacheConfig newObjectCacheConfig, String storeName) {
    ObjectCacheConfig existingObjectCacheConfig =
        cacheBackend.isPresent() ? cacheBackend.get().getStoreCacheConfig() : null;
    if (!Objects.equals(existingObjectCacheConfig, newObjectCacheConfig)) {
      throw new VeniceClientException(
          "Cache config conflicts with existing backend, storeName=" + storeName + "; existing cache config: "
              + existingObjectCacheConfig + "; new cache config: " + newObjectCacheConfig);
    }
  }

  final Map<String, VersionBackend> getVersionByTopicMap() {
    return versionByTopicMap;
  }

  PushStatusStoreWriter getPushStatusStoreWriter() {
    return pushStatusStoreWriter;
  }

  public StorageEngineBackedCompressorFactory getCompressorFactory() {
    return compressorFactory;
  }

  protected void reportPushStatus(String kafkaTopic, int partition, ExecutionStatus status) {
    reportPushStatus(kafkaTopic, partition, status, Optional.empty());
  }

  protected void reportPushStatus(
      String kafkaTopic,
      int partition,
      ExecutionStatus status,
      Optional<String> incrementalPushVersion) {
    VersionBackend versionBackend = versionByTopicMap.get(kafkaTopic);
    if (versionBackend != null && versionBackend.isReportingPushStatus()) {
      Version version = versionBackend.getVersion();
      if (writeBatchingPushStatus && !incrementalPushVersion.isPresent()) {
        // Batching the push statuses from all partitions for batch pushes;
        // VersionBackend will handle the push status update to Venice backend
        versionBackend.updatePartitionStatus(partition, status);
      } else {
        pushStatusStoreWriter
            .writePushStatus(version.getStoreName(), version.getNumber(), partition, status, incrementalPushVersion);
      }
    }
  }

  protected void deleteStore(String storeName) {
    StoreBackend storeBackend = storeByNameMap.remove(storeName);
    if (storeBackend != null) {
      storeBackend.delete();
    }
  }

  protected final boolean isIsolatedIngestion() {
    return configLoader.getVeniceServerConfig().getIngestionMode().equals(IngestionMode.ISOLATED);
  }

  // Move the logic to this protected method to make it visible for unit test.
  protected void handleStoreChanged(StoreBackend storeBackend) {
    storeBackend.validateDaVinciAndVeniceCurrentVersion();
    storeBackend.tryDeleteInvalidDaVinciFutureVersion();
    /**
     * Future version may not meet the swapping condition when local partitions finished ingestion, thus everytime
     * when store config has been changed in the Venice backend, we need to check if we could swap the future version
     * to current.
     */
    storeBackend.trySwapDaVinciCurrentVersion(null);
    storeBackend.trySubscribeDaVinciFutureVersion();
  }

  Version getVeniceLatestNonFaultyVersion(String storeName, Set<Integer> faultyVersions) {
    try {
      return getVeniceLatestNonFaultyVersion(getStoreRepository().getStoreOrThrow(storeName), faultyVersions);
    } catch (VeniceNoStoreException e) {
      return null;
    }
  }

  Version getVeniceCurrentVersion(String storeName) {
    try {
      return getVeniceCurrentVersion(getStoreRepository().getStoreOrThrow(storeName));
    } catch (VeniceNoStoreException e) {
      return null;
    }
  }

  private Version getVeniceLatestNonFaultyVersion(Store store, Set<Integer> faultyVersions) {
    Version latestNonFaultyVersion = null;
    for (Version version: store.getVersions()) {
      if (faultyVersions.contains(version.getNumber())) {
        continue;
      }
      if (latestNonFaultyVersion == null || latestNonFaultyVersion.getNumber() < version.getNumber()) {
        latestNonFaultyVersion = version;
      }
    }
    return latestNonFaultyVersion;
  }

  private Version getVeniceCurrentVersion(Store store) {
    return store.getVersion(store.getCurrentVersion());
  }

  private final StoreDataChangedListener storeChangeListener = new StoreDataChangedListener() {
    @Override
    public void handleStoreChanged(Store store) {
      StoreBackend storeBackend = storeByNameMap.get(store.getName());
      if (storeBackend != null) {
        DaVinciBackend.this.handleStoreChanged(storeBackend);
      }
    }

    @Override
    public void handleStoreDeleted(Store store) {
      deleteStore(store.getName());
    }
  };

  private final VeniceNotifier ingestionListener = new VeniceNotifier() {
    @Override
    public void completed(String kafkaTopic, int partitionId, long offset, String message) {
      ingestionReportExecutor.submit(() -> {
        VersionBackend versionBackend = versionByTopicMap.get(kafkaTopic);
        if (versionBackend != null) {
          versionBackend.completePartition(partitionId);
          versionBackend.tryStopHeartbeat();
          reportPushStatus(kafkaTopic, partitionId, ExecutionStatus.COMPLETED);
        }
      });
    }

    @Override
    public void error(String kafkaTopic, int partitionId, String message, Exception e) {
      ingestionReportExecutor.submit(() -> {
        VersionBackend versionBackend = versionByTopicMap.get(kafkaTopic);
        if (versionBackend != null) {
          /**
           * Report push status needs to be executed before deleting the {@link VersionBackend}.
           */
          ExecutionStatus status = getDaVinciErrorStatus(e, useDaVinciSpecificExecutionStatusForError);
          reportPushStatus(kafkaTopic, partitionId, status);

          versionBackend.completePartitionExceptionally(partitionId, e);
          versionBackend.tryStopHeartbeat();
        }
      });
    }

    @Override
    public void started(String kafkaTopic, int partitionId, String message) {
      ingestionReportExecutor.submit(() -> {
        VersionBackend versionBackend = versionByTopicMap.get(kafkaTopic);
        if (versionBackend != null) {
          reportPushStatus(kafkaTopic, partitionId, ExecutionStatus.STARTED, Optional.empty());
          versionBackend.tryStartHeartbeat();
        }
      });
    }

    @Override
    public void restarted(String kafkaTopic, int partitionId, long offset, String message) {
      ingestionReportExecutor.submit(() -> {
        VersionBackend versionBackend = versionByTopicMap.get(kafkaTopic);
        if (versionBackend != null) {
          versionBackend.tryStartHeartbeat();
        }
      });
    }

    @Override
    public void endOfPushReceived(String kafkaTopic, int partitionId, long offset, String message) {
      ingestionReportExecutor.submit(() -> {
        reportPushStatus(kafkaTopic, partitionId, ExecutionStatus.END_OF_PUSH_RECEIVED);
      });
    }

    @Override
    public void startOfIncrementalPushReceived(
        String kafkaTopic,
        int partitionId,
        long offset,
        String incrementalPushVersion) {
      ingestionReportExecutor.submit(() -> {
        VersionBackend versionBackend = versionByTopicMap.get(kafkaTopic);
        if (versionBackend != null) {
          reportPushStatus(
              kafkaTopic,
              partitionId,
              ExecutionStatus.START_OF_INCREMENTAL_PUSH_RECEIVED,
              Optional.of(incrementalPushVersion));
          versionBackend.tryStartHeartbeat();
        }
      });
    }

    @Override
    public void endOfIncrementalPushReceived(
        String kafkaTopic,
        int partitionId,
        long offset,
        String incrementalPushVersion) {
      ingestionReportExecutor.submit(() -> {
        VersionBackend versionBackend = versionByTopicMap.get(kafkaTopic);
        if (versionBackend != null) {
          versionBackend.tryStopHeartbeat();
          reportPushStatus(
              kafkaTopic,
              partitionId,
              ExecutionStatus.END_OF_INCREMENTAL_PUSH_RECEIVED,
              Optional.of(incrementalPushVersion));
        }
      });
    }
  };

  static ExecutionStatus getDaVinciErrorStatus(Exception e, boolean useDaVinciSpecificExecutionStatusForError) {
    ExecutionStatus status;
    if (useDaVinciSpecificExecutionStatusForError) {
      status = DVC_INGESTION_ERROR_OTHER;
      if (e instanceof VeniceException) {
        if (e instanceof MemoryLimitExhaustedException
            || (e.getCause() != null && e.getCause() instanceof MemoryLimitExhaustedException)) {
          status = DVC_INGESTION_ERROR_MEMORY_LIMIT_REACHED;
        } else if (e instanceof DiskLimitExhaustedException
            || (e.getCause() != null && e.getCause() instanceof DiskLimitExhaustedException)) {
          status = DVC_INGESTION_ERROR_DISK_FULL;
        }
      }
    } else {
      status = ExecutionStatus.ERROR;
    }
    return status;
  }
}<|MERGE_RESOLUTION|>--- conflicted
+++ resolved
@@ -295,15 +295,11 @@
       }
 
       if (backendConfig.isBlobTransferManagerEnabled()) {
-<<<<<<< HEAD
         if (recordTransformerFunction != null) {
           throw new VeniceException("DaVinciRecordTransformer doesn't support blob transfer.");
         }
 
-        blobTransferManager = BlobTransferUtil.getP2PBlobTransferManagerAndStart(
-=======
         blobTransferManager = BlobTransferUtil.getP2PBlobTransferManagerForDVCAndStart(
->>>>>>> c25c6582
             configLoader.getVeniceServerConfig().getDvcP2pBlobTransferServerPort(),
             configLoader.getVeniceServerConfig().getDvcP2pBlobTransferClientPort(),
             configLoader.getVeniceServerConfig().getRocksDBPath(),
