package com.linkedin.davinci.kafka.consumer;

import static com.linkedin.davinci.kafka.consumer.ConsumerActionType.LEADER_TO_STANDBY;
import static com.linkedin.davinci.kafka.consumer.ConsumerActionType.STANDBY_TO_LEADER;
import static com.linkedin.davinci.kafka.consumer.LeaderFollowerStateType.IN_TRANSITION_FROM_STANDBY_TO_LEADER;
import static com.linkedin.davinci.kafka.consumer.LeaderFollowerStateType.LEADER;
import static com.linkedin.davinci.kafka.consumer.LeaderFollowerStateType.PAUSE_TRANSITION_FROM_STANDBY_TO_LEADER;
import static com.linkedin.davinci.kafka.consumer.LeaderFollowerStateType.STANDBY;
import static com.linkedin.venice.kafka.protocol.enums.ControlMessageType.END_OF_PUSH;
import static com.linkedin.venice.writer.VeniceWriter.DEFAULT_LEADER_METADATA_WRAPPER;
import static java.util.concurrent.TimeUnit.MILLISECONDS;
import static java.util.concurrent.TimeUnit.MINUTES;

import com.linkedin.davinci.config.VeniceStoreVersionConfig;
import com.linkedin.davinci.helix.LeaderFollowerPartitionStateModel;
import com.linkedin.davinci.storage.chunking.ChunkingAdapter;
import com.linkedin.davinci.storage.chunking.ChunkingUtils;
import com.linkedin.davinci.storage.chunking.GenericRecordChunkingAdapter;
import com.linkedin.davinci.store.AbstractStorageEngine;
import com.linkedin.davinci.store.cache.backend.ObjectCacheBackend;
import com.linkedin.davinci.store.record.ValueRecord;
import com.linkedin.davinci.store.view.VeniceViewWriter;
import com.linkedin.venice.common.VeniceSystemStoreUtils;
import com.linkedin.venice.compression.CompressionStrategy;
import com.linkedin.venice.exceptions.VeniceException;
import com.linkedin.venice.exceptions.VeniceMessageException;
import com.linkedin.venice.exceptions.VeniceTimeoutException;
import com.linkedin.venice.exceptions.validation.DuplicateDataException;
import com.linkedin.venice.exceptions.validation.FatalDataValidationException;
import com.linkedin.venice.guid.GuidUtils;
import com.linkedin.venice.kafka.TopicManager;
import com.linkedin.venice.kafka.protocol.ControlMessage;
import com.linkedin.venice.kafka.protocol.KafkaMessageEnvelope;
import com.linkedin.venice.kafka.protocol.Put;
import com.linkedin.venice.kafka.protocol.TopicSwitch;
import com.linkedin.venice.kafka.protocol.Update;
import com.linkedin.venice.kafka.protocol.enums.ControlMessageType;
import com.linkedin.venice.kafka.protocol.enums.MessageType;
import com.linkedin.venice.kafka.protocol.state.StoreVersionState;
import com.linkedin.venice.kafka.validation.KafkaDataIntegrityValidator;
import com.linkedin.venice.message.KafkaKey;
import com.linkedin.venice.meta.Store;
import com.linkedin.venice.meta.Version;
import com.linkedin.venice.offsets.OffsetRecord;
import com.linkedin.venice.pubsub.PubSubTopicPartitionImpl;
import com.linkedin.venice.pubsub.api.PubSubMessage;
import com.linkedin.venice.pubsub.api.PubSubTopic;
import com.linkedin.venice.pubsub.api.PubSubTopicPartition;
import com.linkedin.venice.schema.SchemaEntry;
import com.linkedin.venice.schema.merge.CollectionTimestampMergeRecordHelper;
import com.linkedin.venice.schema.merge.MergeRecordHelper;
import com.linkedin.venice.stats.StatsErrorCode;
import com.linkedin.venice.utils.ByteUtils;
import com.linkedin.venice.utils.LatencyUtils;
import com.linkedin.venice.utils.PartitionUtils;
import com.linkedin.venice.utils.Utils;
import com.linkedin.venice.utils.lazy.Lazy;
import com.linkedin.venice.writer.ChunkAwareCallback;
import com.linkedin.venice.writer.LeaderMetadataWrapper;
import com.linkedin.venice.writer.VeniceWriter;
import com.linkedin.venice.writer.VeniceWriterFactory;
import com.linkedin.venice.writer.VeniceWriterOptions;
import it.unimi.dsi.fastutil.ints.Int2ObjectMap;
import it.unimi.dsi.fastutil.ints.IntList;
import java.io.IOException;
import java.nio.ByteBuffer;
import java.util.Collections;
import java.util.HashMap;
import java.util.HashSet;
import java.util.List;
import java.util.Map;
import java.util.Objects;
import java.util.Optional;
import java.util.Properties;
import java.util.Set;
import java.util.concurrent.CompletableFuture;
import java.util.concurrent.Future;
import java.util.concurrent.TimeUnit;
import java.util.concurrent.TimeoutException;
import java.util.function.BiConsumer;
import java.util.function.BiFunction;
import java.util.function.BooleanSupplier;
import java.util.function.Predicate;
import java.util.function.Supplier;
import org.apache.avro.generic.GenericRecord;
import org.apache.logging.log4j.LogManager;
import org.apache.logging.log4j.Logger;


/**
 * This class contains the state transition work between leader and follower; both leader and follower
 * will keep track of information like which topic leader is consuming from and the corresponding offset
 * as well as the latest successfully consumed or produced offset in the version topic (VT).
 *
 * State Transition:
 *     1. OFFLINE -> STANDBY:
 *        Generate a SUBSCRIBE message in the consumer action queue; the logic
 *        here is the same as Online/Offline model; all it needs to do is to
 *        restore the checkpointed state from OffsetRecord;
 *     2. STANDBY -> LEADER:
 *        The partition will be marked as in the transition progress from STANDBY
 *        to LEADER and completes the action immediately; after processing the rest
 *        of the consumer actions in the queue, check whether there is any partition
 *        is in the transition progress, if so:
 *        (i)   consume the latest messages from version topic;
 *        (ii)  drain all the messages in drainer queue in order to update the latest
 *              consumed message replication metadata;
 *        (iii) check whether there has been at least 5 minutes (configurable) of
 *              inactivity for this partition (meaning no new messages); if so,
 *              turn on the LEADER flag for this partition.
 *     3. LEADER -> STANDBY:
 *        a. if the leader is consuming from VT, just set "isLeader" field to
 *           false and resume consumption;
 *        b. if the leader is consuming from anything other than VT, it needs to
 *           unsubscribe from the leader topic for this partition first, drain
 *           all the messages in the drainer queue for this leader topic/partition
 *           so that it can get the last producer callback for the last message it
 *           produces to VT; block on getting the result from the callback to
 *           update the corresponding offset in version topic, so that the new
 *           follower can subscribe back to VT using the recently updated VT offset.
 */
public class LeaderFollowerStoreIngestionTask extends StoreIngestionTask {
  private static final Logger LOGGER = LogManager.getLogger(LeaderFollowerStoreIngestionTask.class);

  /**
   * The new leader will stay inactive (not switch to any new topic or produce anything) for
   * some time after seeing the last messages in version topic.
   */
  private final long newLeaderInactiveTime;
  private final StoreWriteComputeProcessor storeWriteComputeHandler;
  private final boolean isNativeReplicationEnabled;
  private final String nativeReplicationSourceVersionTopicKafkaURL;
  private final Set<String> nativeReplicationSourceVersionTopicKafkaURLSingletonSet;
  private final VeniceWriterFactory veniceWriterFactory;

  /**
   * Leader must maintain producer DIV states separate from drainers, because leader is always ahead of drainer;
   * if leader and drainer share the same DIV validator, leader will pollute the data in shared DIV validator;
   * in other words, if leader shares the same DIV validator with drainer, leader will move the DIV info ahead of the
   * actual persisted data.
   */
  private final KafkaDataIntegrityValidator kafkaDataIntegrityValidatorForLeaders;

  /**
   * N.B.:
   *    With L/F+native replication and many Leader partitions getting assigned to a single SN this {@link VeniceWriter}
   *    may be called from multiple thread simultaneously, during start of batch push. Therefore, we wrap it in
   *    {@link Lazy} to initialize it in a thread safe way and to ensure that only one instance is created for the
   *    entire ingestion task.
   */
  protected final Lazy<VeniceWriter<byte[], byte[], byte[]>> veniceWriter;
  protected final Int2ObjectMap<String> kafkaClusterIdToUrlMap;
  private long dataRecoveryCompletionTimeLagThresholdInMs = 0;

  protected final Map<String, VeniceViewWriter> viewWriters;

  public LeaderFollowerStoreIngestionTask(
      StoreIngestionTaskFactory.Builder builder,
      Store store,
      Version version,
      Properties kafkaConsumerProperties,
      BooleanSupplier isCurrentVersion,
      VeniceStoreVersionConfig storeConfig,
      int errorPartitionId,
      boolean isIsolatedIngestion,
      Optional<ObjectCacheBackend> cacheBackend) {
    super(
        builder,
        store,
        version,
        kafkaConsumerProperties,
        isCurrentVersion,
        storeConfig,
        errorPartitionId,
        isIsolatedIngestion,
        cacheBackend,
        builder.getLeaderFollowerNotifiers());
    /**
     * We are going to apply fast leader failover for per user store system store since it is time sensitive, and if the
     * split-brain problem happens in prod, we could design a way to periodically produce snapshot to the meta system
     * store to make correction in the future.
     */
    if (isUserSystemStore()) {
      newLeaderInactiveTime = serverConfig.getServerSystemStorePromotionToLeaderReplicaDelayMs();
    } else {
      newLeaderInactiveTime = serverConfig.getServerPromotionToLeaderReplicaDelayMs();
    }
    MergeRecordHelper mergeRecordHelper = new CollectionTimestampMergeRecordHelper();
    this.storeWriteComputeHandler = new StoreWriteComputeProcessor(storeName, schemaRepository, mergeRecordHelper);
    this.isNativeReplicationEnabled = version.isNativeReplicationEnabled();

    /**
     * Native replication could also be used to perform data recovery by pointing the source version topic kafka url to
     * a topic with good data in another child fabric.
     */
    if (version.getDataRecoveryVersionConfig() == null) {
      this.nativeReplicationSourceVersionTopicKafkaURL = version.getPushStreamSourceAddress();
      isDataRecovery = false;
    } else {
      this.nativeReplicationSourceVersionTopicKafkaURL = serverConfig.getKafkaClusterIdToUrlMap()
          .get(
              serverConfig.getKafkaClusterAliasToIdMap()
                  .getInt(version.getDataRecoveryVersionConfig().getDataRecoverySourceFabric()));
      if (nativeReplicationSourceVersionTopicKafkaURL == null) {
        throw new VeniceException(
            "Unable to get data recovery source kafka url from the provided source fabric:"
                + version.getDataRecoveryVersionConfig().getDataRecoverySourceFabric());
      }
      isDataRecovery = true;
      if (isHybridMode()) {
        dataRecoveryCompletionTimeLagThresholdInMs = TopicManager.BUFFER_REPLAY_MINIMAL_SAFETY_MARGIN / 2;
        LOGGER.info(
            "Data recovery info for topic: {}, source kafka url: {}, time lag threshold for completion: {}",
            getVersionTopic(),
            nativeReplicationSourceVersionTopicKafkaURL,
            dataRecoveryCompletionTimeLagThresholdInMs);
      }
    }
    this.nativeReplicationSourceVersionTopicKafkaURLSingletonSet =
        Collections.singleton(nativeReplicationSourceVersionTopicKafkaURL);
    LOGGER.info(
        "Native replication source version topic kafka url set to: {} for topic: {}",
        nativeReplicationSourceVersionTopicKafkaURL,
        getVersionTopic());

    this.veniceWriterFactory = builder.getVeniceWriterFactory();
    /**
     * In general, a partition in version topic follows this pattern:
     * {Start_of_Segment, Start_of_Push, End_of_Segment, Start_of_Segment, data..., End_of_Segment, Start_of_Segment, End_of_Push, End_of_Segment}
     * Therefore, in native replication where leader needs to producer all messages it consumes from remote, the first
     * message that leader consumes is not SOP, in this case, leader doesn't know whether chunking is enabled.
     *
     * Notice that the pattern is different in stream reprocessing which contains a lot more segments and is also
     * different in some test cases which reuse the same VeniceWriter.
     */
    VeniceWriterOptions writerOptions =
        new VeniceWriterOptions.Builder(getVersionTopic()).setPartitioner(venicePartitioner)
            .setChunkingEnabled(isChunked)
            .setRmdChunkingEnabled(version.isRmdChunkingEnabled())
            .setPartitionCount(Optional.of(storeVersionPartitionCount * amplificationFactor))
            .build();
    this.veniceWriter = Lazy.of(() -> veniceWriterFactory.createVeniceWriter(writerOptions));
    this.kafkaClusterIdToUrlMap = serverConfig.getKafkaClusterIdToUrlMap();
    this.kafkaDataIntegrityValidatorForLeaders = new KafkaDataIntegrityValidator(kafkaVersionTopic);
    if (builder.getVeniceViewWriterFactory() != null && !store.getViewConfigs().isEmpty()) {
      viewWriters = builder.getVeniceViewWriterFactory()
          .buildStoreViewWriters(
              store,
              version.getNumber(),
              schemaRepository.getKeySchema(store.getName()).getSchema());
    } else {
      viewWriters = Collections.emptyMap();
    }
  }

  @Override
  protected void closeVeniceWriters(boolean doFlush) {
    if (veniceWriter.isPresent()) {
      veniceWriter.get().close(doFlush);
    }
  }

  @Override
  protected void closeVeniceViewWriters() {
    if (!viewWriters.isEmpty()) {
      viewWriters.forEach((k, v) -> v.close());
    }
  }

  /**
   * Close a DIV segment for a version topic partition.
   */
  private void endSegment(int partition) {
    // If the VeniceWriter doesn't exist, then no need to end any segment, and this function becomes a no-op
    veniceWriter.ifPresent(vw -> vw.endSegment(partition, true));
  }

  @Override
  public synchronized void promoteToLeader(
      PubSubTopicPartition topicPartition,
      LeaderFollowerPartitionStateModel.LeaderSessionIdChecker checker) {
    throwIfNotRunning();
    amplificationFactorAdapter.execute(
        topicPartition.getPartitionNumber(),
        subPartition -> consumerActionsQueue.add(
            new ConsumerAction(
                STANDBY_TO_LEADER,
                new PubSubTopicPartitionImpl(topicPartition.getPubSubTopic(), subPartition),
                nextSeqNum(),
                checker)));
  }

  @Override
  public synchronized void demoteToStandby(
      PubSubTopicPartition topicPartition,
      LeaderFollowerPartitionStateModel.LeaderSessionIdChecker checker) {
    throwIfNotRunning();
    amplificationFactorAdapter.execute(
        topicPartition.getPartitionNumber(),
        subPartition -> consumerActionsQueue.add(
            new ConsumerAction(
                LEADER_TO_STANDBY,
                new PubSubTopicPartitionImpl(topicPartition.getPubSubTopic(), subPartition),
                nextSeqNum(),
                checker)));
  }

  @Override
  protected void processConsumerAction(ConsumerAction message, Store store) throws InterruptedException {
    ConsumerActionType operation = message.getType();
    String topicName = message.getTopic();
    int partition = message.getPartition();
    switch (operation) {
      case STANDBY_TO_LEADER:
        LeaderFollowerPartitionStateModel.LeaderSessionIdChecker checker = message.getLeaderSessionIdChecker();
        if (!checker.isSessionIdValid()) {
          /**
           * If the session id in this consumer action is not equal to the latest session id in the state model,
           * it indicates that Helix has already assigned a new role to this replica (can be leader or follower),
           * so quickly skip this state transition and go straight to the final transition.
           */
          LOGGER.info(
              "State transition from STANDBY to LEADER is skipped for topic {} partition {}, because Helix has assigned another role to this replica.",
              topicName,
              partition);
          return;
        }

        PartitionConsumptionState partitionConsumptionState = partitionConsumptionStateMap.get(partition);
        if (partitionConsumptionState == null) {
          LOGGER.info(
              "State transition from STANDBY to LEADER is skipped for topic {} partition {}, because partition consumption state is null and the partition may have been unsubscribed.",
              topicName,
              partition);
          return;
        }

        if (partitionConsumptionState.getLeaderFollowerState().equals(LEADER)) {
          LOGGER.info(
              "State transition from STANDBY to LEADER is skipped for topic {} partition {}, because this replica is the leader already.",
              topicName,
              partition);
          return;
        }
        if (store.isMigrationDuplicateStore()) {
          partitionConsumptionState.setLeaderFollowerState(PAUSE_TRANSITION_FROM_STANDBY_TO_LEADER);
          LOGGER.info("{} for partition {} is paused transition from STANDBY to LEADER", consumerTaskId, partition);
        } else {
          // Mark this partition in the middle of STANDBY to LEADER transition
          partitionConsumptionState.setLeaderFollowerState(IN_TRANSITION_FROM_STANDBY_TO_LEADER);

          LOGGER.info("{} for partition {} is in transition from STANDBY to LEADER", consumerTaskId, partition);
        }
        break;
      case LEADER_TO_STANDBY:
        checker = message.getLeaderSessionIdChecker();
        if (!checker.isSessionIdValid()) {
          /**
           * If the session id in this consumer action is not equal to the latest session id in the state model,
           * it indicates that Helix has already assigned a new role to this replica (can be leader or follower),
           * so quickly skip this state transition and go straight to the final transition.
           */
          LOGGER.info(
              "State transition from LEADER to STANDBY is skipped for topic {} partition {}, because Helix has assigned another role to this replica.",
              topicName,
              partition);
          return;
        }

        partitionConsumptionState = partitionConsumptionStateMap.get(partition);
        if (partitionConsumptionState == null) {
          LOGGER.info(
              "State transition from LEADER to STANDBY is skipped for topic {} partition {}, because partition consumption state is null and the partition may have been unsubscribed.",
              topicName,
              partition);
          return;
        }

        if (partitionConsumptionState.getLeaderFollowerState().equals(STANDBY)) {
          LOGGER.info(
              "State transition from LEADER to STANDBY is skipped for topic {} partition {}, because this replica is a follower already.",
              topicName,
              partition);
          return;
        }

        /**
         * 1. If leader(itself) was consuming from local VT previously, just set the state as STANDBY for this partition;
         * 2. otherwise, leader would unsubscribe from the previous feed topic (real-time topic, reprocessing
         *    transient topic or remote VT); then drain all the messages from the feed topic, which would produce the
         *    corresponding result message to local VT; block on the callback of the final message that it needs to
         *    produce; finally the new follower will switch back to consume from local VT using the latest VT offset
         *    tracked by producer callback.
         */
        OffsetRecord offsetRecord = partitionConsumptionState.getOffsetRecord();
        PubSubTopic topic = message.getTopicPartition().getPubSubTopic();
        PubSubTopic leaderTopic = offsetRecord.getLeaderTopic(pubSubTopicRepository);
        if (leaderTopic != null && (!topic.equals(leaderTopic) || partitionConsumptionState.consumeRemotely())) {
          consumerUnSubscribe(leaderTopic.getName(), partitionConsumptionState);
          waitForAllMessageToBeProcessedFromTopicPartition(
              new PubSubTopicPartitionImpl(leaderTopic, partition),
              partitionConsumptionState);

          partitionConsumptionState.setConsumeRemotely(false);
          LOGGER.info(
              "{} disabled remote consumption from topic {} partition {}",
              consumerTaskId,
              leaderTopic,
              partition);
          // Followers always consume local VT and should not skip kafka message
          partitionConsumptionState.setSkipKafkaMessage(false);
          partitionConsumptionState.setLeaderFollowerState(STANDBY);
          updateLeaderTopicOnFollower(partitionConsumptionState);
          // subscribe back to local VT/partition
          consumerSubscribe(
              partitionConsumptionState.getSourceTopicPartition(topic),
              partitionConsumptionState.getLatestProcessedLocalVersionTopicOffset(),
              localKafkaServer);

          LOGGER.info("{} demoted to standby for partition {}", consumerTaskId, partition);
        } else {
          partitionConsumptionState.setLeaderFollowerState(STANDBY);
          updateLeaderTopicOnFollower(partitionConsumptionState);
        }

        /**
         * Close the writer to make sure the current segment is closed after the leader is demoted to standby.
         */
        endSegment(partition);
        break;
      default:
        processCommonConsumerAction(operation, message.getTopicPartition(), message.getLeaderState());
    }
  }

  /**
   * The following function will be executed after processing all the quick actions in the consumer action queues,
   * so that the long running actions doesn't block other partition's consumer actions. Besides, there is no thread
   * sleeping operations in this function in order to be efficient, but this function will be invoked again and again in
   * the main loop of the StoreIngestionTask to check whether some long-running actions can finish now.
   *
   * The only drawback is that for regular batch push, leader flag is never on at least a few minutes after the leader
   * consumes the last message (END_OF_PUSH), which is an acceptable trade-off for us in order to share and test the
   * same code path between regular push job, hybrid store and reprocessing job.
   */
  @Override
  protected void checkLongRunningTaskState() throws InterruptedException {
    boolean pushTimeout = false;
    Set<Integer> timeoutPartitions = null;
    long checkStartTimeInNS = System.nanoTime();
    for (PartitionConsumptionState partitionConsumptionState: partitionConsumptionStateMap.values()) {
      final int partition = partitionConsumptionState.getPartition();

      /**
       * Check whether the push timeout
       */
      if (!partitionConsumptionState.isComplete() && LatencyUtils
          .getElapsedTimeInMs(partitionConsumptionState.getConsumptionStartTimeInMs()) > this.bootstrapTimeoutInMs) {
        if (!pushTimeout) {
          pushTimeout = true;
          timeoutPartitions = new HashSet<>();
        }
        timeoutPartitions.add(partition);
      }
      switch (partitionConsumptionState.getLeaderFollowerState()) {
        case PAUSE_TRANSITION_FROM_STANDBY_TO_LEADER:
          Store store = storeRepository.getStoreOrThrow(storeName);
          if (!store.isMigrationDuplicateStore()) {
            partitionConsumptionState.setLeaderFollowerState(IN_TRANSITION_FROM_STANDBY_TO_LEADER);
            LOGGER.info(
                "{} became in transition to leader for partition {}",
                consumerTaskId,
                partitionConsumptionState.getPartition());
          }
          break;

        case IN_TRANSITION_FROM_STANDBY_TO_LEADER:
          if (canSwitchToLeaderTopic(partitionConsumptionState)) {
            LOGGER.info(
                "{} start promoting to leader for partition {} unsubscribing from current topic: {}",
                consumerTaskId,
                partition,
                kafkaVersionTopic);
            /**
             * There isn't any new message from the old leader for at least {@link newLeaderInactiveTime} minutes,
             * this replica can finally be promoted to leader.
             */
            // unsubscribe from previous topic/partition
            consumerUnSubscribe(kafkaVersionTopic, partitionConsumptionState);

            LOGGER.info(
                "{} start promoting to leader for partition {}, unsubscribed from current topic: {}",
                consumerTaskId,
                partition,
                kafkaVersionTopic);
            OffsetRecord offsetRecord = partitionConsumptionState.getOffsetRecord();
            if (offsetRecord.getLeaderTopic() == null) {
              /**
               * If this follower has processed a TS, the leader topic field should have been set. So, it must have been
               * consuming from version topic. Now it is becoming the leader. So the VT becomes its leader topic.
               */
              offsetRecord.setLeaderTopic(versionTopic);
            }

            /**
             * When leader promotion actually happens and before leader switch to a new topic, restore the latest DIV check
             * results from drainer service to the DIV check validator that will be used in leader consumption thread
             */
            restoreProducerStatesForLeaderConsumption(partition);

            if (!amplificationFactorAdapter.isLeaderSubPartition(partition)
                && partitionConsumptionState.isEndOfPushReceived()) {
              LOGGER.info("Stop promoting non-leaderSubPartition: {} of store: {}} to leader.", partition, storeName);
              partitionConsumptionState.setLeaderFollowerState(STANDBY);
              consumerSubscribe(
                  partitionConsumptionState.getSourceTopicPartition(versionTopic),
                  partitionConsumptionState.getLatestProcessedLocalVersionTopicOffset(),
                  localKafkaServer);
            } else {
              startConsumingAsLeaderInTransitionFromStandby(partitionConsumptionState);
            }
            /**
             * The topic switch operation will be recorded but the actual topic switch happens only after the replica
             * is promoted to leader; we should check whether it's ready to serve after switching topic.
             *
             * In extreme case, if there is no message in real-time topic, there will be no new message after leader switch
             * to the real-time topic, so `isReadyToServe()` check will never be invoked.
             */
            defaultReadyToServeChecker.apply(partitionConsumptionState);
          }
          break;

        case LEADER:
          /**
           * Leader should finish consuming all the messages inside version topic before switching to real-time topic;
           * if upstreamOffset exists, rewind to RT with the upstreamOffset instead of using the start timestamp in TS.
           */
          PubSubTopic currentLeaderTopic =
              partitionConsumptionState.getOffsetRecord().getLeaderTopic(pubSubTopicRepository);
          if (currentLeaderTopic == null) {
            String errorMsg = consumerTaskId + " Missing leader topic for actual leader. OffsetRecord: "
                + partitionConsumptionState.getOffsetRecord().toSimplifiedString();
            LOGGER.error(errorMsg);
            throw new VeniceException(errorMsg);
          }

          /** If LEADER is consuming remote VT or SR, EOP is already received, switch back to local fabrics. */
          if (shouldLeaderSwitchToLocalConsumption(partitionConsumptionState)) {
            // Unsubscribe from remote Kafka topic, but keep the consumer in cache.
            consumerUnSubscribe(currentLeaderTopic.getName(), partitionConsumptionState);
            // If remote consumption flag is false, existing messages for the partition in the drainer queue should be
            // processed before that
            PubSubTopicPartition leaderTopicPartition =
                new PubSubTopicPartitionImpl(currentLeaderTopic, partitionConsumptionState.getPartition());
            waitForAllMessageToBeProcessedFromTopicPartition(leaderTopicPartition, partitionConsumptionState);

            partitionConsumptionState.setConsumeRemotely(false);
            LOGGER.info(
                "{} disabled remote consumption from topic {} partition {}",
                consumerTaskId,
                currentLeaderTopic,
                partition);
            /**
             * The flag is turned on in {@link LeaderFollowerStoreIngestionTask#shouldProcessRecord} avoid consuming
             * unwanted messages after EOP in remote VT, such as SOBR. Now that the leader switches to consume locally,
             * it should not skip any message.
             */
            partitionConsumptionState.setSkipKafkaMessage(false);
            // Subscribe to local Kafka topic
            consumerSubscribe(
                partitionConsumptionState.getSourceTopicPartition(currentLeaderTopic),
                partitionConsumptionState.getLatestProcessedLocalVersionTopicOffset(),
                localKafkaServer);
          }

          if (!amplificationFactorAdapter.isLeaderSubPartition(partition)
              && partitionConsumptionState.isEndOfPushReceived()) {
            consumerUnSubscribe(currentLeaderTopic.getName(), partitionConsumptionState);
            partitionConsumptionState.setConsumeRemotely(false);
            partitionConsumptionState.setLeaderFollowerState(STANDBY);
            consumerSubscribe(
                partitionConsumptionState.getSourceTopicPartition(versionTopic),
                partitionConsumptionState.getLatestProcessedLocalVersionTopicOffset(),
                localKafkaServer);
            break;
          }

          TopicSwitchWrapper topicSwitchWrapper = partitionConsumptionState.getTopicSwitch();
          if (topicSwitchWrapper == null) {
            break;
          }

          PubSubTopic newSourceTopic = topicSwitchWrapper.getNewSourceTopic();
          if (currentLeaderTopic.equals(newSourceTopic)) {
            break;
          }

          /**
           * Otherwise, execute the TopicSwitch message stored in metadata store if one of the below conditions is true:
           * 1. it has been 5 minutes since the last update in the current topic
           * 2. leader is consuming SR topic right now and TS wants leader to switch to another topic.
           */
          long lastTimestamp = getLastConsumedMessageTimestamp(partition);
          if (LatencyUtils.getElapsedTimeInMs(lastTimestamp) > newLeaderInactiveTime
              || switchAwayFromStreamReprocessingTopic(currentLeaderTopic, newSourceTopic)) {
            leaderExecuteTopicSwitch(partitionConsumptionState, topicSwitchWrapper.getTopicSwitch(), newSourceTopic);
          }
          break;

        case STANDBY:
          // no long running task for follower
          break;
      }
    }
    if (emitMetrics.get()) {
      hostLevelIngestionStats.recordCheckLongRunningTasksLatency(LatencyUtils.getLatencyInMS(checkStartTimeInNS));
    }

    if (pushTimeout) {
      // Timeout
      String errorMsg = "After waiting " + TimeUnit.MILLISECONDS.toHours(this.bootstrapTimeoutInMs)
          + " hours, resource:" + storeName + " partitions:" + timeoutPartitions + " still can not complete ingestion.";
      LOGGER.error(errorMsg);
      throw new VeniceTimeoutException(errorMsg);
    }
  }

  private boolean canSwitchToLeaderTopic(PartitionConsumptionState pcs) {
    /**
     * Potential risk: it's possible that Kafka consumer would starve one of the partitions for a long
     * time even though there are new messages in it, so it's possible that the old leader is still producing
     * after waiting for 5 minutes; if it does happen, followers will detect upstream offset rewind by
     * a different producer host name.
     */
    long lastTimestamp = getLastConsumedMessageTimestamp(pcs.getPartition());
    if (LatencyUtils.getElapsedTimeInMs(lastTimestamp) <= newLeaderInactiveTime) {
      return false;
    }

    /**
     * For user system stores, it requires all messages in local VT topic to be consumed before switching to leader topic,
     * otherwise, it can get into an error replica issue when the followings happen:
     *
     * 1. Consumed RT data is still less than threshold thus has not been persisted to disk {@link StoreIngestionTask#shouldSyncOffset}.
     *    After host restarts, the RT offset retrieved from disk is stale.
     * 2. RT is truncated due to retention and has no data message in it.
     * 3. User system store switches to RT so quickly that has not yet fully consumed data from local VT.
     *
     * When all above conditions happen together, user system stores switch to RT, but subscribe to a stale offset and
     * cannot consume anything from it (empty) nor update, thus
     *    RT end offset - offset in leader replica > threshold
     * and replica cannot become online {@link StoreIngestionTask#isReadyToServe}.
     */
    if (isUserSystemStore() && !isLocalVersionTopicPartitionFullyConsumed(pcs)) {
      return false;
    }
    return true;
  }

  /**
   * @return <code>true</code>, if local kafka topic partition is fully consumed by comparing its offset against end offset;
   *         <code>false</code>, otherwise.
   */
  private boolean isLocalVersionTopicPartitionFullyConsumed(PartitionConsumptionState pcs) {
    long localVTOff = pcs.getLatestProcessedLocalVersionTopicOffset();
    long localVTEndOffset = getKafkaTopicPartitionEndOffSet(localKafkaServer, kafkaVersionTopic, pcs.getPartition());
    if (localVTEndOffset == StatsErrorCode.LAG_MEASUREMENT_FAILURE.code) {
      return false;
    }

    // If end offset == 0, then no message has been written to the partition, consider it as fully consumed.
    if (localVTEndOffset == 0 && localVTOff == OffsetRecord.LOWEST_OFFSET) {
      return true;
    }

    // End offset is the last successful message offset + 1.
    return localVTOff + 1 >= localVTEndOffset;
  }

  protected void startConsumingAsLeaderInTransitionFromStandby(PartitionConsumptionState partitionConsumptionState) {
    if (partitionConsumptionState.getLeaderFollowerState() != IN_TRANSITION_FROM_STANDBY_TO_LEADER) {
      throw new VeniceException(
          String.format("Expect state %s but got %s", IN_TRANSITION_FROM_STANDBY_TO_LEADER, partitionConsumptionState));
    }
    startConsumingAsLeader(partitionConsumptionState);
  }

  @Override
  protected void startConsumingAsLeader(PartitionConsumptionState partitionConsumptionState) {
    /**
     * When a leader replica is actually promoted to LEADER role and if native replication is enabled, there could
     * be 4 cases:
     * 1. Local fabric hasn't consumed anything from remote yet; in this case, EOP is not received, source topic
     * still exists, leader will rebuild the consumer with the proper remote Kafka bootstrap server url and start
     * consuming remotely;
     * 2. Local fabric hasn't finished VT consumption, but the host is restarted or leadership is handed over; in
     * this case, EOP is also not received, leader will resume the consumption from remote at the specific offset
     * which is checkpointed in the leader offset metadata;
     * 3. A re-balance happens, leader is bootstrapping a new replica for a version that is already online; in this
     * case, source topic might be removed already and the {@link isCurrentVersion} flag should be true; so leader
     * doesn't need to switch to remote, all the data messages have been replicated to local fabric, leader just
     * needs to consume locally. For hybrid stores in aggregate mode, after leader processes TS and existing
     * real-time data replicated to local VT, it will switch to remote RT with latest upstream offset.
     * 4. Local fabric hasn't finished RT consumption, but the host is restarted or leadership is handed over; in
     * this case, the newly selected leader will resume the consumption from RT specified in TS at the offset
     * checkpointed in leader offset metadata.
     */

    final int partition = partitionConsumptionState.getPartition();
    final OffsetRecord offsetRecord = partitionConsumptionState.getOffsetRecord();
    if (isNativeReplicationEnabled) {
      if (nativeReplicationSourceVersionTopicKafkaURL == null
          || nativeReplicationSourceVersionTopicKafkaURL.isEmpty()) {
        throw new VeniceException("Native replication is enabled but remote source address is not found");
      }
      if (shouldNewLeaderSwitchToRemoteConsumption(partitionConsumptionState)) {
        partitionConsumptionState.setConsumeRemotely(true);
        LOGGER.info(
            "{} enabled remote consumption from topic {} partition {}",
            consumerTaskId,
            offsetRecord.getLeaderTopic(),
            partition);
      }
    }

    Set<String> leaderSourceKafkaURLs = getConsumptionSourceKafkaAddress(partitionConsumptionState);
    if (leaderSourceKafkaURLs.size() != 1) {
      throw new VeniceException("In L/F mode, expect only one leader source Kafka URL. Got: " + leaderSourceKafkaURLs);
    }

    partitionConsumptionState.setLeaderFollowerState(LEADER);
    final PubSubTopic leaderTopic = offsetRecord.getLeaderTopic(pubSubTopicRepository);
    final PubSubTopicPartition leaderTopicPartition = partitionConsumptionState.getSourceTopicPartition(leaderTopic);
    final long leaderStartOffset = partitionConsumptionState
        .getLeaderOffset(OffsetRecord.NON_AA_REPLICATION_UPSTREAM_OFFSET_MAP_KEY, pubSubTopicRepository);

    // subscribe to the new upstream
    String leaderSourceKafkaURL = leaderSourceKafkaURLs.iterator().next();
    LOGGER.info(
        "{} is promoted to leader for partition {} and it is going to start consuming from "
            + "{} at offset {}; source Kafka url: {}; remote consumption flag: {}",
        consumerTaskId,
        partition,
        leaderTopicPartition,
        leaderStartOffset,
        leaderSourceKafkaURL,
        partitionConsumptionState.consumeRemotely());
    consumerSubscribe(leaderTopicPartition, leaderStartOffset, leaderSourceKafkaURL);

    syncConsumedUpstreamRTOffsetMapIfNeeded(
        partitionConsumptionState,
        Collections.singletonMap(leaderSourceKafkaURL, leaderStartOffset));

    LOGGER.info(
        "{}, as a leader, started consuming from {} at offset {}",
        consumerTaskId,
        leaderTopicPartition,
        leaderStartOffset);
  }

  private boolean switchAwayFromStreamReprocessingTopic(PubSubTopic currentLeaderTopic, PubSubTopic topicSwitchTopic) {
    return currentLeaderTopic.isStreamReprocessingTopic() && !topicSwitchTopic.isStreamReprocessingTopic();
  }

  protected void leaderExecuteTopicSwitch(
      PartitionConsumptionState partitionConsumptionState,
      TopicSwitch topicSwitch,
      PubSubTopic newSourceTopic) {
    if (partitionConsumptionState.getLeaderFollowerState() != LEADER) {
      throw new VeniceException(String.format("Expect state %s but got %s", LEADER, partitionConsumptionState));
    }
    if (topicSwitch.sourceKafkaServers.size() != 1) {
      throw new VeniceException(
          "In the L/F mode, expect only one source Kafka URL in Topic Switch control message. " + "But got: "
              + topicSwitch.sourceKafkaServers);
    }

    // leader switch local or remote topic, depending on the sourceKafkaServers specified in TS
    final int partition = partitionConsumptionState.getPartition();
    final String currentLeaderTopic = partitionConsumptionState.getOffsetRecord().getLeaderTopic();
    final String newSourceKafkaServer = topicSwitch.sourceKafkaServers.get(0).toString();
    final PubSubTopicPartition newSourceTopicPartition =
        partitionConsumptionState.getSourceTopicPartition(newSourceTopic);
    long upstreamStartOffset = partitionConsumptionState
        .getLatestProcessedUpstreamRTOffset(OffsetRecord.NON_AA_REPLICATION_UPSTREAM_OFFSET_MAP_KEY);

    if (upstreamStartOffset < 0) {
      if (topicSwitch.rewindStartTimestamp > 0) {
        upstreamStartOffset = getTopicPartitionOffsetByKafkaURL(
            newSourceKafkaServer,
            newSourceTopic.getName(),
            newSourceTopicPartition.getPartitionNumber(),
            topicSwitch.rewindStartTimestamp);
      } else {
        upstreamStartOffset = OffsetRecord.LOWEST_OFFSET;
      }
    }

    // unsubscribe the old source and subscribe to the new source
    consumerUnSubscribe(currentLeaderTopic, partitionConsumptionState);
    waitForLastLeaderPersistFuture(
        partitionConsumptionState,
        String.format(
            "Leader failed to produce the last message to version topic before switching feed topic from %s to %s on partition %s",
            currentLeaderTopic,
            newSourceTopic,
            partition));

    // subscribe to the new upstream
    if (isNativeReplicationEnabled && !newSourceKafkaServer.equals(localKafkaServer)) {
      partitionConsumptionState.setConsumeRemotely(true);
      LOGGER.info("{} enabled remote consumption from {}", consumerTaskId, newSourceTopicPartition);
    }
    partitionConsumptionState.getOffsetRecord().setLeaderTopic(newSourceTopic);
    partitionConsumptionState.getOffsetRecord()
        .setLeaderUpstreamOffset(OffsetRecord.NON_AA_REPLICATION_UPSTREAM_OFFSET_MAP_KEY, upstreamStartOffset);

    Set<String> sourceKafkaURLs = getConsumptionSourceKafkaAddress(partitionConsumptionState);
    if (sourceKafkaURLs.size() != 1) {
      throw new VeniceException("In L/F mode, expect only one leader source Kafka URL. Got: " + sourceKafkaURLs);
    }
    String sourceKafkaURL = sourceKafkaURLs.iterator().next();
    consumerSubscribe(newSourceTopicPartition, upstreamStartOffset, sourceKafkaURL);

    syncConsumedUpstreamRTOffsetMapIfNeeded(
        partitionConsumptionState,
        Collections.singletonMap(sourceKafkaURL, upstreamStartOffset));

    LOGGER.info(
        "{} leader successfully switch feed topic from {} to {} offset {} partition {}",
        consumerTaskId,
        currentLeaderTopic,
        newSourceTopic,
        upstreamStartOffset,
        partition);

    // In case new topic is empty and leader can never become online
    defaultReadyToServeChecker.apply(partitionConsumptionState);
  }

  protected void syncConsumedUpstreamRTOffsetMapIfNeeded(
      PartitionConsumptionState pcs,
      Map<String, Long> upstreamStartOffsetByKafkaURL) {
    // Update in-memory consumedUpstreamRTOffsetMap in case no RT record is consumed after the subscription
    final PubSubTopic leaderTopic = pcs.getOffsetRecord().getLeaderTopic(pubSubTopicRepository);
    if (leaderTopic != null && leaderTopic.isRealTime()) {
      upstreamStartOffsetByKafkaURL.forEach((kafkaURL, upstreamStartOffset) -> {
        if (upstreamStartOffset > getLatestConsumedUpstreamOffsetForHybridOffsetLagMeasurement(pcs, kafkaURL)) {
          updateLatestInMemoryLeaderConsumedRTOffset(pcs, kafkaURL, upstreamStartOffset);
        }
      });
    }
  }

  protected void waitForLastLeaderPersistFuture(PartitionConsumptionState partitionConsumptionState, String errorMsg) {
    try {
      Future<Void> lastFuture = partitionConsumptionState.getLastLeaderPersistFuture();
      if (lastFuture != null) {
        lastFuture.get();
      }
    } catch (Exception e) {
      LOGGER.error(errorMsg, e);
      versionedDIVStats.recordLeaderProducerFailure(storeName, versionNumber);
      statusReportAdapter.reportError(Collections.singletonList(partitionConsumptionState), errorMsg, e);
      throw new VeniceException(errorMsg, e);
    }
  }

  protected long getTopicPartitionOffsetByKafkaURL(
      CharSequence kafkaURL,
      String topicName,
      int topicPartition,
      long rewindStartTimestamp) {
    long topicPartitionOffset =
        getTopicManager(kafkaURL.toString()).getPartitionOffsetByTime(topicName, topicPartition, rewindStartTimestamp);
    /**
     * {@link com.linkedin.venice.kafka.TopicManager#getPartitionOffsetByTime} will always return the next offset
     * to consume, but {@link com.linkedin.venice.kafka.consumer.ApacheKafkaConsumer#subscribe} is always
     * seeking the next offset, so we will deduct 1 from the returned offset here.
     */
    return topicPartitionOffset - 1;
  }

  @Override
  protected Set<String> getConsumptionSourceKafkaAddress(PartitionConsumptionState partitionConsumptionState) {
    if (partitionConsumptionState.consumeRemotely()) {
      if (partitionConsumptionState.getOffsetRecord().getLeaderTopic(pubSubTopicRepository).isRealTime()) {
        Set<String> realTimeDataSourceKafkaURLs = getRealTimeDataSourceKafkaAddress(partitionConsumptionState);
        if (!realTimeDataSourceKafkaURLs.isEmpty()) {
          return realTimeDataSourceKafkaURLs;
        } else {
          throw new VeniceException(
              "Expect RT Kafka URL when leader topic is a real-time topic. Got: " + partitionConsumptionState);
        }
      } else {
        return nativeReplicationSourceVersionTopicKafkaURLSingletonSet;
      }
    }
    return localKafkaServerSingletonSet;
  }

  @Override
  protected Set<String> getRealTimeDataSourceKafkaAddress(PartitionConsumptionState partitionConsumptionState) {
    if (!isNativeReplicationEnabled) {
      return localKafkaServerSingletonSet;
    }
    TopicSwitchWrapper topicSwitchWrapper = partitionConsumptionState.getTopicSwitch();
    if (topicSwitchWrapper == null) {
      return Collections.emptySet();
    }
    return topicSwitchWrapper.getSourceServers();
  }

  /**
   * This method get the timestamp of the "last" message in topic/partition; notice that when the function
   * returns, new messages can be appended to the partition already, so it's not guaranteed that this timestamp
   * is from the last message.
   */
  private long getLastConsumedMessageTimestamp(int partition) {

    /**
     * Ingestion thread would update the last consumed message timestamp for the corresponding partition.
     */
    PartitionConsumptionState partitionConsumptionState = partitionConsumptionStateMap.get(partition);
    return partitionConsumptionState.getLatestMessageConsumptionTimestampInMs();
  }

  protected boolean shouldNewLeaderSwitchToRemoteConsumption(PartitionConsumptionState partitionConsumptionState) {
    return isConsumingFromRemoteVersionTopic(partitionConsumptionState)
        || isLeaderConsumingRemoteRealTimeTopic(partitionConsumptionState);
  }

  private boolean isConsumingFromRemoteVersionTopic(PartitionConsumptionState partitionConsumptionState) {
    return !partitionConsumptionState.isEndOfPushReceived() && !isCurrentVersion.getAsBoolean()
    // Do not enable remote consumption for the source fabric leader. Otherwise, it will produce extra messages.
        && !Objects.equals(nativeReplicationSourceVersionTopicKafkaURL, localKafkaServer);
  }

  private boolean isLeaderConsumingRemoteRealTimeTopic(PartitionConsumptionState partitionConsumptionState) {
    if (!partitionConsumptionState.getOffsetRecord().getLeaderTopic(pubSubTopicRepository).isRealTime()) {
      return false; // Not consuming a RT at all
    }
    Set<String> realTimeTopicKafkaURLs = getRealTimeDataSourceKafkaAddress(partitionConsumptionState);
    if (realTimeTopicKafkaURLs.isEmpty()) {
      throw new VeniceException("Expect at least one RT Kafka URL for " + partitionConsumptionState);
    } else if (realTimeTopicKafkaURLs.size() == 1) {
      return !Objects.equals(realTimeTopicKafkaURLs.iterator().next(), localKafkaServer);
    } else {
      return true; // If there are multiple RT Kafka URLs, it must be consuming from at least one remote RT
    }
  }

  /**
   * If leader is consuming remote VT or SR, once EOP is received, switch back to local VT to consume TOPIC_SWITCH,
   * unless there are more data to be consumed in remote topic in the following case:
   * The version is hybrid or incremental push enabled and data recovery is in progress.
   */
  private boolean shouldLeaderSwitchToLocalConsumption(PartitionConsumptionState partitionConsumptionState) {
    /**
     * If the store is not batch only and data recovery is still in progress then we cannot switch to local consumption
     * yet even when EOP is received. There might be RT data in the source fabric that we need to replicate
     */
    if (isDataRecovery && !partitionConsumptionState.isBatchOnly()) {
      if (partitionConsumptionState.isEndOfPushReceived()) {
        // Data recovery can only complete after EOP received.
        checkAndUpdateDataRecoveryStatusOfHybridStore(partitionConsumptionState);
      }
    }
    return partitionConsumptionState.consumeRemotely() && partitionConsumptionState.isEndOfPushReceived()
        && partitionConsumptionState.getOffsetRecord()
            .getLeaderTopic(pubSubTopicRepository)
            .isVersionTopicOrStreamReprocessingTopic()
        && (!isDataRecovery || partitionConsumptionState.isDataRecoveryCompleted());
  }

  private void checkAndUpdateDataRecoveryStatusOfHybridStore(PartitionConsumptionState partitionConsumptionState) {
    boolean isDataRecoveryCompleted = partitionConsumptionState.isDataRecoveryCompleted();
    if (isDataRecoveryCompleted) {
      return;
    }
    if (partitionConsumptionState.getTopicSwitch() != null) {
      // If the partition contains topic switch that mean data recovery completed at some point already.
      isDataRecoveryCompleted = true;
    }
    if (!isDataRecoveryCompleted) {
      long latestConsumedProducerTimestamp =
          partitionConsumptionState.getOffsetRecord().getLatestProducerProcessingTimeInMs();
      if (amplificationFactorAdapter != null) {
        latestConsumedProducerTimestamp = getLatestConsumedProducerTimestampWithSubPartition(
            latestConsumedProducerTimestamp,
            partitionConsumptionState);
      }
      if (LatencyUtils
          .getElapsedTimeInMs(latestConsumedProducerTimestamp) < dataRecoveryCompletionTimeLagThresholdInMs) {
        LOGGER.info(
            "Data recovery completed for topic: {} partition: {} upon consuming records with "
                + "producer timestamp of {} which is within the data recovery completion lag threshold of {} ms",
            kafkaVersionTopic,
            partitionConsumptionState.getPartition(),
            latestConsumedProducerTimestamp,
            dataRecoveryCompletionTimeLagThresholdInMs);
        isDataRecoveryCompleted = true;
      }
    }
    if (!isDataRecoveryCompleted) {
      long dataRecoverySourceVTEndOffset = cachedKafkaMetadataGetter.getOffset(
          topicManagerRepository.getTopicManager(nativeReplicationSourceVersionTopicKafkaURL),
          kafkaVersionTopic,
          partitionConsumptionState.getPartition());

      // If the last few records in source VT is old then we can also complete data recovery if the leader idles and we
      // have reached/passed the end offset of the VT (around the time when ingestion is started for that partition).
      long localVTOffsetProgress = partitionConsumptionState.getLatestProcessedLocalVersionTopicOffset();
      // -2 because getOffset returns the next available offset (-1) and we are skipping the remote TS message (-1).
      boolean isAtEndOfSourceVT = dataRecoverySourceVTEndOffset - 2 <= localVTOffsetProgress;
      long lastTimestamp = getLastConsumedMessageTimestamp(partitionConsumptionState.getPartition());
      if (isAtEndOfSourceVT && LatencyUtils.getElapsedTimeInMs(lastTimestamp) > newLeaderInactiveTime) {
        LOGGER.info(
            "Data recovery completed for topic: {} partition: {} upon exceeding leader inactive time of {} ms",
            kafkaVersionTopic,
            partitionConsumptionState.getPartition(),
            newLeaderInactiveTime);
        isDataRecoveryCompleted = true;
      }
    }

    if (isDataRecoveryCompleted) {
      partitionConsumptionState.setDataRecoveryCompleted(true);
      statusReportAdapter.reportDataRecoveryCompleted(partitionConsumptionState);
    }
  }

  /**
   * For the corresponding partition being tracked in `partitionConsumptionState`, if it's in LEADER state and it's
   * not consuming from version topic, it should produce the new message to version topic; besides, if LEADER is
   * consuming remotely, it should also produce to local fabric.
   *
   * If buffer replay is disable, all replicas will stick to version topic, no one is going to produce any message.
   */
  protected boolean shouldProduceToVersionTopic(PartitionConsumptionState partitionConsumptionState) {
    if (!isLeader(partitionConsumptionState)) {
      return false; // Not leader
    }
    PubSubTopic leaderTopic = partitionConsumptionState.getOffsetRecord().getLeaderTopic(pubSubTopicRepository);
    return (!versionTopic.equals(leaderTopic) || partitionConsumptionState.consumeRemotely());
  }

  protected boolean isLeader(PartitionConsumptionState partitionConsumptionState) {
    return Objects.equals(partitionConsumptionState.getLeaderFollowerState(), LEADER);
  }

  @Override
  protected void processTopicSwitch(
      ControlMessage controlMessage,
      int partition,
      long offset,
      PartitionConsumptionState partitionConsumptionState) {
    /**
     * During batch push, all subPartitions in LEADER will consume from leader topic (either local or remote VT)
     * Once we switch into RT topic consumption, only leaderSubPartition should be acting as LEADER role.
     * Hence, before processing TopicSwitch message, we need to force downgrade other subPartitions into FOLLOWER.
     */
    if (isLeader(partitionConsumptionState) && !amplificationFactorAdapter.isLeaderSubPartition(partition)) {
      LOGGER.info("SubPartition: {} is demoted from LEADER to STANDBY.", partitionConsumptionState.getPartition());
      String currentLeaderTopic = partitionConsumptionState.getOffsetRecord().getLeaderTopic();
      consumerUnSubscribe(currentLeaderTopic, partitionConsumptionState);
      waitForLastLeaderPersistFuture(
          partitionConsumptionState,
          String.format(
              "Leader failed to produce the last message to version topic before switching feed topic from %s to %s on partition %s",
              currentLeaderTopic,
              kafkaVersionTopic,
              partition));
      partitionConsumptionState.setConsumeRemotely(false);
      partitionConsumptionState.setLeaderFollowerState(STANDBY);
      consumerSubscribe(
          partitionConsumptionState.getSourceTopicPartition(versionTopic),
          partitionConsumptionState.getLatestProcessedLocalVersionTopicOffset(),
          localKafkaServer);
    }

    TopicSwitch topicSwitch = (TopicSwitch) controlMessage.controlMessageUnion;
    /**
     * Currently just check whether the sourceKafkaServers list inside TopicSwitch control message only contains
     * one Kafka server url. If native replication is enabled, kafka server url in TopicSwitch control message
     * might be different from the url in consumer.
     *
     * TODO: When we support consuming from multiple remote Kafka servers, we need to remove the single url check.
     */
    List<CharSequence> kafkaServerUrls = topicSwitch.sourceKafkaServers;
    if (kafkaServerUrls.size() != 1) {
      throw new VeniceException(
          "More than one Kafka server urls in TopicSwitch control message, " + "TopicSwitch.sourceKafkaServers: "
              + kafkaServerUrls);
    }
    statusReportAdapter.reportTopicSwitchReceived(partitionConsumptionState);
    String sourceKafkaURL = kafkaServerUrls.get(0).toString();

    // Venice servers calculate the start offset based on start timestamp
    String newSourceTopicName = topicSwitch.sourceTopicName.toString();
    PubSubTopic newSourceTopic = pubSubTopicRepository.getTopic(newSourceTopicName);
    long upstreamStartOffset = OffsetRecord.LOWEST_OFFSET;
    // Since DaVinci clients might not have network ACLs to remote RT, they will skip upstream start offset calculation.
    if (!isDaVinciClient && topicSwitch.rewindStartTimestamp > 0) {
      int newSourceTopicPartition = partitionConsumptionState.getSourceTopicPartitionNumber(newSourceTopic);
      upstreamStartOffset = getTopicManager(sourceKafkaURL)
          .getPartitionOffsetByTime(newSourceTopicName, newSourceTopicPartition, topicSwitch.rewindStartTimestamp);
      if (upstreamStartOffset != OffsetRecord.LOWEST_OFFSET) {
        upstreamStartOffset -= 1;
      }
    }

    syncTopicSwitchToIngestionMetadataService(
        topicSwitch,
        partitionConsumptionState,
        Collections.singletonMap(sourceKafkaURL, upstreamStartOffset));

    if (isLeader(partitionConsumptionState)) {
      /**
       * Leader shouldn't switch topic here (drainer thread), which would conflict with the ingestion thread which would
       * also access consumer.
       *
       * Besides, if there is re-balance, leader should finish consuming the everything in VT before switching topics;
       * there could be more than one TopicSwitch message in VT, we should honor the last one during re-balance; so
       * don't update the consumption state like leader topic until actually switching topic. The leaderTopic field
       * should be used to track the topic that leader is actually consuming.
       */
      partitionConsumptionState.getOffsetRecord()
          .setLeaderUpstreamOffset(OffsetRecord.NON_AA_REPLICATION_UPSTREAM_OFFSET_MAP_KEY, upstreamStartOffset);
    } else {
      /**
       * For follower, just keep track of what leader is doing now.
       */
      partitionConsumptionState.getOffsetRecord().setLeaderTopic(newSourceTopic);
      partitionConsumptionState.getOffsetRecord()
          .setLeaderUpstreamOffset(OffsetRecord.NON_AA_REPLICATION_UPSTREAM_OFFSET_MAP_KEY, upstreamStartOffset);

      /**
       * We need to measure offset lag here for follower; if real-time topic is empty and never gets any new message,
       * follower replica will never become online.
       *
       * If we measure lag here for follower, follower might become online faster than leader in extreme case:
       * Real time topic for that partition is empty or the rewind start offset is very closed to the end, followers
       * calculate the lag of the leader and decides the lag is small enough.
       */
      this.defaultReadyToServeChecker.apply(partitionConsumptionState);
    }
  }

  protected void syncTopicSwitchToIngestionMetadataService(
      TopicSwitch topicSwitch,
      PartitionConsumptionState partitionConsumptionState,
      Map<String, Long> upstreamStartOffsetByKafkaURL) {
    storageMetadataService.computeStoreVersionState(kafkaVersionTopic, previousStoreVersionState -> {
      if (previousStoreVersionState != null) {
        if (previousStoreVersionState.topicSwitch == null) {
          LOGGER.info(
              "First time receiving a TopicSwitch message (new source topic: {}; "
                  + "rewind start time: {}; upstream start offset by source Kafka URL: {})",
              topicSwitch.sourceTopicName,
              topicSwitch.rewindStartTimestamp,
              upstreamStartOffsetByKafkaURL);
        } else {
          LOGGER.info(
              "Previous TopicSwitch message in metadata store (source topic: {}; rewind start time: {}; "
                  + "source kafka servers {}) will be replaced by the new TopicSwitch message (new source topic: {}; "
                  + "rewind start time: {}; upstream start offset by source Kafka URL: {})",
              previousStoreVersionState.topicSwitch.sourceTopicName,
              previousStoreVersionState.topicSwitch.rewindStartTimestamp,
              topicSwitch.sourceKafkaServers,
              topicSwitch.sourceTopicName,
              topicSwitch.rewindStartTimestamp,
              upstreamStartOffsetByKafkaURL);
        }
        previousStoreVersionState.topicSwitch = topicSwitch;

        // Put TopicSwitch message into in-memory state to avoid poking metadata store
        TopicSwitch resolvedTopicSwitch = resolveSourceKafkaServersWithinTopicSwitch(topicSwitch);
        partitionConsumptionState.setTopicSwitch(
            new TopicSwitchWrapper(
                resolvedTopicSwitch,
                pubSubTopicRepository.getTopic(resolvedTopicSwitch.sourceTopicName.toString())));

        // Sync latest store version level metadata to disk
        return previousStoreVersionState;
      } else {
        throw new VeniceException(
            "Unexpected: received some " + ControlMessageType.TOPIC_SWITCH.name()
                + " control message in a topic where we have not yet received a "
                + ControlMessageType.START_OF_PUSH.name() + " control message, for partition "
                + partitionConsumptionState + " and upstreamStartOffsetByKafkaURL: " + upstreamStartOffsetByKafkaURL);
      }
    });
  }

  /**
   * A helper function to the latest in-memory offsets processed by drainers in {@link PartitionConsumptionState},
   * after processing the given {@link PubSubMessage}.
   *
   * When using this helper function to update the latest in-memory offsets processed by drainers in {@link PartitionConsumptionState}:
   * "updateVersionTopicOffsetFunction" should try to update the VT offset in {@link PartitionConsumptionState}
   * "updateRealtimeTopicOffsetFunction" should try to update the latest processed upstream offset map in {@link PartitionConsumptionState}
   *
   * In LeaderFollowerStoreIngestionTask, "sourceKafkaUrlSupplier" should always return {@link OffsetRecord#NON_AA_REPLICATION_UPSTREAM_OFFSET_MAP_KEY};
   * in ActiveActiveStoreIngestionTask, "sourceKafkaUrlSupplier" should return the actual source Kafka url of the "consumerRecordWrapper"
   */
  protected void updateOffsetsFromConsumerRecord(
      PartitionConsumptionState partitionConsumptionState,
      PubSubMessage<KafkaKey, KafkaMessageEnvelope, Long> consumerRecord,
      LeaderProducedRecordContext leaderProducedRecordContext,
      UpdateVersionTopicOffset updateVersionTopicOffsetFunction,
      UpdateUpstreamTopicOffset updateUpstreamTopicOffsetFunction,
      GetLastKnownUpstreamTopicOffset lastKnownUpstreamTopicOffsetSupplier,
      Supplier<String> sourceKafkaUrlSupplier) {

    // Only update the metadata if this replica should NOT produce to version topic.
    if (!shouldProduceToVersionTopic(partitionConsumptionState)) {
      /**
       * If either (1) this is a follower replica or (2) this is a leader replica who is consuming from version topic
       * in a local Kafka cluster, we can update the offset metadata in offset record right after consuming a message;
       * otherwise, if the leader is consuming from real-time topic or reprocessing topic, it should update offset
       * metadata after successfully produce a corresponding message.
       */
      KafkaMessageEnvelope kafkaValue = consumerRecord.getValue();
      updateVersionTopicOffsetFunction.apply(consumerRecord.getOffset());

      OffsetRecord offsetRecord = partitionConsumptionState.getOffsetRecord();
      // DaVinci clients don't need to maintain leader production states
      if (!isDaVinciClient) {
        // also update the leader topic offset using the upstream offset in ProducerMetadata
        if (shouldUpdateUpstreamOffset(consumerRecord)) {
          final String sourceKafkaUrl = sourceKafkaUrlSupplier.get();
          final long newUpstreamOffset = kafkaValue.leaderMetadataFooter.upstreamOffset;
          PubSubTopic upstreamTopic = offsetRecord.getLeaderTopic(pubSubTopicRepository);
          if (upstreamTopic == null) {
            upstreamTopic = versionTopic;
          }
          final long previousUpstreamOffset = lastKnownUpstreamTopicOffsetSupplier.apply(sourceKafkaUrl, upstreamTopic);
          checkAndHandleUpstreamOffsetRewind(
              partitionConsumptionState,
              partitionConsumptionState.getOffsetRecord(),
              consumerRecord,
              newUpstreamOffset,
              previousUpstreamOffset);
          /**
           * Keep updating the upstream offset no matter whether there is a rewind or not; rewind could happen
           * to the true leader when the old leader doesn't stop producing.
           */
          updateUpstreamTopicOffsetFunction.apply(sourceKafkaUrl, upstreamTopic, newUpstreamOffset);
        }
        // update leader producer GUID
        partitionConsumptionState.setLeaderGUID(kafkaValue.producerMetadata.producerGUID);
        if (kafkaValue.leaderMetadataFooter != null) {
          partitionConsumptionState.setLeaderHostId(kafkaValue.leaderMetadataFooter.hostName.toString());
        }
      }
    } else {
      updateOffsetsAsRemoteConsumeLeader(
          partitionConsumptionState,
          leaderProducedRecordContext,
          sourceKafkaUrlSupplier.get(),
          consumerRecord,
          updateVersionTopicOffsetFunction,
          updateUpstreamTopicOffsetFunction);
    }
  }

  @Override
  protected void updateOffsetMetadataInOffsetRecord(PartitionConsumptionState partitionConsumptionState) {
    OffsetRecord offsetRecord = partitionConsumptionState.getOffsetRecord();
    offsetRecord
        .setCheckpointLocalVersionTopicOffset(partitionConsumptionState.getLatestProcessedLocalVersionTopicOffset());
    // DaVinci clients don't need to maintain leader production states
    if (!isDaVinciClient) {
      PubSubTopic upstreamTopic = offsetRecord.getLeaderTopic(pubSubTopicRepository);
      if (upstreamTopic == null) {
        upstreamTopic = versionTopic;
      }
      if (upstreamTopic.isRealTime()) {
        offsetRecord.resetUpstreamOffsetMap(partitionConsumptionState.getLatestProcessedUpstreamRTOffsetMap());
      } else {
        offsetRecord.setCheckpointUpstreamVersionTopicOffset(
            partitionConsumptionState.getLatestProcessedUpstreamVersionTopicOffset());
      }
      offsetRecord.setLeaderGUID(partitionConsumptionState.getLeaderGUID());
      offsetRecord.setLeaderHostId(partitionConsumptionState.getLeaderHostId());
    }
  }

  private void updateOffsetsAsRemoteConsumeLeader(
      PartitionConsumptionState partitionConsumptionState,
      LeaderProducedRecordContext leaderProducedRecordContext,
      String upstreamKafkaURL,
      PubSubMessage<KafkaKey, KafkaMessageEnvelope, Long> consumerRecord,
      UpdateVersionTopicOffset updateVersionTopicOffsetFunction,
      UpdateUpstreamTopicOffset updateUpstreamTopicOffsetFunction) {
    // Leader will only update the offset from leaderProducedRecordContext in VT.
    if (leaderProducedRecordContext != null) {
      if (leaderProducedRecordContext.hasCorrespondingUpstreamMessage()) {
        updateVersionTopicOffsetFunction.apply(leaderProducedRecordContext.getProducedOffset());
        OffsetRecord offsetRecord = partitionConsumptionState.getOffsetRecord();
        PubSubTopic upstreamTopic = offsetRecord.getLeaderTopic(pubSubTopicRepository);
        if (upstreamTopic == null) {
          upstreamTopic = versionTopic;
        }
        updateUpstreamTopicOffsetFunction
            .apply(upstreamKafkaURL, upstreamTopic, leaderProducedRecordContext.getConsumedOffset());
      }
    } else {
      // Ideally this should never happen.
      String msg = consumerTaskId + " UpdateOffset: Produced record should not be null in LEADER for: "
          + consumerRecord.getTopicPartition();
      if (!REDUNDANT_LOGGING_FILTER.isRedundantException(msg)) {
        LOGGER.warn(msg);
      }
    }
  }

  @Override
  protected void updateLatestInMemoryProcessedOffset(
      PartitionConsumptionState partitionConsumptionState,
      PubSubMessage<KafkaKey, KafkaMessageEnvelope, Long> consumerRecordWrapper,
      LeaderProducedRecordContext leaderProducedRecordContext,
      String kafkaUrl) {
    updateOffsetsFromConsumerRecord(
        partitionConsumptionState,
        consumerRecordWrapper,
        leaderProducedRecordContext,
        partitionConsumptionState::updateLatestProcessedLocalVersionTopicOffset,
        (sourceKafkaUrl, upstreamTopic, upstreamTopicOffset) -> {
          if (upstreamTopic.isRealTime()) {
            partitionConsumptionState.updateLatestProcessedUpstreamRTOffset(sourceKafkaUrl, upstreamTopicOffset);
          } else {
            partitionConsumptionState.updateLatestProcessedUpstreamVersionTopicOffset(upstreamTopicOffset);
          }
        },
        (sourceKafkaUrl, upstreamTopic) -> upstreamTopic.isRealTime()
            ? partitionConsumptionState.getLatestProcessedUpstreamRTOffset(sourceKafkaUrl)
            : partitionConsumptionState.getLatestProcessedUpstreamVersionTopicOffset(),
        () -> OffsetRecord.NON_AA_REPLICATION_UPSTREAM_OFFSET_MAP_KEY);
  }

  protected void checkAndHandleUpstreamOffsetRewind(
      PartitionConsumptionState partitionConsumptionState,
      OffsetRecord offsetRecord,
      PubSubMessage<KafkaKey, KafkaMessageEnvelope, Long> consumerRecord,
      final long newUpstreamOffset,
      final long previousUpstreamOffset) {
    if (newUpstreamOffset >= previousUpstreamOffset) {
      return; // Rewind did not happen
    }

    /**
     * If upstream offset is rewound and it's from a different producer, we encounter a split-brain
     * issue (multiple leaders producing to the same partition at the same time)
     *
     * Since every SN enables pass-through mode for messages before EOP, leader will re-use the same GUID as the one
     * passed from the upstream message. For reprocessing job, GUIDs of contiguous upstream messages might be different.
     * Instead of comparing GUIDs, we compare leader host names to identify the split-brain issue.
     */
    final KafkaMessageEnvelope kafkaValue = consumerRecord.getValue();
    if (kafkaValue.leaderMetadataFooter != null && partitionConsumptionState.getLeaderHostId() != null
        && !kafkaValue.leaderMetadataFooter.hostName.toString().equals(partitionConsumptionState.getLeaderHostId())) {
      /**
       * Check whether the data inside rewind message is the same the data inside storage engine; if so,
       * we don't consider it as lossy rewind; otherwise, report potentially lossy upstream rewind.
       *
       * Fail the job if it's lossy and it's during the GF job (before END_OF_PUSH received);
       * otherwise, don't fail the push job, it's streaming ingestion now so it's serving online traffic already.
       */
      String logMsg = String.format(
          consumerTaskId + " partition %d received message with upstreamOffset: %d;"
              + " but recorded upstreamOffset is: %d. Received message producer GUID: %s; Recorded producer GUID: %s;"
              + " Received message producer host: %s; Recorded producer host: %s."
              + " Multiple leaders are producing. ",
          consumerRecord.getTopicPartition().getPartitionNumber(),
          newUpstreamOffset,
          previousUpstreamOffset,
          kafkaValue.producerMetadata.producerGUID == null
              ? "unknown"
              : GuidUtils.getHexFromGuid(kafkaValue.producerMetadata.producerGUID),
          partitionConsumptionState.getLeaderGUID() == null
              ? "unknown"
              : GuidUtils.getHexFromGuid(partitionConsumptionState.getLeaderGUID()),
          kafkaValue.leaderMetadataFooter.hostName.toString(),
          partitionConsumptionState.getLeaderHostId());

      boolean lossy = true;
      try {
        KafkaKey key = consumerRecord.getKey();
        KafkaMessageEnvelope envelope = consumerRecord.getValue();
        AbstractStorageEngine storageEngine = storageEngineRepository.getLocalStorageEngine(kafkaVersionTopic);
        switch (MessageType.valueOf(envelope)) {
          case PUT:
            // Issue an read to get the current value of the key
            byte[] actualValue =
                storageEngine.get(consumerRecord.getTopicPartition().getPartitionNumber(), key.getKey());
            if (actualValue != null) {
              int actualSchemaId = ByteUtils.readInt(actualValue, 0);
              Put put = (Put) envelope.payloadUnion;
              if (actualSchemaId == put.schemaId) {
                // continue if schema Id is the same
                if (ByteUtils.equals(
                    put.putValue.array(),
                    put.putValue.position(),
                    actualValue,
                    ValueRecord.SCHEMA_HEADER_LENGTH)) {
                  lossy = false;
                  logMsg += Utils.NEW_LINE_CHAR;
                  logMsg +=
                      "But this rewound PUT is not lossy because the data in the rewind message is the same as the data inside Venice";
                }
              }
            }
            break;
          case DELETE:
            /**
             * Lossy if the key/value pair is added back to the storage engine after the first DELETE message.
             */
            actualValue = storageEngine.get(consumerRecord.getTopicPartition().getPartitionNumber(), key.getKey());
            if (actualValue == null) {
              lossy = false;
              logMsg += Utils.NEW_LINE_CHAR;
              logMsg +=
                  "But this rewound DELETE is not lossy because the data in the rewind message is deleted already";
            }
            break;
          default:
            // Consider lossy for both control message and PartialUpdate
            break;
        }
      } catch (Exception e) {
        LOGGER.warn("{} failed comparing the rewind message with the actual value in Venice", consumerTaskId, e);
      }

      if (lossy) {
        if (!partitionConsumptionState.isEndOfPushReceived()) {
          logMsg += Utils.NEW_LINE_CHAR;
          logMsg += "Failing the job because lossy rewind happens before receiving EndOfPush";
          LOGGER.error(logMsg);
          versionedDIVStats.recordPotentiallyLossyLeaderOffsetRewind(storeName, versionNumber);
          VeniceException e = new VeniceException(logMsg);
          statusReportAdapter.reportError(Collections.singletonList(partitionConsumptionState), logMsg, e);
          throw e;
        } else {
          logMsg += Utils.NEW_LINE_CHAR;
          logMsg += "Don't fail the job during streaming ingestion";
          LOGGER.error(logMsg);
          versionedDIVStats.recordPotentiallyLossyLeaderOffsetRewind(storeName, versionNumber);
        }
      } else {
        LOGGER.info(logMsg);
        versionedDIVStats.recordBenignLeaderOffsetRewind(storeName, versionNumber);
      }
    }
  }

  protected void produceToLocalKafka(
      PubSubMessage<KafkaKey, KafkaMessageEnvelope, Long> consumerRecord,
      PartitionConsumptionState partitionConsumptionState,
      LeaderProducedRecordContext leaderProducedRecordContext,
      BiConsumer<ChunkAwareCallback, LeaderMetadataWrapper> produceFunction,
      int subPartition,
      String kafkaUrl,
      int kafkaClusterId,
      long beforeProcessingRecordTimestamp) {
    LeaderProducerCallback callback = createProducerCallback(
        consumerRecord,
        partitionConsumptionState,
        leaderProducedRecordContext,
        subPartition,
        kafkaUrl,
        beforeProcessingRecordTimestamp);
    long sourceTopicOffset = consumerRecord.getOffset();
    LeaderMetadataWrapper leaderMetadataWrapper = new LeaderMetadataWrapper(sourceTopicOffset, kafkaClusterId);
    partitionConsumptionState.setLastLeaderPersistFuture(leaderProducedRecordContext.getPersistedToDBFuture());
    produceFunction.accept(callback, leaderMetadataWrapper);
  }

  @Override
  protected boolean isRealTimeBufferReplayStarted(PartitionConsumptionState partitionConsumptionState) {
    TopicSwitchWrapper topicSwitch = partitionConsumptionState.getTopicSwitch();
    if (topicSwitch == null) {
      return false;
    }
    if (topicSwitch.getSourceServers().size() != 1) {
      throw new VeniceException(
          "Expect only one source Kafka URLs in Topic Switch. Got: " + topicSwitch.getSourceServers());
    }
    return topicSwitch.getNewSourceTopic().isRealTime();
  }

  // TODO: Consider overriding this in A/A?
  /**
   * For Leader/Follower state model, we already keep track of the consumption progress in leader, so directly calculate
   * the lag with the real-time topic and the leader consumption offset.
   */
  @Override
  protected long measureHybridOffsetLag(PartitionConsumptionState partitionConsumptionState, boolean shouldLogLag) {
    int partition = partitionConsumptionState.getPartition();
    OffsetRecord offsetRecord = partitionConsumptionState.getOffsetRecord();

    /**
     * After END_OF_PUSH received, `isReadyToServe()` is invoked for each message until the lag is caught up (otherwise,
     * if we only check ready to serve periodically, the lag may never catch up); in order not to slow down the hybrid
     * ingestion, {@link CachedKafkaMetadataGetter} was introduced to get the latest offset periodically;
     * with this strategy, it is possible that partition could become 'ONLINE' at most
     * {@link CachedKafkaMetadataGetter#ttlMs} earlier.
     */
    PubSubTopic leaderTopic = offsetRecord.getLeaderTopic(pubSubTopicRepository);
    if (leaderTopic == null || !leaderTopic.isRealTime()) {
      /**
       * 1. Usually there is a batch-push or empty push for the hybrid store before replaying messages from real-time
       *    topic; since we need to wait for at least 5 minutes of inactivity since the last successful consumed message
       *    before promoting a replica to leader, the leader topic metadata may not be initialized yet (the first time
       *    when we initialize the leader topic is either when a replica is promoted to leader successfully or encounter
       *    TopicSwitch control message.), so leader topic can be null during the 5 minutes inactivity.
       * 2. It's also possible that the replica is promoted to leader already but haven't received the TopicSwitch
       *    command from controllers to start consuming from real-time topic (for example, reprocessing Samza job has
       *    finished producing the batch input to the transient reprocessing topic, but user haven't sent END_OF_PUSH
       *    so controllers haven't sent TopicSwitch).
       */
      return Long.MAX_VALUE;
    }

    // Since DaVinci clients run in follower only mode, use local VT to compute hybrid lag.
    if (isDaVinciClient) {
      return cachedKafkaMetadataGetter.getOffset(getTopicManager(localKafkaServer), kafkaVersionTopic, partition)
          - partitionConsumptionState.getLatestProcessedLocalVersionTopicOffset();
    }

    // leaderTopic is the real-time topic now
    String sourceRealTimeTopicKafkaURL;
    Set<String> sourceRealTimeTopicKafkaURLs = getRealTimeDataSourceKafkaAddress(partitionConsumptionState);
    if (sourceRealTimeTopicKafkaURLs.isEmpty()) {
      throw new VeniceException("Expect a real-time source Kafka URL for " + partitionConsumptionState);
    } else if (sourceRealTimeTopicKafkaURLs.size() == 1) {
      sourceRealTimeTopicKafkaURL = sourceRealTimeTopicKafkaURLs.iterator().next();
      return measureRTOffsetLagForSingleRegion(sourceRealTimeTopicKafkaURL, partitionConsumptionState, shouldLogLag);
    } else {
      return measureRTOffsetLagForMultiRegions(sourceRealTimeTopicKafkaURLs, partitionConsumptionState, shouldLogLag);
    }
  }

  protected long measureRTOffsetLagForSingleRegion(
      String sourceRealTimeTopicKafkaURL,
      PartitionConsumptionState partitionConsumptionState,
      boolean shouldLogLag) {
    return getLatestLeaderPersistedOffsetAndHybridTopicOffset(
        sourceRealTimeTopicKafkaURL,
        partitionConsumptionState.getOffsetRecord().getLeaderTopic(pubSubTopicRepository),
        partitionConsumptionState,
        shouldLogLag);
  }

  protected long measureRTOffsetLagForMultiRegions(
      Set<String> sourceRealTimeTopicKafkaURLs,
      PartitionConsumptionState partitionConsumptionState,
      boolean shouldLogLag) {
    throw new VeniceException(
        String.format(
            "%s Multi colo RT offset lag calculation is not supported for non Active-Active stores",
            consumerTaskId));
  }

  @Override
  public boolean isReadyToServeAnnouncedWithRTLag() {
    if (!hybridStoreConfig.isPresent() || partitionConsumptionStateMap.isEmpty()) {
      return false;
    }
    long offsetLagThreshold = hybridStoreConfig.get().getOffsetLagThresholdToGoOnline();
    for (PartitionConsumptionState pcs: partitionConsumptionStateMap.values()) {
      if (pcs.hasLagCaughtUp() && offsetLagThreshold >= 0) {
        Set<String> sourceRealTimeTopicKafkaURLs = getRealTimeDataSourceKafkaAddress(pcs);
        if (sourceRealTimeTopicKafkaURLs.isEmpty()) {
          return true;
        }
        String sourceRealTimeTopicKafkaURL = sourceRealTimeTopicKafkaURLs.iterator().next();
        try {
          if (measureRTOffsetLagForSingleRegion(sourceRealTimeTopicKafkaURL, pcs, false) > offsetLagThreshold) {
            return true;
          }
        } catch (Exception e) {
          return true;
        }
      }
    }
    return false;
  }

  @Override
  protected void reportIfCatchUpVersionTopicOffset(PartitionConsumptionState pcs) {
    int partition = pcs.getPartition();

    if (pcs.isEndOfPushReceived() && !pcs.isLatchReleased()) {
      if (cachedKafkaMetadataGetter.getOffset(getTopicManager(localKafkaServer), kafkaVersionTopic, partition)
          - 1 <= pcs.getLatestProcessedLocalVersionTopicOffset()) {
        statusReportAdapter.reportCatchUpVersionTopicOffsetLag(pcs);

        /**
         * Relax to report completion
         *
         * There is a safeguard latch that is optionally replaced during Offline to Follower
         * state transition in order to prevent "over-rebalancing". However, there is
         * still an edge case that could make Venice lose all of the Online SNs.
         *
         * 1. Helix rebalances the leader replica of a partition; old leader shuts down,
         * so no one is replicating data from RT topic to VT;
         * 2. New leader is block while transitioning to follower; after consuming the end
         * of VT, the latch releases; new leader replica quickly transits to leader role
         * from Helix's point of view; but actually it's waiting for 5 minutes before switching
         * to RT;
         * 3. After the new leader replica transition completes; Helix shutdowns the other 2 old
         * follower replicas, and bootstrap 2 new followers one by one; however, in this case,
         * even though the latches of the new followers have released; their push status is not
         * completed yet, since the new leader hasn't caught up the end of RT;
         * 4. The new leader replica is having the same issue; it hasn't caught up RT yet so its
         * push status is not COMPLETED; from router point of view, there is no online replica after
         * the rebalance.
         */
        if (isCurrentVersion.getAsBoolean()) {
          amplificationFactorAdapter
              .executePartitionConsumptionState(pcs.getUserPartition(), PartitionConsumptionState::lagHasCaughtUp);
          statusReportAdapter.reportCompleted(pcs, true);
        }
      }
    }
  }

  /**
   * For Leader/Follower model, the follower should have the same kind of check as the Online/Offline model;
   * for leader, it's possible that it consumers from real-time topic or GF topic.
   */
  @Override
  protected boolean shouldProcessRecord(PubSubMessage<KafkaKey, KafkaMessageEnvelope, Long> record, int subPartition) {
    PartitionConsumptionState partitionConsumptionState = partitionConsumptionStateMap.get(subPartition);
    if (partitionConsumptionState == null) {
      LOGGER.info(
          "Skipping message as partition is no longer actively subscribed. Topic: {} Partition Id: {}",
          kafkaVersionTopic,
          subPartition);
      return false;
    }
    switch (partitionConsumptionState.getLeaderFollowerState()) {
      case LEADER:
        PubSubTopic currentLeaderTopic =
            partitionConsumptionState.getOffsetRecord().getLeaderTopic(pubSubTopicRepository);
        if (partitionConsumptionState.consumeRemotely()
            && currentLeaderTopic.isVersionTopicOrStreamReprocessingTopic()) {
          if (partitionConsumptionState.skipKafkaMessage()) {
            String msg = "Skipping messages after EOP in remote version topic. Topic: " + kafkaVersionTopic
                + " Partition Id: " + subPartition;
            if (!REDUNDANT_LOGGING_FILTER.isRedundantException(msg)) {
              LOGGER.info(msg);
            }
            return false;
          }
          if (record.getKey().isControlMessage()) {
            ControlMessageType controlMessageType =
                ControlMessageType.valueOf((ControlMessage) record.getValue().payloadUnion);
            if (controlMessageType == END_OF_PUSH) {
              /**
               * The flag is turned on to avoid consuming unwanted messages after EOP in remote VT, such as SOBR. In
               * {@link LeaderFollowerStoreIngestionTask#checkLongRunningTaskState()}, once leader notices that EOP is
               * received, it will unsubscribe from the remote VT and turn off this flag. However, if data recovery is
               * in progress and the store is hybrid then we actually want to consume messages after EOP. In that case
               * remote TS will be skipped but with a different method.
               */
              if (!(isDataRecovery && isHybridMode())) {
                partitionConsumptionState.setSkipKafkaMessage(true);
              }
            }
          }
        }
        if (!record.getTopicPartition().getPubSubTopic().equals(currentLeaderTopic)) {
          String errorMsg = "Leader receives a Kafka record that doesn't belong to leader topic. Store version: "
              + this.kafkaVersionTopic + ", partition: " + partitionConsumptionState.getPartition() + ", leader topic: "
              + currentLeaderTopic + ", topic of incoming message: "
              + record.getTopicPartition().getPubSubTopic().getName();
          if (!REDUNDANT_LOGGING_FILTER.isRedundantException(errorMsg)) {
            LOGGER.error(errorMsg);
          }
          return false;
        }
        break;
      default:
        PubSubTopic pubSubTopic = record.getTopicPartition().getPubSubTopic();
        String topicName = pubSubTopic.getName();
        if (!versionTopic.equals(pubSubTopic)) {
          String errorMsg = consumerTaskId + " Current L/F state:" + partitionConsumptionState.getLeaderFollowerState()
              + "; partition: " + subPartition + "; Message retrieved from non version topic " + topicName;
          if (consumerHasSubscription(pubSubTopic, partitionConsumptionState)) {
            throw new VeniceMessageException(
                errorMsg + ". Throwing exception as the node still subscribes to " + topicName);
          }
          if (!REDUNDANT_LOGGING_FILTER.isRedundantException(errorMsg)) {
            LOGGER.error("{}. Skipping the message as the node does not subscribe to {}", errorMsg, topicName);
          }
          return false;
        }

        long lastOffset = partitionConsumptionState.getLatestProcessedLocalVersionTopicOffset();
        if (lastOffset >= record.getOffset()) {
          String message = consumerTaskId + " Current L/F state:" + partitionConsumptionState.getLeaderFollowerState()
              + "; The record was already processed partition " + subPartition;
          if (!REDUNDANT_LOGGING_FILTER.isRedundantException(message)) {
            LOGGER.info("{}; LastKnown {}; Current {}", message, lastOffset, record.getOffset());
          }
          return false;
        }
        break;
    }

    return super.shouldProcessRecord(record, subPartition);
  }

  /**
   * Additional safeguards in Leader/Follower ingestion:
   * 1. Check whether the incoming messages are from the expected source topics
   */
  @Override
  protected boolean shouldPersistRecord(
      PubSubMessage<KafkaKey, KafkaMessageEnvelope, Long> record,
      PartitionConsumptionState partitionConsumptionState) {
    if (!super.shouldPersistRecord(record, partitionConsumptionState)) {
      return false;
    }

    switch (partitionConsumptionState.getLeaderFollowerState()) {
      case LEADER:
        PubSubTopic currentLeaderTopic =
            partitionConsumptionState.getOffsetRecord().getLeaderTopic(pubSubTopicRepository);
        if (!record.getTopicPartition().getPubSubTopic().equals(currentLeaderTopic)) {
          String errorMsg = "Leader receives a Kafka record that doesn't belong to leader topic. Store version: "
              + this.kafkaVersionTopic + ", partition: " + partitionConsumptionState.getPartition() + ", leader topic: "
              + currentLeaderTopic + ", topic of incoming message: " + currentLeaderTopic.getName();
          if (!REDUNDANT_LOGGING_FILTER.isRedundantException(errorMsg)) {
            LOGGER.error(errorMsg);
          }
          return false;
        }
        break;
      default:
        if (!record.getTopicPartition().getPubSubTopic().equals(this.versionTopic)) {
          String errorMsg = partitionConsumptionState.getLeaderFollowerState().toString()
              + " replica receives a Kafka record that doesn't belong to version topic. Store version: "
              + this.kafkaVersionTopic + ", partition: " + partitionConsumptionState.getPartition()
              + ", topic of incoming message: " + record.getTopicPartition().getPubSubTopic().getName();
          if (!REDUNDANT_LOGGING_FILTER.isRedundantException(errorMsg)) {
            LOGGER.error(errorMsg);
          }
          return false;
        }
        break;
    }
    return true;
  }

  @Override
  protected void recordWriterStats(
      long producerBrokerLatencyMs,
      long brokerConsumerLatencyMs,
      long producerConsumerLatencyMs,
      PartitionConsumptionState partitionConsumptionState) {
    if (isUserSystemStore()) {
      return;
    }
    if (isNativeReplicationEnabled) {
      // Emit latency metrics separately for leaders and followers
      boolean isLeader = partitionConsumptionState.getLeaderFollowerState().equals(LEADER);
      if (isLeader) {
        versionedDIVStats.recordLeaderLatencies(
            storeName,
            versionNumber,
            producerBrokerLatencyMs,
            brokerConsumerLatencyMs,
            producerConsumerLatencyMs);
      } else {
        versionedDIVStats.recordFollowerLatencies(
            storeName,
            versionNumber,
            producerBrokerLatencyMs,
            brokerConsumerLatencyMs,
            producerConsumerLatencyMs);
      }
    } else {
      super.recordWriterStats(
          producerBrokerLatencyMs,
          brokerConsumerLatencyMs,
          producerConsumerLatencyMs,
          partitionConsumptionState);
    }
  }

  @Override
  protected void recordProcessedRecordStats(
      PartitionConsumptionState partitionConsumptionState,
      int processedRecordSize) {
    if (partitionConsumptionState.getLeaderFollowerState().equals(LEADER)) {
      versionedIngestionStats.recordLeaderConsumed(storeName, versionNumber, processedRecordSize);
      hostLevelIngestionStats.recordTotalLeaderBytesConsumed(processedRecordSize);
      hostLevelIngestionStats.recordTotalLeaderRecordsConsumed();
    } else {
      versionedIngestionStats.recordFollowerConsumed(storeName, versionNumber, processedRecordSize);
      hostLevelIngestionStats.recordTotalFollowerBytesConsumed(processedRecordSize);
      hostLevelIngestionStats.recordTotalFollowerRecordsConsumed();
    }
  }

  private void recordFabricHybridConsumptionStats(int kafkaClusterId, int producedRecordSize, long upstreamOffset) {
    if (kafkaClusterId >= 0) {
      versionedIngestionStats
          .recordRegionHybridConsumption(storeName, versionNumber, kafkaClusterId, producedRecordSize, upstreamOffset);
      hostLevelIngestionStats.recordTotalRegionHybridBytesConsumed(kafkaClusterId, producedRecordSize);
    }
  }

  /**
   * The goal of this function is to possibly produce the incoming kafka message consumed from local VT, remote VT, RT or SR topic to
   * local VT if needed. It's decided based on the function output of {@link #shouldProduceToVersionTopic} and message type.
   * It also perform any necessary additional computation operation such as for write-compute/update message.
   * It returns a boolean indicating if it was produced to kafka or not.
   *
   * This function should be called as one of the first steps in processing pipeline for all messages consumed from any kafka topic.
   *
   * The caller of this function should only process this {@param consumerRecord} further if the return is
   * {@link DelegateConsumerRecordResult#QUEUED_TO_DRAINER}.
   *
   * This function assumes {@link #shouldProcessRecord(PubSubMessage, int)} has been called which happens in
   * {@link StoreIngestionTask#produceToStoreBufferServiceOrKafka(Iterable, boolean, PubSubTopicPartition, String, int)}
   * before calling this and the it was decided that this record needs to be processed. It does not perform any
   * validation check on the PartitionConsumptionState object to keep the goal of the function simple and not overload.
   *
   * Also DIV validation is done here if the message is received from RT topic. For more info please see
   * please see {@literal StoreIngestionTask#internalProcessConsumerRecord(PubSubMessage, PartitionConsumptionState, LeaderProducedRecordContext, int, String, long)}
   *
   * This function may modify the original record in KME and it is unsafe to use the payload from KME directly after this function.
   *
   * @return a {@link DelegateConsumerRecordResult} indicating what to do with the record
   */
  @Override
  protected DelegateConsumerRecordResult delegateConsumerRecord(
      PubSubMessage<KafkaKey, KafkaMessageEnvelope, Long> consumerRecord,
      int subPartition,
      String kafkaUrl,
      int kafkaClusterId,
      long beforeProcessingRecordTimestamp) {
    boolean produceToLocalKafka = false;
    try {
<<<<<<< HEAD
      KafkaKey kafkaKey = consumerRecord.key();
      KafkaMessageEnvelope kafkaValue = consumerRecord.value();
=======
      KafkaKey kafkaKey = consumerRecord.getKey();
      KafkaMessageEnvelope kafkaValue = consumerRecord.getValue();

>>>>>>> 9140fb4a
      /**
       * partitionConsumptionState must be in a valid state and no error reported. This is made sure by calling
       * {@link shouldProcessRecord} before processing any record.
       *
       * ^ This is no longer true because with shared consumer the partitionConsumptionState could have been removed
       * from unsubscribe action in the StoreIngestionTask thread. Today, when unsubscribing
       * {@link StoreIngestionTask.waitForAllMessageToBeProcessedFromTopicPartition} only ensure the buffer queue is
       * drained before unsubscribe. Records being processed by shared consumer may see invalid partitionConsumptionState.
       */
      PartitionConsumptionState partitionConsumptionState = partitionConsumptionStateMap.get(subPartition);
      if (partitionConsumptionState == null) {
        // The partition is likely unsubscribed, will skip these messages.
        return DelegateConsumerRecordResult.SKIPPED_MESSAGE;
      }
      produceToLocalKafka = shouldProduceToVersionTopic(partitionConsumptionState);
      // UPDATE message is only expected in LEADER which must be produced to kafka.
      MessageType msgType = MessageType.valueOf(kafkaValue);
      if (msgType == MessageType.UPDATE && !produceToLocalKafka) {
        throw new VeniceMessageException(
            consumerTaskId + " hasProducedToKafka: Received UPDATE message in non-leader for: "
                + consumerRecord.getTopicPartition() + " Offset " + consumerRecord.getOffset());
      }

      /**
       * return early if it needs not be produced to local VT such as cases like
       * (i) it's a follower or (ii) leader is consuming from VT
       */
      if (!produceToLocalKafka) {
        return DelegateConsumerRecordResult.QUEUED_TO_DRAINER;
      }

      // If we are here the message must be produced to local kafka or silently consumed.
      LeaderProducedRecordContext leaderProducedRecordContext;

      validateRecordBeforeProducingToLocalKafka(consumerRecord, partitionConsumptionState, kafkaUrl, kafkaClusterId);

      if (consumerRecord.getTopicPartition().getPubSubTopic().isRealTime()) {
        recordFabricHybridConsumptionStats(kafkaClusterId, consumerRecord.getPayloadSize(), consumerRecord.getOffset());
        updateLatestInMemoryLeaderConsumedRTOffset(partitionConsumptionState, kafkaUrl, consumerRecord.getOffset());
      }

      /**
       * Just to note this code is getting executed in Leader only. Leader DIV check progress is always ahead of the
       * actual data persisted on disk. Leader DIV check results will not be persisted on disk.
       */
      boolean isEndOfPushReceived = partitionConsumptionState.isEndOfPushReceived();
      try {
        /**
         * TODO: An improvement can be made to fail all future versions for fatal DIV exceptions after EOP.
         */
        validateMessage(
            this.kafkaDataIntegrityValidatorForLeaders,
            consumerRecord,
            isEndOfPushReceived,
            partitionConsumptionState);
        versionedDIVStats.recordSuccessMsg(storeName, versionNumber);
      } catch (FatalDataValidationException e) {
        if (!isEndOfPushReceived) {
          throw e;
        }
      } catch (DuplicateDataException e) {
        /**
         * Skip duplicated messages; leader must not produce duplicated messages from RT to VT, because leader will
         * override the DIV info for messages from RT; as a result, both leaders and followers will persisted duplicated
         * messages to disk, and potentially rewind a k/v pair to an old value.
         */
        divErrorMetricCallback.execute(e);
        LOGGER.debug("{} : Skipping a duplicate record at offset: {}", consumerTaskId, consumerRecord.getOffset());
        return DelegateConsumerRecordResult.DUPLICATE_MESSAGE;
      }

      if (kafkaKey.isControlMessage()) {
        boolean producedFinally = true;
        ControlMessage controlMessage = (ControlMessage) kafkaValue.payloadUnion;
        ControlMessageType controlMessageType = ControlMessageType.valueOf(controlMessage);
        leaderProducedRecordContext = LeaderProducedRecordContext
            .newControlMessageRecord(kafkaClusterId, consumerRecord.getOffset(), kafkaKey.getKey(), controlMessage);
        switch (controlMessageType) {
          case START_OF_PUSH:
            /**
             * N.B.: This is expected to be the first time time we call {@link veniceWriter#get()}. During this time
             *       since startOfPush has not been processed yet, {@link StoreVersionState} is not created yet (unless
             *       this is a server restart scenario). So the {@link com.linkedin.venice.writer.VeniceWriter#isChunkingEnabled} field
             *       will not be set correctly at this point. This is fine as chunking is mostly not applicable for control messages.
             *       This chunking flag for the veniceWriter will happen be set correctly in
             *       {@link StoreIngestionTask#processStartOfPush(ControlMessage, int, long, PartitionConsumptionState)},
             *       which will be called when this message gets processed in drainer thread after successfully producing
             *       to kafka.
             *
             * Note update: the first time we call {@link veniceWriter#get()} is different in various use cases:
             * 1. For hybrid store with L/F enabled, the first time a VeniceWriter is created is after leader switches to RT and
             *    consumes the first message; potential message type: SOS, EOS, data message.
             * 2. For store version generated by stream reprocessing push type, the first time is after leader switches to
             *    SR topic and consumes the first message; potential message type: SOS, EOS, data message (consider server restart).
             * 3. For store with native replication enabled, the first time is after leader switches to remote topic and start
             *    consumes the first message; potential message type: SOS, EOS, SOP, EOP, data message (consider server restart).
             */
          case END_OF_PUSH:
            /**
             * Simply produce this EOP to local VT. It will be processed in order in the drainer queue later
             * after successfully producing to kafka.
             */
            produceToLocalKafka(
                consumerRecord,
                partitionConsumptionState,
                leaderProducedRecordContext,
                (callback, leaderMetadataWrapper) -> veniceWriter.get()
                    .put(
                        consumerRecord.getKey(),
                        consumerRecord.getValue(),
                        callback,
                        consumerRecord.getTopicPartition().getPartitionNumber(),
                        leaderMetadataWrapper),
                subPartition,
                kafkaUrl,
                kafkaClusterId,
                beforeProcessingRecordTimestamp);
            break;
          case START_OF_SEGMENT:
          case END_OF_SEGMENT:
            /**
             * SOS and EOS will be produced to the local version topic with DIV pass-through mode by leader in the following cases:
             * 1. SOS and EOS are from stream-reprocessing topics (use cases: stream-reprocessing)
             * 2. SOS and EOS are from version topics in a remote fabric (use cases: native replication for remote fabrics)
             *
             * SOS and EOS will not be produced to local version topic in the following cases:
             * 1. SOS and EOS are from real-time topics (use cases: hybrid ingestion, incremental push to RT)
             * 2. SOS and EOS are from version topics in local fabric, which has 2 different scenarios:
             *    i.  native replication is enabled, but the current fabric is the source fabric (use cases: native repl for source fabric)
             *    ii. native replication is not enabled; it doesn't matter whether current replica is leader or follower,
             *        messages from local VT doesn't need to be reproduced into local VT again (use cases: local batch consumption,
             *        incremental push to VT)
             */
            if (!consumerRecord.getTopicPartition().getPubSubTopic().isRealTime()) {
              produceToLocalKafka(
                  consumerRecord,
                  partitionConsumptionState,
                  leaderProducedRecordContext,
                  (callback, leaderMetadataWrapper) -> veniceWriter.get()
                      .put(
                          consumerRecord.getKey(),
                          consumerRecord.getValue(),
                          callback,
                          consumerRecord.getTopicPartition().getPartitionNumber(),
                          leaderMetadataWrapper),
                  subPartition,
                  kafkaUrl,
                  kafkaClusterId,
                  beforeProcessingRecordTimestamp);
            } else {
              /**
               * Based on current design handling this case (specially EOS) is tricky as we don't produce the SOS/EOS
               * received from RT to local VT. But ideally EOS must be queued in-order (after all previous data message
               * PUT/UPDATE/DELETE) to drainer. But since the queueing of data message to drainer
               * happens in Kafka producer callback there is no way to queue this EOS to drainer in-order.
               *
               * Usually following processing in Leader for other control message.
               *    1. DIV:
               *    2. updateOffset:
               *    3. stats maintenance as in {@link StoreIngestionTask#processKafkaDataMessage(PubSubMessage, PartitionConsumptionState, LeaderProducedRecordContext)}
               *
               * For #1 Since we have moved the DIV validation in this function, We are good with DIV part which is the most critical one.
               * For #2 Leader will not update the offset for SOS/EOS. From Server restart point of view this is tolerable. This was the case in previous design also. So there is no change in behaviour.
               * For #3 stat counter update will not happen for SOS/EOS message. This should not be a big issue. If needed we can copy some of the stats maintenance
               *   work here.
               *
               * So in summary NO further processing is needed SOS/EOS received from RT topics. Just silently drop the message here.
               * We should not return false here.
               */
              producedFinally = false;
            }
            break;
          case START_OF_INCREMENTAL_PUSH:
          case END_OF_INCREMENTAL_PUSH:
            // For inc push to RT policy, the control msg is written in RT topic, we will need to calculate the
            // destination partition in VT correctly.
            int versionTopicPartitionToBeProduced = consumerRecord.getTopicPartition().getPubSubTopic().isRealTime()
                ? consumerRecord.getTopicPartition().getPartitionNumber() * amplificationFactor
                : consumerRecord.getTopicPartition().getPartitionNumber();
            /**
             * We are using {@link VeniceWriter#asyncSendControlMessage()} api instead of {@link VeniceWriter#put()} since we have
             * to calculate DIV for this message but keeping the ControlMessage content unchanged. {@link VeniceWriter#put()} does not
             * allow that.
             */
            produceToLocalKafka(
                consumerRecord,
                partitionConsumptionState,
                leaderProducedRecordContext,
                (callback, leaderMetadataWrapper) -> veniceWriter.get()
                    .asyncSendControlMessage(
                        controlMessage,
                        versionTopicPartitionToBeProduced,
                        new HashMap<>(),
                        callback,
                        leaderMetadataWrapper),
                subPartition,
                kafkaUrl,
                kafkaClusterId,
                beforeProcessingRecordTimestamp);
            break;
          case TOPIC_SWITCH:
            /**
             * For TOPIC_SWITCH message we should use -1 as consumedOffset. This will ensure that it does not update the
             * setLeaderUpstreamOffset in:
             * {@link #updateOffsetsAsRemoteConsumeLeader(PartitionConsumptionState, LeaderProducedRecordContext, String, PubSubMessage, UpdateVersionTopicOffset, UpdateUpstreamTopicOffset)}
             * The leaderUpstreamOffset is set from the TS message config itself. We should not override it.
             */
            if (isDataRecovery && !partitionConsumptionState.isBatchOnly()) {
              // Ignore remote VT's TS message since we might need to consume more RT or incremental push data from VT
              // that's no longer in the local/remote RT due to retention.
              return DelegateConsumerRecordResult.SKIPPED_MESSAGE;
            }
            leaderProducedRecordContext =
                LeaderProducedRecordContext.newControlMessageRecord(kafkaKey.getKey(), controlMessage);
            produceToLocalKafka(
                consumerRecord,
                partitionConsumptionState,
                leaderProducedRecordContext,
                (callback, leaderMetadataWrapper) -> veniceWriter.get()
                    .asyncSendControlMessage(
                        controlMessage,
                        consumerRecord.getTopicPartition().getPartitionNumber(),
                        new HashMap<>(),
                        callback,
                        DEFAULT_LEADER_METADATA_WRAPPER),
                subPartition,
                kafkaUrl,
                kafkaClusterId,
                beforeProcessingRecordTimestamp);
            break;
          case VERSION_SWAP:
            return DelegateConsumerRecordResult.QUEUED_TO_DRAINER;
          default:
            // do nothing
            break;
        }
        if (!isSegmentControlMsg(controlMessageType)) {
          LOGGER.info(
              "{} hasProducedToKafka: {}; ControlMessage: {}; topicPartition: {}; offset: {}",
              consumerTaskId,
              producedFinally,
              controlMessageType.name(),
              consumerRecord.getTopicPartition(),
              consumerRecord.getOffset());
        }
      } else if (kafkaValue == null) {
        throw new VeniceMessageException(
            consumerTaskId + " hasProducedToKafka: Given null Venice Message. TopicPartition: "
                + consumerRecord.getTopicPartition() + " Offset " + consumerRecord.getOffset());
      } else {
        // This function may modify the original record in KME and it is unsafe to use the payload from KME directly
        // after this call.
        processMessageAndMaybeProduceToKafka(
            consumerRecord,
            partitionConsumptionState,
            subPartition,
            kafkaUrl,
            kafkaClusterId,
            beforeProcessingRecordTimestamp);
      }
      return DelegateConsumerRecordResult.PRODUCED_TO_KAFKA;
    } catch (Exception e) {
      throw new VeniceException(
          consumerTaskId + " hasProducedToKafka: exception for message received from: "
              + consumerRecord.getTopicPartition() + ", Offset: " + consumerRecord.getOffset() + ". Bubbling up.",
          e);
    }
  }

  /**
   * Besides draining messages in the drainer queue, wait for the last producer future.
   */
  @Override
  protected void waitForAllMessageToBeProcessedFromTopicPartition(
      PubSubTopicPartition topicPartition,
      PartitionConsumptionState partitionConsumptionState) throws InterruptedException {
    super.waitForAllMessageToBeProcessedFromTopicPartition(topicPartition, partitionConsumptionState);
    final long WAITING_TIME_FOR_LAST_RECORD_TO_BE_PROCESSED = MINUTES.toMillis(1); // 1 min

    /**
     * In case of L/F model in Leader we first produce to local kafka then queue to drainer from kafka callback thread.
     * The above waiting is not sufficient enough since it only waits for whatever was queue prior to calling the
     * above api. This alone would not guarantee that all messages from that topic partition
     * has been processed completely. Additionally we need to wait for the last leader producer future to complete.
     *
     * Practically the above is not needed for Leader at all if we are waiting for the future below. But waiting does not
     * cause any harm and also keep this function simple. Otherwise we might have to check if this is the Leader for the partition.
     *
     * The code should only be effective in L/F model Leader instances as lastFuture should be null in all other scenarios.
     */
    if (partitionConsumptionState != null) {
      /**
       * The following logic will make sure all the records queued in the buffer queue will be processed completely.
       */
      try {
        CompletableFuture<Void> lastQueuedRecordPersistedFuture =
            partitionConsumptionState.getLastQueuedRecordPersistedFuture();
        if (lastQueuedRecordPersistedFuture != null) {
          lastQueuedRecordPersistedFuture.get(WAITING_TIME_FOR_LAST_RECORD_TO_BE_PROCESSED, MILLISECONDS);
        }
      } catch (InterruptedException e) {
        LOGGER.warn(
            "Got interrupted while waiting for the last queued record to be persisted for: {}. "
                + "Will throw the interrupt exception.",
            topicPartition,
            e);
        throw e;
      } catch (Exception e) {
        LOGGER.error(
            "Got exception while waiting for the last queued record to be persisted for: {}. Will swallow.",
            topicPartition,
            e);
      }
      Future<Void> lastFuture = null;
      try {
        lastFuture = partitionConsumptionState.getLastLeaderPersistFuture();
        if (lastFuture != null) {
          long synchronizeStartTimeInNS = System.nanoTime();
          lastFuture.get(WAITING_TIME_FOR_LAST_RECORD_TO_BE_PROCESSED, MILLISECONDS);
          hostLevelIngestionStats
              .recordLeaderProducerSynchronizeLatency(LatencyUtils.getLatencyInMS(synchronizeStartTimeInNS));
        }
      } catch (InterruptedException e) {
        LOGGER.warn(
            "Got interrupted while waiting for the last leader producer future for: {}. "
                + "No data loss. Will throw the interrupt exception.",
            topicPartition,
            e);
        versionedDIVStats.recordBenignLeaderProducerFailure(storeName, versionNumber);
        throw e;
      } catch (TimeoutException e) {
        LOGGER.error(
            "Timeout on waiting for the last leader producer future for: {}. No data loss. Will swallow.",
            topicPartition,
            e);
        lastFuture.cancel(true);
        partitionConsumptionState.setLastLeaderPersistFuture(null);
        versionedDIVStats.recordBenignLeaderProducerFailure(storeName, versionNumber);
      } catch (Exception e) {
        LOGGER.error(
            "Got exception while waiting for the latest producer future to be completed for: {}. Will swallow.",
            topicPartition,
            e);
        partitionConsumptionState.setLastLeaderPersistFuture(null);
        // No need to fail the push job; just record the failure.
        versionedDIVStats.recordBenignLeaderProducerFailure(storeName, versionNumber);
      }
    }
  }

  /**
   * Checks before producing local version topic.
   *
   * Extend this function when there is new check needed.
   */
  private void validateRecordBeforeProducingToLocalKafka(
      PubSubMessage<KafkaKey, KafkaMessageEnvelope, Long> consumerRecord,
      PartitionConsumptionState partitionConsumptionState,
      String kafkaUrl,
      int kafkaClusterId) {
    // Check whether the message is from local version topic; leader shouldn't consume from local VT and then produce
    // back to VT again
    if (kafkaClusterId == localKafkaClusterId
        && consumerRecord.getTopicPartition().getPubSubTopic().equals(this.versionTopic)
        && kafkaUrl.equals(this.localKafkaServer)) {
      // N.B.: Ideally, the first two conditions should be sufficient, but for some reasons, in certain tests, the
      // third condition also ends up being necessary. In any case, doing the cluster ID check should be a
      // fast short-circuit in normal cases.
      try {
        int partitionId = partitionConsumptionState.getPartition();
        setIngestionException(
            partitionId,
            new VeniceException(
                "Store version " + this.kafkaVersionTopic + " partition " + partitionId
                    + " is consuming from local version topic and producing back to local version topic"
                    + ", kafkaClusterId = " + kafkaClusterId + ", kafkaUrl = " + kafkaUrl + ", this.localKafkaServer = "
                    + this.localKafkaServer));
      } catch (VeniceException offerToQueueException) {
        setLastStoreIngestionException(offerToQueueException);
      }
    }
  }

  // calculate the the replication once per partition, checking Leader instance will make sure we calculate it just once
  // per partition.
  private static final Predicate<? super PartitionConsumptionState> BATCH_REPLICATION_LAG_FILTER =
      pcs -> !pcs.isEndOfPushReceived() && pcs.consumeRemotely() && pcs.getLeaderFollowerState().equals(LEADER);

  @Override
  public long getBatchReplicationLag() {
    StoreVersionState svs = storageEngine.getStoreVersionState();
    if (svs == null) {
      /**
       * Store version metadata is created for the first time when the first START_OF_PUSH message is processed;
       * however, the ingestion stat is created the moment an ingestion task is created, so there is a short time
       * window where there is no version metadata, which is not an error.
       */
      return 0;
    }

    if (partitionConsumptionStateMap.isEmpty()) {
      /**
       * Partition subscription happens after the ingestion task and stat are created, it's not an error.
       */
      return 0;
    }

    long replicationLag = partitionConsumptionStateMap.values()
        .stream()
        .filter(BATCH_REPLICATION_LAG_FILTER)
        // the lag is (latest VT offset in remote kafka - latest VT offset in local kafka)
        .mapToLong((pcs) -> {
          String currentLeaderTopic = pcs.getOffsetRecord().getLeaderTopic();
          if (currentLeaderTopic == null || currentLeaderTopic.isEmpty()) {
            currentLeaderTopic = kafkaVersionTopic;
          }

          String sourceKafkaURL = getSourceKafkaUrlForOffsetLagMeasurement(pcs);
          // Consumer might not existed after the consumption state is created, but before attaching the corresponding
          // consumer.
          long offsetLagOptional = getPartitionOffsetLag(sourceKafkaURL, currentLeaderTopic, pcs.getUserPartition());
          if (offsetLagOptional >= 0) {
            return offsetLagOptional;
          }
          // Fall back to use the old way
          return (cachedKafkaMetadataGetter.getOffset(
              getTopicManager(nativeReplicationSourceVersionTopicKafkaURL),
              currentLeaderTopic,
              pcs.getPartition()) - 1)
              - (cachedKafkaMetadataGetter
                  .getOffset(getTopicManager(localKafkaServer), currentLeaderTopic, pcs.getPartition()) - 1);
        })
        .sum();

    return minZeroLag(replicationLag);
  }

  public static final Predicate<? super PartitionConsumptionState> LEADER_OFFSET_LAG_FILTER =
      pcs -> pcs.getLeaderFollowerState().equals(LEADER);
  private static final Predicate<? super PartitionConsumptionState> BATCH_LEADER_OFFSET_LAG_FILTER =
      pcs -> !pcs.isEndOfPushReceived() && pcs.getLeaderFollowerState().equals(LEADER);
  private static final Predicate<? super PartitionConsumptionState> HYBRID_LEADER_OFFSET_LAG_FILTER =
      pcs -> pcs.isEndOfPushReceived() && pcs.isHybrid() && pcs.getLeaderFollowerState().equals(LEADER);

  private long getLeaderOffsetLag(Predicate<? super PartitionConsumptionState> partitionConsumptionStateFilter) {

    StoreVersionState svs = storageEngine.getStoreVersionState();
    if (svs == null) {
      /**
       * Store version metadata is created for the first time when the first START_OF_PUSH message is processed;
       * however, the ingestion stat is created the moment an ingestion task is created, so there is a short time
       * window where there is no version metadata, which is not an error.
       */
      return 0;
    }

    if (partitionConsumptionStateMap.isEmpty()) {
      /**
       * Partition subscription happens after the ingestion task and stat are created, it's not an error.
       */
      return 0;
    }

    long offsetLag = partitionConsumptionStateMap.values()
        .stream()
        .filter(partitionConsumptionStateFilter)
        // the lag is (latest VT offset - consumed VT offset)
        .mapToLong((pcs) -> {
          PubSubTopic currentLeaderTopic = pcs.getOffsetRecord().getLeaderTopic(pubSubTopicRepository);
          if (currentLeaderTopic == null) {
            currentLeaderTopic = versionTopic;
          }

          final String kafkaSourceAddress = getSourceKafkaUrlForOffsetLagMeasurement(pcs);
          // Consumer might not existed after the consumption state is created, but before attaching the corresponding
          // consumer.
          long offsetLagOptional =
              getPartitionOffsetLag(kafkaSourceAddress, currentLeaderTopic.getName(), pcs.getPartition());
          if (offsetLagOptional >= 0) {
            return offsetLagOptional;
          }

          // Fall back to calculate offset lag in the original approach
          if (currentLeaderTopic.isRealTime()) {
            // Since partition count in RT : partition count in VT = 1 : AMP, we will need amplification factor adaptor
            // to calculate the offset for every subPartitions.
            long lag = getLatestLeaderConsumedOffsetAndHybridTopicOffset(kafkaSourceAddress, currentLeaderTopic, pcs);
            return lag - 1;
          } else {
            return (cachedKafkaMetadataGetter
                .getOffset(getTopicManager(kafkaSourceAddress), currentLeaderTopic.getName(), pcs.getPartition()) - 1)
                - pcs.getLatestProcessedLocalVersionTopicOffset();
          }
        })
        .sum();

    return minZeroLag(offsetLag);
  }

  @Override
  public long getLeaderOffsetLag() {
    return getLeaderOffsetLag(LEADER_OFFSET_LAG_FILTER);
  }

  @Override
  public long getBatchLeaderOffsetLag() {
    return getLeaderOffsetLag(BATCH_LEADER_OFFSET_LAG_FILTER);
  }

  @Override
  public long getHybridLeaderOffsetLag() {
    return getLeaderOffsetLag(HYBRID_LEADER_OFFSET_LAG_FILTER);
  }

  private final Predicate<? super PartitionConsumptionState> FOLLOWER_OFFSET_LAG_FILTER =
      pcs -> pcs.getLatestProcessedUpstreamRTOffset(OffsetRecord.NON_AA_REPLICATION_UPSTREAM_OFFSET_MAP_KEY) != -1
          && !pcs.getLeaderFollowerState().equals(LEADER);
  private final Predicate<? super PartitionConsumptionState> BATCH_FOLLOWER_OFFSET_LAG_FILTER =
      pcs -> !pcs.isEndOfPushReceived()
          && pcs.getLatestProcessedUpstreamRTOffset(OffsetRecord.NON_AA_REPLICATION_UPSTREAM_OFFSET_MAP_KEY) != -1
          && !pcs.getLeaderFollowerState().equals(LEADER);
  private final Predicate<? super PartitionConsumptionState> HYBRID_FOLLOWER_OFFSET_LAG_FILTER =
      pcs -> pcs.isEndOfPushReceived() && pcs.isHybrid()
          && pcs.getLatestProcessedUpstreamRTOffset(OffsetRecord.NON_AA_REPLICATION_UPSTREAM_OFFSET_MAP_KEY) != -1
          && !pcs.getLeaderFollowerState().equals(LEADER);

  private long getFollowerOffsetLag(Predicate<? super PartitionConsumptionState> partitionConsumptionStateFilter) {
    StoreVersionState svs = storageEngine.getStoreVersionState();
    if (svs == null) {
      /**
       * Store version metadata is created for the first time when the first START_OF_PUSH message is processed;
       * however, the ingestion stat is created the moment an ingestion task is created, so there is a short time
       * window where there is no version metadata, which is not an error.
       */
      return 0;
    }

    if (partitionConsumptionStateMap.isEmpty()) {
      /**
       * Partition subscription happens after the ingestion task and stat are created, it's not an error.
       */
      return 0;
    }

    long offsetLag = partitionConsumptionStateMap.values()
        .stream()
        // only calculate followers who have received EOP since before that, both leaders and followers
        // consume from VT
        .filter(partitionConsumptionStateFilter)
        // the lag is (latest VT offset - consumed VT offset)
        .mapToLong((pcs) -> {
          // Consumer might not existed after the consumption state is created, but before attaching the corresponding
          // consumer.
          long offsetLagOptional = getPartitionOffsetLag(localKafkaServer, kafkaVersionTopic, pcs.getPartition());
          if (offsetLagOptional >= 0) {
            return offsetLagOptional;
          }
          // Fall back to calculate offset lag in the old way
          return (cachedKafkaMetadataGetter
              .getOffset(getTopicManager(localKafkaServer), kafkaVersionTopic, pcs.getPartition()) - 1)
              - pcs.getLatestProcessedLocalVersionTopicOffset();
        })
        .sum();

    return minZeroLag(offsetLag);
  }

  private String getSourceKafkaUrlForOffsetLagMeasurement(PartitionConsumptionState pcs) {
    Set<String> sourceKafkaURLs = getConsumptionSourceKafkaAddress(pcs);
    String sourceKafkaURL;
    if (sourceKafkaURLs.size() == 1) {
      sourceKafkaURL = sourceKafkaURLs.iterator().next();
    } else {
      if (sourceKafkaURLs.contains(localKafkaServer)) {
        sourceKafkaURL = localKafkaServer;
      } else {
        throw new VeniceException(
            String.format(
                "Expect source Kafka URLs contains local Kafka URL. Got local "
                    + "Kafka URL %s and source Kafka URLs %s",
                localKafkaServer,
                sourceKafkaURLs));
      }
    }
    return sourceKafkaURL;
  }

  /**
   * For L/F or NR, there is only one entry in upstreamOffsetMap whose key is NON_AA_REPLICATION_UPSTREAM_OFFSET_MAP_KEY.
   * Return the value of the entry.
   */
  protected long getLatestPersistedUpstreamOffsetForHybridOffsetLagMeasurement(
      PartitionConsumptionState pcs,
      String ignoredUpstreamKafkaUrl) {
    return pcs.getLatestProcessedUpstreamRTOffset(OffsetRecord.NON_AA_REPLICATION_UPSTREAM_OFFSET_MAP_KEY);
  }

  /**
   * For regular L/F stores without A/A enabled, there is always only one real-time source.
   */
  protected long getLatestConsumedUpstreamOffsetForHybridOffsetLagMeasurement(
      PartitionConsumptionState pcs,
      String ignoredKafkaUrl) {
    return pcs.getLeaderConsumedUpstreamRTOffset(OffsetRecord.NON_AA_REPLICATION_UPSTREAM_OFFSET_MAP_KEY);
  }

  protected void updateLatestInMemoryLeaderConsumedRTOffset(
      PartitionConsumptionState pcs,
      String ignoredKafkaUrl,
      long offset) {
    pcs.updateLeaderConsumedUpstreamRTOffset(OffsetRecord.NON_AA_REPLICATION_UPSTREAM_OFFSET_MAP_KEY, offset);
  }

  @Override
  public long getFollowerOffsetLag() {
    return getFollowerOffsetLag(FOLLOWER_OFFSET_LAG_FILTER);
  }

  @Override
  public long getBatchFollowerOffsetLag() {
    return getFollowerOffsetLag(BATCH_FOLLOWER_OFFSET_LAG_FILTER);
  }

  @Override
  public long getHybridFollowerOffsetLag() {
    return getFollowerOffsetLag(HYBRID_FOLLOWER_OFFSET_LAG_FILTER);
  }

  @Override
  public long getRegionHybridOffsetLag(int regionId) {
    return StatsErrorCode.ACTIVE_ACTIVE_NOT_ENABLED.code;
  }

  /**
   * Unsubscribe from all the topics being consumed for the partition in partitionConsumptionState
   */
  @Override
  public void consumerUnSubscribeAllTopics(PartitionConsumptionState partitionConsumptionState) {
    String leaderTopic = partitionConsumptionState.getOffsetRecord().getLeaderTopic();
    if (partitionConsumptionState.getLeaderFollowerState().equals(LEADER) && leaderTopic != null) {
      aggKafkaConsumerService
          .unsubscribeConsumerFor(kafkaVersionTopic, leaderTopic, partitionConsumptionState.getPartition());
    } else {
      aggKafkaConsumerService
          .unsubscribeConsumerFor(kafkaVersionTopic, kafkaVersionTopic, partitionConsumptionState.getPartition());
    }

    /**
     * Leader of the user partition should close all subPartitions it is producing to.
     */
    veniceWriter.ifPresent(vw -> vw.closePartition(partitionConsumptionState.getPartition()));
  }

  @Override
  public int getWriteComputeErrorCode() {
    return writeComputeFailureCode;
  }

  @Override
  public void updateLeaderTopicOnFollower(PartitionConsumptionState partitionConsumptionState) {
    if (isLeader(partitionConsumptionState)) {
      return;
    }
    /**
     * When the node works as a leader, it does not update leader topic when processing TS. When the node demotes to
     * follower after leadership handover or becomes follower after restart, it should track the topic that leader will
     * consume. Otherwise, for hybrid stores: 1. If the node remains as follower, it might never become online because
     * hybrid lag measurement will return a large value for VT. 2. If the node promotes to leader, it will subscribe to
     * VT at RT offset.
     */
    TopicSwitchWrapper topicSwitch = partitionConsumptionState.getTopicSwitch();
    OffsetRecord offsetRecord = partitionConsumptionState.getOffsetRecord();
    if (topicSwitch != null) {
      if (!topicSwitch.getNewSourceTopic().equals(offsetRecord.getLeaderTopic(pubSubTopicRepository))) {
        offsetRecord.setLeaderTopic(topicSwitch.getNewSourceTopic());
      }
    }
  }

  protected int getSubPartitionId(byte[] key, PubSubTopicPartition topicPartition) {
    return amplificationFactor != 1 && topicPartition.getPubSubTopic().isRealTime()
        ? venicePartitioner.getPartitionId(key, subPartitionCount)
        : topicPartition.getPartitionNumber();
  }

  /**
   * Compresses data in a bytebuffer when consuming from rt as a leader node and compression is enabled for the store
   * version for which we're consuming data.
   *
   * @param partition which partition we're acting on so as to determine the PartitionConsumptionState
   * @param data the data that we might compress
   * @return a bytebuffer that's either the original bytebuffer or a new one depending on if we compressed it.
   */
  protected ByteBuffer maybeCompressData(
      int partition,
      ByteBuffer data,
      PartitionConsumptionState partitionConsumptionState) {
    // To handle delete operations
    if (data == null) {
      return null;
    }
    if (shouldCompressData(partitionConsumptionState)) {
      try {
        // We need to expand the front of the returned bytebuffer to make room for schema header insertion
        return compressor.get().compress(data, ByteUtils.SIZE_OF_INT);
      } catch (IOException e) {
        // throw a loud exception if something goes wrong here
        throw new RuntimeException(
            String.format(
                "Failed to compress value in venice writer! Aborting write! partition: %d, leader topic: %s, compressor: %s",
                partition,
                partitionConsumptionState.getOffsetRecord().getLeaderTopic(),
                compressor.getClass().getName()),
            e);
      }
    }
    return data;
  }

  protected boolean shouldCompressData(PartitionConsumptionState partitionConsumptionState) {
    if (!isLeader(partitionConsumptionState)) {
      return false; // Not leader, don't compress
    }
    PubSubTopic leaderTopic = partitionConsumptionState.getOffsetRecord().getLeaderTopic(pubSubTopicRepository);
    if (!realTimeTopic.equals(leaderTopic)) {
      return false; // We're consuming from version topic (don't compress it)
    }
    return !compressionStrategy.equals(CompressionStrategy.NO_OP);
  }

  protected void processMessageAndMaybeProduceToKafka(
      PubSubMessage<KafkaKey, KafkaMessageEnvelope, Long> consumerRecord,
      PartitionConsumptionState partitionConsumptionState,
      int subPartition,
      String kafkaUrl,
      int kafkaClusterId,
      long beforeProcessingRecordTimestamp) {
    KafkaKey kafkaKey = consumerRecord.getKey();
    KafkaMessageEnvelope kafkaValue = consumerRecord.getValue();
    byte[] keyBytes = kafkaKey.getKey();
    MessageType msgType = MessageType.valueOf(kafkaValue.messageType);
    switch (msgType) {
      case PUT:
        Put put = (Put) kafkaValue.payloadUnion;
        put.putValue = maybeCompressData(
            consumerRecord.getTopicPartition().getPartitionNumber(),
            put.putValue,
            partitionConsumptionState);
        ByteBuffer putValue = put.putValue;

        /**
         * For WC enabled stores update the transient record map with the latest {key,value}. This is needed only for messages
         * received from RT. Messages received from VT have been persisted to disk already before switching to RT topic.
         */
        if (isWriteComputationEnabled && partitionConsumptionState.isEndOfPushReceived()) {
          partitionConsumptionState.setTransientRecord(
              kafkaClusterId,
              consumerRecord.getOffset(),
              keyBytes,
              putValue.array(),
              putValue.position(),
              putValue.remaining(),
              put.schemaId,
              null);
        }

        LeaderProducedRecordContext leaderProducedRecordContext =
<<<<<<< HEAD
            LeaderProducedRecordContext.newPutRecord(kafkaClusterId, consumerRecord.offset(), keyBytes, put);

=======
            LeaderProducedRecordContext.newPutRecord(kafkaClusterId, consumerRecord.getOffset(), keyBytes, put);
>>>>>>> 9140fb4a
        produceToLocalKafka(
            consumerRecord,
            partitionConsumptionState,
            leaderProducedRecordContext,
            (callback, leaderMetadataWrapper) -> {
              /**
               * 1. Unfortunately, Kafka does not support fancy array manipulation via {@link ByteBuffer} or otherwise,
               * so we may be forced to do a copy here, if the backing array of the {@link putValue} has padding,
               * which is the case when using {@link com.linkedin.venice.serialization.avro.OptimizedKafkaValueSerializer}.
               * Since this is in a closure, it is not guaranteed to be invoked.
               *
               * The {@link OnlineOfflineStoreIngestionTask}, which ignores this closure, will not pay this price.
               *
               * Conversely, the {@link LeaderFollowerStoreIngestionTask}, which does invoke it, will.
               *
               * TODO: Evaluate holistically what is the best way to optimize GC for the L/F case.
               *
               * 2. Enable venice writer "pass-through" mode if we haven't received EOP yet. In pass through mode,
               * Leader will reuse upstream producer metadata. This would secures the correctness of DIV states in
               * followers when the leadership failover happens.
               */

              if (!partitionConsumptionState.isEndOfPushReceived()) {
                veniceWriter.get()
                    .put(
                        kafkaKey,
                        kafkaValue,
                        callback,
                        consumerRecord.getTopicPartition().getPartitionNumber(),
                        leaderMetadataWrapper);
              } else {
                /**
                 * When amplificationFactor != 1 and it is a leaderSubPartition consuming from the Real-time topic,
                 * VeniceWriter will run VenicePartitioner inside to decide which subPartition of Kafka VT to write to.
                 * For details about how VenicePartitioner find the correct subPartition,
                 * please check {@link com.linkedin.venice.partitioner.UserPartitionAwarePartitioner}
                 */
                veniceWriter.get()
                    .put(keyBytes, ByteUtils.extractByteArray(putValue), put.schemaId, callback, leaderMetadataWrapper);
              }
            },
            subPartition,
            kafkaUrl,
            kafkaClusterId,
            beforeProcessingRecordTimestamp);
        break;

      case UPDATE:
        handleUpdateRequest(
            (Update) kafkaValue.payloadUnion,
            keyBytes,
            consumerRecord,
            kafkaUrl,
            kafkaClusterId,
            partitionConsumptionState,
            beforeProcessingRecordTimestamp);
        break;

      case DELETE:
        /**
         * For WC enabled stores update the transient record map with the latest {key,null} for similar reason as mentioned in PUT above.
         */
        if (isWriteComputationEnabled && partitionConsumptionState.isEndOfPushReceived()) {
          partitionConsumptionState.setTransientRecord(kafkaClusterId, consumerRecord.getOffset(), keyBytes, -1, null);
        }
        leaderProducedRecordContext =
<<<<<<< HEAD
            LeaderProducedRecordContext.newDeleteRecord(kafkaClusterId, consumerRecord.offset(), keyBytes, null);

=======
            LeaderProducedRecordContext.newDeleteRecord(kafkaClusterId, consumerRecord.getOffset(), keyBytes, null);
>>>>>>> 9140fb4a
        produceToLocalKafka(
            consumerRecord,
            partitionConsumptionState,
            leaderProducedRecordContext,
            (callback, leaderMetadataWrapper) -> {
              /**
               * DIV pass-through for DELETE messages before EOP.
               */
              if (!partitionConsumptionState.isEndOfPushReceived()) {
                veniceWriter.get()
                    .delete(
                        kafkaKey,
                        kafkaValue,
                        callback,
                        consumerRecord.getTopicPartition().getPartitionNumber(),
                        leaderMetadataWrapper);
              } else {
                veniceWriter.get().delete(keyBytes, callback, leaderMetadataWrapper);
              }
            },
            subPartition,
            kafkaUrl,
            kafkaClusterId,
            beforeProcessingRecordTimestamp);
        break;

      default:
        throw new VeniceMessageException(
            consumerTaskId + " : Invalid/Unrecognized operation type submitted: " + kafkaValue.messageType);
    }
  }

  /**
   *  1. Currently we support chunking only for messages produced on VT topic during batch part of the ingestion
   *     for hybrid stores. Chunking is NOT supported for messages produced to RT topics during streaming ingestion.
   *
   *     So the assumption here is that the PUT/UPDATE messages stored in transientRecord should always be a full value
   *     (non chunked). Decoding should succeed using the the simplified API
   *     {@link ChunkingAdapter#constructValue}
   *
   *  2. We always use the latest value schema to deserialize stored value bytes.
   *  3. We always use the write compute schema with an ID combination of latest value schema ID + update schema ID
   *     to deserialize the incoming Update request payload bytes.
   *
   *  The reason for 2 and 3 is that we depend on the fact that the latest value schema must be a superset schema
   *  that contains all value fields that ever existed in a store value schema. So, always using a superset schema
   *  as the reader schema avoids data loss where the serialized bytes contain data for a field , however, the
   *  deserialized record does not contain that field because the reader schema does not contain that field.
   */
  private void handleUpdateRequest(
      Update update,
      byte[] keyBytes,
      PubSubMessage<KafkaKey, KafkaMessageEnvelope, Long> consumerRecord,
      String kafkaUrl,
      int kafkaClusterId,
      PartitionConsumptionState partitionConsumptionState,
      long beforeProcessingRecordTimestamp) {

    final int subPartition = partitionConsumptionState.getPartition();
    final int readerValueSchemaId;
    final int readerUpdateProtocolVersion;
    if (isIngestingSystemStore()) {
      readerValueSchemaId = schemaRepository.getSupersetOrLatestValueSchema(storeName).getId();
      readerUpdateProtocolVersion = schemaRepository.getLatestDerivedSchema(storeName, readerValueSchemaId).getId();
    } else {
      SchemaEntry supersetSchemaEntry = schemaRepository.getSupersetSchema(storeName).orElse(null);
      if (supersetSchemaEntry == null) {
        throw new IllegalStateException("Cannot find superset schema for store: " + storeName);
      }
      readerValueSchemaId = supersetSchemaEntry.getId();
      readerUpdateProtocolVersion = update.updateSchemaId;
    }

    final GenericRecord currValue = readStoredValueRecord(
        partitionConsumptionState,
        keyBytes,
        readerValueSchemaId,
        consumerRecord.getTopicPartition());

    // Apply Write Compute.
    final byte[] updatedValueBytes;
    try {
      long writeComputeStartTimeInNS = System.nanoTime();
      // Leader nodes are the only ones which process UPDATES, so it's valid to always compress and not call
      // 'maybeCompress'.
      updatedValueBytes = compressor.get()
          .compress(
              storeWriteComputeHandler.applyWriteCompute(
                  currValue,
                  update.schemaId,
                  readerValueSchemaId,
                  update.updateValue,
                  update.updateSchemaId,
                  readerUpdateProtocolVersion));
      hostLevelIngestionStats.recordWriteComputeUpdateLatency(LatencyUtils.getLatencyInMS(writeComputeStartTimeInNS));
    } catch (Exception e) {
      writeComputeFailureCode = StatsErrorCode.WRITE_COMPUTE_UPDATE_FAILURE.code;
      throw new RuntimeException(e);
    }

    if (updatedValueBytes == null) {
      if (currValue != null) {
        throw new IllegalStateException(
            "Detect a situation where the current value exists and the Write Compute request"
                + "deletes the current value. It is unexpected because Write Compute only supports partial update and does "
                + "not support record value deletion.");
      } else {
        // No-op. The fact that currValue does not exist on the leader means currValue does not exist on the follower
        // either. So, there is no need to tell the follower replica to do anything.
      }
    } else {
      partitionConsumptionState.setTransientRecord(
          kafkaClusterId,
          consumerRecord.getOffset(),
          keyBytes,
          updatedValueBytes,
          0,
          updatedValueBytes.length,
          readerValueSchemaId,
          null);

      ByteBuffer updateValueWithSchemaId =
          ByteUtils.prependIntHeaderToByteBuffer(ByteBuffer.wrap(updatedValueBytes), readerValueSchemaId, false);

      Put updatedPut = new Put();
      updatedPut.putValue = updateValueWithSchemaId;
      updatedPut.schemaId = readerValueSchemaId;

      byte[] updatedKeyBytes = keyBytes;
      if (isChunked) {
        // Samza VeniceWriter doesn't handle chunking config properly. It reads chunking config
        // from user's input instead of getting it from store's metadata repo. This causes SN
        // to der-se of keys a couple of times.
        updatedKeyBytes = ChunkingUtils.KEY_WITH_CHUNKING_SUFFIX_SERIALIZER.serializeNonChunkedKey(keyBytes);
      }
      LeaderProducedRecordContext leaderProducedRecordContext = LeaderProducedRecordContext
          .newPutRecord(kafkaClusterId, consumerRecord.getOffset(), updatedKeyBytes, updatedPut);

      BiConsumer<ChunkAwareCallback, LeaderMetadataWrapper> produce =
          (callback, leaderMetadataWrapper) -> veniceWriter.get()
              .put(keyBytes, updatedValueBytes, readerValueSchemaId, callback, leaderMetadataWrapper);

      produceToLocalKafka(
          consumerRecord,
          partitionConsumptionState,
          leaderProducedRecordContext,
          produce,
          subPartition,
          kafkaUrl,
          kafkaClusterId,
          beforeProcessingRecordTimestamp);
    }
  }

  /**
   * Read the existing value. If a value for this key is found from the transient map then use that value, otherwise read
   * it from the storage engine.
   * @return {@link Optional#empty} if the value
   */
  private GenericRecord readStoredValueRecord(
      PartitionConsumptionState partitionConsumptionState,
      byte[] keyBytes,
      int readerValueSchemaID,
      PubSubTopicPartition topicPartition) {
    final GenericRecord currValue;
    PartitionConsumptionState.TransientRecord transientRecord = partitionConsumptionState.getTransientRecord(keyBytes);
    if (transientRecord == null) {
      try {
        long lookupStartTimeInNS = System.nanoTime();
        currValue = GenericRecordChunkingAdapter.INSTANCE.get(
            storageEngine,
            readerValueSchemaID,
            getSubPartitionId(keyBytes, topicPartition),
            ByteBuffer.wrap(keyBytes),
            isChunked,
            null,
            null,
            null,
            compressionStrategy,
            serverConfig.isComputeFastAvroEnabled(),
            schemaRepository,
            storeName,
            compressor.get());
        hostLevelIngestionStats.recordWriteComputeLookUpLatency(LatencyUtils.getLatencyInMS(lookupStartTimeInNS));
      } catch (Exception e) {
        writeComputeFailureCode = StatsErrorCode.WRITE_COMPUTE_DESERIALIZATION_FAILURE.code;
        throw e;
      }
    } else {
      hostLevelIngestionStats.recordWriteComputeCacheHitCount();
      // construct currValue from this transient record only if it's not null.
      if (transientRecord.getValue() != null) {
        try {
          currValue = GenericRecordChunkingAdapter.INSTANCE.constructValue(
              transientRecord.getValueSchemaId(),
              readerValueSchemaID,
              transientRecord.getValue(),
              transientRecord.getValueOffset(),
              transientRecord.getValueLen(),
              serverConfig.isComputeFastAvroEnabled(),
              schemaRepository,
              storeName,
              compressor.get());
        } catch (Exception e) {
          writeComputeFailureCode = StatsErrorCode.WRITE_COMPUTE_DESERIALIZATION_FAILURE.code;
          throw e;
        }
      } else {
        currValue = null;
      }
    }
    return currValue;
  }

  /**
   * Clone DIV check results from OffsetRecord to the DIV validator that is used for leader consumption thread.
   *
   * This step is necessary in case leadership handovers happen during batch push; if this node is used to be a
   * follower replica for a partition and it's promoted to leader in the middle of a batch push, leader DIV validator
   * should inherit/clone the latest producer states from the DIV validator in drainer; otherwise, leader will encounter
   * MISSING message DIV error immediately.
   */
  private void restoreProducerStatesForLeaderConsumption(int partition) {
    kafkaDataIntegrityValidatorForLeaders.clearPartition(partition);
    cloneProducerStates(partition, kafkaDataIntegrityValidatorForLeaders);
  }

  /**
   * A function to update version topic offset.
   */
  @FunctionalInterface
  interface UpdateVersionTopicOffset {
    void apply(long versionTopicOffset);
  }

  /**
   * A function to update realtime topic offset.
   */
  @FunctionalInterface
  interface UpdateUpstreamTopicOffset {
    void apply(String sourceKafkaUrl, PubSubTopic upstreamTopic, long upstreamTopicOffset);
  }

  /**
   * A function to get last known realtime topic offset.
   */
  @FunctionalInterface
  interface GetLastKnownUpstreamTopicOffset {
    long apply(String sourceKafkaUrl, PubSubTopic upstreamTopic);
  }

  /**
   * This method fetches/calculates latest leader persisted offset and last offset in RT topic. The method relies on
   * {@link #getLatestPersistedUpstreamOffsetForHybridOffsetLagMeasurement(PartitionConsumptionState, String)} to fetch
   * latest leader persisted offset for different data replication policy.
   * @return the lag (lastOffsetInRealTimeTopic - latestPersistedLeaderOffset)
   */
  protected long getLatestLeaderPersistedOffsetAndHybridTopicOffset(
      String sourceRealTimeTopicKafkaURL,
      PubSubTopic leaderTopic,
      PartitionConsumptionState pcs,
      boolean shouldLog) {
    return getLatestLeaderOffsetAndHybridTopicOffset(
        sourceRealTimeTopicKafkaURL,
        leaderTopic,
        pcs,
        this::getLatestPersistedUpstreamOffsetForHybridOffsetLagMeasurement,
        shouldLog);
  }

  private boolean isIngestingSystemStore() {
    return VeniceSystemStoreUtils.isSystemStore(storeName);
  }

  /**
   * This method fetches/calculates latest leader consumed offset and last offset in RT topic. The method relies on
   * {@link #getLatestConsumedUpstreamOffsetForHybridOffsetLagMeasurement(PartitionConsumptionState, String)} to fetch
   * latest leader consumed offset for different data replication policy.
   * @return the lag (lastOffsetInRealTimeTopic - latestConsumedLeaderOffset)
   */
  protected long getLatestLeaderConsumedOffsetAndHybridTopicOffset(
      String sourceRealTimeTopicKafkaURL,
      PubSubTopic leaderTopic,
      PartitionConsumptionState pcs) {
    return getLatestLeaderOffsetAndHybridTopicOffset(
        sourceRealTimeTopicKafkaURL,
        leaderTopic,
        pcs,
        this::getLatestConsumedUpstreamOffsetForHybridOffsetLagMeasurement,
        false);
  }

  private long getLatestLeaderOffsetAndHybridTopicOffset(
      String sourceRealTimeTopicKafkaURL,
      PubSubTopic leaderTopic,
      PartitionConsumptionState pcs,
      BiFunction<PartitionConsumptionState, String, Long> getLeaderLatestOffset,
      boolean shouldLog) {
    int partition = pcs.getPartition();
    long latestLeaderOffset;
    int partitionToGetLatestOffsetFor;
    if (amplificationFactor > 1) {
      /*
       * When amplificationFactor enabled, the RT topic and VT topics have different number of partition.
       * eg. if amplificationFactor == 10 and partitionCount == 2, the RT topic will have 2 partitions and VT topics
       * will have 20 partitions.
       *
       * No 1-to-1 mapping between the RT topic and VT topics partition, we can not calculate the offset difference.
       * To measure the offset difference between 2 types of topics, we go through latestLeaderOffset in corresponding
       * sub-partitions and pick up the maximum value which means picking up the offset of the sub-partition seeing the
       * most recent records in RT, then use this value to compare against the offset in the RT topic.
       */
      partitionToGetLatestOffsetFor = PartitionUtils.getUserPartition(partition, amplificationFactor);
      IntList subPartitions = PartitionUtils.getSubPartitions(partitionToGetLatestOffsetFor, amplificationFactor);
      latestLeaderOffset = -1;
      long upstreamOffset;
      PartitionConsumptionState subPartitionConsumptionState;
      for (int i = 0; i < subPartitions.size(); i++) {
        subPartitionConsumptionState = partitionConsumptionStateMap.get(subPartitions.getInt(i));
        if (subPartitionConsumptionState != null && subPartitionConsumptionState.getOffsetRecord() != null) {
          upstreamOffset = getLeaderLatestOffset.apply(subPartitionConsumptionState, sourceRealTimeTopicKafkaURL);
          if (upstreamOffset > latestLeaderOffset) {
            latestLeaderOffset = upstreamOffset;
          }
        }
      }
    } else {
      partitionToGetLatestOffsetFor = partition;
      latestLeaderOffset = getLeaderLatestOffset.apply(pcs, sourceRealTimeTopicKafkaURL);
    }

    long offsetFromConsumer =
        getPartitionLatestOffset(sourceRealTimeTopicKafkaURL, leaderTopic.getName(), partitionToGetLatestOffsetFor);

    long lastOffsetInRealTimeTopic = offsetFromConsumer >= 0
        ? offsetFromConsumer
        : cachedKafkaMetadataGetter.getOffset(
            getTopicManager(sourceRealTimeTopicKafkaURL),
            leaderTopic.getName(),
            partitionToGetLatestOffsetFor);

    if (latestLeaderOffset == -1) {
      // If leader hasn't consumed anything yet we should use the value of 0 to calculate the exact offset lag.
      latestLeaderOffset = 0;
    }
    long lag = lastOffsetInRealTimeTopic - latestLeaderOffset;
    if (shouldLog) {
      LOGGER.info(
          "{} partition {} RT lag offset for {} is: Latest RT offset [{}] - persisted offset [{}] = Lag [{}]",
          consumerTaskId,
          pcs.getPartition(),
          sourceRealTimeTopicKafkaURL,
          lastOffsetInRealTimeTopic,
          latestLeaderOffset,
          lag);
    }
    return lag;
  }

  @Override
  protected void processVersionSwapMessage(
      ControlMessage controlMessage,
      int partition,
      PartitionConsumptionState partitionConsumptionState) {

    // Iterate through list of views for the store and process the control message.
    for (VeniceViewWriter viewWriter: viewWriters.values()) {
      // TODO: at some point, we should do this on more or all control messages potentially as we add more view types
      viewWriter.processControlMessage(controlMessage, partition, partitionConsumptionState, this.versionNumber);
    }
  }

  protected LeaderProducerCallback createProducerCallback(
      PubSubMessage<KafkaKey, KafkaMessageEnvelope, Long> consumerRecord,
      PartitionConsumptionState partitionConsumptionState,
      LeaderProducedRecordContext leaderProducedRecordContext,
      int subPartition,
      String kafkaUrl,
      long beforeProcessingRecordTimestamp) {
    return new LeaderProducerCallback(
        this,
        consumerRecord,
        partitionConsumptionState,
        leaderProducedRecordContext,
        subPartition,
        kafkaUrl,
        beforeProcessingRecordTimestamp);
  }

  protected Lazy<VeniceWriter<byte[], byte[], byte[]>> getVeniceWriter() {
    return veniceWriter;
  }
}<|MERGE_RESOLUTION|>--- conflicted
+++ resolved
@@ -1847,14 +1847,8 @@
       long beforeProcessingRecordTimestamp) {
     boolean produceToLocalKafka = false;
     try {
-<<<<<<< HEAD
-      KafkaKey kafkaKey = consumerRecord.key();
-      KafkaMessageEnvelope kafkaValue = consumerRecord.value();
-=======
       KafkaKey kafkaKey = consumerRecord.getKey();
       KafkaMessageEnvelope kafkaValue = consumerRecord.getValue();
-
->>>>>>> 9140fb4a
       /**
        * partitionConsumptionState must be in a valid state and no error reported. This is made sure by calling
        * {@link shouldProcessRecord} before processing any record.
@@ -2622,12 +2616,7 @@
         }
 
         LeaderProducedRecordContext leaderProducedRecordContext =
-<<<<<<< HEAD
-            LeaderProducedRecordContext.newPutRecord(kafkaClusterId, consumerRecord.offset(), keyBytes, put);
-
-=======
             LeaderProducedRecordContext.newPutRecord(kafkaClusterId, consumerRecord.getOffset(), keyBytes, put);
->>>>>>> 9140fb4a
         produceToLocalKafka(
             consumerRecord,
             partitionConsumptionState,
@@ -2694,12 +2683,7 @@
           partitionConsumptionState.setTransientRecord(kafkaClusterId, consumerRecord.getOffset(), keyBytes, -1, null);
         }
         leaderProducedRecordContext =
-<<<<<<< HEAD
-            LeaderProducedRecordContext.newDeleteRecord(kafkaClusterId, consumerRecord.offset(), keyBytes, null);
-
-=======
             LeaderProducedRecordContext.newDeleteRecord(kafkaClusterId, consumerRecord.getOffset(), keyBytes, null);
->>>>>>> 9140fb4a
         produceToLocalKafka(
             consumerRecord,
             partitionConsumptionState,
