--- conflicted
+++ resolved
@@ -2298,17 +2298,12 @@
          * messages to disk, and potentially rewind a k/v pair to an old value.
          */
         divErrorMetricCallback.accept(e);
-<<<<<<< HEAD
-        LOGGER.debug("{} : Skipping a duplicate record at offset: {}", ingestionTaskName, consumerRecord.getOffset());
-        return DelegateConsumerRecordResult.END_PROCESSING;
-=======
         LOGGER.debug(
             "Skipping a duplicate record from: {} offset: {} for replica: {}",
             consumerRecord.getTopicPartition(),
             consumerRecord.getOffset(),
             partitionConsumptionState.getReplicaId());
-        return DelegateConsumerRecordResult.DUPLICATE_MESSAGE;
->>>>>>> 220cab79
+        return DelegateConsumerRecordResult.END_PROCESSING;
       }
 
       // heavy leader processing starts here
