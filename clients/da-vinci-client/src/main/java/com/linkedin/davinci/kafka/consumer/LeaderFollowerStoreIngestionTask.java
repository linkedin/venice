package com.linkedin.davinci.kafka.consumer;

import static com.linkedin.davinci.kafka.consumer.ConsumerActionType.LEADER_TO_STANDBY;
import static com.linkedin.davinci.kafka.consumer.ConsumerActionType.STANDBY_TO_LEADER;
import static com.linkedin.davinci.kafka.consumer.LeaderFollowerStateType.IN_TRANSITION_FROM_STANDBY_TO_LEADER;
import static com.linkedin.davinci.kafka.consumer.LeaderFollowerStateType.LEADER;
import static com.linkedin.davinci.kafka.consumer.LeaderFollowerStateType.PAUSE_TRANSITION_FROM_STANDBY_TO_LEADER;
import static com.linkedin.davinci.kafka.consumer.LeaderFollowerStateType.STANDBY;
import static com.linkedin.venice.kafka.protocol.enums.ControlMessageType.END_OF_PUSH;
import static com.linkedin.venice.writer.VeniceWriter.DEFAULT_LEADER_METADATA_WRAPPER;
import static java.util.concurrent.TimeUnit.MILLISECONDS;
import static java.util.concurrent.TimeUnit.MINUTES;

import com.linkedin.davinci.config.VeniceStoreVersionConfig;
import com.linkedin.davinci.helix.LeaderFollowerPartitionStateModel;
import com.linkedin.davinci.storage.chunking.ChunkingAdapter;
import com.linkedin.davinci.storage.chunking.ChunkingUtils;
import com.linkedin.davinci.storage.chunking.GenericRecordChunkingAdapter;
import com.linkedin.davinci.store.AbstractStorageEngine;
import com.linkedin.davinci.store.cache.backend.ObjectCacheBackend;
import com.linkedin.davinci.store.record.ValueRecord;
import com.linkedin.venice.common.VeniceSystemStoreUtils;
import com.linkedin.venice.compression.CompressionStrategy;
import com.linkedin.venice.exceptions.VeniceException;
import com.linkedin.venice.exceptions.VeniceMessageException;
import com.linkedin.venice.exceptions.VeniceTimeoutException;
import com.linkedin.venice.exceptions.validation.DuplicateDataException;
import com.linkedin.venice.exceptions.validation.FatalDataValidationException;
import com.linkedin.venice.guid.GuidUtils;
import com.linkedin.venice.kafka.TopicManager;
import com.linkedin.venice.kafka.protocol.ControlMessage;
import com.linkedin.venice.kafka.protocol.KafkaMessageEnvelope;
import com.linkedin.venice.kafka.protocol.Put;
import com.linkedin.venice.kafka.protocol.TopicSwitch;
import com.linkedin.venice.kafka.protocol.Update;
import com.linkedin.venice.kafka.protocol.enums.ControlMessageType;
import com.linkedin.venice.kafka.protocol.enums.MessageType;
import com.linkedin.venice.kafka.protocol.state.StoreVersionState;
import com.linkedin.venice.kafka.validation.KafkaDataIntegrityValidator;
import com.linkedin.venice.message.KafkaKey;
import com.linkedin.venice.meta.Store;
import com.linkedin.venice.meta.Version;
import com.linkedin.venice.offsets.OffsetRecord;
import com.linkedin.venice.schema.SchemaEntry;
import com.linkedin.venice.schema.merge.CollectionTimestampMergeRecordHelper;
import com.linkedin.venice.schema.merge.MergeRecordHelper;
import com.linkedin.venice.stats.StatsErrorCode;
import com.linkedin.venice.utils.ByteUtils;
import com.linkedin.venice.utils.LatencyUtils;
import com.linkedin.venice.utils.PartitionUtils;
import com.linkedin.venice.utils.Utils;
import com.linkedin.venice.utils.lazy.Lazy;
import com.linkedin.venice.writer.LeaderMetadataWrapper;
import com.linkedin.venice.writer.VeniceWriter;
import com.linkedin.venice.writer.VeniceWriterFactory;
import it.unimi.dsi.fastutil.ints.Int2ObjectMap;
import it.unimi.dsi.fastutil.ints.IntList;
import java.io.IOException;
import java.nio.ByteBuffer;
import java.util.Collections;
import java.util.HashMap;
import java.util.HashSet;
import java.util.List;
import java.util.Map;
import java.util.Objects;
import java.util.Optional;
import java.util.Properties;
import java.util.Set;
import java.util.concurrent.CompletableFuture;
import java.util.concurrent.Future;
import java.util.concurrent.TimeUnit;
import java.util.concurrent.TimeoutException;
import java.util.function.BiFunction;
import java.util.function.BooleanSupplier;
import java.util.function.Predicate;
import java.util.function.Supplier;
import java.util.stream.Collectors;
import org.apache.avro.generic.GenericRecord;
import org.apache.kafka.clients.consumer.ConsumerRecord;
import org.apache.kafka.common.TopicPartition;
import org.apache.logging.log4j.LogManager;
import org.apache.logging.log4j.Logger;


/**
 * This class contains the state transition work between leader and follower; both leader and follower
 * will keep track of information like which topic leader is consuming from and the corresponding offset
 * as well as the latest successfully consumed or produced offset in the version topic (VT).
 *
 * State Transition:
 *     1. OFFLINE -> STANDBY:
 *        Generate a SUBSCRIBE message in the consumer action queue; the logic
 *        here is the same as Online/Offline model; all it needs to do is to
 *        restore the checkpointed state from OffsetRecord;
 *     2. STANDBY -> LEADER:
 *        The partition will be marked as in the transition progress from STANDBY
 *        to LEADER and completes the action immediately; after processing the rest
 *        of the consumer actions in the queue, check whether there is any partition
 *        is in the transition progress, if so:
 *        (i)   consume the latest messages from version topic;
 *        (ii)  drain all the messages in drainer queue in order to update the latest
 *              consumed message replication metadata;
 *        (iii) check whether there has been at least 5 minutes (configurable) of
 *              inactivity for this partition (meaning no new messages); if so,
 *              turn on the LEADER flag for this partition.
 *     3. LEADER -> STANDBY:
 *        a. if the leader is consuming from VT, just set "isLeader" field to
 *           false and resume consumption;
 *        b. if the leader is consuming from anything other than VT, it needs to
 *           unsubscribe from the leader topic for this partition first, drain
 *           all the messages in the drainer queue for this leader topic/partition
 *           so that it can get the last producer callback for the last message it
 *           produces to VT; block on getting the result from the callback to
 *           update the corresponding offset in version topic, so that the new
 *           follower can subscribe back to VT using the recently updated VT offset.
 */
public class LeaderFollowerStoreIngestionTask extends StoreIngestionTask {
  private static final Logger LOGGER = LogManager.getLogger(LeaderFollowerStoreIngestionTask.class);

  /**
   * The new leader will stay inactive (not switch to any new topic or produce anything) for
   * some time after seeing the last messages in version topic.
   */
  private final long newLeaderInactiveTime;
  private final StoreWriteComputeProcessor storeWriteComputeHandler;
  private final boolean isNativeReplicationEnabled;
  private final String nativeReplicationSourceVersionTopicKafkaURL;
  private final Set<String> nativeReplicationSourceVersionTopicKafkaURLSingletonSet;
  private final VeniceWriterFactory veniceWriterFactory;

  /**
   * Leader must maintain producer DIV states separate from drainers, because leader is always ahead of drainer;
   * if leader and drainer share the same DIV validator, leader will pollute the data in shared DIV validator;
   * in other words, if leader shares the same DIV validator with drainer, leader will move the DIV info ahead of the
   * actual persisted data.
   */
  private final KafkaDataIntegrityValidator kafkaDataIntegrityValidatorForLeaders;

  /**
   * N.B.:
   *    With L/F+native replication and many Leader partitions getting assigned to a single SN this {@link VeniceWriter}
   *    may be called from multiple thread simultaneously, during start of batch push. Therefore, we wrap it in
   *    {@link Lazy} to initialize it in a thread safe way and to ensure that only one instance is created for the
   *    entire ingestion task.
   */
  protected final Lazy<VeniceWriter<byte[], byte[], byte[]>> veniceWriter;
  protected final Int2ObjectMap<String> kafkaClusterIdToUrlMap;
  private long dataRecoveryCompletionTimeLagThresholdInMs = 0;

  public LeaderFollowerStoreIngestionTask(
      StoreIngestionTaskFactory.Builder builder,
      Store store,
      Version version,
      Properties kafkaConsumerProperties,
      BooleanSupplier isCurrentVersion,
      VeniceStoreVersionConfig storeConfig,
      int errorPartitionId,
      boolean isIsolatedIngestion,
      Optional<ObjectCacheBackend> cacheBackend) {
    super(
        builder,
        store,
        version,
        kafkaConsumerProperties,
        isCurrentVersion,
        storeConfig,
        errorPartitionId,
        isIsolatedIngestion,
        cacheBackend,
        builder.getLeaderFollowerNotifiers());
    /**
     * We are going to apply fast leader failover for per user store system store since it is time sensitive, and if the
     * split-brain problem happens in prod, we could design a way to periodically produce snapshot to the meta system
     * store to make correction in the future.
     */
    if (isUserSystemStore()) {
      newLeaderInactiveTime = serverConfig.getServerSystemStorePromotionToLeaderReplicaDelayMs();
    } else {
      newLeaderInactiveTime = serverConfig.getServerPromotionToLeaderReplicaDelayMs();
    }
    MergeRecordHelper mergeRecordHelper = new CollectionTimestampMergeRecordHelper();
    this.storeWriteComputeHandler = new StoreWriteComputeProcessor(storeName, schemaRepository, mergeRecordHelper);
    this.isNativeReplicationEnabled = version.isNativeReplicationEnabled();

    /**
     * Native replication could also be used to perform data recovery by pointing the source version topic kafka url to
     * a topic with good data in another child fabric.
     */
    if (version.getDataRecoveryVersionConfig() == null) {
      this.nativeReplicationSourceVersionTopicKafkaURL = version.getPushStreamSourceAddress();
      isDataRecovery = false;
    } else {
      this.nativeReplicationSourceVersionTopicKafkaURL = serverConfig.getKafkaClusterIdToUrlMap()
          .get(
              serverConfig.getKafkaClusterAliasToIdMap()
                  .getInt(version.getDataRecoveryVersionConfig().getDataRecoverySourceFabric()));
      if (nativeReplicationSourceVersionTopicKafkaURL == null) {
        throw new VeniceException(
            "Unable to get data recovery source kafka url from the provided source fabric:"
                + version.getDataRecoveryVersionConfig().getDataRecoverySourceFabric());
      }
      isDataRecovery = true;
      if (isHybridMode()) {
        dataRecoveryCompletionTimeLagThresholdInMs = TopicManager.BUFFER_REPLAY_MINIMAL_SAFETY_MARGIN / 2;
        LOGGER.info(
            "Data recovery info for topic: {}, source kafka url: {}, time lag threshold for completion: {}",
            getVersionTopic(),
            nativeReplicationSourceVersionTopicKafkaURL,
            dataRecoveryCompletionTimeLagThresholdInMs);
      }
    }
    this.nativeReplicationSourceVersionTopicKafkaURLSingletonSet =
        Collections.singleton(nativeReplicationSourceVersionTopicKafkaURL);
    LOGGER.info(
        "Native replication source version topic kafka url set to: {} for topic: {}",
        nativeReplicationSourceVersionTopicKafkaURL,
        getVersionTopic());

    this.veniceWriterFactory = builder.getVeniceWriterFactory();
    this.veniceWriter = Lazy.of(
        () -> veniceWriterFactory.createBasicVeniceWriter(
            kafkaVersionTopic,
            /**
             * In general, a partition in version topic follows this pattern:
             * {Start_of_Segment, Start_of_Push, End_of_Segment, Start_of_Segment, data..., End_of_Segment, Start_of_Segment, End_of_Push, End_of_Segment}
             * Therefore, in native replication where leader needs to producer all messages it consumes from remote, the first
             * message that leader consumes is not SOP, in this case, leader doesn't know whether chunking is enabled.
             *
             * Notice that the pattern is different in stream reprocessing which contains a lot more segments and is also
             * different in some test cases which reuse the same VeniceWriter.
             */
            isChunked,
            venicePartitioner,
            storeVersionPartitionCount * amplificationFactor));

    this.kafkaClusterIdToUrlMap = serverConfig.getKafkaClusterIdToUrlMap();

    this.kafkaDataIntegrityValidatorForLeaders = new KafkaDataIntegrityValidator(kafkaVersionTopic);
  }

  @Override
  protected void closeVeniceWriters(boolean doFlush) {
    if (veniceWriter.isPresent()) {
      veniceWriter.get().close(doFlush);
    }
  }

  /**
   * Close a DIV segment for a version topic partition.
   */
  private void endSegment(int partition) {
    // If the VeniceWriter doesn't exist, then no need to end any segment, and this function becomes a no-op
    veniceWriter.ifPresent(vw -> vw.endSegment(partition, true));
  }

  @Override
  public synchronized void promoteToLeader(
      String topic,
      int partitionId,
      LeaderFollowerPartitionStateModel.LeaderSessionIdChecker checker) {
    throwIfNotRunning();
    amplificationFactorAdapter.execute(
        partitionId,
        subPartition -> consumerActionsQueue
            .add(new ConsumerAction(STANDBY_TO_LEADER, topic, subPartition, nextSeqNum(), checker)));
  }

  @Override
  public synchronized void demoteToStandby(
      String topic,
      int partitionId,
      LeaderFollowerPartitionStateModel.LeaderSessionIdChecker checker) {
    throwIfNotRunning();
    amplificationFactorAdapter.execute(
        partitionId,
        subPartition -> consumerActionsQueue
            .add(new ConsumerAction(LEADER_TO_STANDBY, topic, subPartition, nextSeqNum(), checker)));
  }

  @Override
  protected void processConsumerAction(ConsumerAction message, Store store) throws InterruptedException {
    ConsumerActionType operation = message.getType();
    String topic = message.getTopic();
    int partition = message.getPartition();
    switch (operation) {
      case STANDBY_TO_LEADER:
        LeaderFollowerPartitionStateModel.LeaderSessionIdChecker checker = message.getLeaderSessionIdChecker();
        if (!checker.isSessionIdValid()) {
          /**
           * If the session id in this consumer action is not equal to the latest session id in the state model,
           * it indicates that Helix has already assigned a new role to this replica (can be leader or follower),
           * so quickly skip this state transition and go straight to the final transition.
           */
          LOGGER.info(
              "State transition from STANDBY to LEADER is skipped for topic {} partition {}, because Helix has assigned another role to this replica.",
              topic,
              partition);
          return;
        }

        PartitionConsumptionState partitionConsumptionState = partitionConsumptionStateMap.get(partition);
        if (partitionConsumptionState == null) {
          LOGGER.info(
              "State transition from STANDBY to LEADER is skipped for topic {} partition {}, because partition consumption state is null and the partition may have been unsubscribed.",
              topic,
              partition);
          return;
        }

        if (partitionConsumptionState.getLeaderFollowerState().equals(LEADER)) {
          LOGGER.info(
              "State transition from STANDBY to LEADER is skipped for topic {} partition {}, because this replica is the leader already.",
              topic,
              partition);
          return;
        }
        if (store.isMigrationDuplicateStore()) {
          partitionConsumptionState.setLeaderFollowerState(PAUSE_TRANSITION_FROM_STANDBY_TO_LEADER);
          LOGGER.info("{} for partition {} is paused transition from STANDBY to LEADER", consumerTaskId, partition);
        } else {
          // Mark this partition in the middle of STANDBY to LEADER transition
          partitionConsumptionState.setLeaderFollowerState(IN_TRANSITION_FROM_STANDBY_TO_LEADER);

          LOGGER.info("{} for partition {} is in transition from STANDBY to LEADER", consumerTaskId, partition);
        }
        break;
      case LEADER_TO_STANDBY:
        checker = message.getLeaderSessionIdChecker();
        if (!checker.isSessionIdValid()) {
          /**
           * If the session id in this consumer action is not equal to the latest session id in the state model,
           * it indicates that Helix has already assigned a new role to this replica (can be leader or follower),
           * so quickly skip this state transition and go straight to the final transition.
           */
          LOGGER.info(
              "State transition from LEADER to STANDBY is skipped for topic {} partition {}, because Helix has assigned another role to this replica.",
              topic,
              partition);
          return;
        }

        partitionConsumptionState = partitionConsumptionStateMap.get(partition);
        if (partitionConsumptionState == null) {
          LOGGER.info(
              "State transition from LEADER to STANDBY is skipped for topic {} partition {}, because partition consumption state is null and the partition may have been unsubscribed.",
              topic,
              partition);
          return;
        }

        if (partitionConsumptionState.getLeaderFollowerState().equals(STANDBY)) {
          LOGGER.info(
              "State transition from LEADER to STANDBY is skipped for topic {} partition {}, because this replica is a follower already.",
              topic,
              partition);
          return;
        }

        /**
         * 1. If leader(itself) was consuming from local VT previously, just set the state as STANDBY for this partition;
         * 2. otherwise, leader would unsubscribe from the previous feed topic (real-time topic, reprocessing
         *    transient topic or remote VT); then drain all the messages from the feed topic, which would produce the
         *    corresponding result message to local VT; block on the callback of the final message that it needs to
         *    produce; finally the new follower will switch back to consume from local VT using the latest VT offset
         *    tracked by producer callback.
         */
        OffsetRecord offsetRecord = partitionConsumptionState.getOffsetRecord();
        String leaderTopic = offsetRecord.getLeaderTopic();
        if (leaderTopic != null && (!topic.equals(leaderTopic) || partitionConsumptionState.consumeRemotely())) {
          consumerUnSubscribe(leaderTopic, partitionConsumptionState);
          waitForAllMessageToBeProcessedFromTopicPartition(leaderTopic, partition, partitionConsumptionState);

          partitionConsumptionState.setConsumeRemotely(false);
          LOGGER.info(
              "{} disabled remote consumption from topic {} partition {}",
              consumerTaskId,
              leaderTopic,
              partition);
          // Followers always consume local VT and should not skip kafka message
          partitionConsumptionState.setSkipKafkaMessage(false);
          partitionConsumptionState.setLeaderFollowerState(STANDBY);
          updateLeaderTopicOnFollower(partitionConsumptionState);
          // subscribe back to local VT/partition
          consumerSubscribe(
              topic,
              partitionConsumptionState.getSourceTopicPartition(topic),
              partitionConsumptionState.getLatestProcessedLocalVersionTopicOffset(),
              localKafkaServer);

          LOGGER.info("{} demoted to standby for partition {}", consumerTaskId, partition);
        } else {
          partitionConsumptionState.setLeaderFollowerState(STANDBY);
          updateLeaderTopicOnFollower(partitionConsumptionState);
        }

        /**
         * Close the writer to make sure the current segment is closed after the leader is demoted to standby.
         */
        endSegment(partition);
        break;
      default:
        processCommonConsumerAction(operation, topic, partition, message.getLeaderState());
    }
  }

  /**
   * The following function will be executed after processing all the quick actions in the consumer action queues,
   * so that the long running actions doesn't block other partition's consumer actions. Besides, there is no thread
   * sleeping operations in this function in order to be efficient, but this function will be invoked again and again in
   * the main loop of the StoreIngestionTask to check whether some long-running actions can finish now.
   *
   * The only drawback is that for regular batch push, leader flag is never on at least a few minutes after the leader
   * consumes the last message (END_OF_PUSH), which is an acceptable trade-off for us in order to share and test the
   * same code path between regular push job, hybrid store and reprocessing job.
   */
  @Override
  protected void checkLongRunningTaskState() throws InterruptedException {
    boolean pushTimeout = false;
    Set<Integer> timeoutPartitions = null;
    long checkStartTimeInNS = System.nanoTime();
    for (PartitionConsumptionState partitionConsumptionState: partitionConsumptionStateMap.values()) {
      final int partition = partitionConsumptionState.getPartition();

      /**
       * Check whether the push timeout
       */
      if (!partitionConsumptionState.isComplete() && LatencyUtils
          .getElapsedTimeInMs(partitionConsumptionState.getConsumptionStartTimeInMs()) > this.bootstrapTimeoutInMs) {
        if (!pushTimeout) {
          pushTimeout = true;
          timeoutPartitions = new HashSet<>();
        }
        timeoutPartitions.add(partition);
      }
      switch (partitionConsumptionState.getLeaderFollowerState()) {
        case PAUSE_TRANSITION_FROM_STANDBY_TO_LEADER:
          Store store = storeRepository.getStoreOrThrow(storeName);
          if (!store.isMigrationDuplicateStore()) {
            partitionConsumptionState.setLeaderFollowerState(IN_TRANSITION_FROM_STANDBY_TO_LEADER);
            LOGGER.info(
                "{} became in transition to leader for partition {}",
                consumerTaskId,
                partitionConsumptionState.getPartition());
          }
          break;

        case IN_TRANSITION_FROM_STANDBY_TO_LEADER:
          if (canSwitchToLeaderTopic(partitionConsumptionState)) {
            LOGGER.info(
                "{} start promoting to leader for partition {} unsubscribing from current topic: {}",
                consumerTaskId,
                partition,
                kafkaVersionTopic);
            /**
             * There isn't any new message from the old leader for at least {@link newLeaderInactiveTime} minutes,
             * this replica can finally be promoted to leader.
             */
            // unsubscribe from previous topic/partition
            consumerUnSubscribe(kafkaVersionTopic, partitionConsumptionState);

            LOGGER.info(
                "{} start promoting to leader for partition {}, unsubscribed from current topic: {}",
                consumerTaskId,
                partition,
                kafkaVersionTopic);
            OffsetRecord offsetRecord = partitionConsumptionState.getOffsetRecord();
            if (offsetRecord.getLeaderTopic() == null) {
              /**
               * If this follower has processed a TS, the leader topic field should have been set. So, it must have been
               * consuming from version topic. Now it is becoming the leader. So the VT becomes its leader topic.
               */
              offsetRecord.setLeaderTopic(kafkaVersionTopic);
            }

            /**
             * When leader promotion actually happens and before leader switch to a new topic, restore the latest DIV check
             * results from drainer service to the DIV check validator that will be used in leader consumption thread
             */
            restoreProducerStatesForLeaderConsumption(partition);

            if (!amplificationFactorAdapter.isLeaderSubPartition(partition)
                && partitionConsumptionState.isEndOfPushReceived()) {
              LOGGER.info("Stop promoting non-leaderSubPartition: {} of store: {}} to leader.", partition, storeName);
              partitionConsumptionState.setLeaderFollowerState(STANDBY);
              consumerSubscribe(
                  kafkaVersionTopic,
                  partitionConsumptionState.getSourceTopicPartition(kafkaVersionTopic),
                  partitionConsumptionState.getLatestProcessedLocalVersionTopicOffset(),
                  localKafkaServer);
            } else {
              startConsumingAsLeaderInTransitionFromStandby(partitionConsumptionState);
            }
            /**
             * The topic switch operation will be recorded but the actual topic switch happens only after the replica
             * is promoted to leader; we should check whether it's ready to serve after switching topic.
             *
             * In extreme case, if there is no message in real-time topic, there will be no new message after leader switch
             * to the real-time topic, so `isReadyToServe()` check will never be invoked.
             */
            defaultReadyToServeChecker.apply(partitionConsumptionState);
          }
          break;

        case LEADER:
          /**
           * Leader should finish consuming all the messages inside version topic before switching to real-time topic;
           * if upstreamOffset exists, rewind to RT with the upstreamOffset instead of using the start timestamp in TS.
           */
          String currentLeaderTopic = partitionConsumptionState.getOffsetRecord().getLeaderTopic();
          if (currentLeaderTopic == null) {
            String errorMsg = consumerTaskId + " Missing leader topic for actual leader. OffsetRecord: "
                + partitionConsumptionState.getOffsetRecord().toSimplifiedString();
            LOGGER.error(errorMsg);
            throw new VeniceException(errorMsg);
          }

          /**
           * If LEADER is consuming remote VT or SR, EOP is already received, switch back to local fabrics.
           * TODO: We do not need to switch back to local fabrics at all when native replication is completely ramped up
           *   and push job directly produces prod cluster instead of parent corp cluster.
           */
          if (shouldLeaderSwitchToLocalConsumption(partitionConsumptionState)) {
            // Unsubscribe from remote Kafka topic, but keep the consumer in cache.
            consumerUnSubscribe(currentLeaderTopic, partitionConsumptionState);
            // If remote consumption flag is false, existing messages for the partition in the drainer queue should be
            // processed before that
            waitForAllMessageToBeProcessedFromTopicPartition(
                currentLeaderTopic,
                partitionConsumptionState.getPartition(),
                partitionConsumptionState);

            partitionConsumptionState.setConsumeRemotely(false);
            LOGGER.info(
                "{} disabled remote consumption from topic {} partition {}",
                consumerTaskId,
                currentLeaderTopic,
                partition);
            /**
             * The flag is turned on in {@link LeaderFollowerStoreIngestionTask#shouldProcessRecord} avoid consuming
             * unwanted messages after EOP in remote VT, such as SOBR. Now that the leader switches to consume locally,
             * it should not skip any message.
             */
            partitionConsumptionState.setSkipKafkaMessage(false);
            // Subscribe to local Kafka topic
            consumerSubscribe(
                currentLeaderTopic,
                partitionConsumptionState.getSourceTopicPartition(currentLeaderTopic),
                partitionConsumptionState.getLatestProcessedLocalVersionTopicOffset(),
                localKafkaServer);
          }

          if (!amplificationFactorAdapter.isLeaderSubPartition(partition)
              && partitionConsumptionState.isEndOfPushReceived()) {
            consumerUnSubscribe(currentLeaderTopic, partitionConsumptionState);
            partitionConsumptionState.setConsumeRemotely(false);
            partitionConsumptionState.setLeaderFollowerState(STANDBY);
            consumerSubscribe(
                kafkaVersionTopic,
                partitionConsumptionState.getSourceTopicPartition(kafkaVersionTopic),
                partitionConsumptionState.getLatestProcessedLocalVersionTopicOffset(),
                localKafkaServer);
            break;
          }

          TopicSwitch topicSwitch = partitionConsumptionState.getTopicSwitch();
          if (topicSwitch == null || currentLeaderTopic.equals(topicSwitch.sourceTopicName.toString())) {
            break;
          }

          /**
           * Otherwise, execute the TopicSwitch message stored in metadata store if one of the below conditions is true:
           * 1. it has been 5 minutes since the last update in the current topic
           * 2. leader is consuming SR topic right now and TS wants leader to switch to another topic.
           */
          long lastTimestamp = getLastConsumedMessageTimestamp(partition);
          if (LatencyUtils.getElapsedTimeInMs(lastTimestamp) > newLeaderInactiveTime
              || switchAwayFromStreamReprocessingTopic(currentLeaderTopic, topicSwitch)) {
            leaderExecuteTopicSwitch(partitionConsumptionState, topicSwitch);
          }
          break;

        case STANDBY:
          // no long running task for follower
          break;
      }
    }
    if (emitMetrics.get()) {
      hostLevelIngestionStats.recordCheckLongRunningTasksLatency(LatencyUtils.getLatencyInMS(checkStartTimeInNS));
    }

    if (pushTimeout) {
      // Timeout
      String errorMsg = "After waiting " + TimeUnit.MILLISECONDS.toHours(this.bootstrapTimeoutInMs)
          + " hours, resource:" + storeName + " partitions:" + timeoutPartitions + " still can not complete ingestion.";
      LOGGER.error(errorMsg);
      throw new VeniceTimeoutException(errorMsg);
    }
  }

  private boolean canSwitchToLeaderTopic(PartitionConsumptionState pcs) {
    /**
     * Potential risk: it's possible that Kafka consumer would starve one of the partitions for a long
     * time even though there are new messages in it, so it's possible that the old leader is still producing
     * after waiting for 5 minutes; if it does happen, followers will detect upstream offset rewind by
     * a different producer host name.
     */
    long lastTimestamp = getLastConsumedMessageTimestamp(pcs.getPartition());
    if (LatencyUtils.getElapsedTimeInMs(lastTimestamp) <= newLeaderInactiveTime) {
      return false;
    }

    /**
     * For user system stores, it requires all messages in local VT topic to be consumed before switching to leader topic,
     * otherwise, it can get into an error replica issue when the followings happen:
     *
     * 1. Consumed RT data is still less than threshold thus has not been persisted to disk {@link StoreIngestionTask#shouldSyncOffset}.
     *    After host restarts, the RT offset retrieved from disk is stale.
     * 2. RT is truncated due to retention and has no data message in it.
     * 3. User system store switches to RT so quickly that has not yet fully consumed data from local VT.
     *
     * When all above conditions happen together, user system stores switch to RT, but subscribe to a stale offset and
     * cannot consume anything from it (empty) nor update, thus
     *    RT end offset - offset in leader replica > threshold
     * and replica cannot become online {@link StoreIngestionTask#isReadyToServe}.
     */
    if (isUserSystemStore() && !isLocalVersionTopicPartitionFullyConsumed(pcs)) {
      return false;
    }
    return true;
  }

  /**
   * @return <code>true</code>, if local kafka topic partition is fully consumed by comparing its offset against end offset;
   *         <code>false</code>, otherwise.
   */
  private boolean isLocalVersionTopicPartitionFullyConsumed(PartitionConsumptionState pcs) {
    long localVTOff = pcs.getLatestProcessedLocalVersionTopicOffset();
    long localVTEndOffset = getKafkaTopicPartitionEndOffSet(localKafkaServer, kafkaVersionTopic, pcs.getPartition());
    if (localVTEndOffset == StatsErrorCode.LAG_MEASUREMENT_FAILURE.code) {
      return false;
    }

    // If end offset == 0, then no message has been written to the partition, consider it as fully consumed.
    if (localVTEndOffset == 0 && localVTOff == OffsetRecord.LOWEST_OFFSET) {
      return true;
    }

    // End offset is the last successful message offset + 1.
    return localVTOff + 1 >= localVTEndOffset;
  }

  protected void startConsumingAsLeaderInTransitionFromStandby(PartitionConsumptionState partitionConsumptionState) {
    if (partitionConsumptionState.getLeaderFollowerState() != IN_TRANSITION_FROM_STANDBY_TO_LEADER) {
      throw new VeniceException(
          String.format("Expect state %s but got %s", IN_TRANSITION_FROM_STANDBY_TO_LEADER, partitionConsumptionState));
    }
    startConsumingAsLeader(partitionConsumptionState);
  }

  @Override
  protected void startConsumingAsLeader(PartitionConsumptionState partitionConsumptionState) {
    /**
     * When a leader replica is actually promoted to LEADER role and if native replication is enabled, there could
     * be 4 cases:
     * 1. Local fabric hasn't consumed anything from remote yet; in this case, EOP is not received, source topic
     * still exists, leader will rebuild the consumer with the proper remote Kafka bootstrap server url and start
     * consuming remotely;
     * 2. Local fabric hasn't finished VT consumption, but the host is restarted or leadership is handed over; in
     * this case, EOP is also not received, leader will resume the consumption from remote at the specific offset
     * which is checkpointed in the leader offset metadata;
     * 3. A re-balance happens, leader is bootstrapping a new replica for a version that is already online; in this
     * case, source topic might be removed already and the {@link isCurrentVersion} flag should be true; so leader
     * doesn't need to switch to remote, all the data messages have been replicated to local fabric, leader just
     * needs to consume locally. For hybrid stores in aggregate mode, after leader processes TS and existing
     * real-time data replicated to local VT, it will switch to remote RT with latest upstream offset.
     * 4. Local fabric hasn't finished RT consumption, but the host is restarted or leadership is handed over; in
     * this case, the newly selected leader will resume the consumption from RT specified in TS at the offset
     * checkpointed in leader offset metadata.
     */

    final int partition = partitionConsumptionState.getPartition();
    final OffsetRecord offsetRecord = partitionConsumptionState.getOffsetRecord();
    if (isNativeReplicationEnabled) {
      if (nativeReplicationSourceVersionTopicKafkaURL == null
          || nativeReplicationSourceVersionTopicKafkaURL.isEmpty()) {
        throw new VeniceException("Native replication is enabled but remote source address is not found");
      }
      if (shouldNewLeaderSwitchToRemoteConsumption(partitionConsumptionState)) {
        partitionConsumptionState.setConsumeRemotely(true);
        LOGGER.info(
            "{} enabled remote consumption from topic {} partition {}",
            consumerTaskId,
            offsetRecord.getLeaderTopic(),
            partition);
      }
    }

    Set<String> leaderSourceKafkaURLs = getConsumptionSourceKafkaAddress(partitionConsumptionState);
    if (leaderSourceKafkaURLs.size() != 1) {
      throw new VeniceException("In L/F mode, expect only one leader source Kafka URL. Got: " + leaderSourceKafkaURLs);
    }

    partitionConsumptionState.setLeaderFollowerState(LEADER);
    final String leaderTopic = offsetRecord.getLeaderTopic();
    int leaderTopicPartition = partitionConsumptionState.getSourceTopicPartition(leaderTopic);
    final long leaderStartOffset =
        partitionConsumptionState.getLeaderOffset(OffsetRecord.NON_AA_REPLICATION_UPSTREAM_OFFSET_MAP_KEY);

    // subscribe to the new upstream
    String leaderSourceKafkaURL = leaderSourceKafkaURLs.iterator().next();
    LOGGER.info(
        "{} is promoted to leader for partition {} and it is going to start consuming from "
            + "topic {} partition {} at offset {}; source Kafka url: {}; remote consumption flag: {}",
        consumerTaskId,
        partition,
        leaderTopic,
        leaderTopicPartition,
        leaderStartOffset,
        leaderSourceKafkaURL,
        partitionConsumptionState.consumeRemotely());
    consumerSubscribe(
        leaderTopic,
        partitionConsumptionState.getSourceTopicPartition(leaderTopic),
        leaderStartOffset,
        leaderSourceKafkaURL);

    syncConsumedUpstreamRTOffsetMapIfNeeded(
        partitionConsumptionState,
        Collections.singletonMap(leaderSourceKafkaURL, leaderStartOffset));

    LOGGER.info(
        "{}, as a leader, started consuming from topic {} partition {} at offset {}",
        consumerTaskId,
        offsetRecord.getLeaderTopic(),
        leaderTopicPartition,
        leaderStartOffset);
  }

  private boolean switchAwayFromStreamReprocessingTopic(String currentLeaderTopic, TopicSwitch topicSwitch) {
    return Version.isStreamReprocessingTopic(currentLeaderTopic)
        && !Version.isStreamReprocessingTopic(topicSwitch.sourceTopicName.toString());
  }

  protected void leaderExecuteTopicSwitch(
      PartitionConsumptionState partitionConsumptionState,
      TopicSwitch topicSwitch) {
    if (partitionConsumptionState.getLeaderFollowerState() != LEADER) {
      throw new VeniceException(String.format("Expect state %s but got %s", LEADER, partitionConsumptionState));
    }
    if (topicSwitch.sourceKafkaServers.size() != 1) {
      throw new VeniceException(
          "In the L/F mode, expect only one source Kafka URL in Topic Switch control message. " + "But got: "
              + topicSwitch.sourceKafkaServers);
    }

    // leader switch local or remote topic, depending on the sourceKafkaServers specified in TS
    final int partition = partitionConsumptionState.getPartition();
    final String currentLeaderTopic = partitionConsumptionState.getOffsetRecord().getLeaderTopic();
    final String newSourceKafkaServer = topicSwitch.sourceKafkaServers.get(0).toString();
    final String newSourceTopicName = topicSwitch.sourceTopicName.toString();
    long upstreamStartOffset = partitionConsumptionState
        .getLatestProcessedUpstreamRTOffset(OffsetRecord.NON_AA_REPLICATION_UPSTREAM_OFFSET_MAP_KEY);

    if (upstreamStartOffset < 0) {
      if (topicSwitch.rewindStartTimestamp > 0) {
        upstreamStartOffset = getTopicPartitionOffsetByKafkaURL(
            newSourceKafkaServer,
            newSourceTopicName,
            partitionConsumptionState.getSourceTopicPartition(newSourceTopicName),
            topicSwitch.rewindStartTimestamp);
      } else {
        upstreamStartOffset = OffsetRecord.LOWEST_OFFSET;
      }
    }

    // unsubscribe the old source and subscribe to the new source
    consumerUnSubscribe(currentLeaderTopic, partitionConsumptionState);
    waitForLastLeaderPersistFuture(
        partitionConsumptionState,
        String.format(
            "Leader failed to produce the last message to version topic before switching feed topic from %s to %s on partition %s",
            currentLeaderTopic,
            newSourceTopicName,
            partition));

    // subscribe to the new upstream
    if (isNativeReplicationEnabled && !newSourceKafkaServer.equals(localKafkaServer)) {
      partitionConsumptionState.setConsumeRemotely(true);
      LOGGER.info(
          "{} enabled remote consumption from topic {} partition {}",
          consumerTaskId,
          newSourceTopicName,
          partitionConsumptionState.getSourceTopicPartition(newSourceTopicName));
    }
    partitionConsumptionState.getOffsetRecord().setLeaderTopic(newSourceTopicName);
    partitionConsumptionState.getOffsetRecord()
        .setLeaderUpstreamOffset(OffsetRecord.NON_AA_REPLICATION_UPSTREAM_OFFSET_MAP_KEY, upstreamStartOffset);

    Set<String> sourceKafkaURLs = getConsumptionSourceKafkaAddress(partitionConsumptionState);
    if (sourceKafkaURLs.size() != 1) {
      throw new VeniceException("In L/F mode, expect only one leader source Kafka URL. Got: " + sourceKafkaURLs);
    }
    String sourceKafkaURL = sourceKafkaURLs.iterator().next();
    consumerSubscribe(
        newSourceTopicName,
        partitionConsumptionState.getSourceTopicPartition(newSourceTopicName),
        upstreamStartOffset,
        sourceKafkaURL);

    syncConsumedUpstreamRTOffsetMapIfNeeded(
        partitionConsumptionState,
        Collections.singletonMap(sourceKafkaURL, upstreamStartOffset));

    LOGGER.info(
        "{} leader successfully switch feed topic from {} to {} offset {} partition {}",
        consumerTaskId,
        currentLeaderTopic,
        newSourceTopicName,
        upstreamStartOffset,
        partition);

    // In case new topic is empty and leader can never become online
    defaultReadyToServeChecker.apply(partitionConsumptionState);
  }

  protected void syncConsumedUpstreamRTOffsetMapIfNeeded(
      PartitionConsumptionState pcs,
      Map<String, Long> upstreamStartOffsetByKafkaURL) {
    // Update in-memory consumedUpstreamRTOffsetMap in case no RT record is consumed after the subscription
    final String leaderTopic = pcs.getOffsetRecord().getLeaderTopic();
    if (leaderTopic != null && Version.isRealTimeTopic(leaderTopic)) {
      upstreamStartOffsetByKafkaURL.forEach((kafkaURL, upstreamStartOffset) -> {
        if (upstreamStartOffset > getLatestConsumedUpstreamOffsetForHybridOffsetLagMeasurement(pcs, kafkaURL)) {
          updateLatestInMemoryLeaderConsumedRTOffset(pcs, kafkaURL, upstreamStartOffset);
        }
      });
    }
  }

  protected void waitForLastLeaderPersistFuture(PartitionConsumptionState partitionConsumptionState, String errorMsg) {
    try {
      Future<Void> lastFuture = partitionConsumptionState.getLastLeaderPersistFuture();
      if (lastFuture != null) {
        lastFuture.get();
      }
    } catch (Exception e) {
      LOGGER.error(errorMsg, e);
      versionedDIVStats.recordLeaderProducerFailure(storeName, versionNumber);
      statusReportAdapter.reportError(Collections.singletonList(partitionConsumptionState), errorMsg, e);
      throw new VeniceException(errorMsg, e);
    }
  }

  protected long getTopicPartitionOffsetByKafkaURL(
      CharSequence kafkaURL,
      String topicName,
      int topicPartition,
      long rewindStartTimestamp) {
    long topicPartitionOffset =
        getTopicManager(kafkaURL.toString()).getPartitionOffsetByTime(topicName, topicPartition, rewindStartTimestamp);
    /**
     * {@link com.linkedin.venice.kafka.TopicManager#getPartitionOffsetByTime} will always return the next offset
     * to consume, but {@link com.linkedin.venice.kafka.consumer.ApacheKafkaConsumer#subscribe} is always
     * seeking the next offset, so we will deduct 1 from the returned offset here.
     */
    return topicPartitionOffset - 1;
  }

  @Override
  protected Set<String> getConsumptionSourceKafkaAddress(PartitionConsumptionState partitionConsumptionState) {
    if (partitionConsumptionState.consumeRemotely()) {
      if (Version.isRealTimeTopic(partitionConsumptionState.getOffsetRecord().getLeaderTopic())) {
        Set<String> realTimeDataSourceKafkaURLs = getRealTimeDataSourceKafkaAddress(partitionConsumptionState);
        if (!realTimeDataSourceKafkaURLs.isEmpty()) {
          return realTimeDataSourceKafkaURLs;
        } else {
          throw new VeniceException(
              "Expect RT Kafka URL when leader topic is a real-time topic. Got: " + partitionConsumptionState);
        }
      } else {
        return nativeReplicationSourceVersionTopicKafkaURLSingletonSet;
      }
    }
    return localKafkaServerSingletonSet;
  }

  @Override
  protected Set<String> getRealTimeDataSourceKafkaAddress(PartitionConsumptionState partitionConsumptionState) {
    if (!isNativeReplicationEnabled) {
      return localKafkaServerSingletonSet;
    }
    TopicSwitch topicSwitch = partitionConsumptionState.getTopicSwitch();
    if (topicSwitch == null || topicSwitch.sourceKafkaServers == null || topicSwitch.sourceKafkaServers.isEmpty()) {
      return Collections.emptySet();
    }
    return topicSwitch.sourceKafkaServers.stream().map(CharSequence::toString).collect(Collectors.toSet());
  }

  /**
   * This method get the timestamp of the "last" message in topic/partition; notice that when the function
   * returns, new messages can be appended to the partition already, so it's not guaranteed that this timestamp
   * is from the last message.
   */
  private long getLastConsumedMessageTimestamp(int partition) {

    /**
     * Ingestion thread would update the last consumed message timestamp for the corresponding partition.
     */
    PartitionConsumptionState partitionConsumptionState = partitionConsumptionStateMap.get(partition);
    return partitionConsumptionState.getLatestMessageConsumptionTimestampInMs();
  }

  protected boolean shouldNewLeaderSwitchToRemoteConsumption(PartitionConsumptionState partitionConsumptionState) {
    return isConsumingFromRemoteVersionTopic(partitionConsumptionState)
        || isLeaderConsumingRemoteRealTimeTopic(partitionConsumptionState);
  }

  private boolean isConsumingFromRemoteVersionTopic(PartitionConsumptionState partitionConsumptionState) {
    return !partitionConsumptionState.isEndOfPushReceived() && !isCurrentVersion.getAsBoolean()
    // Do not enable remote consumption for the source fabric leader. Otherwise, it will produce extra messages.
        && !Objects.equals(nativeReplicationSourceVersionTopicKafkaURL, localKafkaServer);
  }

  private boolean isLeaderConsumingRemoteRealTimeTopic(PartitionConsumptionState partitionConsumptionState) {
    if (!Version.isRealTimeTopic(partitionConsumptionState.getOffsetRecord().getLeaderTopic())) {
      return false; // Not consuming a RT at all
    }
    Set<String> realTimeTopicKafkaURLs = getRealTimeDataSourceKafkaAddress(partitionConsumptionState);
    if (realTimeTopicKafkaURLs.isEmpty()) {
      throw new VeniceException("Expect at least one RT Kafka URL for " + partitionConsumptionState);
    } else if (realTimeTopicKafkaURLs.size() == 1) {
      return !Objects.equals(realTimeTopicKafkaURLs.iterator().next(), localKafkaServer);
    } else {
      return true; // If there are multiple RT Kafka URLs, it must be consuming from at least one remote RT
    }
  }

  /**
   * If leader is consuming remote VT or SR, once EOP is received, switch back to local VT to consume TOPIC_SWITCH,
   * unless there are more data to be consumed in remote topic in the following case:
   * The version is hybrid or incremental push enabled and data recovery is in progress.
   */
  private boolean shouldLeaderSwitchToLocalConsumption(PartitionConsumptionState partitionConsumptionState) {
    /**
     * If the store is not batch only and data recovery is still in progress then we cannot switch to local consumption
     * yet even when EOP is received. There might be RT data in the source fabric that we need to replicate
     */
    if (isDataRecovery && !partitionConsumptionState.isBatchOnly()) {
      if (partitionConsumptionState.isEndOfPushReceived()) {
        // Data recovery can only complete after EOP received.
        checkAndUpdateDataRecoveryStatusOfHybridStore(partitionConsumptionState);
      }
    }
    return partitionConsumptionState.consumeRemotely() && partitionConsumptionState.isEndOfPushReceived()
        && Version.isVersionTopicOrStreamReprocessingTopic(partitionConsumptionState.getOffsetRecord().getLeaderTopic())
        && (!isDataRecovery || partitionConsumptionState.isDataRecoveryCompleted());
  }

  private void checkAndUpdateDataRecoveryStatusOfHybridStore(PartitionConsumptionState partitionConsumptionState) {
    boolean isDataRecoveryCompleted = partitionConsumptionState.isDataRecoveryCompleted();
    if (isDataRecoveryCompleted) {
      return;
    }
    if (partitionConsumptionState.getTopicSwitch() != null) {
      // If the partition contains topic switch that mean data recovery completed at some point already.
      isDataRecoveryCompleted = true;
    }
    if (!isDataRecoveryCompleted) {
      long latestConsumedProducerTimestamp =
          partitionConsumptionState.getOffsetRecord().getLatestProducerProcessingTimeInMs();
      if (amplificationFactorAdapter != null) {
        latestConsumedProducerTimestamp = getLatestConsumedProducerTimestampWithSubPartition(
            latestConsumedProducerTimestamp,
            partitionConsumptionState);
      }
      if (LatencyUtils
          .getElapsedTimeInMs(latestConsumedProducerTimestamp) < dataRecoveryCompletionTimeLagThresholdInMs) {
        LOGGER.info(
            "Data recovery completed for topic: {} partition: {} upon consuming records with "
                + "producer timestamp of {} which is within the data recovery completion lag threshold of {} ms",
            kafkaVersionTopic,
            partitionConsumptionState.getPartition(),
            latestConsumedProducerTimestamp,
            dataRecoveryCompletionTimeLagThresholdInMs);
        isDataRecoveryCompleted = true;
      }
    }
    if (!isDataRecoveryCompleted) {
      long dataRecoverySourceVTEndOffset = cachedKafkaMetadataGetter.getOffset(
          topicManagerRepository.getTopicManager(nativeReplicationSourceVersionTopicKafkaURL),
          kafkaVersionTopic,
          partitionConsumptionState.getPartition());

      // If the last few records in source VT is old then we can also complete data recovery if the leader idles and we
      // have reached/passed the end offset of the VT (around the time when ingestion is started for that partition).
      long localVTOffsetProgress = partitionConsumptionState.getLatestProcessedLocalVersionTopicOffset();
      // -2 because getOffset returns the next available offset (-1) and we are skipping the remote TS message (-1).
      boolean isAtEndOfSourceVT = dataRecoverySourceVTEndOffset - 2 <= localVTOffsetProgress;
      long lastTimestamp = getLastConsumedMessageTimestamp(partitionConsumptionState.getPartition());
      if (isAtEndOfSourceVT && LatencyUtils.getElapsedTimeInMs(lastTimestamp) > newLeaderInactiveTime) {
        LOGGER.info(
            "Data recovery completed for topic: {} partition: {} upon exceeding leader inactive time of {} ms",
            kafkaVersionTopic,
            partitionConsumptionState.getPartition(),
            newLeaderInactiveTime);
        isDataRecoveryCompleted = true;
      }
    }

    if (isDataRecoveryCompleted) {
      partitionConsumptionState.setDataRecoveryCompleted(true);
      statusReportAdapter.reportDataRecoveryCompleted(partitionConsumptionState);
    }
  }

  /**
   * For the corresponding partition being tracked in `partitionConsumptionState`, if it's in LEADER state and it's
   * not consuming from version topic, it should produce the new message to version topic; besides, if LEADER is
   * consuming remotely, it should also produce to local fabric.
   *
   * If buffer replay is disable, all replicas will stick to version topic, no one is going to produce any message.
   */
  protected boolean shouldProduceToVersionTopic(PartitionConsumptionState partitionConsumptionState) {
    if (!isLeader(partitionConsumptionState)) {
      return false; // Not leader
    }
    String leaderTopic = partitionConsumptionState.getOffsetRecord().getLeaderTopic();
    return (!kafkaVersionTopic.equals(leaderTopic) || partitionConsumptionState.consumeRemotely());
  }

  protected boolean isLeader(PartitionConsumptionState partitionConsumptionState) {
    return Objects.equals(partitionConsumptionState.getLeaderFollowerState(), LEADER);
  }

  @Override
  protected void processTopicSwitch(
      ControlMessage controlMessage,
      int partition,
      long offset,
      PartitionConsumptionState partitionConsumptionState) {
    /**
     * During batch push, all subPartitions in LEADER will consume from leader topic (either local or remote VT)
     * Once we switch into RT topic consumption, only leaderSubPartition should be acting as LEADER role.
     * Hence, before processing TopicSwitch message, we need to force downgrade other subPartitions into FOLLOWER.
     */
    if (isLeader(partitionConsumptionState) && !amplificationFactorAdapter.isLeaderSubPartition(partition)) {
      LOGGER.info("SubPartition: {} is demoted from LEADER to STANDBY.", partitionConsumptionState.getPartition());
      String currentLeaderTopic = partitionConsumptionState.getOffsetRecord().getLeaderTopic();
      consumerUnSubscribe(currentLeaderTopic, partitionConsumptionState);
      waitForLastLeaderPersistFuture(
          partitionConsumptionState,
          String.format(
              "Leader failed to produce the last message to version topic before switching feed topic from %s to %s on partition %s",
              currentLeaderTopic,
              kafkaVersionTopic,
              partition));
      partitionConsumptionState.setConsumeRemotely(false);
      partitionConsumptionState.setLeaderFollowerState(STANDBY);
      consumerSubscribe(
          kafkaVersionTopic,
          partitionConsumptionState.getSourceTopicPartition(kafkaVersionTopic),
          partitionConsumptionState.getLatestProcessedLocalVersionTopicOffset(),
          localKafkaServer);
    }

    TopicSwitch topicSwitch = (TopicSwitch) controlMessage.controlMessageUnion;
    /**
     * Currently just check whether the sourceKafkaServers list inside TopicSwitch control message only contains
     * one Kafka server url. If native replication is enabled, kafka server url in TopicSwitch control message
     * might be different from the url in consumer.
     *
     * TODO: When we support consuming from multiple remote Kafka servers, we need to remove the single url check.
     */
    List<CharSequence> kafkaServerUrls = topicSwitch.sourceKafkaServers;
    if (kafkaServerUrls.size() != 1) {
      throw new VeniceException(
          "More than one Kafka server urls in TopicSwitch control message, " + "TopicSwitch.sourceKafkaServers: "
              + kafkaServerUrls);
    }
    statusReportAdapter.reportTopicSwitchReceived(partitionConsumptionState);
    String sourceKafkaURL = kafkaServerUrls.get(0).toString();

    // Venice servers calculate the start offset based on start timestamp
    String newSourceTopicName = topicSwitch.sourceTopicName.toString();
    long upstreamStartOffset = OffsetRecord.LOWEST_OFFSET;
    // Since DaVinci clients might not have network ACLs to remote RT, they will skip upstream start offset calculation.
    if (!isDaVinciClient && topicSwitch.rewindStartTimestamp > 0) {
      int newSourceTopicPartition = partitionConsumptionState.getSourceTopicPartition(newSourceTopicName);
      upstreamStartOffset = getTopicManager(sourceKafkaURL)
          .getPartitionOffsetByTime(newSourceTopicName, newSourceTopicPartition, topicSwitch.rewindStartTimestamp);
      if (upstreamStartOffset != OffsetRecord.LOWEST_OFFSET) {
        upstreamStartOffset -= 1;
      }
    }

    syncTopicSwitchToIngestionMetadataService(
        topicSwitch,
        partitionConsumptionState,
        Collections.singletonMap(sourceKafkaURL, upstreamStartOffset));

    if (isLeader(partitionConsumptionState)) {
      /**
       * Leader shouldn't switch topic here (drainer thread), which would conflict with the ingestion thread which would
       * also access consumer.
       *
       * Besides, if there is re-balance, leader should finish consuming the everything in VT before switching topics;
       * there could be more than one TopicSwitch message in VT, we should honor the last one during re-balance; so
       * don't update the consumption state like leader topic until actually switching topic. The leaderTopic field
       * should be used to track the topic that leader is actually consuming.
       */
      partitionConsumptionState.getOffsetRecord()
          .setLeaderUpstreamOffset(OffsetRecord.NON_AA_REPLICATION_UPSTREAM_OFFSET_MAP_KEY, upstreamStartOffset);
    } else {
      /**
       * For follower, just keep track of what leader is doing now.
       */
      partitionConsumptionState.getOffsetRecord().setLeaderTopic(newSourceTopicName);
      partitionConsumptionState.getOffsetRecord()
          .setLeaderUpstreamOffset(OffsetRecord.NON_AA_REPLICATION_UPSTREAM_OFFSET_MAP_KEY, upstreamStartOffset);

      /**
       * We need to measure offset lag here for follower; if real-time topic is empty and never gets any new message,
       * follower replica will never become online.
       *
       * If we measure lag here for follower, follower might become online faster than leader in extreme case:
       * Real time topic for that partition is empty or the rewind start offset is very closed to the end, followers
       * calculate the lag of the leader and decides the lag is small enough.
       */
      this.defaultReadyToServeChecker.apply(partitionConsumptionState);
    }
  }

  protected void syncTopicSwitchToIngestionMetadataService(
      TopicSwitch topicSwitch,
      PartitionConsumptionState partitionConsumptionState,
      Map<String, Long> upstreamStartOffsetByKafkaURL) {
    storageMetadataService.computeStoreVersionState(kafkaVersionTopic, previousStoreVersionState -> {
      if (previousStoreVersionState != null) {
        if (previousStoreVersionState.topicSwitch == null) {
          LOGGER.info(
              "First time receiving a TopicSwitch message (new source topic: {}; "
                  + "rewind start time: {}; upstream start offset by source Kafka URL: {})",
              topicSwitch.sourceTopicName,
              topicSwitch.rewindStartTimestamp,
              upstreamStartOffsetByKafkaURL);
        } else {
          LOGGER.info(
              "Previous TopicSwitch message in metadata store (source topic: {}; rewind start time: {}; "
                  + "source kafka servers {}) will be replaced by the new TopicSwitch message (new source topic: {}; "
                  + "rewind start time: {}; upstream start offset by source Kafka URL: {})",
              previousStoreVersionState.topicSwitch.sourceTopicName,
              previousStoreVersionState.topicSwitch.rewindStartTimestamp,
              topicSwitch.sourceKafkaServers,
              topicSwitch.sourceTopicName,
              topicSwitch.rewindStartTimestamp,
              upstreamStartOffsetByKafkaURL);
        }
        previousStoreVersionState.topicSwitch = topicSwitch;

        // Put TopicSwitch message into in-memory state to avoid poking metadata store
        partitionConsumptionState.setTopicSwitch(resolveSourceKafkaServersWithinTopicSwitch(topicSwitch));

        // Sync latest store version level metadata to disk
        return previousStoreVersionState;
      } else {
        throw new VeniceException(
            "Unexpected: received some " + ControlMessageType.TOPIC_SWITCH.name()
                + " control message in a topic where we have not yet received a "
                + ControlMessageType.START_OF_PUSH.name() + " control message, for partition "
                + partitionConsumptionState + " and upstreamStartOffsetByKafkaURL: " + upstreamStartOffsetByKafkaURL);
      }
    });
  }

  /**
   * A helper function to the latest in-memory offsets processed by drainers in {@link PartitionConsumptionState},
   * after processing the given {@link ConsumerRecord}.
   *
   * When using this helper function to update the latest in-memory offsets processed by drainers in {@link PartitionConsumptionState}:
   * "updateVersionTopicOffsetFunction" should try to update the VT offset in {@link PartitionConsumptionState}
   * "updateRealtimeTopicOffsetFunction" should try to update the latest processed upstream offset map in {@link PartitionConsumptionState}
   *
   * In LeaderFollowerStoreIngestionTask, "sourceKafkaUrlSupplier" should always return {@link OffsetRecord#NON_AA_REPLICATION_UPSTREAM_OFFSET_MAP_KEY};
   * in ActiveActiveStoreIngestionTask, "sourceKafkaUrlSupplier" should return the actual source Kafka url of the "consumerRecordWrapper"
   */
  protected void updateOffsetsFromConsumerRecord(
      PartitionConsumptionState partitionConsumptionState,
      ConsumerRecord<KafkaKey, KafkaMessageEnvelope> consumerRecord,
      LeaderProducedRecordContext leaderProducedRecordContext,
      UpdateVersionTopicOffset updateVersionTopicOffsetFunction,
      UpdateUpstreamTopicOffset updateUpstreamTopicOffsetFunction,
      GetLastKnownUpstreamTopicOffset lastKnownUpstreamTopicOffsetSupplier,
      Supplier<String> sourceKafkaUrlSupplier) {

    // Only update the metadata if this replica should NOT produce to version topic.
    if (!shouldProduceToVersionTopic(partitionConsumptionState)) {
      /**
       * If either (1) this is a follower replica or (2) this is a leader replica who is consuming from version topic
       * in a local Kafka cluster, we can update the offset metadata in offset record right after consuming a message;
       * otherwise, if the leader is consuming from real-time topic or reprocessing topic, it should update offset
       * metadata after successfully produce a corresponding message.
       */
      KafkaMessageEnvelope kafkaValue = consumerRecord.value();
      updateVersionTopicOffsetFunction.apply(consumerRecord.offset());

      OffsetRecord offsetRecord = partitionConsumptionState.getOffsetRecord();
      // DaVinci clients don't need to maintain leader production states
      if (!isDaVinciClient) {
        // also update the leader topic offset using the upstream offset in ProducerMetadata
<<<<<<< HEAD
        if (shouldUpdateUpstreamOffset(consumerRecord)) {
=======
        if (kafkaValue.leaderMetadataFooter != null && kafkaValue.leaderMetadataFooter.upstreamOffset >= 0) {
>>>>>>> ecdf4028
          final String sourceKafkaUrl = sourceKafkaUrlSupplier.get();
          final long newUpstreamOffset = kafkaValue.leaderMetadataFooter.upstreamOffset;
          String upstreamTopicName =
              offsetRecord.getLeaderTopic() != null ? offsetRecord.getLeaderTopic() : kafkaVersionTopic;
          final long previousUpstreamOffset =
              lastKnownUpstreamTopicOffsetSupplier.apply(sourceKafkaUrl, upstreamTopicName);
          checkAndHandleUpstreamOffsetRewind(
              partitionConsumptionState,
              partitionConsumptionState.getOffsetRecord(),
              consumerRecord,
              newUpstreamOffset,
              previousUpstreamOffset);
          /**
           * Keep updating the upstream offset no matter whether there is a rewind or not; rewind could happen
           * to the true leader when the old leader doesn't stop producing.
           */
          updateUpstreamTopicOffsetFunction.apply(sourceKafkaUrl, upstreamTopicName, newUpstreamOffset);
        }
        // update leader producer GUID
        partitionConsumptionState.setLeaderGUID(kafkaValue.producerMetadata.producerGUID);
        if (kafkaValue.leaderMetadataFooter != null) {
          partitionConsumptionState.setLeaderHostId(kafkaValue.leaderMetadataFooter.hostName.toString());
        }
      }
    } else {
      updateOffsetsAsRemoteConsumeLeader(
          partitionConsumptionState,
          leaderProducedRecordContext,
          sourceKafkaUrlSupplier.get(),
          consumerRecord,
          updateVersionTopicOffsetFunction,
          updateUpstreamTopicOffsetFunction);
    }
  }

  @Override
  protected void updateOffsetMetadataInOffsetRecord(
      PartitionConsumptionState partitionConsumptionState,
      ConsumerRecord<KafkaKey, KafkaMessageEnvelope> consumerRecord,
      String upstreamKafkaUrl) {
    updateOffsetsFromPartitionConsumptionState(
        partitionConsumptionState,
        () -> OffsetRecord.NON_AA_REPLICATION_UPSTREAM_OFFSET_MAP_KEY,
        shouldUpdateUpstreamOffset(consumerRecord));
  }

  /**
   * Sync the metadata about offset from {@link PartitionConsumptionState} to {@link OffsetRecord}.
   * It's agnostic to the record as {@link PartitionConsumptionState} should have handled it already.
   * @param partitionConsumptionState
   * @param sourceKafkaUrl, The computed upstream Kafka URL for the record. Can be null for shutdown events.
   * @param shouldUpstreamOffset, the flag to update the upstream offset or not. If the record contains invalid upstream
   *                              offset, then upstream kafka url doesn't need to be computed unless it's a shutdown event
   */
  protected void updateOffsetsFromPartitionConsumptionState(
      PartitionConsumptionState partitionConsumptionState,
      Supplier<String> sourceKafkaUrl,
      boolean shouldUpstreamOffset) {
    OffsetRecord offsetRecord = partitionConsumptionState.getOffsetRecord();
    offsetRecord
        .setCheckpointLocalVersionTopicOffset(partitionConsumptionState.getLatestProcessedLocalVersionTopicOffset());
    // DaVinci clients don't need to maintain leader production states
    if (!isDaVinciClient) {
      if (sourceKafkaUrl == null) {
        // kafka url is not provided, meaning it's a graceful shutdown event
        // so ignore the flag and copy the upstream offset map from pcs.
        offsetRecord.resetUpstreamOffsetMap(partitionConsumptionState.getLatestProcessedUpstreamRTOffsetMap());
      } else if (shouldUpstreamOffset) {
        final String upstreamTopicName =
            offsetRecord.getLeaderTopic() != null ? offsetRecord.getLeaderTopic() : kafkaVersionTopic;
        final long newUpstreamOffset = partitionConsumptionState.getLatestProcessedUpstreamVersionTopicOffset();
        if (Version.isRealTimeTopic(upstreamTopicName)) {
          offsetRecord.setLeaderUpstreamOffset(sourceKafkaUrl.get(), newUpstreamOffset);
        } else {
          offsetRecord.setCheckpointUpstreamVersionTopicOffset(newUpstreamOffset);
        }
      }
      offsetRecord.setLeaderGUID(partitionConsumptionState.getLeaderGUID());
      offsetRecord.setLeaderHostId(partitionConsumptionState.getLeaderHostId());
    }
  }

  private void updateOffsetsAsRemoteConsumeLeader(
      PartitionConsumptionState partitionConsumptionState,
      LeaderProducedRecordContext leaderProducedRecordContext,
      String upstreamKafkaURL,
      ConsumerRecord<KafkaKey, KafkaMessageEnvelope> consumerRecord,
      UpdateVersionTopicOffset updateVersionTopicOffsetFunction,
      UpdateUpstreamTopicOffset updateUpstreamTopicOffsetFunction) {
    // Leader will only update the offset from leaderProducedRecordContext in VT.
    if (leaderProducedRecordContext != null) {
      /**
       * producedOffset and consumedOffset both are set to -1 when producing individual chunks
       * see {@link LeaderProducerCallback#onCompletion(RecordMetadata, Exception)}
       */
      if (leaderProducedRecordContext.getProducedOffset() >= 0) {
        updateVersionTopicOffsetFunction.apply(leaderProducedRecordContext.getProducedOffset());
      }

      if (leaderProducedRecordContext.getConsumedOffset() >= 0) {
        OffsetRecord offsetRecord = partitionConsumptionState.getOffsetRecord();
        String upstreamTopicName =
            offsetRecord.getLeaderTopic() != null ? offsetRecord.getLeaderTopic() : kafkaVersionTopic;
        updateUpstreamTopicOffsetFunction
            .apply(upstreamKafkaURL, upstreamTopicName, leaderProducedRecordContext.getConsumedOffset());
      }
    } else {
      // Ideally this should never happen.
      String msg = consumerTaskId + " UpdateOffset: Produced record should not be null in LEADER. topic: "
          + consumerRecord.topic() + " Partition " + consumerRecord.partition();
      if (!REDUNDANT_LOGGING_FILTER.isRedundantException(msg)) {
        LOGGER.warn(msg);
      }
    }
  }

  @Override
  protected void updateLatestInMemoryProcessedOffset(
      PartitionConsumptionState partitionConsumptionState,
      ConsumerRecord<KafkaKey, KafkaMessageEnvelope> consumerRecordWrapper,
      LeaderProducedRecordContext leaderProducedRecordContext,
      String kafkaUrl) {
    updateOffsetsFromConsumerRecord(
        partitionConsumptionState,
        consumerRecordWrapper,
        leaderProducedRecordContext,
        partitionConsumptionState::updateLatestProcessedLocalVersionTopicOffset,
        (sourceKafkaUrl, upstreamTopicName, upstreamTopicOffset) -> {
          if (Version.isRealTimeTopic(upstreamTopicName)) {
            partitionConsumptionState.updateLatestProcessedUpstreamRTOffset(sourceKafkaUrl, upstreamTopicOffset);
          } else {
            partitionConsumptionState.updateLatestProcessedUpstreamVersionTopicOffset(upstreamTopicOffset);
          }
        },
        (sourceKafkaUrl, upstreamTopicName) -> Version.isRealTimeTopic(upstreamTopicName)
            ? partitionConsumptionState.getLatestProcessedUpstreamRTOffset(sourceKafkaUrl)
            : partitionConsumptionState.getLatestProcessedUpstreamVersionTopicOffset(),
        () -> OffsetRecord.NON_AA_REPLICATION_UPSTREAM_OFFSET_MAP_KEY);
  }

  protected void checkAndHandleUpstreamOffsetRewind(
      PartitionConsumptionState partitionConsumptionState,
      OffsetRecord offsetRecord,
      ConsumerRecord<KafkaKey, KafkaMessageEnvelope> consumerRecord,
      final long newUpstreamOffset,
      final long previousUpstreamOffset) {
    if (newUpstreamOffset >= previousUpstreamOffset) {
      return; // Rewind did not happen
    }

    /**
     * If upstream offset is rewound and it's from a different producer, we encounter a split-brain
     * issue (multiple leaders producing to the same partition at the same time)
     *
     * Since every SN enables pass-through mode for messages before EOP, leader will re-use the same GUID as the one
     * passed from the upstream message. For reprocessing job, GUIDs of contiguous upstream messages might be different.
     * Instead of comparing GUIDs, we compare leader host names to identify the split-brain issue.
     */
    final KafkaMessageEnvelope kafkaValue = consumerRecord.value();
    if (kafkaValue.leaderMetadataFooter != null && offsetRecord.getLeaderHostId() != null
        && !kafkaValue.leaderMetadataFooter.hostName.toString().equals(offsetRecord.getLeaderHostId())) {
      /**
       * Check whether the data inside rewind message is the same the data inside storage engine; if so,
       * we don't consider it as lossy rewind; otherwise, report potentially lossy upstream rewind.
       *
       * Fail the job if it's lossy and it's during the GF job (before END_OF_PUSH received);
       * otherwise, don't fail the push job, it's streaming ingestion now so it's serving online traffic already.
       */
      String logMsg = String.format(
          consumerTaskId + " partition %d received message with upstreamOffset: %d;"
              + " but recorded upstreamOffset is: %d. Received message producer GUID: %s; Recorded producer GUID: %s;"
              + " Received message producer host: %s; Recorded producer host: %s."
              + " Multiple leaders are producing. ",
          consumerRecord.partition(),
          newUpstreamOffset,
          previousUpstreamOffset,
          kafkaValue.producerMetadata.producerGUID == null
              ? "unknown"
              : GuidUtils.getHexFromGuid(kafkaValue.producerMetadata.producerGUID),
          offsetRecord.getLeaderGUID() == null ? "unknown" : GuidUtils.getHexFromGuid(offsetRecord.getLeaderGUID()),
          kafkaValue.leaderMetadataFooter.hostName.toString(),
          offsetRecord.getLeaderHostId());

      boolean lossy = true;
      try {
        KafkaKey key = consumerRecord.key();
        KafkaMessageEnvelope envelope = consumerRecord.value();
        AbstractStorageEngine storageEngine = storageEngineRepository.getLocalStorageEngine(kafkaVersionTopic);
        switch (MessageType.valueOf(envelope)) {
          case PUT:
            // Issue an read to get the current value of the key
            byte[] actualValue = storageEngine.get(consumerRecord.partition(), key.getKey(), false);
            if (actualValue != null) {
              int actualSchemaId = ByteUtils.readInt(actualValue, 0);
              Put put = (Put) envelope.payloadUnion;
              if (actualSchemaId == put.schemaId) {
                // continue if schema Id is the same
                if (ByteUtils.equals(
                    put.putValue.array(),
                    put.putValue.position(),
                    actualValue,
                    ValueRecord.SCHEMA_HEADER_LENGTH)) {
                  lossy = false;
                  logMsg += Utils.NEW_LINE_CHAR;
                  logMsg +=
                      "But this rewound PUT is not lossy because the data in the rewind message is the same as the data inside Venice";
                }
              }
            }
            break;
          case DELETE:
            /**
             * Lossy if the key/value pair is added back to the storage engine after the first DELETE message.
             */
            actualValue = storageEngine.get(consumerRecord.partition(), key.getKey(), false);
            if (actualValue == null) {
              lossy = false;
              logMsg += Utils.NEW_LINE_CHAR;
              logMsg +=
                  "But this rewound DELETE is not lossy because the data in the rewind message is deleted already";
            }
            break;
          default:
            // Consider lossy for both control message and PartialUpdate
            break;
        }
      } catch (Exception e) {
        LOGGER.warn("{} failed comparing the rewind message with the actual value in Venice", consumerTaskId, e);
      }

      if (lossy) {
        if (!partitionConsumptionState.isEndOfPushReceived()) {
          logMsg += Utils.NEW_LINE_CHAR;
          logMsg += "Failing the job because lossy rewind happens before receiving EndOfPush";
          LOGGER.error(logMsg);
          versionedDIVStats.recordPotentiallyLossyLeaderOffsetRewind(storeName, versionNumber);
          VeniceException e = new VeniceException(logMsg);
          statusReportAdapter.reportError(Collections.singletonList(partitionConsumptionState), logMsg, e);
          throw e;
        } else {
          logMsg += Utils.NEW_LINE_CHAR;
          logMsg += "Don't fail the job during streaming ingestion";
          LOGGER.error(logMsg);
          versionedDIVStats.recordPotentiallyLossyLeaderOffsetRewind(storeName, versionNumber);
        }
      } else {
        LOGGER.info(logMsg);
        versionedDIVStats.recordBenignLeaderOffsetRewind(storeName, versionNumber);
      }
    }
  }

  protected void produceToLocalKafka(
      ConsumerRecord<KafkaKey, KafkaMessageEnvelope> consumerRecord,
      PartitionConsumptionState partitionConsumptionState,
      LeaderProducedRecordContext leaderProducedRecordContext,
      ProduceToTopic produceFunction,
      int subPartition,
      String kafkaUrl,
      int kafkaClusterId,
      long beforeProcessingRecordTimestamp) {
    int partition = consumerRecord.partition();
    String leaderTopic = consumerRecord.topic();
    long sourceTopicOffset = consumerRecord.offset();
    LeaderMetadataWrapper leaderMetadataWrapper = new LeaderMetadataWrapper(sourceTopicOffset, kafkaClusterId);
    LeaderProducerCallback callback = new LeaderProducerCallback(
        this,
        consumerRecord,
        partitionConsumptionState,
        leaderTopic,
        kafkaVersionTopic,
        partition,
        subPartition,
        kafkaUrl,
        versionedDIVStats,
        leaderProducedRecordContext,
        versionedIngestionStats,
        hostLevelIngestionStats,
        System.nanoTime(),
        beforeProcessingRecordTimestamp);
    partitionConsumptionState.setLastLeaderPersistFuture(leaderProducedRecordContext.getPersistedToDBFuture());
    produceFunction.apply(callback, leaderMetadataWrapper);
  }

  @Override
  protected boolean isRealTimeBufferReplayStarted(PartitionConsumptionState partitionConsumptionState) {
    TopicSwitch topicSwitch = partitionConsumptionState.getTopicSwitch();
    if (topicSwitch == null) {
      return false;
    }
    if (topicSwitch.sourceKafkaServers.size() != 1) {
      throw new VeniceException(
          "Expect only one source Kafka URLs in Topic Switch. Got: " + topicSwitch.sourceKafkaServers);
    }
    return Version.isRealTimeTopic(topicSwitch.sourceTopicName.toString());
  }

  // TODO: Consider overriding this in A/A?
  /**
   * For Leader/Follower state model, we already keep track of the consumption progress in leader, so directly calculate
   * the lag with the real-time topic and the leader consumption offset.
   */
  @Override
  protected long measureHybridOffsetLag(PartitionConsumptionState partitionConsumptionState, boolean shouldLogLag) {
    int partition = partitionConsumptionState.getPartition();
    OffsetRecord offsetRecord = partitionConsumptionState.getOffsetRecord();

    /**
     * After END_OF_PUSH received, `isReadyToServe()` is invoked for each message until the lag is caught up (otherwise,
     * if we only check ready to serve periodically, the lag may never catch up); in order not to slow down the hybrid
     * ingestion, {@link CachedKafkaMetadataGetter} was introduced to get the latest offset periodically;
     * with this strategy, it is possible that partition could become 'ONLINE' at most
     * {@link CachedKafkaMetadataGetter#ttlMs} earlier.
     */
    String leaderTopic = offsetRecord.getLeaderTopic();
    if (leaderTopic == null || !Version.isRealTimeTopic(leaderTopic)) {
      /**
       * 1. Usually there is a batch-push or empty push for the hybrid store before replaying messages from real-time
       *    topic; since we need to wait for at least 5 minutes of inactivity since the last successful consumed message
       *    before promoting a replica to leader, the leader topic metadata may not be initialized yet (the first time
       *    when we initialize the leader topic is either when a replica is promoted to leader successfully or encounter
       *    TopicSwitch control message.), so leader topic can be null during the 5 minutes inactivity.
       * 2. It's also possible that the replica is promoted to leader already but haven't received the TopicSwitch
       *    command from controllers to start consuming from real-time topic (for example, reprocessing Samza job has
       *    finished producing the batch input to the transient reprocessing topic, but user haven't sent END_OF_PUSH
       *    so controllers haven't sent TopicSwitch).
       */
      return Long.MAX_VALUE;
    }

    // Since DaVinci clients run in follower only mode, use local VT to compute hybrid lag.
    if (isDaVinciClient) {
      return cachedKafkaMetadataGetter.getOffset(getTopicManager(localKafkaServer), kafkaVersionTopic, partition)
          - partitionConsumptionState.getLatestProcessedLocalVersionTopicOffset();
    }

    // leaderTopic is the real-time topic now
    String sourceRealTimeTopicKafkaURL;
    Set<String> sourceRealTimeTopicKafkaURLs = getRealTimeDataSourceKafkaAddress(partitionConsumptionState);
    if (sourceRealTimeTopicKafkaURLs.isEmpty()) {
      throw new VeniceException("Expect a real-time source Kafka URL for " + partitionConsumptionState);
    } else if (sourceRealTimeTopicKafkaURLs.size() == 1) {
      sourceRealTimeTopicKafkaURL = sourceRealTimeTopicKafkaURLs.iterator().next();
      return measureRTOffsetLagForSingleRegion(sourceRealTimeTopicKafkaURL, partitionConsumptionState, shouldLogLag);
    } else {
      return measureRTOffsetLagForMultiRegions(sourceRealTimeTopicKafkaURLs, partitionConsumptionState, shouldLogLag);
    }
  }

  protected long measureRTOffsetLagForSingleRegion(
      String sourceRealTimeTopicKafkaURL,
      PartitionConsumptionState partitionConsumptionState,
      boolean shouldLogLag) {
    return getLatestLeaderPersistedOffsetAndHybridTopicOffset(
        sourceRealTimeTopicKafkaURL,
        partitionConsumptionState.getOffsetRecord().getLeaderTopic(),
        partitionConsumptionState,
        shouldLogLag);
  }

  protected long measureRTOffsetLagForMultiRegions(
      Set<String> sourceRealTimeTopicKafkaURLs,
      PartitionConsumptionState partitionConsumptionState,
      boolean shouldLogLag) {
    throw new VeniceException(
        String.format(
            "%s Multi colo RT offset lag calculation is not supported for non Active-Active stores",
            consumerTaskId));
  }

  @Override
  public boolean isReadyToServeAnnouncedWithRTLag() {
    if (!hybridStoreConfig.isPresent() || partitionConsumptionStateMap.isEmpty()) {
      return false;
    }
    long offsetLagThreshold = hybridStoreConfig.get().getOffsetLagThresholdToGoOnline();
    for (PartitionConsumptionState pcs: partitionConsumptionStateMap.values()) {
      if (pcs.hasLagCaughtUp() && offsetLagThreshold >= 0) {
        Set<String> sourceRealTimeTopicKafkaURLs = getRealTimeDataSourceKafkaAddress(pcs);
        if (sourceRealTimeTopicKafkaURLs.isEmpty()) {
          return true;
        }
        String sourceRealTimeTopicKafkaURL = sourceRealTimeTopicKafkaURLs.iterator().next();
        try {
          if (measureRTOffsetLagForSingleRegion(sourceRealTimeTopicKafkaURL, pcs, false) > offsetLagThreshold) {
            return true;
          }
        } catch (Exception e) {
          return true;
        }
      }
    }
    return false;
  }

  @Override
  protected void reportIfCatchUpVersionTopicOffset(PartitionConsumptionState pcs) {
    int partition = pcs.getPartition();

    if (pcs.isEndOfPushReceived() && !pcs.isLatchReleased()) {
      if (cachedKafkaMetadataGetter.getOffset(getTopicManager(localKafkaServer), kafkaVersionTopic, partition)
          - 1 <= pcs.getLatestProcessedLocalVersionTopicOffset()) {
        statusReportAdapter.reportCatchUpVersionTopicOffsetLag(pcs);

        /**
         * Relax to report completion
         *
         * There is a safeguard latch that is optionally replaced during Offline to Follower
         * state transition in order to prevent "over-rebalancing". However, there is
         * still an edge case that could make Venice lose all of the Online SNs.
         *
         * 1. Helix rebalances the leader replica of a partition; old leader shuts down,
         * so no one is replicating data from RT topic to VT;
         * 2. New leader is block while transitioning to follower; after consuming the end
         * of VT, the latch releases; new leader replica quickly transits to leader role
         * from Helix's point of view; but actually it's waiting for 5 minutes before switching
         * to RT;
         * 3. After the new leader replica transition completes; Helix shutdowns the other 2 old
         * follower replicas, and bootstrap 2 new followers one by one; however, in this case,
         * even though the latches of the new followers have released; their push status is not
         * completed yet, since the new leader hasn't caught up the end of RT;
         * 4. The new leader replica is having the same issue; it hasn't caught up RT yet so its
         * push status is not COMPLETED; from router point of view, there is no online replica after
         * the rebalance.
         */
        if (isCurrentVersion.getAsBoolean()) {
          amplificationFactorAdapter
              .executePartitionConsumptionState(pcs.getUserPartition(), PartitionConsumptionState::lagHasCaughtUp);
          statusReportAdapter.reportCompleted(pcs, true);
        }
      }
    }
  }

  /**
   * For Leader/Follower model, the follower should have the same kind of check as the Online/Offline model;
   * for leader, it's possible that it consumers from real-time topic or GF topic.
   */
  @Override
  protected boolean shouldProcessRecord(ConsumerRecord<KafkaKey, KafkaMessageEnvelope> record, int subPartition) {
    PartitionConsumptionState partitionConsumptionState = partitionConsumptionStateMap.get(subPartition);
    if (partitionConsumptionState == null) {
      LOGGER.info(
          "Skipping message as partition is no longer actively subscribed. Topic: {} Partition Id: {}",
          kafkaVersionTopic,
          subPartition);
      return false;
    }
    switch (partitionConsumptionState.getLeaderFollowerState()) {
      case LEADER:
        if (partitionConsumptionState.consumeRemotely() && Version
            .isVersionTopicOrStreamReprocessingTopic(partitionConsumptionState.getOffsetRecord().getLeaderTopic())) {
          if (partitionConsumptionState.skipKafkaMessage()) {
            String msg = "Skipping messages after EOP in remote version topic. Topic: " + kafkaVersionTopic
                + " Partition Id: " + subPartition;
            if (!REDUNDANT_LOGGING_FILTER.isRedundantException(msg)) {
              LOGGER.info(msg);
            }
            return false;
          }
          if (record.key().isControlMessage()) {
            ControlMessageType controlMessageType =
                ControlMessageType.valueOf((ControlMessage) record.value().payloadUnion);
            if (controlMessageType == END_OF_PUSH) {
              /**
               * The flag is turned on to avoid consuming unwanted messages after EOP in remote VT, such as SOBR. In
               * {@link LeaderFollowerStoreIngestionTask#checkLongRunningTaskState()}, once leader notices that EOP is
               * received, it will unsubscribe from the remote VT and turn off this flag. However, if data recovery is
               * in progress and the store is hybrid then we actually want to consume messages after EOP. In that case
               * remote TS will be skipped but with a different method.
               */
              if (!(isDataRecovery && isHybridMode())) {
                partitionConsumptionState.setSkipKafkaMessage(true);
              }
            }
          }
        }
        String currentLeaderTopic = partitionConsumptionState.getOffsetRecord().getLeaderTopic();
        if (!record.topic().equals(currentLeaderTopic)) {
          String errorMsg = "Leader receives a Kafka record that doesn't belong to leader topic. Store version: "
              + this.kafkaVersionTopic + ", partition: " + partitionConsumptionState.getPartition() + ", leader topic: "
              + currentLeaderTopic + ", topic of incoming message: " + record.topic();
          if (!REDUNDANT_LOGGING_FILTER.isRedundantException(errorMsg)) {
            LOGGER.error(errorMsg);
          }
          return false;
        }
        break;
      default:
        String recordTopic = record.topic();
        if (!kafkaVersionTopic.equals(recordTopic)) {
          String errorMsg = consumerTaskId + " Current L/F state:" + partitionConsumptionState.getLeaderFollowerState()
              + "; partition: " + subPartition + "; Message retrieved from non version topic " + recordTopic;
          if (consumerHasSubscription(recordTopic, partitionConsumptionState)) {
            throw new VeniceMessageException(
                errorMsg + ". Throwing exception as the node still subscribes to " + recordTopic);
          }
          if (!REDUNDANT_LOGGING_FILTER.isRedundantException(errorMsg)) {
            LOGGER.error("{}. Skipping the message as the node does not subscribe to {}", errorMsg, recordTopic);
          }
          return false;
        }

        long lastOffset = partitionConsumptionState.getLatestProcessedLocalVersionTopicOffset();
        if (lastOffset >= record.offset()) {
          String message = consumerTaskId + " Current L/F state:" + partitionConsumptionState.getLeaderFollowerState()
              + "; The record was already processed partition " + subPartition;
          if (!REDUNDANT_LOGGING_FILTER.isRedundantException(message)) {
            LOGGER.info("{}; LastKnown {}; Current {}", message, lastOffset, record.offset());
          }
          return false;
        }
        break;
    }

    return super.shouldProcessRecord(record, subPartition);
  }

  /**
   * Additional safeguards in Leader/Follower ingestion:
   * 1. Check whether the incoming messages are from the expected source topics
   */
  @Override
  protected boolean shouldPersistRecord(
      ConsumerRecord<KafkaKey, KafkaMessageEnvelope> record,
      PartitionConsumptionState partitionConsumptionState) {
    if (!super.shouldPersistRecord(record, partitionConsumptionState)) {
      return false;
    }

    switch (partitionConsumptionState.getLeaderFollowerState()) {
      case LEADER:
        String currentLeaderTopic = partitionConsumptionState.getOffsetRecord().getLeaderTopic();
        if (!record.topic().equals(currentLeaderTopic)) {
          String errorMsg = "Leader receives a Kafka record that doesn't belong to leader topic. Store version: "
              + this.kafkaVersionTopic + ", partition: " + partitionConsumptionState.getPartition() + ", leader topic: "
              + currentLeaderTopic + ", topic of incoming message: " + record.topic();
          if (!REDUNDANT_LOGGING_FILTER.isRedundantException(errorMsg)) {
            LOGGER.error(errorMsg);
          }
          return false;
        }
        break;
      default:
        if (!record.topic().equals(this.kafkaVersionTopic)) {
          String errorMsg = partitionConsumptionState.getLeaderFollowerState().toString()
              + " replica receives a Kafka record that doesn't belong to version topic. Store version: "
              + this.kafkaVersionTopic + ", partition: " + partitionConsumptionState.getPartition()
              + ", topic of incoming message: " + record.topic();
          if (!REDUNDANT_LOGGING_FILTER.isRedundantException(errorMsg)) {
            LOGGER.error(errorMsg);
          }
          return false;
        }
        break;
    }
    return true;
  }

  @Override
  protected void recordWriterStats(
      long producerBrokerLatencyMs,
      long brokerConsumerLatencyMs,
      long producerConsumerLatencyMs,
      PartitionConsumptionState partitionConsumptionState) {
    if (isUserSystemStore()) {
      return;
    }
    if (isNativeReplicationEnabled) {
      // Emit latency metrics separately for leaders and followers
      boolean isLeader = partitionConsumptionState.getLeaderFollowerState().equals(LEADER);
      if (isLeader) {
        versionedDIVStats.recordLeaderLatencies(
            storeName,
            versionNumber,
            producerBrokerLatencyMs,
            brokerConsumerLatencyMs,
            producerConsumerLatencyMs);
      } else {
        versionedDIVStats.recordFollowerLatencies(
            storeName,
            versionNumber,
            producerBrokerLatencyMs,
            brokerConsumerLatencyMs,
            producerConsumerLatencyMs);
      }
    } else {
      super.recordWriterStats(
          producerBrokerLatencyMs,
          brokerConsumerLatencyMs,
          producerConsumerLatencyMs,
          partitionConsumptionState);
    }
  }

  @Override
  protected void recordProcessedRecordStats(
      PartitionConsumptionState partitionConsumptionState,
      int processedRecordSize) {
    if (partitionConsumptionState.getLeaderFollowerState().equals(LEADER)) {
      versionedIngestionStats.recordLeaderConsumed(storeName, versionNumber, processedRecordSize);
      hostLevelIngestionStats.recordTotalLeaderBytesConsumed(processedRecordSize);
      hostLevelIngestionStats.recordTotalLeaderRecordsConsumed();
    } else {
      versionedIngestionStats.recordFollowerConsumed(storeName, versionNumber, processedRecordSize);
      hostLevelIngestionStats.recordTotalFollowerBytesConsumed(processedRecordSize);
      hostLevelIngestionStats.recordTotalFollowerRecordsConsumed();
    }
  }

  private void recordFabricHybridConsumptionStats(int kafkaClusterId, int producedRecordSize, long upstreamOffset) {
    if (kafkaClusterId >= 0) {
      versionedIngestionStats
          .recordRegionHybridConsumption(storeName, versionNumber, kafkaClusterId, producedRecordSize, upstreamOffset);
      hostLevelIngestionStats.recordTotalRegionHybridBytesConsumed(kafkaClusterId, producedRecordSize);
    }
  }

  /**
   * The goal of this function is to possibly produce the incoming kafka message consumed from local VT, remote VT, RT or SR topic to
   * local VT if needed. It's decided based on the function output of {@link #shouldProduceToVersionTopic} and message type.
   * It also perform any necessary additional computation operation such as for write-compute/update message.
   * It returns a boolean indicating if it was produced to kafka or not.
   *
   * This function should be called as one of the first steps in processing pipeline for all messages consumed from any kafka topic.
   *
   * The caller of this function should only process this {@param consumerRecord} further if the return is
   * {@link DelegateConsumerRecordResult#QUEUED_TO_DRAINER}.
   *
   * This function assumes {@link #shouldProcessRecord(ConsumerRecord, int)} has been called which happens in
   * {@link StoreIngestionTask#produceToStoreBufferServiceOrKafka(Iterable, boolean, TopicPartition, String, int)}
   * before calling this and the it was decided that this record needs to be processed. It does not perform any
   * validation check on the PartitionConsumptionState object to keep the goal of the function simple and not overload.
   *
   * Also DIV validation is done here if the message is received from RT topic. For more info please see
   * please see {@literal StoreIngestionTask#internalProcessConsumerRecord(ConsumerRecord, PartitionConsumptionState, ProducedRecord)}
   *
   * This function may modify the original record in KME and it is unsafe to use the payload from KME directly after this function.
   *
   * @return a {@link DelegateConsumerRecordResult} indicating what to do with the record
   */
  @Override
  protected DelegateConsumerRecordResult delegateConsumerRecord(
      ConsumerRecord<KafkaKey, KafkaMessageEnvelope> consumerRecord,
      int subPartition,
      String kafkaUrl,
      int kafkaClusterId,
      long beforeProcessingRecordTimestamp) {
    boolean produceToLocalKafka = false;
    try {
      KafkaKey kafkaKey = consumerRecord.key();
      KafkaMessageEnvelope kafkaValue = consumerRecord.value();

      /**
       * partitionConsumptionState must be in a valid state and no error reported. This is made sure by calling
       * {@link shouldProcessRecord} before processing any record.
       *
       * ^ This is no longer true because with shared consumer the partitionConsumptionState could have been removed
       * from unsubscribe action in the StoreIngestionTask thread. Today, when unsubscribing
       * {@link StoreIngestionTask.waitForAllMessageToBeProcessedFromTopicPartition} only ensure the buffer queue is
       * drained before unsubscribe. Records being processed by shared consumer may see invalid partitionConsumptionState.
       */
      PartitionConsumptionState partitionConsumptionState = partitionConsumptionStateMap.get(subPartition);
      if (partitionConsumptionState == null) {
        // The partition is likely unsubscribed, will skip these messages.
        return DelegateConsumerRecordResult.SKIPPED_MESSAGE;
      }
      produceToLocalKafka = shouldProduceToVersionTopic(partitionConsumptionState);
      // UPDATE message is only expected in LEADER which must be produced to kafka.
      MessageType msgType = MessageType.valueOf(kafkaValue);
      if (msgType == MessageType.UPDATE && !produceToLocalKafka) {
        throw new VeniceMessageException(
            consumerTaskId + " hasProducedToKafka: Received UPDATE message in non-leader. Topic: "
                + consumerRecord.topic() + " Partition " + consumerRecord.partition() + " Offset "
                + consumerRecord.offset());
      }

      /**
       * return early if it needs not be produced to local VT such as cases like
       * (i) it's a follower or (ii) leader is consuming from VT
       */
      if (!produceToLocalKafka) {
        return DelegateConsumerRecordResult.QUEUED_TO_DRAINER;
      }

      // If we are here the message must be produced to local kafka or silently consumed.
      LeaderProducedRecordContext leaderProducedRecordContext;

      validateRecordBeforeProducingToLocalKafka(consumerRecord, partitionConsumptionState, kafkaUrl, kafkaClusterId);

      if (Version.isRealTimeTopic(consumerRecord.topic())) {
        recordFabricHybridConsumptionStats(
            kafkaClusterId,
            consumerRecord.serializedKeySize() + consumerRecord.serializedValueSize(),
            consumerRecord.offset());
        updateLatestInMemoryLeaderConsumedRTOffset(partitionConsumptionState, kafkaUrl, consumerRecord.offset());
      }

      /**
       * Just to note this code is getting executed in Leader only. Leader DIV check progress is always ahead of the
       * actual data persisted on disk. Leader DIV check results will not be persisted on disk.
       */
      boolean isEndOfPushReceived = partitionConsumptionState.isEndOfPushReceived();
      try {
        /**
         * TODO: An improvement can be made to fail all future versions for fatal DIV exceptions after EOP.
         */
        validateMessage(this.kafkaDataIntegrityValidatorForLeaders, consumerRecord, isEndOfPushReceived, subPartition);
        versionedDIVStats.recordSuccessMsg(storeName, versionNumber);
      } catch (FatalDataValidationException e) {
        if (!isEndOfPushReceived) {
          throw e;
        }
      } catch (DuplicateDataException e) {
        /**
         * Skip duplicated messages; leader must not produce duplicated messages from RT to VT, because leader will
         * override the DIV info for messages from RT; as a result, both leaders and followers will persisted duplicated
         * messages to disk, and potentially rewind a k/v pair to an old value.
         */
        divErrorMetricCallback.execute(e);
        LOGGER.debug("{} : Skipping a duplicate record at offset: {}", consumerTaskId, consumerRecord.offset());
        return DelegateConsumerRecordResult.DUPLICATE_MESSAGE;
      }

      if (kafkaKey.isControlMessage()) {
        boolean producedFinally = true;
        ControlMessage controlMessage = (ControlMessage) kafkaValue.payloadUnion;
        ControlMessageType controlMessageType = ControlMessageType.valueOf(controlMessage);
        leaderProducedRecordContext = LeaderProducedRecordContext
            .newControlMessageRecord(kafkaClusterId, consumerRecord.offset(), kafkaKey.getKey(), controlMessage);
        switch (controlMessageType) {
          case START_OF_PUSH:
            /**
             * N.B.: This is expected to be the first time time we call {@link veniceWriter#get()}. During this time
             *       since startOfPush has not been processed yet, {@link StoreVersionState} is not created yet (unless
             *       this is a server restart scenario). So the {@link com.linkedin.venice.writer.VeniceWriter#isChunkingEnabled} field
             *       will not be set correctly at this point. This is fine as chunking is mostly not applicable for control messages.
             *       This chunking flag for the veniceWriter will happen be set correctly in
             *       {@link StoreIngestionTask#processStartOfPush(ControlMessage, int, long, PartitionConsumptionState)},
             *       which will be called when this message gets processed in drainer thread after successfully producing
             *       to kafka.
             *
             * Note update: the first time we call {@link veniceWriter#get()} is different in various use cases:
             * 1. For hybrid store with L/F enabled, the first time a VeniceWriter is created is after leader switches to RT and
             *    consumes the first message; potential message type: SOS, EOS, data message.
             * 2. For store version generated by stream reprocessing push type, the first time is after leader switches to
             *    SR topic and consumes the first message; potential message type: SOS, EOS, data message (consider server restart).
             * 3. For store with native replication enabled, the first time is after leader switches to remote topic and start
             *    consumes the first message; potential message type: SOS, EOS, SOP, EOP, data message (consider server restart).
             */
          case END_OF_PUSH:
            /**
             * Simply produce this EOP to local VT. It will be processed in order in the drainer queue later
             * after successfully producing to kafka.
             */
            produceToLocalKafka(
                consumerRecord,
                partitionConsumptionState,
                leaderProducedRecordContext,
                (callback, leaderMetadataWrapper) -> veniceWriter.get()
                    .put(
                        consumerRecord.key(),
                        consumerRecord.value(),
                        callback,
                        consumerRecord.partition(),
                        leaderMetadataWrapper),
                subPartition,
                kafkaUrl,
                kafkaClusterId,
                beforeProcessingRecordTimestamp);
            break;
          case START_OF_SEGMENT:
          case END_OF_SEGMENT:
            /**
             * SOS and EOS will be produced to the local version topic with DIV pass-through mode by leader in the following cases:
             * 1. SOS and EOS are from stream-reprocessing topics (use cases: stream-reprocessing)
             * 2. SOS and EOS are from version topics in a remote fabric (use cases: native replication for remote fabrics)
             *
             * SOS and EOS will not be produced to local version topic in the following cases:
             * 1. SOS and EOS are from real-time topics (use cases: hybrid ingestion, incremental push to RT)
             * 2. SOS and EOS are from version topics in local fabric, which has 2 different scenarios:
             *    i.  native replication is enabled, but the current fabric is the source fabric (use cases: native repl for source fabric)
             *    ii. native replication is not enabled; it doesn't matter whether current replica is leader or follower,
             *        messages from local VT doesn't need to be reproduced into local VT again (use cases: local batch consumption,
             *        incremental push to VT)
             */
            if (!Version.isRealTimeTopic(consumerRecord.topic())) {
              produceToLocalKafka(
                  consumerRecord,
                  partitionConsumptionState,
                  leaderProducedRecordContext,
                  (callback, leaderMetadataWrapper) -> veniceWriter.get()
                      .put(
                          consumerRecord.key(),
                          consumerRecord.value(),
                          callback,
                          consumerRecord.partition(),
                          leaderMetadataWrapper),
                  subPartition,
                  kafkaUrl,
                  kafkaClusterId,
                  beforeProcessingRecordTimestamp);
            } else {
              /**
               * Based on current design handling this case (specially EOS) is tricky as we don't produce the SOS/EOS
               * received from RT to local VT. But ideally EOS must be queued in-order (after all previous data message
               * PUT/UPDATE/DELETE) to drainer. But since the queueing of data message to drainer
               * happens in Kafka producer callback there is no way to queue this EOS to drainer in-order.
               *
               * Usually following processing in Leader for other control message.
               *    1. DIV:
               *    2. updateOffset:
               *    3. stats maintenance as in {@link StoreIngestionTask#processVeniceMessage(ConsumerRecord, PartitionConsumptionState, LeaderProducedRecordContext)}
               *
               * For #1 Since we have moved the DIV validation in this function, We are good with DIV part which is the most critical one.
               * For #2 Leader will not update the offset for SOS/EOS. From Server restart point of view this is tolerable. This was the case in previous design also. So there is no change in behaviour.
               * For #3 stat counter update will not happen for SOS/EOS message. This should not be a big issue. If needed we can copy some of the stats maintenance
               *   work here.
               *
               * So in summary NO further processing is needed SOS/EOS received from RT topics. Just silently drop the message here.
               * We should not return false here.
               */
              producedFinally = false;
            }
            break;
          case START_OF_INCREMENTAL_PUSH:
          case END_OF_INCREMENTAL_PUSH:
            // For inc push to RT policy, the control msg is written in RT topic, we will need to calculate the
            // destination partition in VT correctly.
            int versionTopicPartitionToBeProduced = Version.isRealTimeTopic(consumerRecord.topic())
                ? consumerRecord.partition() * amplificationFactor
                : consumerRecord.partition();
            /**
             * We are using {@link VeniceWriter#asyncSendControlMessage()} api instead of {@link VeniceWriter#put()} since we have
             * to calculate DIV for this message but keeping the ControlMessage content unchanged. {@link VeniceWriter#put()} does not
             * allow that.
             */
            produceToLocalKafka(
                consumerRecord,
                partitionConsumptionState,
                leaderProducedRecordContext,
                (callback, leaderMetadataWrapper) -> veniceWriter.get()
                    .asyncSendControlMessage(
                        controlMessage,
                        versionTopicPartitionToBeProduced,
                        new HashMap<>(),
                        callback,
                        leaderMetadataWrapper),
                subPartition,
                kafkaUrl,
                kafkaClusterId,
                beforeProcessingRecordTimestamp);
            break;
          case TOPIC_SWITCH:
            /**
             * For TOPIC_SWITCH message we should use -1 as consumedOffset. This will ensure that it does not update the
             * setLeaderUpstreamOffset in {@link updateOffset()}.
             * The leaderUpstreamOffset is set from the TS message config itself. We should not override it.
             */
            if (isDataRecovery && !partitionConsumptionState.isBatchOnly()) {
              // Ignore remote VT's TS message since we might need to consume more RT or incremental push data from VT
              // that's no longer in the local/remote RT due to retention.
              return DelegateConsumerRecordResult.SKIPPED_MESSAGE;
            }
            leaderProducedRecordContext =
                LeaderProducedRecordContext.newControlMessageRecord(-1, -1, kafkaKey.getKey(), controlMessage);
            produceToLocalKafka(
                consumerRecord,
                partitionConsumptionState,
                leaderProducedRecordContext,
                (callback, leaderMetadataWrapper) -> veniceWriter.get()
                    .asyncSendControlMessage(
                        controlMessage,
                        consumerRecord.partition(),
                        new HashMap<>(),
                        callback,
                        DEFAULT_LEADER_METADATA_WRAPPER),
                subPartition,
                kafkaUrl,
                kafkaClusterId,
                beforeProcessingRecordTimestamp);
            break;
        }
        if (!isSegmentControlMsg(controlMessageType)) {
          LOGGER.info(
              "{} hasProducedToKafka: {}; ControlMessage: {}; topic: {}; partition: {}; offset: {}",
              consumerTaskId,
              producedFinally,
              controlMessageType.name(),
              consumerRecord.topic(),
              consumerRecord.partition(),
              consumerRecord.offset());
        }
      } else if (kafkaValue == null) {
        throw new VeniceMessageException(
            consumerTaskId + " hasProducedToKafka: Given null Venice Message.  Topic: " + consumerRecord.topic()
                + " Partition " + consumerRecord.partition() + " Offset " + consumerRecord.offset());
      } else {
        // This function may modify the original record in KME and it is unsafe to use the payload from KME directly
        // after this call.
        processMessageAndMaybeProduceToKafka(
            consumerRecord,
            partitionConsumptionState,
            subPartition,
            kafkaUrl,
            kafkaClusterId,
            beforeProcessingRecordTimestamp);
      }
      return DelegateConsumerRecordResult.PRODUCED_TO_KAFKA;
    } catch (Exception e) {
      throw new VeniceException(
          consumerTaskId + " hasProducedToKafka: exception for message received from  Topic: " + consumerRecord.topic()
              + " Partition: " + consumerRecord.partition() + ", Offset: " + consumerRecord.offset() + ". Bubbling up.",
          e);
    }
  }

  /**
   * Besides draining messages in the drainer queue, wait for the last producer future.
   */
  @Override
  protected void waitForAllMessageToBeProcessedFromTopicPartition(
      String topic,
      int partition,
      PartitionConsumptionState partitionConsumptionState) throws InterruptedException {
    super.waitForAllMessageToBeProcessedFromTopicPartition(topic, partition, partitionConsumptionState);
    final long WAITING_TIME_FOR_LAST_RECORD_TO_BE_PROCESSED = MINUTES.toMillis(1); // 1 min

    /**
     * In case of L/F model in Leader we first produce to local kafka then queue to drainer from kafka callback thread.
     * The above waiting is not sufficient enough since it only waits for whatever was queue prior to calling the
     * above api. This alone would not guarantee that all messages from that topic partition
     * has been processed completely. Additionally we need to wait for the last leader producer future to complete.
     *
     * Practically the above is not needed for Leader at all if we are waiting for the future below. But waiting does not
     * cause any harm and also keep this function simple. Otherwise we might have to check if this is the Leader for the partition.
     *
     * The code should only be effective in L/F model Leader instances as lastFuture should be null in all other scenarios.
     */
    if (partitionConsumptionState != null) {
      /**
       * The following logic will make sure all the records queued in the buffer queue will be processed completely.
       */
      try {
        CompletableFuture<Void> lastQueuedRecordPersistedFuture =
            partitionConsumptionState.getLastQueuedRecordPersistedFuture();
        if (lastQueuedRecordPersistedFuture != null) {
          lastQueuedRecordPersistedFuture.get(WAITING_TIME_FOR_LAST_RECORD_TO_BE_PROCESSED, MILLISECONDS);
        }
      } catch (InterruptedException e) {
        LOGGER.warn(
            "Got interrupted while waiting for the last queued record to be persisted for topic: {}; partition: {}. "
                + "Will throw the interrupt exception.",
            topic,
            partition,
            e);
        throw e;
      } catch (Exception e) {
        LOGGER.error(
            "Got exception while waiting for the last queued record to be persisted for topic: {}; partition: {}. "
                + "Will swallow.",
            topic,
            partition,
            e);
      }
      Future<Void> lastFuture = null;
      try {
        lastFuture = partitionConsumptionState.getLastLeaderPersistFuture();
        if (lastFuture != null) {
          long synchronizeStartTimeInNS = System.nanoTime();
          lastFuture.get(WAITING_TIME_FOR_LAST_RECORD_TO_BE_PROCESSED, MILLISECONDS);
          hostLevelIngestionStats
              .recordLeaderProducerSynchronizeLatency(LatencyUtils.getLatencyInMS(synchronizeStartTimeInNS));
        }
      } catch (InterruptedException e) {
        LOGGER.warn(
            "Got interrupted while waiting for the last leader producer future for topic: {}; partition: {}. "
                + "No data loss. Will throw the interrupt exception.",
            topic,
            partition,
            e);
        versionedDIVStats.recordBenignLeaderProducerFailure(storeName, versionNumber);
        throw e;
      } catch (TimeoutException e) {
        LOGGER.error(
            "Timeout on waiting for the last leader producer future for topic: {}; partition: {}. No data loss."
                + "Will swallow.",
            topic,
            partition,
            e);
        lastFuture.cancel(true);
        partitionConsumptionState.setLastLeaderPersistFuture(null);
        versionedDIVStats.recordBenignLeaderProducerFailure(storeName, versionNumber);
      } catch (Exception e) {
        LOGGER.error(
            "Got exception while waiting for the latest producer future to be completed for topic: {}; partition: {}"
                + "Will swallow.",
            topic,
            partition,
            e);
        partitionConsumptionState.setLastLeaderPersistFuture(null);
        // No need to fail the push job; just record the failure.
        versionedDIVStats.recordBenignLeaderProducerFailure(storeName, versionNumber);
      }
    }
  }

  /**
   * Checks before producing local version topic.
   *
   * Extend this function when there is new check needed.
   */
  private void validateRecordBeforeProducingToLocalKafka(
      ConsumerRecord<KafkaKey, KafkaMessageEnvelope> consumerRecord,
      PartitionConsumptionState partitionConsumptionState,
      String kafkaUrl,
      int kafkaClusterId) {
    // Check whether the message is from local version topic; leader shouldn't consume from local VT and then produce
    // back to VT again
    if (kafkaClusterId == localKafkaClusterId && consumerRecord.topic().equals(this.kafkaVersionTopic)
        && kafkaUrl.equals(this.localKafkaServer)) {
      // N.B.: Ideally, the first two conditions should be sufficient, but for some reasons, in certain tests, the
      // third condition also ends up being necessary. In any case, doing the cluster ID check should be a
      // fast short-circuit in normal cases.
      try {
        int partitionId = partitionConsumptionState.getPartition();
        offerConsumerException(
            new VeniceException(
                "Store version " + this.kafkaVersionTopic + " partition " + partitionId
                    + " is consuming from local version topic and producing back to local version topic"
                    + ", kafkaClusterId = " + kafkaClusterId + ", kafkaUrl = " + kafkaUrl + ", this.localKafkaServer = "
                    + this.localKafkaServer),
            partitionId);
      } catch (VeniceException offerToQueueException) {
        setLastStoreIngestionException(offerToQueueException);
      }
    }
  }

  // calculate the the replication once per partition, checking Leader instance will make sure we calculate it just once
  // per partition.
  private static final Predicate<? super PartitionConsumptionState> BATCH_REPLICATION_LAG_FILTER =
      pcs -> !pcs.isEndOfPushReceived() && pcs.consumeRemotely() && pcs.getLeaderFollowerState().equals(LEADER);

  @Override
  public long getBatchReplicationLag() {
    StoreVersionState svs = storageEngine.getStoreVersionState();
    if (svs == null) {
      /**
       * Store version metadata is created for the first time when the first START_OF_PUSH message is processed;
       * however, the ingestion stat is created the moment an ingestion task is created, so there is a short time
       * window where there is no version metadata, which is not an error.
       */
      return 0;
    }

    if (partitionConsumptionStateMap.isEmpty()) {
      /**
       * Partition subscription happens after the ingestion task and stat are created, it's not an error.
       */
      return 0;
    }

    long replicationLag = partitionConsumptionStateMap.values()
        .stream()
        .filter(BATCH_REPLICATION_LAG_FILTER)
        // the lag is (latest VT offset in remote kafka - latest VT offset in local kafka)
        .mapToLong((pcs) -> {
          String currentLeaderTopic = pcs.getOffsetRecord().getLeaderTopic();
          if (currentLeaderTopic == null || currentLeaderTopic.isEmpty()) {
            currentLeaderTopic = kafkaVersionTopic;
          }

          String sourceKafkaURL = getSourceKafkaUrlForOffsetLagMeasurement(pcs);
          // Consumer might not existed after the consumption state is created, but before attaching the corresponding
          // consumer.
          long offsetLagOptional = getPartitionOffsetLag(sourceKafkaURL, currentLeaderTopic, pcs.getUserPartition());
          if (offsetLagOptional >= 0) {
            return offsetLagOptional;
          }
          // Fall back to use the old way
          return (cachedKafkaMetadataGetter.getOffset(
              getTopicManager(nativeReplicationSourceVersionTopicKafkaURL),
              currentLeaderTopic,
              pcs.getPartition()) - 1)
              - (cachedKafkaMetadataGetter
                  .getOffset(getTopicManager(localKafkaServer), currentLeaderTopic, pcs.getPartition()) - 1);
        })
        .sum();

    return minZeroLag(replicationLag);
  }

  public static final Predicate<? super PartitionConsumptionState> LEADER_OFFSET_LAG_FILTER =
      pcs -> pcs.getLeaderFollowerState().equals(LEADER);
  private static final Predicate<? super PartitionConsumptionState> BATCH_LEADER_OFFSET_LAG_FILTER =
      pcs -> !pcs.isEndOfPushReceived() && pcs.getLeaderFollowerState().equals(LEADER);
  private static final Predicate<? super PartitionConsumptionState> HYBRID_LEADER_OFFSET_LAG_FILTER =
      pcs -> pcs.isEndOfPushReceived() && pcs.isHybrid() && pcs.getLeaderFollowerState().equals(LEADER);

  private long getLeaderOffsetLag(Predicate<? super PartitionConsumptionState> partitionConsumptionStateFilter) {

    StoreVersionState svs = storageEngine.getStoreVersionState();
    if (svs == null) {
      /**
       * Store version metadata is created for the first time when the first START_OF_PUSH message is processed;
       * however, the ingestion stat is created the moment an ingestion task is created, so there is a short time
       * window where there is no version metadata, which is not an error.
       */
      return 0;
    }

    if (partitionConsumptionStateMap.isEmpty()) {
      /**
       * Partition subscription happens after the ingestion task and stat are created, it's not an error.
       */
      return 0;
    }

    long offsetLag = partitionConsumptionStateMap.values()
        .stream()
        .filter(partitionConsumptionStateFilter)
        // the lag is (latest VT offset - consumed VT offset)
        .mapToLong((pcs) -> {
          String currentLeaderTopic = pcs.getOffsetRecord().getLeaderTopic();
          if (currentLeaderTopic == null || currentLeaderTopic.isEmpty()) {
            currentLeaderTopic = kafkaVersionTopic;
          }

          final String kafkaSourceAddress = getSourceKafkaUrlForOffsetLagMeasurement(pcs);
          // Consumer might not existed after the consumption state is created, but before attaching the corresponding
          // consumer.
          long offsetLagOptional = getPartitionOffsetLag(kafkaSourceAddress, currentLeaderTopic, pcs.getPartition());
          if (offsetLagOptional >= 0) {
            return offsetLagOptional;
          }

          // Fall back to calculate offset lag in the original approach
          if (Version.isRealTimeTopic(currentLeaderTopic)) {
            // Since partition count in RT : partition count in VT = 1 : AMP, we will need amplification factor adaptor
            // to calculate the offset for every subPartitions.
            long lag = getLatestLeaderConsumedOffsetAndHybridTopicOffset(kafkaSourceAddress, currentLeaderTopic, pcs);
            return lag - 1;
          } else {
            return (cachedKafkaMetadataGetter
                .getOffset(getTopicManager(kafkaSourceAddress), currentLeaderTopic, pcs.getPartition()) - 1)
                - pcs.getLatestProcessedLocalVersionTopicOffset();
          }
        })
        .sum();

    return minZeroLag(offsetLag);
  }

  @Override
  public long getLeaderOffsetLag() {
    return getLeaderOffsetLag(LEADER_OFFSET_LAG_FILTER);
  }

  @Override
  public long getBatchLeaderOffsetLag() {
    return getLeaderOffsetLag(BATCH_LEADER_OFFSET_LAG_FILTER);
  }

  @Override
  public long getHybridLeaderOffsetLag() {
    return getLeaderOffsetLag(HYBRID_LEADER_OFFSET_LAG_FILTER);
  }

  private final Predicate<? super PartitionConsumptionState> FOLLOWER_OFFSET_LAG_FILTER =
      pcs -> pcs.getLatestProcessedUpstreamRTOffset(OffsetRecord.NON_AA_REPLICATION_UPSTREAM_OFFSET_MAP_KEY) != -1
          && !pcs.getLeaderFollowerState().equals(LEADER);
  private final Predicate<? super PartitionConsumptionState> BATCH_FOLLOWER_OFFSET_LAG_FILTER =
      pcs -> !pcs.isEndOfPushReceived()
          && pcs.getLatestProcessedUpstreamRTOffset(OffsetRecord.NON_AA_REPLICATION_UPSTREAM_OFFSET_MAP_KEY) != -1
          && !pcs.getLeaderFollowerState().equals(LEADER);
  private final Predicate<? super PartitionConsumptionState> HYBRID_FOLLOWER_OFFSET_LAG_FILTER =
      pcs -> pcs.isEndOfPushReceived() && pcs.isHybrid()
          && pcs.getLatestProcessedUpstreamRTOffset(OffsetRecord.NON_AA_REPLICATION_UPSTREAM_OFFSET_MAP_KEY) != -1
          && !pcs.getLeaderFollowerState().equals(LEADER);

  private long getFollowerOffsetLag(Predicate<? super PartitionConsumptionState> partitionConsumptionStateFilter) {
    StoreVersionState svs = storageEngine.getStoreVersionState();
    if (svs == null) {
      /**
       * Store version metadata is created for the first time when the first START_OF_PUSH message is processed;
       * however, the ingestion stat is created the moment an ingestion task is created, so there is a short time
       * window where there is no version metadata, which is not an error.
       */
      return 0;
    }

    if (partitionConsumptionStateMap.isEmpty()) {
      /**
       * Partition subscription happens after the ingestion task and stat are created, it's not an error.
       */
      return 0;
    }

    long offsetLag = partitionConsumptionStateMap.values()
        .stream()
        // only calculate followers who have received EOP since before that, both leaders and followers
        // consume from VT
        .filter(partitionConsumptionStateFilter)
        // the lag is (latest VT offset - consumed VT offset)
        .mapToLong((pcs) -> {
          // Consumer might not existed after the consumption state is created, but before attaching the corresponding
          // consumer.
          long offsetLagOptional = getPartitionOffsetLag(localKafkaServer, kafkaVersionTopic, pcs.getPartition());
          if (offsetLagOptional >= 0) {
            return offsetLagOptional;
          }
          // Fall back to calculate offset lag in the old way
          return (cachedKafkaMetadataGetter
              .getOffset(getTopicManager(localKafkaServer), kafkaVersionTopic, pcs.getPartition()) - 1)
              - pcs.getLatestProcessedLocalVersionTopicOffset();
        })
        .sum();

    return minZeroLag(offsetLag);
  }

  private String getSourceKafkaUrlForOffsetLagMeasurement(PartitionConsumptionState pcs) {
    Set<String> sourceKafkaURLs = getConsumptionSourceKafkaAddress(pcs);
    String sourceKafkaURL;
    if (sourceKafkaURLs.size() == 1) {
      sourceKafkaURL = sourceKafkaURLs.iterator().next();
    } else {
      if (sourceKafkaURLs.contains(localKafkaServer)) {
        sourceKafkaURL = localKafkaServer;
      } else {
        throw new VeniceException(
            String.format(
                "Expect source Kafka URLs contains local Kafka URL. Got local "
                    + "Kafka URL %s and source Kafka URLs %s",
                localKafkaServer,
                sourceKafkaURLs));
      }
    }
    return sourceKafkaURL;
  }

  /**
   * For L/F or NR, there is only one entry in upstreamOffsetMap whose key is NON_AA_REPLICATION_UPSTREAM_OFFSET_MAP_KEY.
   * Return the value of the entry.
   */
  protected long getLatestPersistedUpstreamOffsetForHybridOffsetLagMeasurement(
      PartitionConsumptionState pcs,
      String ignoredUpstreamKafkaUrl) {
    return pcs.getLatestProcessedUpstreamRTOffset(OffsetRecord.NON_AA_REPLICATION_UPSTREAM_OFFSET_MAP_KEY);
  }

  /**
   * For regular L/F stores without A/A enabled, there is always only one real-time source.
   */
  protected long getLatestConsumedUpstreamOffsetForHybridOffsetLagMeasurement(
      PartitionConsumptionState pcs,
      String ignoredKafkaUrl) {
    return pcs.getLeaderConsumedUpstreamRTOffset(OffsetRecord.NON_AA_REPLICATION_UPSTREAM_OFFSET_MAP_KEY);
  }

  protected void updateLatestInMemoryLeaderConsumedRTOffset(
      PartitionConsumptionState pcs,
      String ignoredKafkaUrl,
      long offset) {
    pcs.updateLeaderConsumedUpstreamRTOffset(OffsetRecord.NON_AA_REPLICATION_UPSTREAM_OFFSET_MAP_KEY, offset);
  }

  @Override
  public long getFollowerOffsetLag() {
    return getFollowerOffsetLag(FOLLOWER_OFFSET_LAG_FILTER);
  }

  @Override
  public long getBatchFollowerOffsetLag() {
    return getFollowerOffsetLag(BATCH_FOLLOWER_OFFSET_LAG_FILTER);
  }

  @Override
  public long getHybridFollowerOffsetLag() {
    return getFollowerOffsetLag(HYBRID_FOLLOWER_OFFSET_LAG_FILTER);
  }

  @Override
  public long getRegionHybridOffsetLag(int regionId) {
    return StatsErrorCode.ACTIVE_ACTIVE_NOT_ENABLED.code;
  }

  /**
   * Unsubscribe from all the topics being consumed for the partition in partitionConsumptionState
   */
  @Override
  public void consumerUnSubscribeAllTopics(PartitionConsumptionState partitionConsumptionState) {
    String leaderTopic = partitionConsumptionState.getOffsetRecord().getLeaderTopic();
    if (partitionConsumptionState.getLeaderFollowerState().equals(LEADER) && leaderTopic != null) {
      aggKafkaConsumerService
          .unsubscribeConsumerFor(kafkaVersionTopic, leaderTopic, partitionConsumptionState.getPartition());
    } else {
      aggKafkaConsumerService
          .unsubscribeConsumerFor(kafkaVersionTopic, kafkaVersionTopic, partitionConsumptionState.getPartition());
    }

    /**
     * Leader of the user partition should close all subPartitions it is producing to.
     */
    veniceWriter.ifPresent(vw -> vw.closePartition(partitionConsumptionState.getPartition()));
  }

  @Override
  public int getWriteComputeErrorCode() {
    return writeComputeFailureCode;
  }

  @Override
  public void updateLeaderTopicOnFollower(PartitionConsumptionState partitionConsumptionState) {
    if (isLeader(partitionConsumptionState)) {
      return;
    }
    /**
     * When the node works as a leader, it does not update leader topic when processing TS. When the node demotes to
     * follower after leadership handover or becomes follower after restart, it should track the topic that leader will
     * consume. Otherwise, for hybrid stores: 1. If the node remains as follower, it might never become online because
     * hybrid lag measurement will return a large value for VT. 2. If the node promotes to leader, it will subscribe to
     * VT at RT offset.
     */
    TopicSwitch topicSwitch = partitionConsumptionState.getTopicSwitch();
    OffsetRecord offsetRecord = partitionConsumptionState.getOffsetRecord();
    if (topicSwitch != null && !topicSwitch.sourceTopicName.toString().equals(offsetRecord.getLeaderTopic())) {
      offsetRecord.setLeaderTopic(topicSwitch.sourceTopicName.toString());
    }
  }

  protected int getSubPartitionId(byte[] key, String topic, int partition) {
    return amplificationFactor != 1 && Version.isRealTimeTopic(topic)
        ? venicePartitioner.getPartitionId(key, subPartitionCount)
        : partition;
  }

  /**
   * Compresses data in a bytebuffer when consuming from rt as a leader node and compression is enabled for the store
   * version for which we're consuming data.
   *
   * @param partition which partition we're acting on so as to determine the PartitionConsumptionState
   * @param data the data that we might compress
   * @return a bytebuffer that's either the original bytebuffer or a new one depending on if we compressed it.
   */
  protected ByteBuffer maybeCompressData(
      int partition,
      ByteBuffer data,
      PartitionConsumptionState partitionConsumptionState) {
    // To handle delete operations
    if (data == null) {
      return null;
    }
    if (shouldCompressData(partitionConsumptionState)) {
      try {
        // We need to expand the front of the returned bytebuffer to make room for schema header insertion
        return compressor.get().compress(data, ByteUtils.SIZE_OF_INT);
      } catch (IOException e) {
        // throw a loud exception if something goes wrong here
        throw new RuntimeException(
            String.format(
                "Failed to compress value in venice writer! Aborting write! partition: %d, leader topic: %s, compressor: %s",
                partition,
                partitionConsumptionState.getOffsetRecord().getLeaderTopic(),
                compressor.getClass().getName()),
            e);
      }
    }
    return data;
  }

  protected boolean shouldCompressData(PartitionConsumptionState partitionConsumptionState) {
    if (!isLeader(partitionConsumptionState)) {
      return false; // Not leader, don't compress
    }
    String leaderTopic = partitionConsumptionState.getOffsetRecord().getLeaderTopic();
    if (!realTimeTopic.equals(leaderTopic)) {
      return false; // We're consuming from version topic (don't compress it)
    }
    return !compressionStrategy.equals(CompressionStrategy.NO_OP);
  }

  protected void processMessageAndMaybeProduceToKafka(
      ConsumerRecord<KafkaKey, KafkaMessageEnvelope> consumerRecord,
      PartitionConsumptionState partitionConsumptionState,
      int subPartition,
      String kafkaUrl,
      int kafkaClusterId,
      long beforeProcessingRecordTimestamp) {
    KafkaKey kafkaKey = consumerRecord.key();
    KafkaMessageEnvelope kafkaValue = consumerRecord.value();
    byte[] keyBytes = kafkaKey.getKey();
    MessageType msgType = MessageType.valueOf(kafkaValue.messageType);
    switch (msgType) {
      case PUT:
        Put put = (Put) kafkaValue.payloadUnion;
        put.putValue = maybeCompressData(consumerRecord.partition(), put.putValue, partitionConsumptionState);
        ByteBuffer putValue = put.putValue;

        /**
         * For WC enabled stores update the transient record map with the latest {key,value}. This is needed only for messages
         * received from RT. Messages received from VT have been persisted to disk already before switching to RT topic.
         */
        if (isWriteComputationEnabled && partitionConsumptionState.isEndOfPushReceived()) {
          partitionConsumptionState.setTransientRecord(
              kafkaClusterId,
              consumerRecord.offset(),
              keyBytes,
              putValue.array(),
              putValue.position(),
              putValue.remaining(),
              put.schemaId,
              null);
        }

        LeaderProducedRecordContext leaderProducedRecordContext =
            LeaderProducedRecordContext.newPutRecord(kafkaClusterId, consumerRecord.offset(), keyBytes, put);
        produceToLocalKafka(
            consumerRecord,
            partitionConsumptionState,
            leaderProducedRecordContext,
            (callback, leaderMetadataWrapper) -> {
              /**
               * 1. Unfortunately, Kafka does not support fancy array manipulation via {@link ByteBuffer} or otherwise,
               * so we may be forced to do a copy here, if the backing array of the {@link putValue} has padding,
               * which is the case when using {@link com.linkedin.venice.serialization.avro.OptimizedKafkaValueSerializer}.
               * Since this is in a closure, it is not guaranteed to be invoked.
               *
               * The {@link OnlineOfflineStoreIngestionTask}, which ignores this closure, will not pay this price.
               *
               * Conversely, the {@link LeaderFollowerStoreIngestionTask}, which does invoke it, will.
               *
               * TODO: Evaluate holistically what is the best way to optimize GC for the L/F case.
               *
               * 2. Enable venice writer "pass-through" mode if we haven't received EOP yet. In pass through mode,
               * Leader will reuse upstream producer metadata. This would secures the correctness of DIV states in
               * followers when the leadership failover happens.
               */

              if (!partitionConsumptionState.isEndOfPushReceived()) {
                return veniceWriter.get()
                    .put(kafkaKey, kafkaValue, callback, consumerRecord.partition(), leaderMetadataWrapper);
              }

              /**
               * When amplificationFactor != 1 and it is a leaderSubPartition consuming from the Real-time topic,
               * VeniceWriter will run VenicePartitioner inside to decide which subPartition of Kafka VT to write to.
               * For details about how VenicePartitioner find the correct subPartition,
               * please check {@link com.linkedin.venice.partitioner.UserPartitionAwarePartitioner}
               */
              return veniceWriter.get()
                  .put(keyBytes, ByteUtils.extractByteArray(putValue), put.schemaId, callback, leaderMetadataWrapper);
            },
            subPartition,
            kafkaUrl,
            kafkaClusterId,
            beforeProcessingRecordTimestamp);
        break;

      case UPDATE:
        handleUpdateRequest(
            (Update) kafkaValue.payloadUnion,
            keyBytes,
            consumerRecord,
            kafkaUrl,
            kafkaClusterId,
            partitionConsumptionState,
            beforeProcessingRecordTimestamp);
        break;

      case DELETE:
        /**
         * For WC enabled stores update the transient record map with the latest {key,null} for similar reason as mentioned in PUT above.
         */
        if (isWriteComputationEnabled && partitionConsumptionState.isEndOfPushReceived()) {
          partitionConsumptionState.setTransientRecord(kafkaClusterId, consumerRecord.offset(), keyBytes, -1, null);
        }
        leaderProducedRecordContext =
            LeaderProducedRecordContext.newDeleteRecord(kafkaClusterId, consumerRecord.offset(), keyBytes, null);
        produceToLocalKafka(
            consumerRecord,
            partitionConsumptionState,
            leaderProducedRecordContext,
            (callback, leaderMetadataWrapper) -> {
              /**
               * DIV pass-through for DELETE messages before EOP.
               */
              if (!partitionConsumptionState.isEndOfPushReceived()) {
                return veniceWriter.get()
                    .delete(kafkaKey, kafkaValue, callback, consumerRecord.partition(), leaderMetadataWrapper);
              }
              return veniceWriter.get().delete(keyBytes, callback, leaderMetadataWrapper);
            },
            subPartition,
            kafkaUrl,
            kafkaClusterId,
            beforeProcessingRecordTimestamp);
        break;

      default:
        throw new VeniceMessageException(
            consumerTaskId + " : Invalid/Unrecognized operation type submitted: " + kafkaValue.messageType);
    }
  }

  /**
   *  1. Currently we support chunking only for messages produced on VT topic during batch part of the ingestion
   *     for hybrid stores. Chunking is NOT supported for messages produced to RT topics during streaming ingestion.
   *
   *     So the assumption here is that the PUT/UPDATE messages stored in transientRecord should always be a full value
   *     (non chunked). Decoding should succeed using the the simplified API
   *     {@link ChunkingAdapter#constructValue}
   *
   *  2. We always use the latest value schema to deserialize stored value bytes.
   *  3. We always use the write compute schema with an ID combination of latest value schema ID + update schema ID
   *     to deserialize the incoming Update request payload bytes.
   *
   *  The reason for 2 and 3 is that we depend on the fact that the latest value schema must be a superset schema
   *  that contains all value fields that ever existed in a store value schema. So, always using a superset schema
   *  as the reader schema avoids data loss where the serialized bytes contain data for a field , however, the
   *  deserialized record does not contain that field because the reader schema does not contain that field.
   */
  private void handleUpdateRequest(
      Update update,
      byte[] keyBytes,
      ConsumerRecord<KafkaKey, KafkaMessageEnvelope> consumerRecord,
      String kafkaUrl,
      int kafkaClusterId,
      PartitionConsumptionState partitionConsumptionState,
      long beforeProcessingRecordTimestamp) {

    final int subPartition = partitionConsumptionState.getPartition();
    final int readerValueSchemaId;
    final int readerUpdateProtocolVersion;
    if (isIngestingSystemStore()) {
      readerValueSchemaId = schemaRepository.getSupersetOrLatestValueSchema(storeName).getId();
      readerUpdateProtocolVersion = schemaRepository.getLatestDerivedSchema(storeName, readerValueSchemaId).getId();
    } else {
      SchemaEntry supersetSchemaEntry = schemaRepository.getSupersetSchema(storeName).orElse(null);
      if (supersetSchemaEntry == null) {
        throw new IllegalStateException("Cannot find superset schema for store: " + storeName);
      }
      readerValueSchemaId = supersetSchemaEntry.getId();
      readerUpdateProtocolVersion = update.updateSchemaId;
    }

    final Optional<GenericRecord> currValue = readStoredValueRecord(
        partitionConsumptionState,
        keyBytes,
        readerValueSchemaId,
        consumerRecord.topic(),
        consumerRecord.partition());

    // Apply Write Compute.
    final byte[] updatedValueBytes;
    try {
      long writeComputeStartTimeInNS = System.nanoTime();
      // Leader nodes are the only ones which process UPDATES, so it's valid to always compress and not call
      // 'maybeCompress'.
      updatedValueBytes = compressor.get()
          .compress(
              storeWriteComputeHandler.applyWriteCompute(
                  currValue,
                  update.schemaId,
                  readerValueSchemaId,
                  update.updateValue,
                  update.updateSchemaId,
                  readerUpdateProtocolVersion));
      hostLevelIngestionStats.recordWriteComputeUpdateLatency(LatencyUtils.getLatencyInMS(writeComputeStartTimeInNS));
    } catch (Exception e) {
      writeComputeFailureCode = StatsErrorCode.WRITE_COMPUTE_UPDATE_FAILURE.code;
      throw new RuntimeException(e);
    }

    if (updatedValueBytes == null) {
      if (currValue.isPresent()) {
        throw new IllegalStateException(
            "Detect a situation where the current value exists and the Write Compute request"
                + "deletes the current value. It is unexpected because Write Compute only supports partial update and does "
                + "not support record value deletion.");
      } else {
        // No-op. The fact that currValue does not exist on the leader means currValue does not exist on the follower
        // either. So, there is no need to tell the follower replica to do anything.
      }
    } else {
      partitionConsumptionState.setTransientRecord(
          kafkaClusterId,
          consumerRecord.offset(),
          keyBytes,
          updatedValueBytes,
          0,
          updatedValueBytes.length,
          readerValueSchemaId,
          null);

      ByteBuffer updateValueWithSchemaId =
          ByteUtils.prependIntHeaderToByteBuffer(ByteBuffer.wrap(updatedValueBytes), readerValueSchemaId, false);

      Put updatedPut = new Put();
      updatedPut.putValue = updateValueWithSchemaId;
      updatedPut.schemaId = readerValueSchemaId;

      byte[] updatedKeyBytes = keyBytes;
      if (isChunked) {
        // Samza VeniceWriter doesn't handle chunking config properly. It reads chunking config
        // from user's input instead of getting it from store's metadata repo. This causes SN
        // to der-se of keys a couple of times.
        updatedKeyBytes = ChunkingUtils.KEY_WITH_CHUNKING_SUFFIX_SERIALIZER.serializeNonChunkedKey(keyBytes);
      }
      LeaderProducedRecordContext leaderProducedRecordContext = LeaderProducedRecordContext
          .newPutRecord(kafkaClusterId, consumerRecord.offset(), updatedKeyBytes, updatedPut);

      ProduceToTopic produce = (callback, leaderMetadataWrapper) -> veniceWriter.get()
          .put(keyBytes, updatedValueBytes, readerValueSchemaId, callback, leaderMetadataWrapper);

      produceToLocalKafka(
          consumerRecord,
          partitionConsumptionState,
          leaderProducedRecordContext,
          produce,
          subPartition,
          kafkaUrl,
          kafkaClusterId,
          beforeProcessingRecordTimestamp);
    }
  }

  /**
   * Read the existing value. If a value for this key is found from the transient map then use that value, otherwise read
   * it from the storage engine.
   * @return {@link Optional#empty} if the value
   */
  private Optional<GenericRecord> readStoredValueRecord(
      PartitionConsumptionState partitionConsumptionState,
      byte[] keyBytes,
      int readerValueSchemaID,
      String topic,
      int partition) {
    final GenericRecord currValue;
    PartitionConsumptionState.TransientRecord transientRecord = partitionConsumptionState.getTransientRecord(keyBytes);
    if (transientRecord == null) {
      try {
        long lookupStartTimeInNS = System.nanoTime();
        currValue = GenericRecordChunkingAdapter.INSTANCE.get(
            storageEngine,
            readerValueSchemaID,
            getSubPartitionId(keyBytes, topic, partition),
            ByteBuffer.wrap(keyBytes),
            isChunked,
            null,
            null,
            null,
            compressionStrategy,
            serverConfig.isComputeFastAvroEnabled(),
            schemaRepository,
            storeName,
            compressor.get(),
            false);
        hostLevelIngestionStats.recordWriteComputeLookUpLatency(LatencyUtils.getLatencyInMS(lookupStartTimeInNS));
      } catch (Exception e) {
        writeComputeFailureCode = StatsErrorCode.WRITE_COMPUTE_DESERIALIZATION_FAILURE.code;
        throw e;
      }
    } else {
      hostLevelIngestionStats.recordWriteComputeCacheHitCount();
      // construct currValue from this transient record only if it's not null.
      if (transientRecord.getValue() != null) {
        try {
          currValue = GenericRecordChunkingAdapter.INSTANCE.constructValue(
              transientRecord.getValueSchemaId(),
              readerValueSchemaID,
              transientRecord.getValue(),
              transientRecord.getValueOffset(),
              transientRecord.getValueLen(),
              serverConfig.isComputeFastAvroEnabled(),
              schemaRepository,
              storeName,
              compressor.get());
        } catch (Exception e) {
          writeComputeFailureCode = StatsErrorCode.WRITE_COMPUTE_DESERIALIZATION_FAILURE.code;
          throw e;
        }
      } else {
        currValue = null;
      }
    }
    return Optional.ofNullable(currValue);
  }

  /**
   * Clone DIV check results from OffsetRecord to the DIV validator that is used for leader consumption thread.
   *
   * This step is necessary in case leadership handovers happen during batch push; if this node is used to be a
   * follower replica for a partition and it's promoted to leader in the middle of a batch push, leader DIV validator
   * should inherit/clone the latest producer states from the DIV validator in drainer; otherwise, leader will encounter
   * MISSING message DIV error immediately.
   */
  private void restoreProducerStatesForLeaderConsumption(int partition) {
    kafkaDataIntegrityValidatorForLeaders.clearPartition(partition);
    cloneProducerStates(partition, kafkaDataIntegrityValidatorForLeaders);
  }

  /**
   * A function to update version topic offset.
   */
  @FunctionalInterface
  interface UpdateVersionTopicOffset {
    void apply(long versionTopicOffset);
  }

  /**
   * A function to update realtime topic offset.
   */
  @FunctionalInterface
  interface UpdateUpstreamTopicOffset {
    void apply(String sourceKafkaUrl, String upstreamTopicName, long upstreamTopicOffset);
  }

  /**
   * A function to get last known realtime topic offset.
   */
  @FunctionalInterface
  interface GetLastKnownUpstreamTopicOffset {
    long apply(String sourceKafkaUrl, String upstreamTopicName);
  }

  /**
   * This method fetches/calculates latest leader persisted offset and last offset in RT topic. The method relies on
   * {@link #getLatestPersistedUpstreamOffsetForHybridOffsetLagMeasurement(PartitionConsumptionState, String)} to fetch
   * latest leader persisted offset for different data replication policy.
   * @return the lag (lastOffsetInRealTimeTopic - latestPersistedLeaderOffset)
   */
  protected long getLatestLeaderPersistedOffsetAndHybridTopicOffset(
      String sourceRealTimeTopicKafkaURL,
      String leaderTopic,
      PartitionConsumptionState pcs,
      boolean shouldLog) {
    return getLatestLeaderOffsetAndHybridTopicOffset(
        sourceRealTimeTopicKafkaURL,
        leaderTopic,
        pcs,
        this::getLatestPersistedUpstreamOffsetForHybridOffsetLagMeasurement,
        shouldLog);
  }

  private boolean isIngestingSystemStore() {
    return VeniceSystemStoreUtils.isSystemStore(storeName);
  }

  /**
   * This method fetches/calculates latest leader consumed offset and last offset in RT topic. The method relies on
   * {@link #getLatestConsumedUpstreamOffsetForHybridOffsetLagMeasurement(PartitionConsumptionState, String)} to fetch
   * latest leader consumed offset for different data replication policy.
   * @return the lag (lastOffsetInRealTimeTopic - latestConsumedLeaderOffset)
   */
  protected long getLatestLeaderConsumedOffsetAndHybridTopicOffset(
      String sourceRealTimeTopicKafkaURL,
      String leaderTopic,
      PartitionConsumptionState pcs) {
    return getLatestLeaderOffsetAndHybridTopicOffset(
        sourceRealTimeTopicKafkaURL,
        leaderTopic,
        pcs,
        this::getLatestConsumedUpstreamOffsetForHybridOffsetLagMeasurement,
        false);
  }

  private long getLatestLeaderOffsetAndHybridTopicOffset(
      String sourceRealTimeTopicKafkaURL,
      String leaderTopic,
      PartitionConsumptionState pcs,
      BiFunction<PartitionConsumptionState, String, Long> getLeaderLatestOffset,
      boolean shouldLog) {
    int partition = pcs.getPartition();
    long latestLeaderOffset;
    int partitionToGetLatestOffsetFor;
    if (amplificationFactor > 1) {
      /*
       * When amplificationFactor enabled, the RT topic and VT topics have different number of partition.
       * eg. if amplificationFactor == 10 and partitionCount == 2, the RT topic will have 2 partitions and VT topics
       * will have 20 partitions.
       *
       * No 1-to-1 mapping between the RT topic and VT topics partition, we can not calculate the offset difference.
       * To measure the offset difference between 2 types of topics, we go through latestLeaderOffset in corresponding
       * sub-partitions and pick up the maximum value which means picking up the offset of the sub-partition seeing the
       * most recent records in RT, then use this value to compare against the offset in the RT topic.
       */
      partitionToGetLatestOffsetFor = PartitionUtils.getUserPartition(partition, amplificationFactor);
      IntList subPartitions = PartitionUtils.getSubPartitions(partitionToGetLatestOffsetFor, amplificationFactor);
      latestLeaderOffset = -1;
      long upstreamOffset;
      PartitionConsumptionState subPartitionConsumptionState;
      for (int i = 0; i < subPartitions.size(); i++) {
        subPartitionConsumptionState = partitionConsumptionStateMap.get(subPartitions.getInt(i));
        if (subPartitionConsumptionState != null && subPartitionConsumptionState.getOffsetRecord() != null) {
          upstreamOffset = getLeaderLatestOffset.apply(subPartitionConsumptionState, sourceRealTimeTopicKafkaURL);
          if (upstreamOffset > latestLeaderOffset) {
            latestLeaderOffset = upstreamOffset;
          }
        }
      }
    } else {
      partitionToGetLatestOffsetFor = partition;
      latestLeaderOffset = getLeaderLatestOffset.apply(pcs, sourceRealTimeTopicKafkaURL);
    }

    long offsetFromConsumer =
        getPartitionLatestOffset(sourceRealTimeTopicKafkaURL, leaderTopic, partitionToGetLatestOffsetFor);

    long lastOffsetInRealTimeTopic = offsetFromConsumer >= 0
        ? offsetFromConsumer
        : cachedKafkaMetadataGetter
            .getOffset(getTopicManager(sourceRealTimeTopicKafkaURL), leaderTopic, partitionToGetLatestOffsetFor);

    if (latestLeaderOffset == -1) {
      // If leader hasn't consumed anything yet we should use the value of 0 to calculate the exact offset lag.
      latestLeaderOffset = 0;
    }
    long lag = lastOffsetInRealTimeTopic - latestLeaderOffset;
    if (shouldLog) {
      LOGGER.info(
          "{} partition {} RT lag offset for {} is: Latest RT offset [{}] - persisted offset [{}] = Lag [{}]",
          consumerTaskId,
          pcs.getPartition(),
          sourceRealTimeTopicKafkaURL,
          lastOffsetInRealTimeTopic,
          latestLeaderOffset,
          lag);
    }
    return lag;
  }
}<|MERGE_RESOLUTION|>--- conflicted
+++ resolved
@@ -1207,11 +1207,7 @@
       // DaVinci clients don't need to maintain leader production states
       if (!isDaVinciClient) {
         // also update the leader topic offset using the upstream offset in ProducerMetadata
-<<<<<<< HEAD
         if (shouldUpdateUpstreamOffset(consumerRecord)) {
-=======
-        if (kafkaValue.leaderMetadataFooter != null && kafkaValue.leaderMetadataFooter.upstreamOffset >= 0) {
->>>>>>> ecdf4028
           final String sourceKafkaUrl = sourceKafkaUrlSupplier.get();
           final long newUpstreamOffset = kafkaValue.leaderMetadataFooter.upstreamOffset;
           String upstreamTopicName =
