--- conflicted
+++ resolved
@@ -486,11 +486,8 @@
         .setRemoteIngestionRepairService(remoteIngestionRepairService)
         .setMetaStoreWriter(metaStoreWriter)
         .setCompressorFactory(compressorFactory)
-<<<<<<< HEAD
         .setVeniceViewWriterFactory(viewWriterFactory)
-=======
         .setPubSubTopicRepository(pubSubTopicRepository)
->>>>>>> 9140fb4a
         .build();
   }
 
