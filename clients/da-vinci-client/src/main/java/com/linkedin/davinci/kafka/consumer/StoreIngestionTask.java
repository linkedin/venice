package com.linkedin.davinci.kafka.consumer;

import static com.linkedin.davinci.ingestion.LagType.OFFSET_LAG;
import static com.linkedin.davinci.ingestion.LagType.TIME_LAG;
import static com.linkedin.davinci.kafka.consumer.ConsumerActionType.RESET_OFFSET;
import static com.linkedin.davinci.kafka.consumer.ConsumerActionType.SUBSCRIBE;
import static com.linkedin.davinci.kafka.consumer.ConsumerActionType.UNSUBSCRIBE;
import static com.linkedin.venice.ConfigKeys.KAFKA_BOOTSTRAP_SERVERS;
import static com.linkedin.venice.LogMessages.KILLED_JOB_MESSAGE;
import static com.linkedin.venice.kafka.protocol.enums.ControlMessageType.START_OF_SEGMENT;
import static java.util.concurrent.TimeUnit.HOURS;
import static java.util.concurrent.TimeUnit.MILLISECONDS;
import static java.util.concurrent.TimeUnit.MINUTES;
import static java.util.concurrent.TimeUnit.SECONDS;

import com.linkedin.davinci.client.DaVinciRecordTransformer;
import com.linkedin.davinci.client.TransformedRecord;
import com.linkedin.davinci.compression.StorageEngineBackedCompressorFactory;
import com.linkedin.davinci.config.VeniceServerConfig;
import com.linkedin.davinci.config.VeniceStoreVersionConfig;
import com.linkedin.davinci.helix.LeaderFollowerPartitionStateModel;
import com.linkedin.davinci.ingestion.LagType;
import com.linkedin.davinci.listener.response.AdminResponse;
import com.linkedin.davinci.notifier.VeniceNotifier;
import com.linkedin.davinci.stats.AggVersionedDIVStats;
import com.linkedin.davinci.stats.AggVersionedIngestionStats;
import com.linkedin.davinci.stats.HostLevelIngestionStats;
import com.linkedin.davinci.storage.StorageEngineRepository;
import com.linkedin.davinci.storage.StorageMetadataService;
import com.linkedin.davinci.store.AbstractStorageEngine;
import com.linkedin.davinci.store.StoragePartitionConfig;
import com.linkedin.davinci.store.cache.backend.ObjectCacheBackend;
import com.linkedin.davinci.store.record.ValueRecord;
import com.linkedin.davinci.utils.ChunkAssembler;
import com.linkedin.davinci.validation.KafkaDataIntegrityValidator;
import com.linkedin.venice.common.VeniceSystemStoreType;
import com.linkedin.venice.common.VeniceSystemStoreUtils;
import com.linkedin.venice.compression.CompressionStrategy;
import com.linkedin.venice.compression.VeniceCompressor;
import com.linkedin.venice.exceptions.MemoryLimitExhaustedException;
import com.linkedin.venice.exceptions.PersistenceFailureException;
import com.linkedin.venice.exceptions.VeniceChecksumException;
import com.linkedin.venice.exceptions.VeniceException;
import com.linkedin.venice.exceptions.VeniceInconsistentStoreMetadataException;
import com.linkedin.venice.exceptions.VeniceIngestionTaskKilledException;
import com.linkedin.venice.exceptions.VeniceMessageException;
import com.linkedin.venice.exceptions.VeniceTimeoutException;
import com.linkedin.venice.exceptions.validation.DataValidationException;
import com.linkedin.venice.exceptions.validation.DuplicateDataException;
import com.linkedin.venice.exceptions.validation.FatalDataValidationException;
import com.linkedin.venice.exceptions.validation.ImproperlyStartedSegmentException;
import com.linkedin.venice.exceptions.validation.UnsupportedMessageTypeException;
import com.linkedin.venice.kafka.protocol.ControlMessage;
import com.linkedin.venice.kafka.protocol.Delete;
import com.linkedin.venice.kafka.protocol.EndOfIncrementalPush;
import com.linkedin.venice.kafka.protocol.KafkaMessageEnvelope;
import com.linkedin.venice.kafka.protocol.Put;
import com.linkedin.venice.kafka.protocol.StartOfIncrementalPush;
import com.linkedin.venice.kafka.protocol.StartOfPush;
import com.linkedin.venice.kafka.protocol.TopicSwitch;
import com.linkedin.venice.kafka.protocol.Update;
import com.linkedin.venice.kafka.protocol.enums.ControlMessageType;
import com.linkedin.venice.kafka.protocol.enums.MessageType;
import com.linkedin.venice.kafka.protocol.state.PartitionState;
import com.linkedin.venice.kafka.protocol.state.StoreVersionState;
import com.linkedin.venice.message.KafkaKey;
import com.linkedin.venice.meta.HybridStoreConfig;
import com.linkedin.venice.meta.PartitionerConfig;
import com.linkedin.venice.meta.ReadOnlySchemaRepository;
import com.linkedin.venice.meta.ReadOnlyStoreRepository;
import com.linkedin.venice.meta.Store;
import com.linkedin.venice.meta.Version;
import com.linkedin.venice.offsets.OffsetRecord;
import com.linkedin.venice.partitioner.DefaultVenicePartitioner;
import com.linkedin.venice.partitioner.VenicePartitioner;
import com.linkedin.venice.pubsub.PubSubTopicPartitionImpl;
import com.linkedin.venice.pubsub.PubSubTopicRepository;
import com.linkedin.venice.pubsub.api.PubSubMessage;
import com.linkedin.venice.pubsub.api.PubSubTopic;
import com.linkedin.venice.pubsub.api.PubSubTopicPartition;
import com.linkedin.venice.pubsub.api.exceptions.PubSubUnsubscribedTopicPartitionException;
import com.linkedin.venice.pubsub.manager.TopicManager;
import com.linkedin.venice.pubsub.manager.TopicManagerRepository;
import com.linkedin.venice.schema.SchemaEntry;
import com.linkedin.venice.serialization.avro.AvroProtocolDefinition;
import com.linkedin.venice.serialization.avro.InternalAvroSpecificSerializer;
import com.linkedin.venice.serializer.AvroGenericDeserializer;
import com.linkedin.venice.serializer.FastSerializerDeserializerFactory;
import com.linkedin.venice.system.store.MetaStoreWriter;
import com.linkedin.venice.utils.ByteUtils;
import com.linkedin.venice.utils.ComplementSet;
import com.linkedin.venice.utils.DiskUsage;
import com.linkedin.venice.utils.ExceptionUtils;
import com.linkedin.venice.utils.LatencyUtils;
import com.linkedin.venice.utils.PartitionUtils;
import com.linkedin.venice.utils.RedundantExceptionFilter;
import com.linkedin.venice.utils.SparseConcurrentList;
import com.linkedin.venice.utils.Timer;
import com.linkedin.venice.utils.VeniceProperties;
import com.linkedin.venice.utils.concurrent.VeniceConcurrentHashMap;
import com.linkedin.venice.utils.lazy.Lazy;
import it.unimi.dsi.fastutil.ints.IntList;
import it.unimi.dsi.fastutil.objects.Object2IntMap;
import java.io.Closeable;
import java.io.IOException;
import java.nio.ByteBuffer;
import java.time.Duration;
import java.time.Instant;
import java.util.ArrayList;
import java.util.Arrays;
import java.util.Collection;
import java.util.Collections;
import java.util.HashSet;
import java.util.List;
import java.util.Map;
import java.util.Objects;
import java.util.Optional;
import java.util.Properties;
import java.util.Queue;
import java.util.Set;
import java.util.concurrent.CompletableFuture;
import java.util.concurrent.ConcurrentMap;
import java.util.concurrent.ConcurrentSkipListSet;
import java.util.concurrent.ExecutorService;
import java.util.concurrent.Executors;
import java.util.concurrent.PriorityBlockingQueue;
import java.util.concurrent.TimeUnit;
import java.util.concurrent.atomic.AtomicBoolean;
import java.util.concurrent.atomic.AtomicInteger;
import java.util.concurrent.atomic.AtomicReference;
import java.util.function.BooleanSupplier;
import java.util.function.Consumer;
import java.util.function.Function;
import java.util.function.Predicate;
import java.util.function.Supplier;
import org.apache.avro.Schema;
import org.apache.kafka.clients.CommonClientConfigs;
import org.apache.logging.log4j.LogManager;
import org.apache.logging.log4j.Logger;


/**
 * A runnable Kafka Consumer consuming messages from all the partition assigned to current node for a Kafka Topic.
 */
public abstract class StoreIngestionTask implements Runnable, Closeable {
  // TODO: Make this LOGGER prefix everything with the CONSUMER_TASK_ID_FORMAT
  private static final Logger LOGGER = LogManager.getLogger(StoreIngestionTask.class);

  private static final String CONSUMER_TASK_ID_FORMAT = StoreIngestionTask.class.getSimpleName() + " for [ Topic: %s ]";
  public static long SCHEMA_POLLING_DELAY_MS = SECONDS.toMillis(5);
  public static long STORE_VERSION_POLLING_DELAY_MS = MINUTES.toMillis(1);

  private static final long SCHEMA_POLLING_TIMEOUT_MS = MINUTES.toMillis(5);
  private static final long SOP_POLLING_TIMEOUT_MS = HOURS.toMillis(1);

  private static final int MAX_CONSUMER_ACTION_ATTEMPTS = 5;
  private static final int CONSUMER_ACTION_QUEUE_INIT_CAPACITY = 11;
  protected static final long KILL_WAIT_TIME_MS = 5000L;
  private static final int MAX_KILL_CHECKING_ATTEMPTS = 10;

  protected static final RedundantExceptionFilter REDUNDANT_LOGGING_FILTER =
      RedundantExceptionFilter.getRedundantExceptionFilter();

  /**
   * Speed up DaVinci shutdown by closing partitions concurrently.
   */
  private static final ExecutorService SHUTDOWN_EXECUTOR_FOR_DVC =
      Executors.newFixedThreadPool(Runtime.getRuntime().availableProcessors() * 2);

  /** storage destination for consumption */
  protected final StorageEngineRepository storageEngineRepository;
  protected final AbstractStorageEngine storageEngine;

  /** Topics used for this topic consumption
   * TODO: Using a PubSubVersionTopic and PubSubRealTimeTopic extending PubSubTopic for type safety.
   * */
  protected final String kafkaVersionTopic;
  protected final PubSubTopic versionTopic;
  protected final PubSubTopic realTimeTopic;
  protected final String storeName;
  private final boolean isUserSystemStore;
  protected final int versionNumber;
  protected final ReadOnlySchemaRepository schemaRepository;
  protected final ReadOnlyStoreRepository storeRepository;
  protected final String ingestionTaskName;
  protected final Properties kafkaProps;
  protected final AtomicBoolean isRunning;
  protected final AtomicBoolean emitMetrics; // TODO: remove this once we migrate to versioned stats
  protected final AtomicInteger consumerActionSequenceNumber = new AtomicInteger(0);
  protected final PriorityBlockingQueue<ConsumerAction> consumerActionsQueue;
  protected final Map<Integer, AtomicInteger> partitionToPendingConsumerActionCountMap;
  protected final StorageMetadataService storageMetadataService;
  protected final TopicManagerRepository topicManagerRepository;
  /** Per-partition consumption state map */
  protected final ConcurrentMap<Integer, PartitionConsumptionState> partitionConsumptionStateMap;
  protected final AbstractStoreBufferService storeBufferService;

  /**
   * Persists partitions that encountered exceptions in other threads. i.e. consumer, producer and drainer.
   *
   * The exception for the corresponding partition will only been cleaned up when resetting the partition,
   * or re-subscribing the partition.
   */
  private final List<PartitionExceptionInfo> partitionIngestionExceptionList = new SparseConcurrentList<>();
  /**
   * Do not remove partition from this set unless Helix explicitly sends an unsubscribe action for the partition to
   * remove it from the node, or Helix sends a subscribe action for the partition to re-subscribe it to the node.
   */
  private final Set<Integer> failedPartitions = new ConcurrentSkipListSet<>();

  /** Persists the exception thrown by {@link KafkaConsumerService}. */
  private Exception lastConsumerException = null;
  /** Persists the last exception thrown by any asynchronous component that should terminate the entire ingestion task */
  private final AtomicReference<Exception> lastStoreIngestionException = new AtomicReference<>();
  /**
   * Keeps track of producer states inside version topic that drainer threads have processed so far. Producers states in this validator will be
   * flushed to the metadata partition of the storage engine regularly in {@link #syncOffset(String, PartitionConsumptionState)}
   */
  private final KafkaDataIntegrityValidator kafkaDataIntegrityValidator;
  protected final HostLevelIngestionStats hostLevelIngestionStats;
  protected final AggVersionedDIVStats versionedDIVStats;
  protected final AggVersionedIngestionStats versionedIngestionStats;
  protected final BooleanSupplier isCurrentVersion;
  protected final Optional<HybridStoreConfig> hybridStoreConfig;
  protected final Consumer<DataValidationException> divErrorMetricCallback;
  private final ExecutorService missingSOPCheckExecutor = Executors.newSingleThreadExecutor();

  protected final long readCycleDelayMs;
  protected final long emptyPollSleepMs;

  protected final DiskUsage diskUsage;

  /** Message bytes consuming interval before persisting offset in offset db for transactional mode database. */
  protected final long databaseSyncBytesIntervalForTransactionalMode;
  /** Message bytes consuming interval before persisting offset in offset db for deferred-write database. */
  protected final long databaseSyncBytesIntervalForDeferredWriteMode;
  protected final VeniceServerConfig serverConfig;

  private final int ingestionTaskMaxIdleCount;

  /** Used for reporting error when the {@link #partitionConsumptionStateMap} is empty */
  protected final int errorPartitionId;

  // use this checker to check whether ingestion completion can be reported for a partition
  protected final ReadyToServeCheck defaultReadyToServeChecker;

  protected final SparseConcurrentList<Object> availableSchemaIds = new SparseConcurrentList<>();
  protected final SparseConcurrentList<Object> deserializedSchemaIds = new SparseConcurrentList<>();
  protected int idleCounter = 0;

  private final StorageUtilizationManager storageUtilizationManager;

  protected final AggKafkaConsumerService aggKafkaConsumerService;

  protected int writeComputeFailureCode = 0;

  private final InternalAvroSpecificSerializer<PartitionState> partitionStateSerializer;

  // Do not convert it to a local variable because it is used in test.
  private boolean purgeTransientRecordBuffer = true;

  protected final boolean isWriteComputationEnabled;

  /**
   * Freeze ingestion if ready to serve or local data exists
   */
  private final boolean suppressLiveUpdates;

  private final boolean isActiveActiveReplicationEnabled;

  /**
   * This would be the number of partitions in the StorageEngine and in version topics
   */
  protected final int subPartitionCount;

  protected final int amplificationFactor;

  // Used to construct VenicePartitioner
  protected final VenicePartitioner venicePartitioner;

  // Total number of partition for this store version
  protected final int storeVersionPartitionCount;

  private int subscribedCount = 0;
  private int forceUnSubscribedCount = 0;

  // Push timeout threshold for the store
  protected final long bootstrapTimeoutInMs;

  protected final boolean isIsolatedIngestion;

  protected final AmplificationFactorAdapter amplificationFactorAdapter;

  protected final StatusReportAdapter statusReportAdapter;

  protected final ChunkAssembler chunkAssembler;
  private final Optional<ObjectCacheBackend> cacheBackend;
  private final DaVinciRecordTransformer recordTransformer;
  private final Runnable runnableForKillIngestionTasksForMissingSOP;

  protected final String localKafkaServer;
  protected final int localKafkaClusterId;
  protected final Set<String> localKafkaServerSingletonSet;
  private int valueSchemaId = -1;

  protected final boolean isDaVinciClient;

  private final boolean offsetLagDeltaRelaxEnabled;
  private final boolean ingestionCheckpointDuringGracefulShutdownEnabled;

  protected boolean isDataRecovery;
  protected int dataRecoverySourceVersionNumber;
  protected final MetaStoreWriter metaStoreWriter;
  protected final Function<String, String> kafkaClusterUrlResolver;
  /** TODO Get rid of this map once we delete the dedicated consumer mode */
  private final Object2IntMap<String> kafkaClusterUrlToIdMap;
  protected final boolean readOnlyForBatchOnlyStoreEnabled;
  protected final CompressionStrategy compressionStrategy;
  protected final StorageEngineBackedCompressorFactory compressorFactory;
  protected final Lazy<VeniceCompressor> compressor;
  protected final boolean isChunked;
  protected final PubSubTopicRepository pubSubTopicRepository;
  private final String[] msgForLagMeasurement;
  private final Runnable runnableForKillIngestionTasksForNonCurrentVersions;

  protected final boolean runInThreadSafeMode;

  public StoreIngestionTask(
      StoreIngestionTaskFactory.Builder builder,
      Store store,
      Version version,
      Properties kafkaConsumerProperties,
      BooleanSupplier isCurrentVersion,
      VeniceStoreVersionConfig storeConfig,
      int errorPartitionId,
      boolean isIsolatedIngestion,
      Optional<ObjectCacheBackend> cacheBackend,
      DaVinciRecordTransformer recordTransformer,
      Queue<VeniceNotifier> notifiers) {
    this.readCycleDelayMs = storeConfig.getKafkaReadCycleDelayMs();
    this.emptyPollSleepMs = storeConfig.getKafkaEmptyPollSleepMs();
    this.databaseSyncBytesIntervalForTransactionalMode = storeConfig.getDatabaseSyncBytesIntervalForTransactionalMode();
    this.databaseSyncBytesIntervalForDeferredWriteMode = storeConfig.getDatabaseSyncBytesIntervalForDeferredWriteMode();
    this.kafkaProps = kafkaConsumerProperties;
    this.storageEngineRepository = builder.getStorageEngineRepository();
    this.storageMetadataService = builder.getStorageMetadataService();
    this.storeRepository = builder.getMetadataRepo();
    this.schemaRepository = builder.getSchemaRepo();
    this.kafkaVersionTopic = storeConfig.getStoreVersionName();
    this.pubSubTopicRepository = builder.getPubSubTopicRepository();
    this.versionTopic = pubSubTopicRepository.getTopic(kafkaVersionTopic);
    this.storeName = versionTopic.getStoreName();
    this.isUserSystemStore = VeniceSystemStoreUtils.isUserSystemStore(storeName);
    this.realTimeTopic = pubSubTopicRepository.getTopic(Version.composeRealTimeTopic(storeName));
    this.versionNumber = Version.parseVersionFromKafkaTopicName(kafkaVersionTopic);
    this.consumerActionsQueue = new PriorityBlockingQueue<>(CONSUMER_ACTION_QUEUE_INIT_CAPACITY);
    this.partitionToPendingConsumerActionCountMap = new VeniceConcurrentHashMap<>();

    // partitionConsumptionStateMap could be accessed by multiple threads: consumption thread and the thread handling
    // kill message
    this.partitionConsumptionStateMap = new VeniceConcurrentHashMap<>();

    // Could be accessed from multiple threads since there are multiple worker threads.
    this.kafkaDataIntegrityValidator = new KafkaDataIntegrityValidator(
        this.kafkaVersionTopic,
        KafkaDataIntegrityValidator.DISABLED,
        builder.getServerConfig().getDivProducerStateMaxAgeMs());
    this.ingestionTaskName = String.format(CONSUMER_TASK_ID_FORMAT, kafkaVersionTopic);
    this.topicManagerRepository = builder.getTopicManagerRepository();
    this.hostLevelIngestionStats = builder.getIngestionStats().getStoreStats(storeName);
    this.versionedDIVStats = builder.getVersionedDIVStats();
    this.versionedIngestionStats = builder.getVersionedStorageIngestionStats();
    this.isRunning = new AtomicBoolean(true);
    this.emitMetrics = new AtomicBoolean(true);
    this.readOnlyForBatchOnlyStoreEnabled = storeConfig.isReadOnlyForBatchOnlyStoreEnabled();

    this.storeBufferService = builder.getStoreBufferService();
    this.isCurrentVersion = isCurrentVersion;
    this.hybridStoreConfig = Optional.ofNullable(
        version.isUseVersionLevelHybridConfig() ? version.getHybridStoreConfig() : store.getHybridStoreConfig());

    this.divErrorMetricCallback = e -> versionedDIVStats.recordException(storeName, versionNumber, e);

    this.diskUsage = builder.getDiskUsage();

    this.storageEngine = Objects.requireNonNull(storageEngineRepository.getLocalStorageEngine(kafkaVersionTopic));

    this.serverConfig = builder.getServerConfig();

    this.defaultReadyToServeChecker = getDefaultReadyToServeChecker();

    this.aggKafkaConsumerService = Objects.requireNonNull(builder.getAggKafkaConsumerService());

    this.errorPartitionId = errorPartitionId;

    this.isWriteComputationEnabled = store.isWriteComputationEnabled();

    this.partitionStateSerializer = builder.getPartitionStateSerializer();

    this.suppressLiveUpdates = serverConfig.freezeIngestionIfReadyToServeOrLocalDataExists();

    this.storeVersionPartitionCount = version.getPartitionCount();

    long pushTimeoutInMs;
    try {
      pushTimeoutInMs = HOURS.toMillis(store.getBootstrapToOnlineTimeoutInHours());
    } catch (Exception e) {
      LOGGER.warn(
          "Error when getting bootstrap to online timeout config for store {}. Will use default timeout threshold which is 24 hours",
          storeName,
          e);
      pushTimeoutInMs = HOURS.toMillis(Store.BOOTSTRAP_TO_ONLINE_TIMEOUT_IN_HOURS);
    }
    this.bootstrapTimeoutInMs = pushTimeoutInMs;
    this.isIsolatedIngestion = isIsolatedIngestion;

    PartitionerConfig partitionerConfig = version.getPartitionerConfig();
    if (partitionerConfig == null) {
      this.venicePartitioner = new DefaultVenicePartitioner();
      this.amplificationFactor = 1;
    } else {
      this.venicePartitioner = PartitionUtils.getVenicePartitioner(partitionerConfig);
      this.amplificationFactor = partitionerConfig.getAmplificationFactor();
    }

    this.subPartitionCount = storeVersionPartitionCount * amplificationFactor;
    this.amplificationFactorAdapter = new AmplificationFactorAdapter(amplificationFactor, partitionConsumptionStateMap);
    this.statusReportAdapter = new StatusReportAdapter(
        new IngestionNotificationDispatcher(notifiers, kafkaVersionTopic, isCurrentVersion),
        amplificationFactorAdapter);

    this.runnableForKillIngestionTasksForMissingSOP = () -> waitForStateVersion(kafkaVersionTopic);
    this.missingSOPCheckExecutor.execute(runnableForKillIngestionTasksForMissingSOP);
    this.chunkAssembler = new ChunkAssembler(storeName);
    this.cacheBackend = cacheBackend;
    this.recordTransformer = recordTransformer;
    if (recordTransformer != null) {
      versionedIngestionStats.registerTransformerLatencySensor(storeName, versionNumber);
    }
    this.localKafkaServer = this.kafkaProps.getProperty(KAFKA_BOOTSTRAP_SERVERS);
    this.localKafkaServerSingletonSet = Collections.singleton(localKafkaServer);
    this.isDaVinciClient = builder.isDaVinciClient();
    this.isActiveActiveReplicationEnabled = version.isActiveActiveReplicationEnabled();
    this.offsetLagDeltaRelaxEnabled = serverConfig.getOffsetLagDeltaRelaxFactorForFastOnlineTransitionInRestart() > 0;
    this.ingestionCheckpointDuringGracefulShutdownEnabled =
        serverConfig.isServerIngestionCheckpointDuringGracefulShutdownEnabled();
    this.metaStoreWriter = builder.getMetaStoreWriter();

    this.storageUtilizationManager = new StorageUtilizationManager(
        storageEngine,
        store,
        kafkaVersionTopic,
        subPartitionCount,
        Collections.unmodifiableMap(partitionConsumptionStateMap),
        serverConfig.isHybridQuotaEnabled(),
        serverConfig.isServerCalculateQuotaUsageBasedOnPartitionsAssignmentEnabled(),
        statusReportAdapter,
        this::pauseConsumption,
        this::resumeConsumption);
    this.storeRepository.registerStoreDataChangedListener(this.storageUtilizationManager);
    this.kafkaClusterUrlResolver = serverConfig.getKafkaClusterUrlResolver();
    this.kafkaClusterUrlToIdMap = serverConfig.getKafkaClusterUrlToIdMap();
    this.localKafkaClusterId = kafkaClusterUrlToIdMap.getOrDefault(localKafkaServer, Integer.MIN_VALUE);
    this.compressionStrategy = version.getCompressionStrategy();
    this.compressorFactory = builder.getCompressorFactory();
    this.compressor = Lazy.of(() -> compressorFactory.getCompressor(compressionStrategy, kafkaVersionTopic));
    this.isChunked = version.isChunkingEnabled();
    this.msgForLagMeasurement = new String[subPartitionCount];
    for (int i = 0; i < this.msgForLagMeasurement.length; i++) {
      this.msgForLagMeasurement[i] = kafkaVersionTopic + "_" + i;
    }
    this.runnableForKillIngestionTasksForNonCurrentVersions =
        builder.getRunnableForKillIngestionTasksForNonCurrentVersions();
    this.ingestionTaskMaxIdleCount = serverConfig.getIngestionTaskMaxIdleCount();
    this.runInThreadSafeMode = serverConfig.isThreadSafeMode();
  }

  /** Package-private on purpose, only intended for tests. Do not use for production use cases. */
  void setPurgeTransientRecordBuffer(boolean purgeTransientRecordBuffer) {
    this.purgeTransientRecordBuffer = purgeTransientRecordBuffer;
  }

  public AbstractStorageEngine getStorageEngine() {
    return storageEngine;
  }

  public String getIngestionTaskName() {
    return ingestionTaskName;
  }

  public int getVersionNumber() {
    return versionNumber;
  }

  public boolean isFutureVersion() {
    return versionedIngestionStats.isFutureVersion(storeName, versionNumber);
  }

  protected void throwIfNotRunning() {
    if (!isRunning()) {
      throw new VeniceException(" Topic " + kafkaVersionTopic + " is shutting down, no more messages accepted");
    }
  }

  /**
   * Apply an unique and increasing sequence number for each consumer action, so if there are multiple consumer actions
   * in the queue and they have the same priority, whichever be added first into the queue will be polled out first
   * from the queue (FIFO).
   * @return an unique and increasing sequence number for a new consumer action.
   */
  protected int nextSeqNum() {
    return consumerActionSequenceNumber.incrementAndGet();
  }

  private void waitForStateVersion(String kafkaTopic) {
    long startTime = System.currentTimeMillis();

    for (;;) {
      StoreVersionState state = storageEngine.getStoreVersionState();
      long elapsedTime = System.currentTimeMillis() - startTime;
      if (state != null || !isRunning()) {
        break;
      }

      if (elapsedTime > SOP_POLLING_TIMEOUT_MS) {
        LOGGER.warn("Killing the ingestion as Version state is not available for {} after {}", kafkaTopic, elapsedTime);
        kill();
      }
      try {
        Thread.sleep(STORE_VERSION_POLLING_DELAY_MS);
      } catch (InterruptedException e) {
        LOGGER.info("Received interruptedException while waiting for store version.");
        break;
      }
    }
  }

  public synchronized void subscribePartition(
      PubSubTopicPartition topicPartition,
      Optional<LeaderFollowerStateType> leaderState) {
    subscribePartition(topicPartition, leaderState, true);
  }

  /**
   * Adds an asynchronous partition subscription request for the task.
   */
  public synchronized void subscribePartition(
      PubSubTopicPartition topicPartition,
      Optional<LeaderFollowerStateType> leaderState,
      boolean isHelixTriggeredAction) {
    throwIfNotRunning();
    statusReportAdapter.initializePartitionReportStatus(topicPartition.getPartitionNumber());
    amplificationFactorAdapter.execute(topicPartition.getPartitionNumber(), subPartition -> {
      partitionToPendingConsumerActionCountMap.computeIfAbsent(subPartition, x -> new AtomicInteger(0))
          .incrementAndGet();
      consumerActionsQueue.add(
          new ConsumerAction(
              SUBSCRIBE,
              new PubSubTopicPartitionImpl(topicPartition.getPubSubTopic(), subPartition),
              nextSeqNum(),
              amplificationFactorAdapter.isLeaderSubPartition(subPartition) ? leaderState : Optional.empty(),
              isHelixTriggeredAction));
    });
  }

  public synchronized CompletableFuture<Void> unSubscribePartition(PubSubTopicPartition topicPartition) {
    return unSubscribePartition(topicPartition, true);
  }

  /**
   * Adds an asynchronous partition unsubscription request for the task.
   */
  public synchronized CompletableFuture<Void> unSubscribePartition(
      PubSubTopicPartition topicPartition,
      boolean isHelixTriggeredAction) {
    throwIfNotRunning();
    List<CompletableFuture<Void>> futures = new ArrayList<>();
    amplificationFactorAdapter.execute(topicPartition.getPartitionNumber(), subPartition -> {
      partitionToPendingConsumerActionCountMap.computeIfAbsent(subPartition, x -> new AtomicInteger(0))
          .incrementAndGet();
      ConsumerAction consumerAction = new ConsumerAction(
          UNSUBSCRIBE,
          new PubSubTopicPartitionImpl(topicPartition.getPubSubTopic(), subPartition),
          nextSeqNum(),
          isHelixTriggeredAction);

      consumerActionsQueue.add(consumerAction);
      futures.add(consumerAction.getFuture());
    });

    return CompletableFuture.allOf(futures.toArray(new CompletableFuture[0]));
  }

  public boolean hasAnySubscription() {
    return !partitionConsumptionStateMap.isEmpty();
  }

  /**
   * Adds an asynchronous resetting partition consumption offset request for the task.
   */
  public synchronized void resetPartitionConsumptionOffset(PubSubTopicPartition topicPartition) {
    throwIfNotRunning();
    amplificationFactorAdapter.execute(topicPartition.getPartitionNumber(), subPartition -> {
      partitionToPendingConsumerActionCountMap.computeIfAbsent(subPartition, x -> new AtomicInteger(0))
          .incrementAndGet();
      consumerActionsQueue.add(
          new ConsumerAction(
              RESET_OFFSET,
              new PubSubTopicPartitionImpl(topicPartition.getPubSubTopic(), subPartition),
              nextSeqNum(),
              false));
    });
  }

  public String getStoreName() {
    return storeName;
  }

  public boolean isUserSystemStore() {
    return isUserSystemStore;
  }

  public abstract void promoteToLeader(
      PubSubTopicPartition topicPartition,
      LeaderFollowerPartitionStateModel.LeaderSessionIdChecker checker);

  public abstract void demoteToStandby(
      PubSubTopicPartition topicPartition,
      LeaderFollowerPartitionStateModel.LeaderSessionIdChecker checker);

  public boolean hasPendingPartitionIngestionAction(int userPartition) {
    return amplificationFactorAdapter.meetsAny(userPartition, subPartition -> {
      AtomicInteger atomicInteger = partitionToPendingConsumerActionCountMap.get(subPartition);
      if (atomicInteger == null) {
        return false;
      }
      return atomicInteger.get() > 0;
    });
  }

  public void kill() {
    synchronized (this) {
      throwIfNotRunning();
      consumerActionsQueue.add(ConsumerAction.createKillAction(versionTopic, nextSeqNum()));
    }

    try (Timer ignored = Timer.run(
        elapsedTimeInMs -> LOGGER
            .info("Completed waiting for kill action to take effect. Total elapsed time: {} ms", elapsedTimeInMs))) {
      for (int attempt = 0; isRunning() && attempt < MAX_KILL_CHECKING_ATTEMPTS; ++attempt) {
        MILLISECONDS.sleep(KILL_WAIT_TIME_MS / MAX_KILL_CHECKING_ATTEMPTS);
      }
    } catch (InterruptedException e) {
      LOGGER.warn("StoreIngestionTask::kill was interrupted.", e);
    }

    synchronized (this) {
      if (isRunning()) {
        // If task is still running, force close it.
        statusReportAdapter.reportError(
            partitionConsumptionStateMap.values(),
            KILLED_JOB_MESSAGE + kafkaVersionTopic,
            new VeniceException("Kill the consumer"));
        /*
         * close can not stop the consumption synchronously, but the status of helix would be set to ERROR after
         * reportError. This push is being killed by controller, so this version is abandoned, it will not have
         * chances to serve traffic; forced kill all resources in this push.
         * N.B.: if we start seeing alerts from forced killed resource, consider whether we should keep those alerts
         *       if they are useful, or refactor them.
         */
        closeVeniceWriters(false);
        close();
      }
    }
  }

  /**
   * This method checks if there was a previous ingestion and what its state was. If there is a mismatch
   * between the checkpointed information and the current state, this method returns false. This implies
   * that the process crashed during or after the ingestion but before syncing the OffsetRecord with EOP.
   * In this case, the upstream should restart the ingestion from scratch.
   */
  private boolean checkDatabaseIntegrity(
      int partitionId,
      String topic,
      OffsetRecord offsetRecord,
      PartitionConsumptionState partitionConsumptionState) {
    boolean returnStatus = true;
    if (offsetRecord.getLocalVersionTopicOffset() > 0) {
      StoreVersionState storeVersionState = storageEngine.getStoreVersionState();
      if (storeVersionState != null) {
        LOGGER.info(
            "storeVersionState found for {}, partition: {}: checkDatabaseIntegrity will proceed",
            topic,
            partitionId);
        returnStatus = storageEngine.checkDatabaseIntegrity(
            partitionId,
            offsetRecord.getDatabaseInfo(),
            getStoragePartitionConfig(partitionId, storeVersionState.sorted, partitionConsumptionState));
        LOGGER.info(
            "checkDatabaseIntegrity {} for {}, partition: {}",
            returnStatus ? "succeeded" : "failed",
            topic,
            partitionId);
      } else {
        LOGGER.info(
            "storeVersionState not found for {}, partition: {}: checkDatabaseIntegrity will be skipped",
            topic,
            partitionId);
      }
    } else {
      LOGGER.info(
          "Local topic offset not found for {}, partition: {}: checkDatabaseIntegrity will be skipped",
          topic,
          partitionId);
    }
    return returnStatus;
  }

  private void beginBatchWrite(int partitionId, boolean sorted, PartitionConsumptionState partitionConsumptionState) {
    Map<String, String> checkpointedDatabaseInfo = partitionConsumptionState.getOffsetRecord().getDatabaseInfo();
    StoragePartitionConfig storagePartitionConfig =
        getStoragePartitionConfig(partitionId, sorted, partitionConsumptionState);
    partitionConsumptionState.setDeferredWrite(storagePartitionConfig.isDeferredWrite());

    Optional<Supplier<byte[]>> partitionChecksumSupplier = Optional.empty();
    /**
     * In rocksdb Plain Table mode or in non deferredWrite mode, we can't use rocksdb SSTFileWriter to verify the checksum.
     * So there is no point keep calculating the running checksum here.
     */
    if (serverConfig.isDatabaseChecksumVerificationEnabled() && partitionConsumptionState.isDeferredWrite()
        && !serverConfig.getRocksDBServerConfig().isRocksDBPlainTableFormatEnabled()) {
      partitionConsumptionState.initializeExpectedChecksum();
      partitionChecksumSupplier = Optional.ofNullable(() -> {
        byte[] checksum = partitionConsumptionState.getExpectedChecksum();
        partitionConsumptionState.resetExpectedChecksum();
        return checksum;
      });
    }
    storageEngine.beginBatchWrite(storagePartitionConfig, checkpointedDatabaseInfo, partitionChecksumSupplier);
    if (cacheBackend.isPresent()) {
      if (cacheBackend.get().getStorageEngine(kafkaVersionTopic) != null) {
        cacheBackend.get()
            .getStorageEngine(kafkaVersionTopic)
            .beginBatchWrite(storagePartitionConfig, checkpointedDatabaseInfo, partitionChecksumSupplier);
      }
    }
  }

  private StoragePartitionConfig getStoragePartitionConfig(
      int partitionId,
      boolean sorted,
      PartitionConsumptionState partitionConsumptionState) {
    StoragePartitionConfig storagePartitionConfig = new StoragePartitionConfig(kafkaVersionTopic, partitionId);
    boolean deferredWrites;
    boolean readOnly = false;
    if (partitionConsumptionState.isEndOfPushReceived()) {
      // After EOP, we never enable deferred writes.
      // No matter what the sorted config was before the EOP message, it doesn't matter anymore.
      deferredWrites = false;
      if (partitionConsumptionState.isBatchOnly() && readOnlyForBatchOnlyStoreEnabled) {
        readOnly = true;
      }
    } else {
      // Prior to the EOP, we can optimize the storage if the data is sorted.
      deferredWrites = sorted;
    }
    storagePartitionConfig.setDeferredWrite(deferredWrites);
    storagePartitionConfig.setReadOnly(readOnly);
    return storagePartitionConfig;
  }

  protected abstract boolean isHybridFollower(PartitionConsumptionState partitionConsumptionState);

  /**
   * Checks whether the lag is acceptable for hybrid stores
   */
  protected abstract boolean checkAndLogIfLagIsAcceptableForHybridStore(
      PartitionConsumptionState partitionConsumptionState,
      long offsetLag,
      long offsetThreshold,
      boolean shouldLogLag,
      LagType lagType,
      long latestConsumedProducerTimestamp);

  /**
   * This function checks various conditions to verify if a store is ready to serve.
   * Lag = (Source Max Offset - SOBR Source Offset) - (Current Offset - SOBR Destination Offset)
   * @return true if EOP was received and (for hybrid stores) if lag <= threshold
   */
  protected boolean isReadyToServe(PartitionConsumptionState partitionConsumptionState) {
    // Check various short-circuit conditions first.
    if (!partitionConsumptionState.isEndOfPushReceived()) {
      // If the EOP has not been received yet, then for sure we aren't ready
      return false;
    }

    if (partitionConsumptionState.isComplete()) {
      // Since we know the EOP has been received, regular batch store is ready to go!
      return true;
    }

    if (!partitionConsumptionState.isWaitingForReplicationLag()) {
      // If we have already crossed the acceptable lag threshold in the past, then we will stick to that,
      // rather than possibly flip flopping
      return true;
    }

    if (partitionConsumptionState.isHybrid() && !isRealTimeBufferReplayStarted(partitionConsumptionState)) {
      return false;
    }

    int partitionId = partitionConsumptionState.getPartition();
    boolean isLagAcceptable = false;

    try {
      // Looks like none of the short-circuitry fired, so we need to measure lag!
      long offsetThreshold =
          getOffsetToOnlineLagThresholdPerPartition(hybridStoreConfig, storeRepository, storeName, subPartitionCount);
      long producerTimeLagThresholdInSeconds =
          hybridStoreConfig.get().getProducerTimestampLagThresholdToGoOnlineInSeconds();
      String msg = msgForLagMeasurement[partitionId];

      // Log only once a minute per partition.
      boolean shouldLogLag = !REDUNDANT_LOGGING_FILTER.isRedundantException(msg);
      /**
       * If offset lag threshold is set to -1, time lag threshold will be the only criterion for going online.
       */
      if (offsetThreshold >= 0) {
        isLagAcceptable = checkAndLogIfLagIsAcceptableForHybridStore(
            partitionConsumptionState,
            measureHybridOffsetLag(partitionConsumptionState, shouldLogLag),
            offsetThreshold,
            shouldLogLag,
            OFFSET_LAG,
            0);
      }

      /**
       * If the hybrid producer time lag threshold is positive, check the difference between current time and latest
       * producer timestamp; ready-to-serve will not be reported until the diff is smaller than the defined time lag threshold.
       *
       * If timestamp lag threshold is set to -1, offset lag threshold will be the only criterion for going online.
       */
      if (producerTimeLagThresholdInSeconds > 0) {
        long producerTimeLagThresholdInMS = TimeUnit.SECONDS.toMillis(producerTimeLagThresholdInSeconds);
        long latestConsumedProducerTimestamp =
            partitionConsumptionState.getOffsetRecord().getLatestProducerProcessingTimeInMs();
        if (amplificationFactor != 1) {
          latestConsumedProducerTimestamp = getLatestConsumedProducerTimestampWithSubPartition(
              latestConsumedProducerTimestamp,
              partitionConsumptionState);
        }
        boolean timestampLagIsAcceptable = checkAndLogIfLagIsAcceptableForHybridStore(
            partitionConsumptionState,
            LatencyUtils.getElapsedTimeInMs(latestConsumedProducerTimestamp),
            producerTimeLagThresholdInMS,
            shouldLogLag,
            TIME_LAG,
            latestConsumedProducerTimestamp);
        /**
         * If time lag is not acceptable but the producer timestamp of the last message of RT is smaller or equal than
         * the known latest producer timestamp in server, it means ingestion task has reached the end of RT, so it's
         * safe to ignore the time lag.
         *
         * Notice that if EOP is not received, this function will be short circuit before reaching here, so there is
         * no risk of meeting the time lag earlier than expected.
         */
        if (!timestampLagIsAcceptable) {
          String msgIdentifier = msg + "_ignore_time_lag";
          String realTimeTopicKafkaURL;
          Set<String> realTimeTopicKafkaURLs = getRealTimeDataSourceKafkaAddress(partitionConsumptionState);
          if (realTimeTopicKafkaURLs.isEmpty()) {
            throw new VeniceException("Expect a real-time topic Kafka URL for store " + storeName);
          } else if (realTimeTopicKafkaURLs.size() == 1) {
            realTimeTopicKafkaURL = realTimeTopicKafkaURLs.iterator().next();
          } else if (realTimeTopicKafkaURLs.contains(localKafkaServer)) {
            realTimeTopicKafkaURL = localKafkaServer;
          } else {
            throw new VeniceException(
                String.format(
                    "Expect source RT Kafka URLs contains local Kafka URL. Got local "
                        + "Kafka URL %s and RT source Kafka URLs %s",
                    localKafkaServer,
                    realTimeTopicKafkaURLs));
          }

          final PubSubTopic lagMeasurementTopic = pubSubTopicRepository.getTopic(realTimeTopic.getName());
          final PubSubTopicPartition pubSubTopicPartition =
              new PubSubTopicPartitionImpl(lagMeasurementTopic, partitionId);

          // DaVinci and STANDBY checks the local consumption and leaderCompleteState status
          final String lagMeasurementKafkaUrl =
              (isHybridFollower(partitionConsumptionState)) ? localKafkaServer : realTimeTopicKafkaURL;
          TopicManager topicManager = getTopicManager(lagMeasurementKafkaUrl);
          if (!topicManager.containsTopicCached(realTimeTopic)) {
            timestampLagIsAcceptable = true;
            if (!REDUNDANT_LOGGING_FILTER.isRedundantException(msgIdentifier)) {
              LOGGER.info(
                  "{} [Time lag] Topic {} doesn't exist; ignoring time lag.",
                  ingestionTaskName,
                  lagMeasurementTopic);
            }
          } else {
            long latestProducerTimestampInTopic =
                topicManager.getProducerTimestampOfLastDataMessageCached(pubSubTopicPartition);
            if (latestProducerTimestampInTopic < 0
                || latestProducerTimestampInTopic <= latestConsumedProducerTimestamp) {
              timestampLagIsAcceptable = true;
              if (!REDUNDANT_LOGGING_FILTER.isRedundantException(msgIdentifier)) {
                if (latestProducerTimestampInTopic < 0) {
                  LOGGER.info(
                      "{} [Time lag] Topic {} is empty or all messages have been truncated; ignoring time lag.",
                      ingestionTaskName,
                      lagMeasurementTopic);
                } else {
                  LOGGER.info(
                      "{} [Time lag] Producer timestamp of last message in topic {} "
                          + "partition {}: {}, which is smaller or equal than the known latest producer time: {}. "
                          + "Consumption lag is caught up already.",
                      ingestionTaskName,
                      lagMeasurementTopic,
                      partitionId,
                      latestProducerTimestampInTopic,
                      latestConsumedProducerTimestamp);
                }
              }
            }
          }
        }
        if (offsetThreshold >= 0) {
          /**
           * If both threshold configs are on, both offset lag and time lag must be within thresholds before online.
           */
          isLagAcceptable &= timestampLagIsAcceptable;
        } else {
          isLagAcceptable = timestampLagIsAcceptable;
        }
      }
    } catch (Exception e) {
      String exceptionMsgIdentifier =
          new StringBuilder().append(kafkaVersionTopic).append("_isReadyToServe").toString();
      if (!REDUNDANT_LOGGING_FILTER.isRedundantException(exceptionMsgIdentifier)) {
        LOGGER.info("Exception when trying to determine if hybrid store is ready to serve: {}", storeName, e);
      }
      isLagAcceptable = false;
    }

    if (isLagAcceptable) {
      amplificationFactorAdapter.executePartitionConsumptionState(
          partitionConsumptionState.getUserPartition(),
          PartitionConsumptionState::lagHasCaughtUp);
    }
    return isLagAcceptable;
  }

  public boolean isReadyToServeAnnouncedWithRTLag() {
    return false;
  }

  protected long getLatestConsumedProducerTimestampWithSubPartition(
      long consumedProducerTimestamp,
      PartitionConsumptionState partitionConsumptionState) {
    long latestConsumedProducerTimestamp = consumedProducerTimestamp;

    IntList subPartitions =
        PartitionUtils.getSubPartitions(partitionConsumptionState.getUserPartition(), amplificationFactor);
    PartitionConsumptionState subPartitionConsumptionState;
    for (int i = 0; i < subPartitions.size(); i++) {
      subPartitionConsumptionState = partitionConsumptionStateMap.get(subPartitions.getInt(i));
      if (subPartitionConsumptionState != null && subPartitionConsumptionState.isEndOfPushReceived()) {
        latestConsumedProducerTimestamp = Math.max(
            latestConsumedProducerTimestamp,
            subPartitionConsumptionState.getOffsetRecord().getLatestProducerProcessingTimeInMs());
      }
    }
    return latestConsumedProducerTimestamp;
  }

  protected abstract boolean isRealTimeBufferReplayStarted(PartitionConsumptionState partitionConsumptionState);

  /**
   * Measure the hybrid offset lag for partition being tracked in `partitionConsumptionState`.
   */
  protected abstract long measureHybridOffsetLag(
      PartitionConsumptionState partitionConsumptionState,
      boolean shouldLogLag);

  /**
   * Check if the ingestion progress has reached to the end of the version topic. This is currently only
   * used {@link LeaderFollowerStoreIngestionTask}.
   */
  protected abstract void reportIfCatchUpVersionTopicOffset(PartitionConsumptionState partitionConsumptionState);

  /**
   * This function will produce a pair of consumer record and a it's derived produced record to the writer buffers maintained by {@link StoreBufferService}.
   * @param consumedRecord : received consumer record
   * @param leaderProducedRecordContext : derived leaderProducedRecordContext
   * @param subPartition
   * @param kafkaUrl
   * @throws InterruptedException
   */
  protected void produceToStoreBufferService(
      PubSubMessage<KafkaKey, KafkaMessageEnvelope, Long> consumedRecord,
      LeaderProducedRecordContext leaderProducedRecordContext,
      int subPartition,
      String kafkaUrl,
      long beforeProcessingRecordTimestampNs,
      long currentTimeForMetricsMs) throws InterruptedException {
    boolean measureTime = emitMetrics.get();
    long queuePutStartTimeInNS = measureTime ? System.nanoTime() : 0;
    storeBufferService.putConsumerRecord(
        consumedRecord,
        this,
        leaderProducedRecordContext,
        subPartition,
        kafkaUrl,
        beforeProcessingRecordTimestampNs); // blocking call

    if (measureTime) {
      hostLevelIngestionStats.recordConsumerRecordsQueuePutLatency(
          LatencyUtils.getLatencyInMS(queuePutStartTimeInNS),
          currentTimeForMetricsMs);
    }
  }

  /**
   * This function is in charge of producing the consumer records to the writer buffers maintained by {@link StoreBufferService}.
   *
   * This function may modify the original record in KME and it is unsafe to use the payload from KME directly after this call.
   *
   * @param records : received consumer records
   * @param topicPartition
   * @throws InterruptedException
   */
  protected void produceToStoreBufferServiceOrKafka(
      Iterable<PubSubMessage<KafkaKey, KafkaMessageEnvelope, Long>> records,
      PubSubTopicPartition topicPartition,
      String kafkaUrl,
      int kafkaClusterId) throws InterruptedException {
    long totalBytesRead = 0;
    double elapsedTimeForPuttingIntoQueue = 0;
    int subPartition = PartitionUtils.getSubPartition(topicPartition, amplificationFactor);
    boolean metricsEnabled = emitMetrics.get();
<<<<<<< HEAD
    long currentTimeForMetricsMs = System.currentTimeMillis();

    // Loop through all polled messages and process
=======
    long beforeProcessingBatchRecordsTimestampMs = System.currentTimeMillis();
>>>>>>> fd698749
    for (PubSubMessage<KafkaKey, KafkaMessageEnvelope, Long> record: records) {
      long beforeProcessingPerRecordTimestampNs = System.nanoTime();
      PartitionConsumptionState partitionConsumptionState = partitionConsumptionStateMap.get(subPartition);
      if (partitionConsumptionState != null) {
        partitionConsumptionState.setLatestPolledMessageTimestampInMs(beforeProcessingBatchRecordsTimestampMs);
      }
      if (!shouldProcessRecord(record, subPartition)) {
        if (partitionConsumptionState != null) {
          partitionConsumptionState.updateLatestIgnoredUpstreamRTOffset(kafkaUrl, record.getOffset());
        }
        continue;
      }
      if (record.getKey().isControlMessage()) {
        ControlMessage controlMessage = (ControlMessage) record.getValue().payloadUnion;
        if (ControlMessageType.valueOf(controlMessage.controlMessageType) == ControlMessageType.START_OF_PUSH) {
          /**
           * N.B.: The rest of the {@link ControlMessage} types are handled by:
           * {@link #processControlMessage(KafkaMessageEnvelope, ControlMessage, int, long, PartitionConsumptionState)}
           *
           * But for the SOP in particular, we want to process it here, at the start of the pipeline, to ensure that the
           * {@link StoreVersionState} is properly primed, as other functions below this point, but prior to being
           * enqueued into the {@link StoreBufferService} rely on this state to be there.
           */
          processStartOfPush(
              record.getValue(),
              controlMessage,
              record.getTopicPartition().getPartitionNumber(),
              partitionConsumptionStateMap.get(subPartition));
        }
      }

      // Check schema id availability before putting consumer record to drainer queue
      waitReadyToProcessRecord(record);
      // This function may modify the original record in KME and it is unsafe to use the payload from KME directly after
      // this call.
      DelegateConsumerRecordResult delegateConsumerRecordResult = delegateConsumerRecord(
          record,
          subPartition,
          kafkaUrl,
          kafkaClusterId,
          beforeProcessingPerRecordTimestampNs,
          beforeProcessingBatchRecordsTimestampMs);
      switch (delegateConsumerRecordResult) {
        case QUEUE_TO_DRAINER:
          long queuePutStartTimeInNS = metricsEnabled ? System.nanoTime() : 0;

          // blocking call
          storeBufferService
              .putConsumerRecord(record, this, null, subPartition, kafkaUrl, beforeProcessingPerRecordTimestampNs);

          if (metricsEnabled) {
            elapsedTimeForPuttingIntoQueue += LatencyUtils.getLatencyInMS(queuePutStartTimeInNS);
          }
          break;
        case PRODUCE_TO_KAFKA:
          // TODO: PRODUCE_TO_KAFKA is an unused enum at this stage, we could delete it. Or, use it in a future
          // refactor.
          // It might be cleaner to treat processing of each kafka message as a state machine (we've previously
          // discussed,
          // leveraging the actor pattern, and this would be along the same lines). We would iterate until we get to a
          // terminal state.
          // At the moment, delegateConsumerRecord bundles together quite a lot of steps, and that seems to complicate
          // the code quite a bit
        case END_PROCESSING:
          // Nothing left to do for this message
          break;
        default:
          throw new VeniceException(
              ingestionTaskName + " received unknown DelegateConsumerRecordResult enum for "
                  + record.getTopicPartition());
      }
      totalBytesRead += record.getPayloadSize();
      // Update the latest message consumed time
      if (partitionConsumptionState != null) {
        partitionConsumptionState.setLatestMessageConsumedTimestampInMs(beforeProcessingBatchRecordsTimestampMs);
      }
    }

    /**
     * Even if the records list is empty, we still need to check quota to potentially resume partition
     */
    storageUtilizationManager.enforcePartitionQuota(topicPartition.getPartitionNumber(), totalBytesRead);

    if (metricsEnabled) {
      if (totalBytesRead > 0) {
        hostLevelIngestionStats.recordTotalBytesReadFromKafkaAsUncompressedSize(totalBytesRead);
      }
      if (elapsedTimeForPuttingIntoQueue > 0) {
        hostLevelIngestionStats.recordConsumerRecordsQueuePutLatency(
            elapsedTimeForPuttingIntoQueue,
            beforeProcessingBatchRecordsTimestampMs);
      }

      hostLevelIngestionStats.recordStorageQuotaUsed(
          storageUtilizationManager.getDiskQuotaUsage(),
          beforeProcessingBatchRecordsTimestampMs);
    }
  }

  // For testing purpose
  List<PartitionExceptionInfo> getPartitionIngestionExceptionList() {
    return this.partitionIngestionExceptionList;
  }

  // For testing purpose
  Set<Integer> getFailedPartitions() {
    return this.failedPartitions;
  }

  private void processIngestionException() {
    partitionIngestionExceptionList.forEach(partitionExceptionInfo -> {
      int exceptionPartition = partitionExceptionInfo.getPartitionId();
      Exception partitionException = partitionExceptionInfo.getException();
      PartitionConsumptionState partitionConsumptionState = partitionConsumptionStateMap.get(exceptionPartition);
      if (partitionConsumptionState == null || !partitionConsumptionState.isSubscribed()) {
        LOGGER.warn(
            "Ignoring exception for partition {} for store version {} since this partition has been unsubscribed already.",
            exceptionPartition,
            kafkaVersionTopic,
            partitionException);
        /**
         * Since the partition is already unsubscribed, we will clear the exception to avoid excessive logging, and in theory,
         * this shouldn't happen since {@link #processCommonConsumerAction} will clear the exception list during un-subscribing.
         */
        partitionIngestionExceptionList.set(exceptionPartition, null);
      } else {
        PubSubTopicPartition pubSubTopicPartition = new PubSubTopicPartitionImpl(versionTopic, exceptionPartition);
        /**
         * Special handling for current version when encountering {@link MemoryLimitExhaustedException}.
         */
        if (partitionException instanceof MemoryLimitExhaustedException
            || partitionException.getCause() instanceof MemoryLimitExhaustedException
                && isCurrentVersion.getAsBoolean()) {
          LOGGER.warn(
              "Encountered MemoryLimitExhaustedException, and ingestion task will try to reopen the database and"
                  + " resume the consumption after killing ingestion tasks for non current versions");
          /**
           * Pause topic consumption to avoid more damage.
           * We can't unsubscribe it since in some scenario, all the partitions can be unsubscribed, and the ingestion task
           * will end. Even later on, there are avaiable memory space, we can't resume the ingestion task.
           */
          pauseConsumption(pubSubTopicPartition.getPubSubTopic().getName(), pubSubTopicPartition.getPartitionNumber());
          LOGGER.info(
              "Pausing consumption of topic: {}, partition: {} because of hitting memory limit",
              pubSubTopicPartition.getPubSubTopic().getName(),
              pubSubTopicPartition.getPartitionNumber());
          runnableForKillIngestionTasksForNonCurrentVersions.run();
          if (storageEngine.hasMemorySpaceLeft()) {
            unSubscribePartition(pubSubTopicPartition, false);
            /**
             * DaVinci ingestion hits memory limit and we would like to retry it in the following way:
             * 1. Kill the ingestion tasks for non-current versions.
             * 2. Reopen the database since the current database in a bad state, where it can't write or sync even
             *    there are rooms (bug in SSTFileManager implementation in RocksDB). Reopen will drop the not-yet-synced
             *    memtable unfortunately.
             * 3. Resubscribe the affected partition.
             */
            LOGGER.info(
                "Ingestion for topic: {}, partition: {} can resume since there are more space reclaimed",
                kafkaVersionTopic,
                exceptionPartition);
            storageEngine.reopenStoragePartition(exceptionPartition);
            // DaVinci is always a follower.
            subscribePartition(pubSubTopicPartition, Optional.empty(), false);
          }
        } else {
          if (!partitionConsumptionState.isCompletionReported()) {
            reportError(partitionException.getMessage(), exceptionPartition, partitionException);

          } else {
            LOGGER.error(
                "Ignoring exception for partition {} for store version {} since this partition is already online. "
                    + "Please engage Venice DEV team immediately.",
                exceptionPartition,
                kafkaVersionTopic,
                partitionException);
          }
          // Unsubscribe the partition to avoid more damages.
          if (partitionConsumptionStateMap.containsKey(exceptionPartition)) {
            // This is not an unsubscribe action from Helix
            unSubscribePartition(new PubSubTopicPartitionImpl(versionTopic, exceptionPartition), false);
          }
        }
      }
    });
  }

  protected void checkIngestionProgress(Store store) throws InterruptedException {
    Exception ingestionTaskException = lastStoreIngestionException.get();
    if (ingestionTaskException != null) {
      throw new VeniceException(
          "Unexpected store ingestion task level exception, will error out the entire"
              + " ingestion task and all its partitions",
          ingestionTaskException);
    }
    if (lastConsumerException != null) {
      throw new VeniceException("Exception thrown by shared consumer", lastConsumerException);
    }

    /**
     * We will unsubscribe all the errored partitions without killing the ingestion task.
     */
    processIngestionException();

    /**
     * Check whether current consumer has any subscription or not since 'poll' function will throw
     * {@link IllegalStateException} with empty subscription.
     */
    if (!consumerHasAnySubscription()) {
      if (++idleCounter <= getMaxIdleCounter()) {
        String message = ingestionTaskName + " Not subscribed to any partitions ";
        if (!REDUNDANT_LOGGING_FILTER.isRedundantException(message)) {
          LOGGER.info(message);
        }

        Thread.sleep(readCycleDelayMs);
      } else {
        if (!hybridStoreConfig.isPresent() && serverConfig.isUnsubscribeAfterBatchpushEnabled() && subscribedCount != 0
            && subscribedCount == forceUnSubscribedCount) {
          String msg =
              ingestionTaskName + " Going back to sleep as consumption has finished and topics are unsubscribed";
          if (!REDUNDANT_LOGGING_FILTER.isRedundantException(msg)) {
            LOGGER.info(msg);
          }
          Thread.sleep(readCycleDelayMs * 20);
          idleCounter = 0;
        } else {
          maybeCloseInactiveIngestionTask();
        }
      }
      return;
    }
    idleCounter = 0;
    maybeUnsubscribeCompletedPartitions(store);
    recordQuotaMetrics(store);
    recordMaxIdleTime();

    /**
     * While using the shared consumer, we still need to check hybrid quota here since the actual disk usage could change
     * because of compaction or the disk quota could be adjusted even there is no record write.
     * Since {@link #produceToStoreBufferServiceOrKafka} is only being invoked by {@link KafkaConsumerService} when there
     * are available records, this function needs to check whether we need to resume the consumption when there are
     * paused consumption because of hybrid quota violation.
     */
    if (storageUtilizationManager.hasPausedPartitionIngestion()) {
      storageUtilizationManager.checkAllPartitionsQuota();
    }
    Thread.sleep(readCycleDelayMs);
  }

  private void maybeUnsubscribeCompletedPartitions(Store store) {
    if (hybridStoreConfig.isPresent() || (!serverConfig.isUnsubscribeAfterBatchpushEnabled())) {
      return;
    }
    // unsubscribe completed backup version and batch-store versions.
    if (versionNumber <= store.getCurrentVersion()) {
      Set<PubSubTopicPartition> topicPartitionsToUnsubscribe = new HashSet<>();
      for (PartitionConsumptionState state: partitionConsumptionStateMap.values()) {
        if (state.isCompletionReported() && consumerHasSubscription(versionTopic, state)) {
          LOGGER.info(
              "Unsubscribing completed partitions {} of store : {} version : {} current version: {}",
              state.getPartition(),
              store.getName(),
              versionNumber,
              store.getCurrentVersion());
          topicPartitionsToUnsubscribe.add(new PubSubTopicPartitionImpl(versionTopic, state.getPartition()));
          forceUnSubscribedCount++;
        }
      }
      if (topicPartitionsToUnsubscribe.size() != 0) {
        consumerBatchUnsubscribe(topicPartitionsToUnsubscribe);
      }
    }
  }

  private void recordMaxIdleTime() {
    if (emitMetrics.get()) {
      long curTime = System.currentTimeMillis(), oldest = curTime;
      for (PartitionConsumptionState state: partitionConsumptionStateMap.values()) {
        if (state != null) {
          oldest = Math.min(oldest, state.getLatestPolledMessageTimestampInMs());
        }
      }
      versionedIngestionStats.recordMaxIdleTime(storeName, versionNumber, curTime - oldest);
    }
  }

  private void recordQuotaMetrics(Store store) {
    if (emitMetrics.get()) {
      long currentQuota = store.getStorageQuotaInByte();
      long currentTimeForMetricsMs = System.currentTimeMillis();
      hostLevelIngestionStats.recordDiskQuotaAllowed(currentQuota, currentTimeForMetricsMs);
      hostLevelIngestionStats
          .recordStorageQuotaUsed(storageUtilizationManager.getDiskQuotaUsage(), currentTimeForMetricsMs);
    }
  }

  public boolean isIngestionTaskActive() {
    return maybeSetIngestionTaskActiveState(true);
  }

  /**
   * Polls the producer for new messages in an infinite loop by a dedicated consumer thread
   * and processes the new messages by current thread.
   */
  @Override
  public void run() {
    boolean doFlush = true;
    try {
      // Update thread name to include topic to make it easy debugging
      Thread.currentThread().setName("venice-SIT-" + kafkaVersionTopic);
      LOGGER.info("Running {}", ingestionTaskName);
      versionedIngestionStats.resetIngestionTaskPushTimeoutGauge(storeName, versionNumber);

      while (isRunning()) {
        Store store = storeRepository.getStoreOrThrow(storeName);
        processConsumerActions(store);
        checkLongRunningTaskState();
        checkIngestionProgress(store);
        maybeSendIngestionHeartbeat();
      }

      List<CompletableFuture<Void>> shutdownFutures = new ArrayList<>(partitionConsumptionStateMap.size());
      // If the ingestion task is stopped gracefully (server stops), persist processed offset to disk
      for (Map.Entry<Integer, PartitionConsumptionState> entry: partitionConsumptionStateMap.entrySet()) {
        /**
         * Now, there are two threads, which could potentially trigger {@link #syncOffset(String, PartitionConsumptionState)}:
         * 1. {@link #processConsumerRecord} that will sync offset based on the consumed byte size.
         * 2. The main thread of ingestion task here, which will checkpoint when gracefully shutting down;
         *
         * We would like to make sure the syncOffset invocation is sequential with the message processing, so here
         * will try to drain all the messages before checkpointing.
         * Here is the detail::
         * If the checkpointing happens in different threads concurrently, there is no guarantee the atomicity of
         * offset and checksum, since the checksum could change in another thread, but the corresponding offset change
         * hasn't been applied yet, when checkpointing happens in current thread.
         */

        Runnable shutdownRunnable = () -> {
          int partition = entry.getKey();
          PartitionConsumptionState partitionConsumptionState = entry.getValue();
          consumerUnSubscribeAllTopics(partitionConsumptionState);

          if (ingestionCheckpointDuringGracefulShutdownEnabled) {
            try {
              waitForAllMessageToBeProcessedFromTopicPartition(
                  new PubSubTopicPartitionImpl(versionTopic, partitionConsumptionState.getPartition()),
                  partitionConsumptionState);
            } catch (InterruptedException e) {
              throw new VeniceException(e);
            }

            this.kafkaDataIntegrityValidator
                .updateOffsetRecordForPartition(partition, partitionConsumptionState.getOffsetRecord());
            updateOffsetMetadataInOffsetRecord(partitionConsumptionState);
            syncOffset(kafkaVersionTopic, partitionConsumptionState);
          }
        };

        if (isDaVinciClient) {
          shutdownFutures.add(CompletableFuture.runAsync(shutdownRunnable, SHUTDOWN_EXECUTOR_FOR_DVC));
        } else {
          /**
           * TODO: evaluate whether we need to apply concurrent shutdown in Venice Server or not.
           */
          shutdownRunnable.run();
        }
      }
      if (isDaVinciClient) {
        /**
         * DaVinci shutdown shouldn't take that long because of high concurrency, and it is fine to specify a high timeout here
         * to avoid infinite wait in case there is some regression.
         */
        CompletableFuture.allOf(shutdownFutures.toArray(new CompletableFuture[0])).get(60, SECONDS);
      }
    } catch (VeniceIngestionTaskKilledException e) {
      LOGGER.info("{} has been killed.", ingestionTaskName);
      statusReportAdapter.reportKilled(partitionConsumptionStateMap.values(), e);
      doFlush = false;
      if (isCurrentVersion.getAsBoolean()) {
        /**
         * Current version can be killed if {@link AggKafkaConsumerService} discovers there are some issues with
         * the producing topics, and here will report metrics for such case.
         */
        handleIngestionException(e);
      }
    } catch (VeniceChecksumException e) {
      /**
       * It's possible to receive checksum verification failure exception here from the above syncOffset() call.
       * If this task is getting closed anyway (most likely due to SN being shut down), we should not report this replica
       * as ERROR. just record the relevant metrics.
       */
      recordChecksumVerificationFailure();
      if (!isRunning()) {
        LOGGER.info(
            "{} encountered checksum verification failure, skipping error reporting because server is shutting down",
            ingestionTaskName,
            e);
      } else {
        handleIngestionException(e);
      }
    } catch (VeniceTimeoutException e) {
      versionedIngestionStats.setIngestionTaskPushTimeoutGauge(storeName, versionNumber);
      handleIngestionException(e);
    } catch (Exception e) {
      // After reporting error to controller, controller will ignore the message from this replica if job is aborted.
      // So even this storage node recover eventually, controller will not confused.
      // If job is not aborted, controller is open to get the subsequent message from this replica(if storage node was
      // recovered, it will send STARTED message to controller again)

      if (!isRunning() && ExceptionUtils.recursiveClassEquals(e, InterruptedException.class)) {
        // Known exceptions during graceful shutdown of storage server. Report error only if the server is still
        // running.
        LOGGER.info("{} interrupted, skipping error reporting because server is shutting down", ingestionTaskName, e);
        return;
      }
      handleIngestionException(e);
    } catch (Throwable t) {
      handleIngestionThrowable(t);
    } finally {
      internalClose(doFlush);
    }
  }

  private void handleIngestionException(Exception e) {
    LOGGER.error("{} has failed.", ingestionTaskName, e);
    reportError(partitionConsumptionStateMap.values(), errorPartitionId, "Caught Exception during ingestion.", e);
    hostLevelIngestionStats.recordIngestionFailure();
  }

  private void handleIngestionThrowable(Throwable t) {
    LOGGER.error("{} has failed.", ingestionTaskName, t);
    reportError(
        partitionConsumptionStateMap.values(),
        errorPartitionId,
        "Caught non-exception Throwable during ingestion.",
        new VeniceException(t));
    hostLevelIngestionStats.recordIngestionFailure();
  }

  private void reportError(
      Collection<PartitionConsumptionState> pcsList,
      int partitionId,
      String message,
      Exception consumerEx) {
    if (pcsList.isEmpty()) {
      statusReportAdapter.reportError(partitionId, message, consumerEx);
    } else {
      statusReportAdapter.reportError(pcsList, message, consumerEx);
    }
  }

  private void internalClose(boolean doFlush) {
    // Only reset Offset Messages are important, subscribe/unsubscribe will be handled
    // on the restart by Helix Controller notifications on the new StoreIngestionTask.
    try {
      this.storeRepository.unregisterStoreDataChangedListener(this.storageUtilizationManager);
      for (ConsumerAction message: consumerActionsQueue) {
        ConsumerActionType opType = message.getType();
        if (opType == ConsumerActionType.RESET_OFFSET) {
          String topic = message.getTopic();
          int partition = message.getPartition();
          LOGGER.info("{} Cleanup Reset OffSet : Topic {} Partition Id {}", ingestionTaskName, topic, partition);
          storageMetadataService.clearOffset(topic, partition);
        } else {
          LOGGER.info("{} Cleanup ignoring the Message {}", ingestionTaskName, message);
        }
      }
    } catch (Exception e) {
      LOGGER.error("{} Error while resetting offset.", ingestionTaskName, e);
    }
    // Unsubscribe any topic partitions related to this version topic from the shared consumer.
    aggKafkaConsumerService.unsubscribeAll(versionTopic);
    LOGGER.info("Detached Kafka consumer(s) for version topic: {}", kafkaVersionTopic);
    try {
      partitionConsumptionStateMap.values().parallelStream().forEach(PartitionConsumptionState::unsubscribe);
      partitionConsumptionStateMap.clear();
    } catch (Exception e) {
      LOGGER.error("{} Error while unsubscribing topic.", ingestionTaskName, e);
    }
    try {
      closeVeniceWriters(doFlush);
    } catch (Exception e) {
      LOGGER.error("Error while closing venice writers", e);
    }

    try {
      closeVeniceViewWriters();
    } catch (Exception e) {
      LOGGER.error("Error while closing venice view writer", e);
    }

    if (topicManagerRepository != null) {
      topicManagerRepository.invalidateTopicManagerCaches(versionTopic);
    }

    close();

    synchronized (this) {
      notifyAll();
    }

    LOGGER.info("Store ingestion task for store: {} is closed", kafkaVersionTopic);
  }

  public void closeVeniceWriters(boolean doFlush) {
  }

  protected void closeVeniceViewWriters() {
  }

  /**
   * Consumes the kafka actions messages in the queue.
   */
  private void processConsumerActions(Store store) throws InterruptedException {
    Instant startTime = Instant.now();
    for (;;) {
      // Do not want to remove a message from the queue unless it has been processed.
      ConsumerAction action = consumerActionsQueue.peek();
      if (action == null) {
        break;
      }
      final long actionProcessStartTimeInMs = System.currentTimeMillis();
      try {
        LOGGER.info(
            "Starting consumer action {}. Latency from creating action to starting action {}ms",
            action,
            LatencyUtils.getElapsedTimeInMs(action.getCreateTimestampInMs()));
        action.incrementAttempt();
        processConsumerAction(action, store);
        action.getFuture().complete(null);
        // Remove the action that is processed recently (not necessarily the head of consumerActionsQueue).
        if (consumerActionsQueue.remove(action)) {
          partitionToPendingConsumerActionCountMap.get(action.getPartition()).decrementAndGet();
        }
        LOGGER.info(
            "Finished consumer action {} in {}ms",
            action,
            LatencyUtils.getElapsedTimeInMs(actionProcessStartTimeInMs));
      } catch (VeniceIngestionTaskKilledException | InterruptedException e) {
        action.getFuture().completeExceptionally(e);
        throw e;
      } catch (Throwable e) {
        if (action.getAttemptsCount() <= MAX_CONSUMER_ACTION_ATTEMPTS) {
          LOGGER.warn("Failed to process consumer action {}, will retry later.", action, e);
          return;
        }
        LOGGER.error(
            "Failed to execute consumer action {} after {} attempts. Total elapsed time: {}ms",
            action,
            action.getAttemptsCount(),
            LatencyUtils.getElapsedTimeInMs(actionProcessStartTimeInMs),
            e);
        // Mark action as failed since it has exhausted all the retries.
        action.getFuture().completeExceptionally(e);
        // After MAX_CONSUMER_ACTION_ATTEMPTS retries we should give up and error the ingestion task.
        PartitionConsumptionState state = partitionConsumptionStateMap.get(action.getPartition());

        // Remove the action that is failed to execute recently (not necessarily the head of consumerActionsQueue).
        if (consumerActionsQueue.remove(action)) {
          partitionToPendingConsumerActionCountMap.get(action.getPartition()).decrementAndGet();
        }
        if (state != null && !state.isCompletionReported()) {
          reportError(
              "Error when processing consumer action: " + action,
              action.getPartition(),
              new VeniceException(e));
        }
      }
    }
    if (emitMetrics.get()) {
      hostLevelIngestionStats.recordProcessConsumerActionLatency(Duration.between(startTime, Instant.now()).toMillis());
    }
  }

  /**
   * Applies name resolution to all Kafka URLs in the provided TopicSwitch. Useful for translating URLs that came from
   * a different runtime (e.g. from the controller, or from state persisted by a previous run of the same server).
   *
   * @return the same TopicSwitch, mutated such that all Kafka URLs it contains are guaranteed to be usable by
   *         the current Venice server instance
   */
  protected TopicSwitch resolveSourceKafkaServersWithinTopicSwitch(TopicSwitch originalTopicSwitch) {
    if (originalTopicSwitch == null || originalTopicSwitch.sourceKafkaServers == null) {
      return originalTopicSwitch;
    }
    List<CharSequence> returnSet = new ArrayList<>(originalTopicSwitch.sourceKafkaServers.size());
    for (CharSequence url: originalTopicSwitch.sourceKafkaServers) {
      returnSet.add(kafkaClusterUrlResolver.apply(url.toString()));
    }
    originalTopicSwitch.sourceKafkaServers = returnSet;
    return originalTopicSwitch;
  }

  protected static long getOffsetToOnlineLagThresholdPerPartition(
      Optional<HybridStoreConfig> hybridStoreConfig,
      ReadOnlyStoreRepository storeRepository,
      String storeName,
      int subPartitionCount) {
    if (!hybridStoreConfig.isPresent()) {
      throw new VeniceException("This is not a hybrid store: " + storeName);
    }
    long lagThreshold = hybridStoreConfig.get().getOffsetLagThresholdToGoOnline();
    if (lagThreshold < 0) {
      /**
       * Offset lag threshold is disabled, use time lag.
       */
      return lagThreshold;
    }

    return Math.max(lagThreshold / subPartitionCount, 1);
  }

  private void checkConsumptionStateWhenStart(
      OffsetRecord offsetRecord,
      PartitionConsumptionState newPartitionConsumptionState) {
    int partition = newPartitionConsumptionState.getPartition();
    // Once storage node restart, send the "START" status to controller to rebuild the task status.
    // If this storage node has never consumed data from this topic, instead of sending "START" here, we send it
    // once START_OF_PUSH message has been read.
    if (offsetRecord.getLocalVersionTopicOffset() > 0) {
      StoreVersionState storeVersionState = storageEngine.getStoreVersionState();
      if (storeVersionState != null) {
        boolean sorted = storeVersionState.sorted;
        /**
         * Put TopicSwitch message into in-memory state.
         */
        TopicSwitch resolvedTopicSwitch = resolveSourceKafkaServersWithinTopicSwitch(storeVersionState.topicSwitch);
        newPartitionConsumptionState.setTopicSwitch(
            resolvedTopicSwitch == null
                ? null
                : new TopicSwitchWrapper(
                    resolvedTopicSwitch,
                    pubSubTopicRepository.getTopic(resolvedTopicSwitch.sourceTopicName.toString())));

        /**
         * Notify the underlying store engine about starting batch push.
         */
        beginBatchWrite(partition, sorted, newPartitionConsumptionState);

        newPartitionConsumptionState.setStartOfPushTimestamp(storeVersionState.startOfPushTimestamp);
        newPartitionConsumptionState.setEndOfPushTimestamp(storeVersionState.endOfPushTimestamp);

        statusReportAdapter.reportRestarted(newPartitionConsumptionState);
      }
      /**
       * If StoreVersionState doesn't exist, we would create it when we process
       * START_OF_PUSH message for the first time.
       */
    }
    /**
     * TODO: The behavior for completed partition is not consistent here.
     *
     * When processing subscription action for restart scenario, {@link #consumer} won't subscribe the topic
     * partition if it is already completed.
     * In normal case (not completed right away), {@link #consumer} will continue subscribing the topic partition
     * even after receiving the 'EOP' control message (no auto-unsubscription happens).
     *
     * From my understanding, at least we should keep them consistent to avoid confusion.
     *
     * Possible proposals:
     * 1. (Preferred) Auto-unsubscription when receiving EOP for batch store. With this way,
     * the unused consumer thread (not processing any kafka message) will be collected.
     * 2. Always keep subscription no matter what happens.
     */

    // Second, take care of informing the controller about our status, and starting consumption
    /**
     * There could be two cases in this scenario:
     * 1. The job is completed, so Controller will ignore any status message related to the completed/archived job.
     * 2. The job is still running: some partitions are in 'ONLINE' state, but other partitions are still in
     * 'BOOTSTRAP' state.
     * In either case, StoreIngestionTask should report 'started' => ['progress' => ] 'completed' to accomplish
     * task state transition in Controller.
     */
    try {
      // Compare the offset lag is acceptable or not, if acceptable, report completed directly, otherwise rely on the
      // normal ready-to-server checker.
      boolean isCompletedReport = false;
      long offsetLagDeltaRelaxFactor = serverConfig.getOffsetLagDeltaRelaxFactorForFastOnlineTransitionInRestart();
      long previousOffsetLag = newPartitionConsumptionState.getOffsetRecord().getOffsetLag();
      if (hybridStoreConfig.isPresent() && newPartitionConsumptionState.isEndOfPushReceived()) {
        long offsetLagThreshold =
            getOffsetToOnlineLagThresholdPerPartition(hybridStoreConfig, storeRepository, storeName, subPartitionCount);
        // Only enable this feature with positive offset lag delta relax factor and offset lag threshold.
        if (offsetLagDeltaRelaxEnabled && offsetLagThreshold > 0) {
          long offsetLag = measureHybridOffsetLag(newPartitionConsumptionState, true);
          if (previousOffsetLag != OffsetRecord.DEFAULT_OFFSET_LAG) {
            LOGGER.info(
                "Checking offset Lag behavior: current offset lag: {}, previous offset lag: {}, offset lag threshold: {}",
                offsetLag,
                previousOffsetLag,
                offsetLagThreshold);
            if (offsetLag < previousOffsetLag + offsetLagDeltaRelaxFactor * offsetLagThreshold) {
              amplificationFactorAdapter.executePartitionConsumptionState(
                  newPartitionConsumptionState.getUserPartition(),
                  PartitionConsumptionState::lagHasCaughtUp);
              reportCompleted(newPartitionConsumptionState, true);
              isCompletedReport = true;
            }
            // Clear offset lag in metadata, it is only used in restart.
            newPartitionConsumptionState.getOffsetRecord().setOffsetLag(OffsetRecord.DEFAULT_OFFSET_LAG);
          }
        }
      }
      if (!isCompletedReport) {
        defaultReadyToServeChecker.apply(newPartitionConsumptionState);
      }
    } catch (VeniceInconsistentStoreMetadataException e) {
      hostLevelIngestionStats.recordInconsistentStoreMetadata();
      // clear the local store metadata and the replica will be rebuilt from scratch upon retry as part of
      // processConsumerActions.
      storageMetadataService.clearOffset(kafkaVersionTopic, partition);
      storageMetadataService.clearStoreVersionState(kafkaVersionTopic);
      kafkaDataIntegrityValidator.clearPartition(partition);
      throw e;
    }
  }

  protected void processCommonConsumerAction(ConsumerAction consumerAction) throws InterruptedException {
    PubSubTopicPartition topicPartition = consumerAction.getTopicPartition();
    LeaderFollowerStateType leaderState = consumerAction.getLeaderState();
    int partition = topicPartition.getPartitionNumber();
    String topic = topicPartition.getPubSubTopic().getName();
    ConsumerActionType operation = consumerAction.getType();
    switch (operation) {
      case SUBSCRIBE:
        // Clear the error partition tracking
        partitionIngestionExceptionList.set(partition, null);
        // Regardless of whether it's Helix action or not, remove the partition from alerts as long as server decides
        // to start or retry the ingestion.
        failedPartitions.remove(partition);
        // Drain the buffered message by last subscription.
        storeBufferService.drainBufferedRecordsFromTopicPartition(topicPartition);
        subscribedCount++;

        // Get the last persisted Offset record from metadata service
        OffsetRecord offsetRecord = storageMetadataService.getLastOffset(topic, partition);

        // Let's try to restore the state retrieved from the OffsetManager
        PartitionConsumptionState newPartitionConsumptionState = new PartitionConsumptionState(
            partition,
            amplificationFactor,
            offsetRecord,
            hybridStoreConfig.isPresent(),
            this.runInThreadSafeMode);
        newPartitionConsumptionState.setLeaderFollowerState(leaderState);

        partitionConsumptionStateMap.put(partition, newPartitionConsumptionState);
        kafkaDataIntegrityValidator.setPartitionState(partition, offsetRecord);

        long consumptionStatePrepTimeStart = System.currentTimeMillis();
        if (!checkDatabaseIntegrity(partition, topic, offsetRecord, newPartitionConsumptionState)) {
          LOGGER.warn(
              "Restart ingestion from the beginning by resetting OffsetRecord for topic: {} and partition: {}",
              topic,
              partition);
          resetOffset(partition, topicPartition, true);
          newPartitionConsumptionState = partitionConsumptionStateMap.get(partition);
          newPartitionConsumptionState.setLeaderFollowerState(leaderState);
          offsetRecord = newPartitionConsumptionState.getOffsetRecord();
        }

        checkConsumptionStateWhenStart(offsetRecord, newPartitionConsumptionState);
        reportIfCatchUpVersionTopicOffset(newPartitionConsumptionState);
        versionedIngestionStats.recordSubscribePrepLatency(
            storeName,
            versionNumber,
            LatencyUtils.getElapsedTimeInMs(consumptionStatePrepTimeStart));
        /**
         * If it is already elected to LEADER, we should subscribe to leader topic in the offset record, instead of VT.
         * For now, this will only be triggered by ingestion isolation, as it is passing LEADER state from forked process
         * to main process when it completed ingestion in the forked process.
         */
        if (leaderState.equals(LeaderFollowerStateType.LEADER)) {
          startConsumingAsLeader(newPartitionConsumptionState);
        } else {
          updateLeaderTopicOnFollower(newPartitionConsumptionState);
          reportStoreVersionTopicOffsetRewindMetrics(newPartitionConsumptionState);

          // Subscribe to local version topic.
          consumerSubscribe(
              newPartitionConsumptionState.getSourceTopicPartition(topicPartition.getPubSubTopic()),
              offsetRecord.getLocalVersionTopicOffset(),
              localKafkaServer);
          LOGGER.info(
              "{} subscribed to: {} Offset {}",
              ingestionTaskName,
              topicPartition,
              offsetRecord.getLocalVersionTopicOffset());
        }
        storageUtilizationManager.initPartition(partition);
        break;
      case UNSUBSCRIBE:
        LOGGER.info("{} Unsubscribing to: {}", ingestionTaskName, topicPartition);
        PartitionConsumptionState consumptionState = partitionConsumptionStateMap.get(partition);
        forceUnSubscribedCount--;
        subscribedCount--;
        if (consumptionState != null) {
          consumerUnSubscribeAllTopics(consumptionState);
        }
        /**
         * The subscribed flag is turned off, so that drainer thread will skip messages for this partition.
         * Basically, now is the cut off time; all buffered messages in drainer queue will be dropped, to speed up
         * the unsubscribe process.
         */
        if (consumptionState != null) {
          consumptionState.unsubscribe();
        }

        // Drain the buffered message by last subscription.
        waitForAllMessageToBeProcessedFromTopicPartition(topicPartition, consumptionState);

        /**
         * If state transition model is still hanging on waiting for the released latch, but unsubscription happens,
         * we should make a call to state model to release the latch.
         *
         * In normal case, if a state model is pending on completing a transition message, no new transition message
         * will be sent, meaning UNSUBSCRIBE won't happen if the model is waiting for the latch to release (push complete
         * or fail); however, if ZK disconnection/reconnection happens, state transition will be reset while the latch
         * is still not released; in this case, reset should make sure to restore all internal states, including
         * releasing latch.
         */
        if (consumptionState != null) {
          statusReportAdapter.reportStopped(consumptionState);
        }

        /**
         * Since the processing of the buffered messages are using {@link #partitionConsumptionStateMap} and
         * {@link #kafkaDataValidationService}, we would like to drain all the buffered messages before cleaning up those
         * two variables to avoid the race condition.
         */
        partitionConsumptionStateMap.remove(partition);
        storageUtilizationManager.removePartition(partition);
        kafkaDataIntegrityValidator.clearPartition(partition);
        // Reset the error partition tracking
        PartitionExceptionInfo partitionExceptionInfo = partitionIngestionExceptionList.get(partition);
        if (partitionExceptionInfo != null) {
          partitionIngestionExceptionList.set(partition, null);
          LOGGER.info(
              "{} Unsubscribed to: {}, which has errored with exception",
              ingestionTaskName,
              topicPartition,
              partitionExceptionInfo.getException());
        } else {
          LOGGER.info("{} Unsubscribed to: {}", ingestionTaskName, topicPartition);
        }
        // Only remove the partition from the maintained set if it's triggered by Helix.
        // Otherwise, keep it in the set since it is used for alerts; alerts should be sent out if unsubscription
        // happens due to internal errors.
        if (consumerAction.isHelixTriggeredAction()) {
          failedPartitions.remove(partition);
        }
        break;
      case RESET_OFFSET:
        resetOffset(partition, topicPartition, false);
        break;
      case KILL:
        LOGGER.info("Kill this consumer task for Topic: {}", topic);
        // Throw the exception here to break the consumption loop, and then this task is marked as error status.
        throw new VeniceIngestionTaskKilledException(KILLED_JOB_MESSAGE + topic);
      default:
        throw new UnsupportedOperationException(operation.name() + " is not supported in " + getClass().getName());
    }
  }

  private void resetOffset(int partition, PubSubTopicPartition topicPartition, boolean restartIngestion) {
    PartitionConsumptionState partitionConsumptionState = partitionConsumptionStateMap.get(partition);

    if (partitionConsumptionState != null
        && (restartIngestion || consumerHasSubscription(topicPartition.getPubSubTopic(), partitionConsumptionState))) {
      if (restartIngestion) {
        LOGGER.info("Reset offset to restart ingestion for: {}", topicPartition);
      } else {
        LOGGER.error(
            "This shouldn't happen since unsubscription should happen before reset offset for: {}",
            topicPartition);
      }
      /*
       * Only update the consumer and partitionConsumptionStateMap when consumer actually has
       * subscription to this topic/partition; otherwise, we would blindly update the StateMap
       * and mess up other operations on the StateMap.
       */
      try {
        consumerResetOffset(topicPartition.getPubSubTopic(), partitionConsumptionState);
        LOGGER.info("{} Reset OffSet : {}", ingestionTaskName, topicPartition);
      } catch (PubSubUnsubscribedTopicPartitionException e) {
        LOGGER.error(
            "{} Kafka consumer should have subscribed to the partition already but it fails "
                + "on resetting offset for: {}",
            ingestionTaskName,
            topicPartition);
      }
      partitionConsumptionStateMap.put(
          partition,
          new PartitionConsumptionState(
              partition,
              amplificationFactor,
              new OffsetRecord(partitionStateSerializer),
              hybridStoreConfig.isPresent(),
              this.runInThreadSafeMode));
      storageUtilizationManager.initPartition(partition);
      // Reset the error partition tracking
      partitionIngestionExceptionList.set(partition, null);
      failedPartitions.remove(partition);
    } else {
      LOGGER.info(
          "{} No need to reset offset by Kafka consumer, since the consumer is not subscribing: {}",
          ingestionTaskName,
          topicPartition);
    }
    kafkaDataIntegrityValidator.clearPartition(partition);
    storageMetadataService.clearOffset(topicPartition.getPubSubTopic().getName(), partition);
  }

  /**
   * This function checks, for a store, if its persisted offset is greater than the end offset of its
   * corresponding Kafka topic (indicating an offset rewind event, thus a potential data loss in Kafka) and increases
   * related sensor counter values.
   */
  private void reportStoreVersionTopicOffsetRewindMetrics(PartitionConsumptionState pcs) {
    long offset = pcs.getLatestProcessedLocalVersionTopicOffset();
    if (offset == OffsetRecord.LOWEST_OFFSET) {
      return;
    }
    /**
     * N.B.: We do not want to use {@link #getTopicPartitionEndOffSet(String, PubSubTopic, int)} because it can return
     *       a cached value which will result in a false positive in the below check.
     */
    long endOffset = aggKafkaConsumerService.getLatestOffsetBasedOnMetrics(
        localKafkaServer,
        versionTopic,
        new PubSubTopicPartitionImpl(versionTopic, pcs.getPartition()));
    // Proceed if persisted OffsetRecord exists and has meaningful content.
    if (endOffset >= 0 && offset > endOffset) {
      // report offset rewind.
      LOGGER.warn(
          "Offset rewind for version topic: {}, partition: {}, persisted record offset: {}, Kafka topic partition end-offset: {}",
          kafkaVersionTopic,
          pcs.getPartition(),
          offset,
          endOffset);
      versionedIngestionStats.recordVersionTopicEndOffsetRewind(storeName, versionNumber);
    }
  }

  /**
   * @return the end offset in kafka for the topic partition in SIT, or a negative value if it failed to get it.
   *
   * N.B.: The returned end offset is the last successfully replicated message plus one. If the partition has never been
   * written to, the end offset is 0.
   */
  protected long getTopicPartitionEndOffSet(String kafkaUrl, PubSubTopic pubSubTopic, int partition) {
    long offsetFromConsumer = aggKafkaConsumerService
        .getLatestOffsetBasedOnMetrics(kafkaUrl, versionTopic, new PubSubTopicPartitionImpl(pubSubTopic, partition));
    if (offsetFromConsumer >= 0) {
      return offsetFromConsumer;
    }
    return getTopicManager(kafkaUrl).getLatestOffsetCached(pubSubTopic, partition);
  }

  protected long getPartitionOffsetLagBasedOnMetrics(String kafkaSourceAddress, PubSubTopic topic, int partition) {
    return aggKafkaConsumerService
        .getOffsetLagBasedOnMetrics(kafkaSourceAddress, versionTopic, new PubSubTopicPartitionImpl(topic, partition));
  }

  protected abstract void checkLongRunningTaskState() throws InterruptedException;

  protected abstract void processConsumerAction(ConsumerAction message, Store store) throws InterruptedException;

  protected abstract Set<String> getConsumptionSourceKafkaAddress(PartitionConsumptionState partitionConsumptionState);

  protected void startConsumingAsLeader(PartitionConsumptionState partitionConsumptionState) {
    throw new UnsupportedOperationException("Leader consumption should only happen in L/F mode!");
  }

  protected Set<String> getRealTimeDataSourceKafkaAddress(PartitionConsumptionState partitionConsumptionState) {
    return localKafkaServerSingletonSet;
  }

  public PartitionConsumptionState getPartitionConsumptionState(int partitionId) {
    return partitionConsumptionStateMap.get(partitionId);
  }

  public boolean hasAnyPartitionConsumptionState(Predicate<PartitionConsumptionState> pcsPredicate) {
    for (Map.Entry<Integer, PartitionConsumptionState> partitionToConsumptionState: partitionConsumptionStateMap
        .entrySet()) {
      if (pcsPredicate.test(partitionToConsumptionState.getValue())) {
        return true;
      }
    }
    return false;
  }

  public int getFailedIngestionPartitionCount() {
    return failedPartitions.size();
  }

  /**
   * Common record check for different state models:
   * check whether server continues receiving messages after EOP for a batch-only store.
   */
  protected boolean shouldProcessRecord(PubSubMessage<KafkaKey, KafkaMessageEnvelope, Long> record, int subPartition) {
    PartitionConsumptionState partitionConsumptionState = partitionConsumptionStateMap.get(subPartition);

    if (partitionConsumptionState == null) {
      String msg = "Topic : " + kafkaVersionTopic + " Partition : " + subPartition
          + " has been unsubscribed, skip this record that has offset: {}";
      if (!REDUNDANT_LOGGING_FILTER.isRedundantException(msg)) {
        LOGGER.info(msg, record.getOffset());
      }
      return false;
    }

    if (partitionConsumptionState.isErrorReported()) {
      String msg = "Topic : " + kafkaVersionTopic + " Partition : " + subPartition
          + " is already errored, skip this record that has offset: {}";
      if (!REDUNDANT_LOGGING_FILTER.isRedundantException(msg)) {
        LOGGER.info(msg, record.getOffset());
      }
      return false;
    }

    if (partitionConsumptionState.isEndOfPushReceived() && partitionConsumptionState.isBatchOnly()) {
      KafkaKey key = record.getKey();
      KafkaMessageEnvelope value = record.getValue();
      if (key.isControlMessage()
          && ControlMessageType.valueOf((ControlMessage) value.payloadUnion) == ControlMessageType.END_OF_SEGMENT) {
        // Still allow END_OF_SEGMENT control message
        return true;
      }
      // emit metric for unexpected messages
      if (emitMetrics.get()) {
        hostLevelIngestionStats.recordUnexpectedMessage();
      }

      // Report such kind of message once per minute to reduce logging volume
      /*
       * TODO: right now, if we update a store to enable hybrid, {@link StoreIngestionTask} for the existing versions
       * won't know it since {@link #hybridStoreConfig} parameter is passed during construction.
       *
       * So far, to make hybrid store/incremental store work, customer needs to do a new push after enabling hybrid/
       * incremental push feature of the store.
       */
      String message = "The record was received after 'EOP', but the store: " + kafkaVersionTopic
          + " is neither hybrid nor incremental push enabled, so will skip it.";
      if (!REDUNDANT_LOGGING_FILTER.isRedundantException(message)) {
        LOGGER.warn(message);
      }
      return false;
    }
    return true;
  }

  protected boolean shouldPersistRecord(
      PubSubMessage<KafkaKey, KafkaMessageEnvelope, Long> record,
      PartitionConsumptionState partitionConsumptionState) {
    int partitionId = record.getTopicPartition().getPartitionNumber();
    if (failedPartitions.contains(partitionId)) {
      String msg = "Errors already exist in partition: " + partitionId + " for resource: " + kafkaVersionTopic
          + ", skipping this record";
      if (!REDUNDANT_LOGGING_FILTER.isRedundantException(msg)) {
        LOGGER.info("{} that has offset {}", msg, record.getOffset());
      }
      return false;
    }
    if (partitionConsumptionState == null || !partitionConsumptionState.isSubscribed()) {
      String msg =
          "Topic " + kafkaVersionTopic + " Partition " + partitionId + " has been unsubscribed, skip this record";
      if (!REDUNDANT_LOGGING_FILTER.isRedundantException(msg)) {
        LOGGER.info("{} that has offset {}", msg, record.getOffset());
      }
      return false;
    }

    if (partitionConsumptionState.isErrorReported()) {
      String msg = "Topic " + kafkaVersionTopic + " Partition " + partitionId + " is already errored, skip this record";
      if (!REDUNDANT_LOGGING_FILTER.isRedundantException(msg)) {
        LOGGER.info("{} that has offset {}", msg, record.getOffset());
      }
      return false;
    }

    if (this.suppressLiveUpdates && partitionConsumptionState.isCompletionReported()) {
      String msg = "Skipping message as live update suppression is enabled and store: " + kafkaVersionTopic
          + " partition " + partitionId + " is already ready to serve, these are buffered records in the queue.";
      if (!REDUNDANT_LOGGING_FILTER.isRedundantException(msg)) {
        LOGGER.info(msg);
      }
      return false;
    }

    /*
     * If ingestion isolation is enabled, when completion is reported for a partition, we don't need to persist the remaining
     * records in the drainer queue, as per ingestion isolation design, we will unsubscribe topic partition in child process
     * and re-subscribe it in main process, thus these records can be processed in main process instead without slowing down
     * the unsubscribe action.
     */
    if (this.isIsolatedIngestion && partitionConsumptionState.isCompletionReported()) {
      String msg = "Skipping message as it is using ingestion isolation and store: " + kafkaVersionTopic + " partition "
          + partitionId + " is already ready to serve, these are buffered records in the queue.";
      if (!REDUNDANT_LOGGING_FILTER.isRedundantException(msg)) {
        LOGGER.info(msg);
      }
      return false;
    }

    return true;
  }

  /**
   * This function will be invoked in {@link StoreBufferService} to process buffered {@link PubSubMessage}.
   */
  public void processConsumerRecord(
      PubSubMessage<KafkaKey, KafkaMessageEnvelope, Long> record,
      LeaderProducedRecordContext leaderProducedRecordContext,
      int subPartition,
      String kafkaUrl,
      long beforeProcessingRecordTimestampNs) {
    processConsumerRecord(
        record,
        leaderProducedRecordContext,
        subPartition,
        kafkaUrl,
        beforeProcessingRecordTimestampNs,
        true);
  }

  public void processConsumerRecord(
      PubSubMessage<KafkaKey, KafkaMessageEnvelope, Long> record,
      LeaderProducedRecordContext leaderProducedRecordContext,
      int subPartition,
      String kafkaUrl,
      long beforeProcessingRecordTimestampNs,
      boolean maybeSyncOffset) {
    // The partitionConsumptionStateMap can be modified by other threads during consumption (for example when
    // unsubscribing)
    // in order to maintain thread safety, we hold onto the reference to the partitionConsumptionState and pass that
    // reference to all downstream methods so that all offset persistence operations use the same
    // partitionConsumptionState
    PartitionConsumptionState partitionConsumptionState = partitionConsumptionStateMap.get(subPartition);
    if (!shouldPersistRecord(record, partitionConsumptionState)) {
      return;
    }

    int recordSize = 0;
    try {
      recordSize = internalProcessConsumerRecord(
          record,
          partitionConsumptionState,
          leaderProducedRecordContext,
          kafkaUrl,
          beforeProcessingRecordTimestampNs);
    } catch (FatalDataValidationException e) {
      int faultyPartition = record.getTopicPartition().getPartitionNumber();
      String errorMessage;
      if (amplificationFactor != 1 && record.getTopicPartition().getPubSubTopic().isRealTime()) {
        errorMessage = "Fatal data validation problem with in RT topic partition " + faultyPartition + ", offset "
            + record.getOffset() + ", leaderSubPartition: " + subPartition;
      } else {
        errorMessage =
            "Fatal data validation problem with partition " + faultyPartition + ", offset " + record.getOffset();
      }
      // TODO need a way to safeguard DIV errors from backup version that have once been current (but not anymore)
      // during re-balancing
      boolean needToUnsub = !(isCurrentVersion.getAsBoolean() || partitionConsumptionState.isEndOfPushReceived());
      if (needToUnsub) {
        errorMessage += ". Consumption will be halted.";
        statusReportAdapter.reportError(Collections.singletonList(partitionConsumptionState), errorMessage, e);
        unSubscribePartition(new PubSubTopicPartitionImpl(versionTopic, faultyPartition));
      } else {
        LOGGER.warn(
            "{}. However, {} is the current version or EOP is already received so consumption will continue. {}",
            errorMessage,
            kafkaVersionTopic,
            e.getMessage());
      }
    } catch (VeniceMessageException | UnsupportedOperationException e) {
      throw new VeniceException(
          ingestionTaskName + " : Received an exception for message at partition: "
              + record.getTopicPartition().getPartitionNumber() + ", offset: " + record.getOffset() + ". Bubbling up.",
          e);
    }

    if (diskUsage.isDiskFull(recordSize)) {
      throw new VeniceException(
          "Disk is full: throwing exception to error push: " + storeName + " version " + versionNumber + ". "
              + diskUsage.getDiskStatus());
    }

    /*
     * Report ingestion throughput metric based on the store version
     */
    if (!record.getKey().isControlMessage()) { // skip control messages
      versionedIngestionStats.recordBytesConsumed(storeName, versionNumber, recordSize);
      versionedIngestionStats.recordRecordsConsumed(storeName, versionNumber);

      /*
       * Meanwhile, contribute to the host-level ingestion throughput rate, which aggregates the consumption rate across
       * all store versions.
       */
      hostLevelIngestionStats.recordTotalBytesConsumed(recordSize);
      hostLevelIngestionStats.recordTotalRecordsConsumed();

      /*
       * Also update this stats separately for Leader and Follower.
       */
      recordProcessedRecordStats(partitionConsumptionState, recordSize);
      partitionConsumptionState.incrementProcessedRecordSizeSinceLastSync(recordSize);
    }
    reportIfCatchUpVersionTopicOffset(partitionConsumptionState);

    long syncBytesInterval = partitionConsumptionState.isDeferredWrite()
        ? databaseSyncBytesIntervalForDeferredWriteMode
        : databaseSyncBytesIntervalForTransactionalMode;
    boolean recordsProcessedAboveSyncIntervalThreshold = (syncBytesInterval > 0
        && (partitionConsumptionState.getProcessedRecordSizeSinceLastSync() >= syncBytesInterval));
    defaultReadyToServeChecker.apply(partitionConsumptionState, recordsProcessedAboveSyncIntervalThreshold);

    if (maybeSyncOffset) {
      maybeSyncOffsets(record, leaderProducedRecordContext, partitionConsumptionState, subPartition);
    }
  }

  /**
   * Syncing offset checking in syncOffset() should be the very last step for processing a record.
   */
  public void maybeSyncOffsets(
      PubSubMessage<KafkaKey, KafkaMessageEnvelope, Long> record,
      LeaderProducedRecordContext leaderProducedRecordContext,
      PartitionConsumptionState partitionConsumptionState,
      int subPartition) {

    long syncBytesInterval = partitionConsumptionState.isDeferredWrite()
        ? databaseSyncBytesIntervalForDeferredWriteMode
        : databaseSyncBytesIntervalForTransactionalMode;
    boolean recordsProcessedAboveSyncIntervalThreshold = (syncBytesInterval > 0
        && (partitionConsumptionState.getProcessedRecordSizeSinceLastSync() >= syncBytesInterval));
    defaultReadyToServeChecker.apply(partitionConsumptionState, recordsProcessedAboveSyncIntervalThreshold);

    /**
     * Check whether offset metadata checkpoint will happen; if so, update the producer states recorded in OffsetRecord
     * with the updated producer states maintained in {@link #kafkaDataIntegrityValidator}
     */
    boolean syncOffset =
        shouldSyncOffset(partitionConsumptionState, syncBytesInterval, record, leaderProducedRecordContext);

    if (syncOffset) {
      /**
       * Offset metadata and producer states must be updated at the same time in OffsetRecord; otherwise, one checkpoint
       * could be ahead of the other.
       */
      OffsetRecord offsetRecord = partitionConsumptionState.getOffsetRecord();
      /**
       * The reason to transform the internal state only during checkpointing is that
       * the intermediate checksum generation is an expensive operation.
       */
      this.kafkaDataIntegrityValidator.updateOffsetRecordForPartition(subPartition, offsetRecord);
      // update the offset metadata in the OffsetRecord
      updateOffsetMetadataInOffsetRecord(partitionConsumptionState);
      syncOffset(kafkaVersionTopic, partitionConsumptionState);
    }
  }

  protected void recordHeartbeatReceived(
      PartitionConsumptionState partitionConsumptionState,
      PubSubMessage<KafkaKey, KafkaMessageEnvelope, Long> consumerRecord,
      String kafkaUrl) {
    // No Op
  }

  /**
   * Retrieve current LeaderFollowerState from partition's PCS. This method is used by IsolatedIngestionServer to sync
   * user-partition LeaderFollower status from child process to parent process in ingestion isolation.
   */
  public LeaderFollowerStateType getLeaderState(int partition) {
    return amplificationFactorAdapter.getLeaderState(partition);
  }

  /**
   * Update the offset metadata in OffsetRecord in the following cases:
   * 1. A ControlMessage other than Start_of_Segment and End_of_Segment is processed
   * 2. The size of total processed message has exceeded a threshold: {@link #databaseSyncBytesIntervalForDeferredWriteMode}
   *    for batch data and {@link #databaseSyncBytesIntervalForTransactionalMode} for real-time updates.
   * For RocksDB, too frequent sync will produce lots of small level-0 SST files, which makes the compaction very inefficient.
   * Hence, we want to avoid the database sync for the following cases:
   * 1. Every ControlMessage
   * 2. Record count based strategy, which doesn't work well for stores with very small key/value pairs.
   */
  private boolean shouldSyncOffset(
      PartitionConsumptionState pcs,
      long syncBytesInterval,
      PubSubMessage<KafkaKey, KafkaMessageEnvelope, Long> record,
      LeaderProducedRecordContext leaderProducedRecordContext) {
    boolean syncOffset = false;
    if (record.getKey().isControlMessage()) {
      ControlMessage controlMessage = (leaderProducedRecordContext == null
          ? (ControlMessage) record.getValue().payloadUnion
          : (ControlMessage) leaderProducedRecordContext.getValueUnion());
      final ControlMessageType controlMessageType = ControlMessageType.valueOf(controlMessage);
      /**
       * We don't want to sync offset/database for every control message since it could trigger RocksDB to generate
       * a lot of small level-0 SST files, which will make the compaction very inefficient.
       * In hybrid mode, we know START_OF_SEGMENT and END_OF_SEGMENT could happen multiple times per partition since
       * each Samza job could produce to every partition, and the situation could become even worse if the Samza jobs have been
       * restarted many times.
       * But we still want to checkpoint for those known infrequent control messages:
       * 1. Easy testing;
       * 2. Avoid unnecessary offset rewind when ungraceful shutdown happens.
       *
       * TODO: if we know some other types of Control Messages are frequent as START_OF_SEGMENT and END_OF_SEGMENT in the future,
       * we need to consider to exclude them to avoid the issue described above.
       */
      if (controlMessageType != START_OF_SEGMENT && controlMessageType != ControlMessageType.END_OF_SEGMENT) {
        syncOffset = true;
      }
    } else {
      syncOffset = (syncBytesInterval > 0 && (pcs.getProcessedRecordSizeSinceLastSync() >= syncBytesInterval));
    }
    return syncOffset;
  }

  /**
   * This method flushes data partition on disk and syncs the underlying database with {@link OffsetRecord}.
   * Note that the updates for {@link OffsetRecord} is happened in {@link #updateOffsetMetadataInOffsetRecord}
   * @param topic, the given version topic(VT) for the store.
   * @param pcs, the corresponding {@link PartitionConsumptionState} to sync with.
   */
  private void syncOffset(String topic, PartitionConsumptionState pcs) {
    int partition = pcs.getPartition();
    AbstractStorageEngine storageEngineReloadedFromRepo = storageEngineRepository.getLocalStorageEngine(topic);
    if (storageEngineReloadedFromRepo == null) {
      LOGGER.warn(
          "Storage engine has been removed. Could not execute sync offset for topic: {} and partition: {}",
          topic,
          partition);
      return;
    }
    // Flush data partition
    final AtomicReference<Map<String, String>> dbCheckpointingInfoReference = new AtomicReference<>();
    executeStorageEngineRunnable(partition, () -> {
      Map<String, String> dbCheckpointingInfoFinal = storageEngineReloadedFromRepo.sync(partition);
      dbCheckpointingInfoReference.set(dbCheckpointingInfoFinal);
    });
    if (dbCheckpointingInfoReference.get() == null) {
      throw new VeniceException("The ingestion task has already stopped");
    }
    storageUtilizationManager.notifyFlushToDisk(pcs);

    // Update the partition key in metadata partition
    if (offsetLagDeltaRelaxEnabled) {
      // Try to persist offset lag to make partition online faster when restart.
      updateOffsetLagInMetadata(pcs);
    }
    OffsetRecord offsetRecord = pcs.getOffsetRecord();
    // Check-pointing info required by the underlying storage engine
    offsetRecord.setDatabaseInfo(dbCheckpointingInfoReference.get());
    storageMetadataService.put(this.kafkaVersionTopic, partition, offsetRecord);
    pcs.resetProcessedRecordSizeSinceLastSync();
    String msg = "Offset synced for partition " + partition + " of topic " + topic + ": ";
    if (!REDUNDANT_LOGGING_FILTER.isRedundantException(msg)) {
      LOGGER.info(msg + offsetRecord.getLocalVersionTopicOffset());
    }
  }

  private void updateOffsetLagInMetadata(PartitionConsumptionState ps) {
    // Measure and save real-time offset lag.
    long offsetLag = measureHybridOffsetLag(ps, false);
    ps.getOffsetRecord().setOffsetLag(offsetLag);
  }

  void setIngestionException(int partitionId, Exception e) {
    boolean replicaCompleted = false;
    PartitionConsumptionState partitionConsumptionState = partitionConsumptionStateMap.get(partitionId);
    if (partitionConsumptionState != null && partitionConsumptionState.isCompletionReported()) {
      replicaCompleted = true;
    }
    partitionIngestionExceptionList.set(partitionId, new PartitionExceptionInfo(e, partitionId, replicaCompleted));
    failedPartitions.add(partitionId);
  }

  public void setLastConsumerException(Exception e) {
    lastConsumerException = e;
  }

  // visible for testing
  Exception getLastConsumerException() {
    return lastConsumerException;
  }

  public void setLastStoreIngestionException(Exception e) {
    lastStoreIngestionException.set(e);
  }

  public void recordChecksumVerificationFailure() {
    hostLevelIngestionStats.recordChecksumVerificationFailure();
  }

  public abstract long getBatchReplicationLag();

  public abstract long getLeaderOffsetLag();

  public abstract long getBatchLeaderOffsetLag();

  public abstract long getHybridLeaderOffsetLag();

  /**
   * @param pubSubServerName Pub Sub deployment to interrogate
   * @param topic topic to measure
   * @param partition for which to measure lag
   * @return the lag, or {@value Long#MAX_VALUE} if it failed to measure it
   *
   * N.B.: Note that the returned lag can be negative since the end offset used in the calculation is cached.
   */
  protected long measureLagWithCallToPubSub(
      String pubSubServerName,
      PubSubTopic topic,
      int partition,
      long currentOffset) {
    return measureLagWithCallToPubSub(pubSubServerName, topic, partition, currentOffset, this::getTopicManager);
  }

  protected static long measureLagWithCallToPubSub(
      String pubSubServerName,
      PubSubTopic topic,
      int partition,
      long currentOffset,
      Function<String, TopicManager> topicManagerProvider) {
    if (currentOffset < OffsetRecord.LOWEST_OFFSET) {
      // -1 is a valid offset, which means that nothing was consumed yet, but anything below that is invalid.
      return Long.MAX_VALUE;
    }
    TopicManager tm = topicManagerProvider.apply(pubSubServerName);
    long endOffset = tm.getLatestOffsetCached(topic, partition);
    if (endOffset < 0) {
      // A negative value means there was a problem in measuring the end offset, and therefore we return "infinite lag"
      return Long.MAX_VALUE;
    } else if (endOffset == 0) {
      /**
       * Topics which were never produced to have an end offset of zero. Such topics are empty and therefore, by
       * definition, there cannot be any lag.
       *
       * Note that the reverse is not true: a topic can be currently empty and have an end offset above zero, if it had
       * messages produced to it before, which have since then disappeared (e.g. due to time-based retention).
       */
      return 0;
    }

    /**
     * A topic with an end offset of zero is empty. A topic with a single message in it will have an end offset of 1,
     * while that single message will have offset 0. In such single message topic, a consumer which fully scans the
     * topic would have a current offset of 0, while the topic has an end offset of 1, and therefore we need to subtract
     * 1 from the end offset in order to arrive at the correct lag of 0.
     */
    return endOffset - 1 - currentOffset;
  }

  /**
   * Measure the offset lag between follower and leader
   */
  public abstract long getFollowerOffsetLag();

  public abstract long getBatchFollowerOffsetLag();

  public abstract long getHybridFollowerOffsetLag();

  public abstract long getRegionHybridOffsetLag(int regionId);

  public abstract int getWriteComputeErrorCode();

  public abstract void updateLeaderTopicOnFollower(PartitionConsumptionState partitionConsumptionState);

  /**
   * Because of timing considerations, it is possible that some lag metrics could compute negative
   * values. Negative lag does not make sense so the intent is to ease interpretation by applying a
   * lower bound of zero on these metrics...
   */
  protected long minZeroLag(long value) {
    if (value < 0) {
      LOGGER.debug("Got a negative value for a lag metric. Will report zero.");
      return 0;
    } else {
      return value;
    }
  }

  public boolean isHybridMode() {
    return hybridStoreConfig.isPresent();
  }

  private void syncEndOfPushTimestampToMetadataService(long endOfPushTimestamp) {
    storageMetadataService.computeStoreVersionState(kafkaVersionTopic, previousStoreVersionState -> {
      if (previousStoreVersionState != null) {
        previousStoreVersionState.endOfPushTimestamp = endOfPushTimestamp;

        // Sync latest store version level metadata to disk
        return previousStoreVersionState;
      } else {
        throw new VeniceException(
            "Unexpected: received some " + ControlMessageType.END_OF_PUSH.name()
                + " control message in a topic where we have not yet received a "
                + ControlMessageType.START_OF_PUSH.name() + " control message.");
      }
    });
  }

  private void processStartOfPush(
      KafkaMessageEnvelope startOfPushKME,
      ControlMessage controlMessage,
      int partition,
      PartitionConsumptionState partitionConsumptionState) {
    StartOfPush startOfPush = (StartOfPush) controlMessage.controlMessageUnion;
    /*
     * Notify the underlying store engine about starting batch push.
     */
    beginBatchWrite(partition, startOfPush.sorted, partitionConsumptionState);
    partitionConsumptionState.setStartOfPushTimestamp(startOfPushKME.producerMetadata.messageTimestamp);

    statusReportAdapter.reportStarted(partitionConsumptionState);
    storageMetadataService.computeStoreVersionState(kafkaVersionTopic, previousStoreVersionState -> {
      if (previousStoreVersionState == null) {
        // No other partition of the same topic has started yet, let's initialize the StoreVersionState
        StoreVersionState newStoreVersionState = new StoreVersionState();
        newStoreVersionState.sorted = startOfPush.sorted;
        newStoreVersionState.chunked = startOfPush.chunked;
        newStoreVersionState.compressionStrategy = startOfPush.compressionStrategy;
        newStoreVersionState.compressionDictionary = startOfPush.compressionDictionary;
        if (startOfPush.compressionStrategy == CompressionStrategy.ZSTD_WITH_DICT.getValue()) {
          if (startOfPush.compressionDictionary == null) {
            throw new VeniceException(
                "compression Dictionary should not be empty if CompressionStrategy is ZSTD_WITH_DICT");
          }
        }
        newStoreVersionState.batchConflictResolutionPolicy = startOfPush.timestampPolicy;
        newStoreVersionState.startOfPushTimestamp = startOfPushKME.producerMetadata.messageTimestamp;

        LOGGER.info(
            "Persisted {} for the first time following a SOP for topic {}.",
            StoreVersionState.class.getSimpleName(),
            kafkaVersionTopic);
        return newStoreVersionState;
      } else if (previousStoreVersionState.sorted != startOfPush.sorted) {
        // Something very wrong is going on ): ...
        throw new VeniceException(
            "Unexpected: received multiple " + ControlMessageType.START_OF_PUSH.name()
                + " control messages with inconsistent 'sorted' fields within the same topic!");
      } else if (previousStoreVersionState.chunked != startOfPush.chunked) {
        // Something very wrong is going on ): ...
        throw new VeniceException(
            "Unexpected: received multiple " + ControlMessageType.START_OF_PUSH.name()
                + " control messages with inconsistent 'chunked' fields within the same topic!");
      } else {
        // No need to mutate it, so we return it as is
        return previousStoreVersionState;
      }
    });
  }

  protected void processEndOfPush(
      KafkaMessageEnvelope endOfPushKME,
      ControlMessage controlMessage,
      int partition,
      long offset,
      PartitionConsumptionState partitionConsumptionState) {

    // Do not process duplication EOP messages.
    if (partitionConsumptionState.getOffsetRecord().isEndOfPushReceived()) {
      LOGGER.warn(
          "{} Received duplicate EOP control message, ignoring it. Partition: {}, Offset: {}",
          ingestionTaskName,
          partition,
          offset);
      return;
    }

    // We need to keep track of when the EOP happened, as that is used within Hybrid Stores' lag measurement
    partitionConsumptionState.getOffsetRecord().endOfPushReceived(offset);
    /*
     * Right now, we assume there are no sorted message after EndOfPush control message.
     * TODO: if this behavior changes in the future, the logic needs to be adjusted as well.
     */
    StoragePartitionConfig storagePartitionConfig =
        getStoragePartitionConfig(partition, false, partitionConsumptionState);

    /**
     * Update the transactional/deferred mode of the partition.
     */
    partitionConsumptionState.setDeferredWrite(storagePartitionConfig.isDeferredWrite());

    /**
     * Indicate the batch push is done, and the internal storage engine needs to do some cleanup.
     */
    storageEngine.endBatchWrite(storagePartitionConfig);

    if (cacheBackend.isPresent()) {
      if (cacheBackend.get().getStorageEngine(kafkaVersionTopic) != null) {
        cacheBackend.get().getStorageEngine(kafkaVersionTopic).endBatchWrite(storagePartitionConfig);
      }
    }

    /**
     * The checksum verification is not used after EOP, so completely reset it.
     */
    partitionConsumptionState.finalizeExpectedChecksum();

    // persist the EOP message producer's timestamp.
    partitionConsumptionState.setEndOfPushTimestamp(endOfPushKME.producerMetadata.messageTimestamp);
    syncEndOfPushTimestampToMetadataService(endOfPushKME.producerMetadata.messageTimestamp);

    /**
     * It's a bit of tricky here. Since the offset is not updated yet, it's actually previous offset reported
     * here.
     * TODO: sync up offset before invoking dispatcher
     */
    statusReportAdapter.reportEndOfPushReceived(partitionConsumptionState);

    if (isDataRecovery && partitionConsumptionState.isBatchOnly()) {
      partitionConsumptionState.setDataRecoveryCompleted(true);
      statusReportAdapter.reportDataRecoveryCompleted(partitionConsumptionState);
    }
  }

  protected void processStartOfIncrementalPush(
      ControlMessage startOfIncrementalPush,
      PartitionConsumptionState partitionConsumptionState) {
    CharSequence startVersion = ((StartOfIncrementalPush) startOfIncrementalPush.controlMessageUnion).version;
    statusReportAdapter.reportStartOfIncrementalPushReceived(partitionConsumptionState, startVersion.toString());
  }

  protected void processEndOfIncrementalPush(
      ControlMessage endOfIncrementalPush,
      PartitionConsumptionState partitionConsumptionState) {
    // TODO: it is possible that we could turn incremental store to be read-only when incremental push is done
    CharSequence endVersion = ((EndOfIncrementalPush) endOfIncrementalPush.controlMessageUnion).version;
    // Reset incremental push version
    statusReportAdapter.reportEndOfIncrementalPushReceived(partitionConsumptionState, endVersion.toString());
  }

  /**
   *  This isn't really used for ingestion outside of A/A, so we NoOp here and rely on the actual implementation in
   *  {@link ActiveActiveStoreIngestionTask}
   */
  protected void processVersionSwapMessage(
      ControlMessage controlMessage,
      int partition,
      PartitionConsumptionState partitionConsumptionState) {
    // NoOp
  }

  protected boolean processTopicSwitch(
      ControlMessage controlMessage,
      int partition,
      long offset,
      PartitionConsumptionState partitionConsumptionState) {
    throw new VeniceException(
        ControlMessageType.TOPIC_SWITCH.name() + " control message should not be received in"
            + "Online/Offline state model. Topic " + kafkaVersionTopic + " partition " + partition);
  }

  /**
   * In this method, we pass both offset and partitionConsumptionState(ps). The reason behind it is that ps's
   * offset is stale and is not updated until the very end
   */
  private boolean processControlMessage(
      KafkaMessageEnvelope kafkaMessageEnvelope,
      ControlMessage controlMessage,
      int partition,
      long offset,
      PartitionConsumptionState partitionConsumptionState) {
    boolean checkReadyToServeAfterProcess = false;
    /**
     * If leader consumes control messages from topics other than version topic, it should produce
     * them to version topic; however, START_OF_SEGMENT and END_OF_SEGMENT should not be forwarded
     * because the leader producer will keep track of its own segment state; besides, leader/follower
     * model will not encounter START_OF_BUFFER_REPLAY because TOPIC_SWITCH will replace it in L/F
     * model; incremental push is also a mutually exclusive feature with hybrid stores.
     */
    final ControlMessageType type = ControlMessageType.valueOf(controlMessage);
    if (!isSegmentControlMsg(type)) {
      LOGGER.info(
          "{} : Received {} control message. Partition: {}, Offset: {}",
          ingestionTaskName,
          type.name(),
          partition,
          offset);
    }
    switch (type) {
      case START_OF_PUSH:
        /**
         * N.B.: The processing for SOP happens at the very beginning of the pipeline, in:
         * {@link #produceToStoreBufferServiceOrKafka(Iterable, boolean, PubSubTopicPartition, String, int)}
         */
        break;
      case END_OF_PUSH:
        processEndOfPush(kafkaMessageEnvelope, controlMessage, partition, offset, partitionConsumptionState);
        break;
      case START_OF_SEGMENT:
      case END_OF_SEGMENT:
        /**
         * Nothing to do here as all the processing is being done in {@link StoreIngestionTask#delegateConsumerRecord(ConsumerRecord, int, String)}.
         */
        break;
      case START_OF_INCREMENTAL_PUSH:
        processStartOfIncrementalPush(controlMessage, partitionConsumptionState);
        break;
      case END_OF_INCREMENTAL_PUSH:
        processEndOfIncrementalPush(controlMessage, partitionConsumptionState);
        break;
      case TOPIC_SWITCH:
        checkReadyToServeAfterProcess =
            processTopicSwitch(controlMessage, partition, offset, partitionConsumptionState);
        break;
      case VERSION_SWAP:
        processVersionSwapMessage(controlMessage, partition, partitionConsumptionState);
        break;
      default:
        throw new UnsupportedMessageTypeException(
            "Unrecognized Control message type " + controlMessage.controlMessageType);
    }
    return checkReadyToServeAfterProcess;
  }

  /**
   * Sync the metadata about offset in {@link OffsetRecord}.
   * {@link PartitionConsumptionState} will pass through some information to {@link OffsetRecord} for persistence and
   * Offset rewind/split brain has been guarded in {@link #updateLatestInMemoryProcessedOffset}.
   *
   * @param partitionConsumptionState
   */
  protected abstract void updateOffsetMetadataInOffsetRecord(PartitionConsumptionState partitionConsumptionState);

  /**
   * Maintain the latest processed offsets by drainers in memory; in most of the time, these offsets are ahead of the
   * checkpoint offsets inside {@link OffsetRecord}. Prior to update the offset in memory, the underlying storage engine
   * should have persisted the given record.
   *
   * Dry-run mode will only do offset rewind check and it won't update the processed offset.
   */
  protected abstract void updateLatestInMemoryProcessedOffset(
      PartitionConsumptionState partitionConsumptionState,
      PubSubMessage<KafkaKey, KafkaMessageEnvelope, Long> consumerRecordWrapper,
      LeaderProducedRecordContext leaderProducedRecordContext,
      String kafkaUrl,
      boolean dryRun);

  /**
   * Process the message consumed from Kafka by de-serializing it and persisting it with the storage engine.
   *
   * @return the size of the data written to persistent storage.
   */
  private int internalProcessConsumerRecord(
      PubSubMessage<KafkaKey, KafkaMessageEnvelope, Long> consumerRecord,
      PartitionConsumptionState partitionConsumptionState,
      LeaderProducedRecordContext leaderProducedRecordContext,
      String kafkaUrl,
      long beforeProcessingRecordTimestampNs) {
    // De-serialize payload into Venice Message format
    KafkaKey kafkaKey = consumerRecord.getKey();
    KafkaMessageEnvelope kafkaValue = consumerRecord.getValue();
    int sizeOfPersistedData = 0;
    boolean checkReadyToServeAfterProcess = false;
    try {
      // Assumes the timestamp on the record is the broker's timestamp when it received the message.
      long currentTimeMs = System.currentTimeMillis();
      long producerBrokerLatencyMs =
          Math.max(consumerRecord.getPubSubMessageTime() - kafkaValue.producerMetadata.messageTimestamp, 0);
      long brokerConsumerLatencyMs = Math.max(currentTimeMs - consumerRecord.getPubSubMessageTime(), 0);
      recordWriterStats(currentTimeMs, producerBrokerLatencyMs, brokerConsumerLatencyMs, partitionConsumptionState);
      boolean endOfPushReceived = partitionConsumptionState.isEndOfPushReceived();
      /**
       * DIV check will happen for every single message in drainer queues.
       * Leader replicas will run DIV check twice for every single message (one in leader consumption thread before
       * producing to local version topic; the other one is here); the extra overhead is mandatory for a few reasons:
       * 1. We need DIV check in consumption phase in order to filter out unneeded data from Kafka topic
       * 2. Consumption states are always ahead of drainer states, because there are buffering in between: kafka producing,
       *    drainer buffers; so we cannot persist the DIV check results from consumption phases
       * 3. The DIV info checkpoint on disk must match the actual data persistence which is done inside drainer threads.
       */
      try {
        if (leaderProducedRecordContext == null || leaderProducedRecordContext.hasCorrespondingUpstreamMessage()) {
          /**
           * N.B.: If a leader server is processing a chunk, then the {@link consumerRecord} is going to be the same for
           * every chunk, and we don't want to treat them as dupes, hence we skip DIV. The DIV state will get updated on
           * the last message of the sequence, which is not a chunk but rather the manifest.
           */
          validateMessage(
              this.kafkaDataIntegrityValidator,
              consumerRecord,
              endOfPushReceived,
              partitionConsumptionState);
        }
        versionedDIVStats.recordSuccessMsg(storeName, versionNumber);
      } catch (FatalDataValidationException fatalException) {
        if (!endOfPushReceived) {
          throw fatalException;
        } else {
          LOGGER.warn(
              "Encountered errors during updating metadata for 2nd round DIV validation "
                  + "after EOP consuming from: {} offset: {} ExMsg: {}",
              consumerRecord.getTopicPartition(),
              consumerRecord.getOffset(),
              fatalException.getMessage());
        }
      }
      if (kafkaKey.isControlMessage()) {
        ControlMessage controlMessage = (leaderProducedRecordContext == null
            ? (ControlMessage) kafkaValue.payloadUnion
            : (ControlMessage) leaderProducedRecordContext.getValueUnion());
        checkReadyToServeAfterProcess = processControlMessage(
            kafkaValue,
            controlMessage,
            consumerRecord.getTopicPartition().getPartitionNumber(),
            consumerRecord.getOffset(),
            partitionConsumptionState);
        try {
          if (controlMessage.controlMessageType == START_OF_SEGMENT.getValue()
              && Arrays.equals(consumerRecord.getKey().getKey(), KafkaKey.HEART_BEAT.getKey())) {
            recordHeartbeatReceived(partitionConsumptionState, consumerRecord, kafkaUrl);
          }
        } catch (Exception e) {
          LOGGER.error("Failed to record Record heartbeat with message: ", e);
        }
      } else {
        updateLatestInMemoryProcessedOffset(
            partitionConsumptionState,
            consumerRecord,
            leaderProducedRecordContext,
            kafkaUrl,
            true);
        sizeOfPersistedData = processKafkaDataMessage(
            consumerRecord,
            partitionConsumptionState,
            leaderProducedRecordContext,
            currentTimeMs);
        recordNearlineLocalBrokerToReadyToServerLatency(
            storeName,
            versionNumber,
            partitionConsumptionState,
            kafkaValue,
            leaderProducedRecordContext);
      }
      versionedIngestionStats.recordConsumedRecordEndToEndProcessingLatency(
          storeName,
          versionNumber,
          LatencyUtils.getLatencyInMS(beforeProcessingRecordTimestampNs),
          currentTimeMs);
    } catch (DuplicateDataException e) {
      divErrorMetricCallback.accept(e);
      if (LOGGER.isDebugEnabled()) {
        LOGGER.debug("{} : Skipping a duplicate record at offset: {}", ingestionTaskName, consumerRecord.getOffset());
      }
    } catch (PersistenceFailureException ex) {
      if (partitionConsumptionStateMap.containsKey(consumerRecord.getTopicPartition().getPartitionNumber())) {
        // If we actually intend to be consuming this partition, then we need to bubble up the failure to persist.
        LOGGER.error(
            "Met PersistenceFailureException while processing record with offset: {}, topic: {}, meta data of the record: {}",
            consumerRecord.getOffset(),
            kafkaVersionTopic,
            consumerRecord.getValue().producerMetadata);
        throw ex;
      } else {
        /*
         * We can ignore this exception for unsubscribed partitions. The unsubscription of partitions in Kafka Consumer
         * is an asynchronous event. Thus, it is possible that the partition has been dropped from the local storage
         * engine but was not yet unsubscribed by the Kafka Consumer, therefore, leading to consumption of useless messages.
         */
        return 0;
      }

      /** N.B.: In either branches of the if, above, we don't want to update the {@link OffsetRecord} */
    }

    // We want to update offsets in all cases, except when we hit the PersistenceFailureException
    if (partitionConsumptionState == null) {
      LOGGER.info("{} has been unsubscribed, will skip offset update", consumerRecord.getTopicPartition());
    } else {
      OffsetRecord offsetRecord = partitionConsumptionState.getOffsetRecord();
      /**
       * Only update the latest message timestamp when seeing data messages after EOP; the data messages after EOP
       * should come from real-time topics.
       */
      if (partitionConsumptionState.isEndOfPushReceived() && !kafkaKey.isControlMessage()) {
        offsetRecord.setLatestProducerProcessingTimeInMs(kafkaValue.producerMetadata.messageTimestamp);
      }
      // Update latest in-memory processed offset for every processed message
      updateLatestInMemoryProcessedOffset(
          partitionConsumptionState,
          consumerRecord,
          leaderProducedRecordContext,
          kafkaUrl,
          false);
      if (checkReadyToServeAfterProcess) {
        defaultReadyToServeChecker.apply(partitionConsumptionState);
      }
    }
    return sizeOfPersistedData;
  }

  protected void recordWriterStats(
      long consumerTimestampMs,
      long producerBrokerLatencyMs,
      long brokerConsumerLatencyMs,
      PartitionConsumptionState partitionConsumptionState) {

  }

  /**
   * Message validation using DIV. Leaders should pass in the validator instance from {@link LeaderFollowerStoreIngestionTask};
   * and drainers should pass in the validator instance from {@link StoreIngestionTask}
   *
   * 1. If valid DIV errors happen after EOP is received, no fatal exceptions will be thrown.
   *    But the errors will be recorded into the DIV metrics.
   * 2. For any DIV errors happened to unregistered producers && after EOP, the errors will be ignored.
   * 3. For any DIV errors happened to records which is after logCompactionDelayInMs, the errors will be ignored.
   **/
  protected void validateMessage(
      KafkaDataIntegrityValidator validator,
      PubSubMessage<KafkaKey, KafkaMessageEnvelope, Long> consumerRecord,
      boolean endOfPushReceived,
      PartitionConsumptionState partitionConsumptionState) {
    KafkaKey key = consumerRecord.getKey();
    if (key.isControlMessage() && Arrays.equals(KafkaKey.HEART_BEAT.getKey(), key.getKey())) {
      // Skip DIV for ingestion heartbeat records.
      return;
    }
    Lazy<Boolean> tolerateMissingMsgs = Lazy.of(() -> {
      TopicManager topicManager = topicManagerRepository.getLocalTopicManager();
      // Tolerate missing message if store version is data recovery + hybrid and TS not received yet (due to source
      // topic
      // data may have been log compacted) or log compaction is enabled and record is old enough for log compaction.
      PubSubTopic pubSubTopic = consumerRecord.getTopicPartition().getPubSubTopic();

      return (isDataRecovery && isHybridMode() && partitionConsumptionState.getTopicSwitch() == null)
          || (topicManager.isTopicCompactionEnabled(pubSubTopic)
              && LatencyUtils.getElapsedTimeInMs(consumerRecord.getPubSubMessageTime()) >= topicManager
                  .getTopicMinLogCompactionLagMs(pubSubTopic));
    });

    try {
      validator.validateMessage(consumerRecord, endOfPushReceived, tolerateMissingMsgs);
    } catch (FatalDataValidationException fatalException) {
      divErrorMetricCallback.accept(fatalException);
      /**
       * If DIV errors happens after EOP is received, we will not error out the replica.
       */
      if (!endOfPushReceived) {
        throw fatalException;
      }

      FatalDataValidationException warningException = fatalException;

      // TODO: remove this condition check after fixing the bug that drainer in leaders is validating RT DIV info
      if (consumerRecord.getValue().producerMetadata.messageSequenceNumber != 1) {
        LOGGER.warn(
            "Data integrity validation problem with: {} offset: {}, "
                + "but consumption will continue since EOP is already received. Msg: {}",
            consumerRecord.getTopicPartition(),
            consumerRecord.getOffset(),
            warningException.getMessage());
      }

      if (!(warningException instanceof ImproperlyStartedSegmentException)) {
        /**
         * Run a dummy validation to update DIV metadata.
         */
        validator.validateMessage(consumerRecord, endOfPushReceived, Lazy.TRUE);
      }
    }
  }

  /**
   * We should only allow {@link StoreIngestionTask} to access {@link #kafkaDataIntegrityValidator}; other components
   * like leaders in LeaderFollowerStoreIngestionTask should never access the DIV validator in drainer, because messages
   * consumption in leader is ahead of drainer, leaders and drainers are processing messages at different paces.
   */
  protected void cloneProducerStates(int partition, KafkaDataIntegrityValidator validator) {
    this.kafkaDataIntegrityValidator.cloneProducerStates(partition, validator);
  }

  /**
   * Write to the storage engine with the optimization that we leverage the padding in front of the {@param putValue}
   * in order to insert the {@param schemaId} there. This avoids a byte array copy, which can be beneficial in terms
   * of GC.
   */
  private void prependHeaderAndWriteToStorageEngine(int partition, byte[] keyBytes, Put put) {
    ByteBuffer putValue = put.putValue;

    if ((putValue.remaining() == 0) && (put.replicationMetadataPayload.remaining() > 0)) {
      // For RMD chunk, it is already prepended with the schema ID, so we will just put to storage engine.
      writeToStorageEngine(partition, keyBytes, put);
    } else if (putValue.position() < ValueRecord.SCHEMA_HEADER_LENGTH) {
      throw new VeniceException(
          "Start position of 'putValue' ByteBuffer shouldn't be less than " + ValueRecord.SCHEMA_HEADER_LENGTH);
    } else {
      /*
       * Since {@link com.linkedin.venice.serialization.avro.OptimizedKafkaValueSerializer} reuses the original byte
       * array, which is big enough to pre-append schema id, so we just reuse it to avoid unnecessary byte array allocation.
       * This value encoding scheme is used in {@link PartitionConsumptionState#maybeUpdateExpectedChecksum(byte[], Put)} to
       * calculate checksum for all the kafka PUT messages seen so far. Any change here needs to be reflected in that function.
       */
      // Back up the original 4 bytes
      putValue.position(putValue.position() - ValueRecord.SCHEMA_HEADER_LENGTH);
      int backupBytes = putValue.getInt();
      putValue.position(putValue.position() - ValueRecord.SCHEMA_HEADER_LENGTH);
      ByteUtils.writeInt(putValue.array(), put.schemaId, putValue.position());
      try {
        writeToStorageEngine(partition, keyBytes, put);
      } finally {
        /* We still want to recover the original position to make this function idempotent. */
        putValue.putInt(backupBytes);
      }
    }
  }

  private void writeToStorageEngine(int partition, byte[] keyBytes, Put put) {
    putInStorageEngine(partition, keyBytes, put);
    if (cacheBackend.isPresent()) {
      if (cacheBackend.get().getStorageEngine(kafkaVersionTopic) != null) {
        cacheBackend.get().getStorageEngine(kafkaVersionTopic).put(partition, keyBytes, put.putValue);
      }
    }
  }

  private void deleteFromStorageEngine(int partition, byte[] keyBytes, Delete delete) {
    removeFromStorageEngine(partition, keyBytes, delete);
    if (cacheBackend.isPresent()) {
      if (cacheBackend.get().getStorageEngine(kafkaVersionTopic) != null) {
        cacheBackend.get().getStorageEngine(kafkaVersionTopic).delete(partition, keyBytes);
      }
    }
  }

  private void executeStorageEngineRunnable(int partition, Runnable storageEngineRunnable) {
    try {
      storageEngineRunnable.run();
    } catch (VeniceException e) {
      throwOrLogStorageFailureDependingIfStillSubscribed(partition, e);
    }
  }

  /**
   * Persist Put record to storage engine.
   */
  protected void putInStorageEngine(int partition, byte[] keyBytes, Put put) {
    executeStorageEngineRunnable(partition, () -> storageEngine.put(partition, keyBytes, put.putValue));
  }

  protected void removeFromStorageEngine(int partition, byte[] keyBytes, Delete delete) {
    executeStorageEngineRunnable(partition, () -> storageEngine.delete(partition, keyBytes));
  }

  protected void throwOrLogStorageFailureDependingIfStillSubscribed(int partition, VeniceException e) {
    if (partitionConsumptionStateMap.containsKey(partition)) {
      throw new VeniceException(
          "Caught an exception while trying to interact with the storage engine for partition " + partition
              + " while it still appears to be subscribed.",
          e);
    } else {
      logStorageOperationWhileUnsubscribed(partition);
    }
  }

  protected void logStorageOperationWhileUnsubscribed(int partition) {
    // TODO Consider if this is going to be too noisy, in which case we could mute it.
    LOGGER.info(
        "Attempted to interact with the storage engine for partition {} while the "
            + "partitionConsumptionStateMap does not contain this partition. "
            + "Will ignore the operation as it probably indicates the partition was unsubscribed.",
        partition);
  }

  public boolean consumerHasAnySubscription() {
    return aggKafkaConsumerService.hasAnyConsumerAssignedForVersionTopic(versionTopic);
  }

  public boolean consumerHasSubscription(PubSubTopic topic, PartitionConsumptionState partitionConsumptionState) {
    int partitionId = partitionConsumptionState.getSourceTopicPartitionNumber(topic);
    return aggKafkaConsumerService
        .hasConsumerAssignedFor(versionTopic, new PubSubTopicPartitionImpl(topic, partitionId));
  }

  public void consumerUnSubscribe(PubSubTopic topic, PartitionConsumptionState partitionConsumptionState) {
    Instant startTime = Instant.now();
    int partitionId = partitionConsumptionState.getPartition();
    aggKafkaConsumerService.unsubscribeConsumerFor(versionTopic, new PubSubTopicPartitionImpl(topic, partitionId));
    LOGGER.info(
        "Consumer unsubscribed topic {} partition {}. Took {} ms",
        topic,
        partitionId,
        Instant.now().toEpochMilli() - startTime.toEpochMilli());
  }

  public void consumerBatchUnsubscribe(Set<PubSubTopicPartition> topicPartitionSet) {
    Instant startTime = Instant.now();
    aggKafkaConsumerService.batchUnsubscribeConsumerFor(versionTopic, topicPartitionSet);
    LOGGER.info(
        "Consumer unsubscribed {} partitions. Took {} ms",
        topicPartitionSet.size(),
        Instant.now().toEpochMilli() - startTime.toEpochMilli());
  }

  public abstract void consumerUnSubscribeAllTopics(PartitionConsumptionState partitionConsumptionState);

  public void consumerSubscribe(PubSubTopicPartition topicPartition, long startOffset, String kafkaURL) {
    final boolean consumeRemotely = !Objects.equals(kafkaURL, localKafkaServer);
    // TODO: Move remote KafkaConsumerService creating operations into the aggKafkaConsumerService.
    aggKafkaConsumerService
        .createKafkaConsumerService(createKafkaConsumerProperties(kafkaProps, kafkaURL, consumeRemotely));
    aggKafkaConsumerService.subscribeConsumerFor(kafkaURL, this, topicPartition, startOffset);
  }

  public void consumerResetOffset(PubSubTopic topic, PartitionConsumptionState partitionConsumptionState) {
    int partitionId = partitionConsumptionState.getSourceTopicPartitionNumber(topic);
    aggKafkaConsumerService.resetOffsetFor(versionTopic, new PubSubTopicPartitionImpl(topic, partitionId));
  }

  private void pauseConsumption(String topic, int partitionId) {
    aggKafkaConsumerService.pauseConsumerFor(
        versionTopic,
        new PubSubTopicPartitionImpl(pubSubTopicRepository.getTopic(topic), partitionId));
  }

  private void resumeConsumption(String topic, int partitionId) {
    aggKafkaConsumerService.resumeConsumerFor(
        versionTopic,
        new PubSubTopicPartitionImpl(pubSubTopicRepository.getTopic(topic), partitionId));
  }

  /**
   * Write the kafka message to the underlying storage engine.
   * @param consumerRecord
   * @param partitionConsumptionState
   * @param leaderProducedRecordContext
   * @return the size of the data which was written to persistent storage.
   */
  private int processKafkaDataMessage(
      PubSubMessage<KafkaKey, KafkaMessageEnvelope, Long> consumerRecord,
      PartitionConsumptionState partitionConsumptionState,
      LeaderProducedRecordContext leaderProducedRecordContext,
      long currentTimeMs) {
    int keyLen = 0;
    int valueLen = 0;
    KafkaKey kafkaKey = consumerRecord.getKey();
    KafkaMessageEnvelope kafkaValue = consumerRecord.getValue();
    // partition being produced by VeniceWriter
    // when amplificationFactor != 1, consumedPartition might not equal to producedPartition since
    // RT has different #partitions compared to VTs and StorageEngine
    // when writing to local StorageEngine, use producedPartition.
    // #subPartitionins in StorageEngine should be consistent with #subPartitionins in VTs.
    int producedPartition = partitionConsumptionState.getPartition();
    byte[] keyBytes;

    MessageType messageType = (leaderProducedRecordContext == null
        ? MessageType.valueOf(kafkaValue)
        : leaderProducedRecordContext.getMessageType());

    boolean metricsEnabled = emitMetrics.get();
    boolean traceEnabled = LOGGER.isTraceEnabled();
    long startTimeNs = (metricsEnabled || traceEnabled) ? System.nanoTime() : 0;

    switch (messageType) {
      case PUT:
        // If single-threaded, we can re-use (and clobber) the same Put instance. // TODO: explore GC tuning later.
        Put put;
        if (leaderProducedRecordContext == null) {
          keyBytes = kafkaKey.getKey();
          put = (Put) kafkaValue.payloadUnion;
        } else {
          keyBytes = leaderProducedRecordContext.getKeyBytes();
          put = (Put) leaderProducedRecordContext.getValueUnion();
        }
        valueLen = put.putValue.remaining();
        keyLen = keyBytes.length;
        // update checksum for this PUT message if needed.
        partitionConsumptionState.maybeUpdateExpectedChecksum(keyBytes, put);

        // Check if put.getSchemaId is positive, if not default to 1
        int putSchemaId = put.getSchemaId() > 0 ? put.getSchemaId() : 1;

        // Do transformation recompute key, value and partition
        if (recordTransformer != null) {
          long recordTransformStartTime = System.currentTimeMillis();
          ByteBuffer valueBytes = put.getPutValue();
          Schema valueSchema = schemaRepository.getValueSchema(storeName, putSchemaId).getSchema();

          // Decompress/assemble record
          Object assembledObject = chunkAssembler.bufferAndAssembleRecord(
              consumerRecord.getTopicPartition(),
              putSchemaId,
              keyBytes,
              valueBytes,
              consumerRecord.getOffset(),
              Lazy.of(() -> new AvroGenericDeserializer<>(valueSchema, valueSchema)),
              putSchemaId,
              compressorFactory.getCompressor(compressionStrategy, kafkaVersionTopic));

          // Current record is a chunk. We only write to the storage engine for fully assembled records
          if (assembledObject == null) {
            return 0;
          }

          SchemaEntry keySchema = schemaRepository.getKeySchema(storeName);
          Lazy<Object> lazyKey = Lazy.of(() -> deserializeAvroObjectAndReturn(ByteBuffer.wrap(keyBytes), keySchema));
          Lazy<Object> lazyValue = Lazy.of(() -> assembledObject);
          TransformedRecord transformedRecord = recordTransformer.put(lazyKey, lazyValue);
          ByteBuffer transformedBytes = transformedRecord.getValueBytes(recordTransformer.getValueOutputSchema());

          put.putValue = transformedBytes;
          versionedIngestionStats.recordTransformerLatency(
              storeName,
              versionNumber,
              LatencyUtils.getElapsedTimeInMs(recordTransformStartTime),
              currentTimeMs);
          writeToStorageEngine(producedPartition, keyBytes, put);
        } else {
          prependHeaderAndWriteToStorageEngine(
              // Leaders might consume from a RT topic and immediately write into StorageEngine,
              // so we need to re-calculate partition.
              // Followers are not affected since they are always consuming from VTs.
              producedPartition,
              keyBytes,
              put);
        }
        // grab the positive schema id (actual value schema id) to be used in schema warm-up value schema id.
        // for hybrid use case in read compute store in future we need revisit this as we can have multiple schemas.
        if (putSchemaId > 0) {
          valueSchemaId = putSchemaId;
        }
        if (metricsEnabled) {
          hostLevelIngestionStats
              .recordStorageEnginePutLatency(LatencyUtils.getLatencyInMS(startTimeNs), currentTimeMs);
        }
        break;

      case DELETE:
        Delete delete;
        if (leaderProducedRecordContext == null) {
          keyBytes = kafkaKey.getKey();
          delete = ((Delete) kafkaValue.payloadUnion);
        } else {
          keyBytes = leaderProducedRecordContext.getKeyBytes();
          delete = ((Delete) leaderProducedRecordContext.getValueUnion());
        }
        keyLen = keyBytes.length;
        deleteFromStorageEngine(producedPartition, keyBytes, delete);
        if (metricsEnabled) {
          hostLevelIngestionStats
              .recordStorageEngineDeleteLatency(LatencyUtils.getLatencyInMS(startTimeNs), currentTimeMs);
        }
        break;

      case UPDATE:
        throw new VeniceMessageException(
            ingestionTaskName + ": Not expecting UPDATE message from: " + consumerRecord.getTopicPartition()
                + ", Offset: " + consumerRecord.getOffset());
      default:
        throw new VeniceMessageException(
            ingestionTaskName + " : Invalid/Unrecognized operation type submitted: " + kafkaValue.messageType);
    }

    if (traceEnabled) {
      LOGGER.trace(
          "{} : Completed {} to Store: {} in {} ns at {}",
          ingestionTaskName,
          messageType,
          kafkaVersionTopic,
          System.nanoTime() - startTimeNs,
          System.currentTimeMillis());
    }
    /*
     * Potentially clean the mapping from transient record map. consumedOffset may be -1 when individual chunks are getting
     * produced to drainer queue from kafka callback thread {@link LeaderFollowerStoreIngestionTask#LeaderProducerMessageCallback}
     */
    // This flag is introduced to help write integration test to exercise code path during UPDATE message processing in
    // {@link LeaderFollowerStoreIngestionTask#hasProducedToKafka(ConsumerRecord)}. This must be always set to true
    // except
    // as needed in integration test.
    if (purgeTransientRecordBuffer && isTransientRecordBufferUsed() && partitionConsumptionState.isEndOfPushReceived()
        && leaderProducedRecordContext != null && leaderProducedRecordContext.getConsumedOffset() != -1) {
      partitionConsumptionState.mayRemoveTransientRecord(
          leaderProducedRecordContext.getConsumedKafkaClusterId(),
          leaderProducedRecordContext.getConsumedOffset(),
          kafkaKey.getKey());
    }

    if (emitMetrics.get()) {
      hostLevelIngestionStats.recordKeySize(keyLen, currentTimeMs);
      hostLevelIngestionStats.recordValueSize(valueLen, currentTimeMs);
    }

    return keyLen + valueLen;
  }

  /**
   * This method checks whether the given record needs to be checked schema availability. Only PUT and UPDATE message
   * needs to #checkValueSchemaAvail
   * @param record
   */
  private void waitReadyToProcessRecord(PubSubMessage<KafkaKey, KafkaMessageEnvelope, Long> record)
      throws InterruptedException {
    KafkaMessageEnvelope kafkaValue = record.getValue();
    if (record.getKey().isControlMessage() || kafkaValue == null) {
      return;
    }

    switch (MessageType.valueOf(kafkaValue)) {
      case PUT:
        Put put = (Put) kafkaValue.payloadUnion;
        waitReadyToProcessDataRecord(put.schemaId);
        try {
          deserializeValue(put.schemaId, put.putValue, record);
        } catch (Exception e) {
          PartitionConsumptionState pcs =
              partitionConsumptionStateMap.get(record.getTopicPartition().getPartitionNumber());
          LeaderFollowerStateType state = pcs == null ? null : pcs.getLeaderFollowerState();
          throw new VeniceException(
              "Failed to deserialize PUT for: " + record.getTopicPartition() + ", offset: " + record.getOffset()
                  + ", schema id: " + put.schemaId + ", LF state: " + state,
              e);
        }
        break;
      case UPDATE:
        Update update = (Update) kafkaValue.payloadUnion;
        waitReadyToProcessDataRecord(update.schemaId);
        break;
      case DELETE:
        /* we don't need to check schema availability for DELETE */
        break;
      default:
        throw new VeniceMessageException(
            ingestionTaskName + " : Invalid/Unrecognized operation type submitted: " + kafkaValue.messageType);
    }
  }

  /**
   * Check whether the given schema id is available for current store.
   * The function will bypass the check if schema id is -1 (VPJ job is still using it before we finishes the integration with schema registry).
   * Right now, this function is maintaining a local cache for schema id of current store considering that the value schema is immutable;
   * If the schema id is not available, this function will polling until the schema appears or timeout: {@link #SCHEMA_POLLING_TIMEOUT_MS};
   *
   * @param schemaId
   */
  private void waitReadyToProcessDataRecord(int schemaId) throws InterruptedException {
    if (schemaId == AvroProtocolDefinition.CHUNK.getCurrentProtocolVersion()
        || schemaId == AvroProtocolDefinition.CHUNKED_VALUE_MANIFEST.getCurrentProtocolVersion()) {
      StoreVersionState storeVersionState = waitVersionStateAvailable(kafkaVersionTopic);
      if (!storeVersionState.chunked) {
        throw new VeniceException(
            "Detected chunking in a store-version where chunking is NOT enabled. Will abort ingestion.");
      }
      return;
    }

    waitUntilValueSchemaAvailable(schemaId);
  }

  protected StoreVersionState waitVersionStateAvailable(String kafkaTopic) throws InterruptedException {
    long startTime = System.currentTimeMillis();
    long elapsedTime;
    StoreVersionState state;
    for (;;) {
      state = storageEngine.getStoreVersionState();
      elapsedTime = System.currentTimeMillis() - startTime;

      if (state != null) {
        return state;
      }

      if (elapsedTime > SCHEMA_POLLING_TIMEOUT_MS || !isRunning()) {
        LOGGER.warn("Version state is not available for {} after {}", kafkaTopic, elapsedTime);
        throw new VeniceException("Store version state is not available for " + kafkaTopic);
      }

      Thread.sleep(SCHEMA_POLLING_DELAY_MS);
    }
  }

  private void waitUntilValueSchemaAvailable(int schemaId) throws InterruptedException {
    // Considering value schema is immutable for an existing store, we can cache it locally
    if (availableSchemaIds.get(schemaId) != null) {
      return;
    }

    long startTime = System.currentTimeMillis();
    long elapsedTime;
    boolean schemaExists;
    for (;;) {
      // Since schema registration topic might be slower than data topic,
      // the consumer will be pending until the new schema arrives.
      // TODO: better polling policy
      // TODO: Need to add metrics to track this scenario
      // In the future, we might consider other polling policies,
      // such as throwing error after certain amount of time;
      // Or we might want to propagate our state to the Controller via the VeniceNotifier,
      // if we're stuck polling more than a certain threshold of time?
      schemaExists = schemaRepository.hasValueSchema(storeName, schemaId);
      elapsedTime = System.currentTimeMillis() - startTime;
      if (schemaExists) {
        LOGGER.info("Found new value schema [{}] for {} after {} ms", schemaId, storeName, elapsedTime);
        availableSchemaIds.set(schemaId, new Object());
        // TODO: Query metastore for existence of value schema id before doing an update. During bounce of large
        // cluster these metastore writes could be spiky
        if (metaStoreWriter != null && !VeniceSystemStoreType.META_STORE.isSystemStore(storeName)) {
          String metaStoreName = VeniceSystemStoreType.META_STORE.getSystemStoreName(storeName);
          PubSubTopic metaStoreRT = pubSubTopicRepository.getTopic(Version.composeRealTimeTopic(metaStoreName));
          if (getTopicManager(localKafkaServer).containsTopic(metaStoreRT)) {
            metaStoreWriter.writeInUseValueSchema(storeName, versionNumber, schemaId);
          }
        }
        return;
      }

      if (elapsedTime > SCHEMA_POLLING_TIMEOUT_MS || !isRunning()) {
        LOGGER.warn("Value schema [{}] is not available for {} after {} ms", schemaId, storeName, elapsedTime);
        throw new VeniceException("Value schema [" + schemaId + "] is not available for " + storeName);
      }

      Thread.sleep(SCHEMA_POLLING_DELAY_MS);
    }
  }

  /**
   * Deserialize a value using the schema that serializes it. Exception will be thrown and ingestion will fail if the
   * value cannot be deserialized. Currently, the deserialization dry-run won't happen in the following cases:
   *
   * 1. Value is chunked. A single piece of value cannot be deserialized. In this case, the schema id is not added in
   *    availableSchemaIds by {@link StoreIngestionTask#waitUntilValueSchemaAvailable}.
   * 2. Ingestion isolation is enabled, in which case ingestion happens on forked process instead of this main process.
   */
  private void deserializeValue(
      int schemaId,
      ByteBuffer value,
      PubSubMessage<KafkaKey, KafkaMessageEnvelope, Long> record) throws IOException {
    if (schemaId < 0 || deserializedSchemaIds.get(schemaId) != null || availableSchemaIds.get(schemaId) == null) {
      return;
    }
    if (!record.getTopicPartition().getPubSubTopic().isRealTime()) {
      value = compressor.get().decompress(value);
    }
    SchemaEntry valueSchema = schemaRepository.getValueSchema(storeName, schemaId);
    if (valueSchema != null) {
      Schema schema = valueSchema.getSchema();
      new AvroGenericDeserializer<>(schema, schema).deserialize(value);
      LOGGER.info("Value deserialization succeeded with schema id {} for: {}", schemaId, record.getTopicPartition());
      deserializedSchemaIds.set(schemaId, new Object());
    }
  }

  private Object deserializeAvroObjectAndReturn(ByteBuffer input, SchemaEntry schemaEntry) {
    return new AvroGenericDeserializer<>(schemaEntry.getSchema(), schemaEntry.getSchema()).deserialize(input);
  }

  private void maybeCloseInactiveIngestionTask() {
    LOGGER.warn("{} Has expired due to not being subscribed to any partitions for too long.", ingestionTaskName);
    if (!consumerActionsQueue.isEmpty()) {
      LOGGER.info("{} consumerActionsQueue is not empty, will not close ingestion task.", ingestionTaskName);
      return;
    }
    maybeSetIngestionTaskActiveState(false);
  }

  /**
   * This method tries to update ingestion task active state.
   * It is used in two place: (1) Subscribe new partition; (2) Close idle store ingestion task.
   * We use synchronized modifier to avoid the below race condition edge case:
   * 1. Thread 1: startConsumption() API fetch ingestion task and check its running state.
   * 2. Thread 2: Due to idleness, ingestion task call close() to change running state.
   * 3. Thread 1: startConsumption() API call ingestionTask#subscribePartition() API and throws exception.
   */
  synchronized boolean maybeSetIngestionTaskActiveState(boolean isNewStateActive) {
    if (isNewStateActive) {
      setIdleCounter(0);
    } else {
      if (getIdleCounter() > getMaxIdleCounter()) {
        close();
      }
    }
    return isRunning();
  }

  void setIdleCounter(int counter) {
    idleCounter = counter;
  }

  int getIdleCounter() {
    return idleCounter;
  }

  int getMaxIdleCounter() {
    return ingestionTaskMaxIdleCount;
  }

  AtomicBoolean getIsRunning() {
    return isRunning;
  }

  /**
   * Stops the consumer task.
   */
  public synchronized void close() {
    // Evict any pending repair tasks
    getIsRunning().set(false);
    // KafkaConsumer is closed at the end of the run method.
    // The operation is executed on a single thread in run method.
    // This method signals the run method to end, which closes the
    // resources before exiting.
  }

  /**
   * This method is a blocking call to wait for {@link StoreIngestionTask} for fully shutdown in the given time.
   * @param waitTime Maximum wait time for the shutdown operation.
   */
  public synchronized void shutdown(int waitTime) {
    long startTimeInMs = System.currentTimeMillis();
    close();
    try {
      wait(waitTime);
    } catch (Exception e) {
      LOGGER.error("Caught exception while waiting for ingestion task of topic: {} shutdown.", kafkaVersionTopic);
    }
    LOGGER.info(
        "Ingestion task of topic: {} is shutdown in {}ms",
        kafkaVersionTopic,
        LatencyUtils.getElapsedTimeInMs(startTimeInMs));
  }

  /**
   * A function to allow the service to get the current status of the task.
   * This would allow the service to create a new task if required.
   */
  public boolean isRunning() {
    return getIsRunning().get();
  }

  public PubSubTopic getVersionTopic() {
    return versionTopic;
  }

  public PubSubTopic getRealtimeTopic() {
    return realTimeTopic;
  }

  public boolean isMetricsEmissionEnabled() {
    return emitMetrics.get();
  }

  public void enableMetricsEmission() {
    emitMetrics.set(true);
  }

  public void disableMetricsEmission() {
    emitMetrics.set(false);
  }

  /**
   * To check whether the given partition is still consuming message from Kafka
   */
  public boolean isPartitionConsumingOrHasPendingIngestionAction(int userPartition) {
    boolean subPartitionConsumptionStateExist =
        amplificationFactorAdapter.meetsAny(userPartition, partitionConsumptionStateMap::containsKey);
    boolean pendingPartitionIngestionAction = hasPendingPartitionIngestionAction(userPartition);
    return pendingPartitionIngestionAction || subPartitionConsumptionStateExist;
  }

  /**
   * Override the {@link CommonClientConfigs#BOOTSTRAP_SERVERS_CONFIG} config with a remote Kafka bootstrap url.
   */
  protected Properties createKafkaConsumerProperties(
      Properties localConsumerProps,
      String remoteKafkaSourceAddress,
      boolean consumeRemotely) {
    Properties newConsumerProps = serverConfig.getClusterProperties().getPropertiesCopy();
    newConsumerProps.putAll(localConsumerProps);
    newConsumerProps.setProperty(KAFKA_BOOTSTRAP_SERVERS, remoteKafkaSourceAddress);
    VeniceProperties customizedConsumerConfigs = consumeRemotely
        ? serverConfig.getKafkaConsumerConfigsForRemoteConsumption()
        : serverConfig.getKafkaConsumerConfigsForLocalConsumption();
    if (!customizedConsumerConfigs.isEmpty()) {
      newConsumerProps.putAll(customizedConsumerConfigs.toProperties());
    }
    return newConsumerProps;
  }

  /**
   * A function that would apply on a specific partition to check whether the partition is ready to serve.
   */
  @FunctionalInterface
  interface ReadyToServeCheck {
    default void apply(PartitionConsumptionState partitionConsumptionState) {
      apply(partitionConsumptionState, false);
    }

    void apply(PartitionConsumptionState partitionConsumptionState, boolean extraDisjunctionCondition);
  }

  /**
   * @return the default way of checking whether a partition is ready to serve or not:
   *         i.  if completion has been reported, no need to report anything again unless extraDisjunctionCondition is true
   *         ii. if completion hasn't been reported and EndOfPush message has been received,
   *             call {@link StoreIngestionTask#isReadyToServe(PartitionConsumptionState)} to
   *             check whether we can report completion.
   */
  private ReadyToServeCheck getDefaultReadyToServeChecker() {
    return (partitionConsumptionState, extraDisjunctionCondition) -> {
      if (extraDisjunctionCondition
          || (partitionConsumptionState.isEndOfPushReceived() && !partitionConsumptionState.isCompletionReported())) {
        if (isReadyToServe(partitionConsumptionState)) {
          int partition = partitionConsumptionState.getPartition();
          Store store = storeRepository.getStoreOrThrow(storeName);

          AbstractStorageEngine storageEngineReloadedFromRepo =
              storageEngineRepository.getLocalStorageEngine(kafkaVersionTopic);
          if (store.isHybrid()) {
            if (storageEngineReloadedFromRepo == null) {
              LOGGER.warn("Storage engine {} was removed before reopening", kafkaVersionTopic);
            } else {
              storageEngineReloadedFromRepo.preparePartitionForReading(partition);
            }
          }
          if (!partitionConsumptionState.isCompletionReported()) {
            reportCompleted(partitionConsumptionState);
            warmupSchemaCache(store);
          }
          if (suppressLiveUpdates) {
            // If live updates suppression is enabled, stop consuming any new messages once the partition is ready to
            // serve.
            String msg =
                ingestionTaskName + " Live update suppression is enabled. Stop consumption for partition " + partition;
            if (!REDUNDANT_LOGGING_FILTER.isRedundantException(msg)) {
              LOGGER.info(msg);
            }
            unSubscribePartition(new PubSubTopicPartitionImpl(versionTopic, partition));
          }
        } else {
          statusReportAdapter.reportProgress(partitionConsumptionState);
        }
      }
    };
  }

  void reportCompleted(PartitionConsumptionState partitionConsumptionState) {
    reportCompleted(partitionConsumptionState, false);
  }

  void reportCompleted(PartitionConsumptionState partitionConsumptionState, boolean forceCompletion) {
    statusReportAdapter.reportCompleted(partitionConsumptionState, forceCompletion);
    LOGGER.info("{} Partition {} is ready to serve", ingestionTaskName, partitionConsumptionState.getPartition());
  }

  /**
   * Try to warm-up the schema repo cache before reporting completion as new value schema could cause latency degradation
   * while trying to compile it in the read-path.
   */
  private void warmupSchemaCache(Store store) {
    if (!store.isReadComputationEnabled()) {
      return;
    }
    // sanity check
    if (valueSchemaId < 1) {
      return;
    }
    try {
      waitUntilValueSchemaAvailable(valueSchemaId);
    } catch (InterruptedException e) {
      LOGGER.error("Got interrupted while trying to fetch value schema");
      return;
    }
    int numSchemaToGenerate = serverConfig.getNumSchemaFastClassWarmup();
    long warmUpTimeLimit = serverConfig.getFastClassSchemaWarmupTimeout();
    int endSchemaId = numSchemaToGenerate >= valueSchemaId ? 1 : valueSchemaId - numSchemaToGenerate;
    Schema writerSchema = schemaRepository.getValueSchema(storeName, valueSchemaId).getSchema();
    Set<Schema> schemaSet = new HashSet<>();

    for (int i = valueSchemaId; i >= endSchemaId; i--) {
      schemaSet.add(schemaRepository.getValueSchema(storeName, i).getSchema());
    }
    if (store.getLatestSuperSetValueSchemaId() > 0) {
      schemaSet.add(schemaRepository.getValueSchema(storeName, store.getLatestSuperSetValueSchemaId()).getSchema());
    }
    for (Schema schema: schemaSet) {
      FastSerializerDeserializerFactory.cacheFastAvroGenericDeserializer(writerSchema, schema, warmUpTimeLimit);
    }
  }

  public void reportError(String message, int userPartition, Exception e) {
    // this method is called by StateModelNotifier.waitConsumptionCompleted which is working on
    // userPartitions
    List<PartitionConsumptionState> pcsList = new ArrayList<>();
    for (int subPartition: PartitionUtils.getSubPartitions(userPartition, amplificationFactor)) {
      if (partitionConsumptionStateMap.containsKey(subPartition)) {
        pcsList.add(partitionConsumptionStateMap.get(subPartition));
      }
    }
    statusReportAdapter.reportError(pcsList, message, e);
  }

  public int getAmplificationFactor() {
    return amplificationFactor;
  }

  protected StatusReportAdapter getStatusReportAdapter() {
    return statusReportAdapter;
  }

  public boolean isActiveActiveReplicationEnabled() {
    return this.isActiveActiveReplicationEnabled;
  }

  /**
   * Invoked by admin request to dump the requested partition consumption states
   */
  public void dumpPartitionConsumptionStates(AdminResponse response, ComplementSet<Integer> partitions) {
    for (Map.Entry<Integer, PartitionConsumptionState> entry: partitionConsumptionStateMap.entrySet()) {
      try {
        if (partitions.contains(entry.getKey())) {
          response.addPartitionConsumptionState(entry.getValue());
        }
      } catch (Throwable e) {
        LOGGER
            .error("Error when dumping consumption state for store {} partition {}", this.storeName, entry.getKey(), e);
      }
    }
  }

  /**
   * Invoked by admin request to dump store version state metadata.
   */
  public void dumpStoreVersionState(AdminResponse response) {
    StoreVersionState storeVersionState = storageEngine.getStoreVersionState();
    if (storeVersionState != null) {
      response.addStoreVersionState(storeVersionState);
    }
  }

  public VeniceServerConfig getServerConfig() {
    return serverConfig;
  }

  public void updateOffsetMetadataAndSync(String topic, int partitionId) {
    PartitionConsumptionState pcs = getPartitionConsumptionState(partitionId);
    updateOffsetMetadataInOffsetRecord(pcs);
    syncOffset(topic, pcs);
  }

  /**
   * The function returns local or remote topic manager.
   * @param sourceKafkaServer The address of source kafka bootstrap server.
   * @return topic manager
   */
  protected TopicManager getTopicManager(String sourceKafkaServer) {
    if (sourceKafkaServer.equals(localKafkaServer)) {
      // Use default kafka admin client (could be scala or java based) to get local topic manager
      return topicManagerRepository.getLocalTopicManager();
    }
    // Use java-based kafka admin client to get remote topic manager
    return topicManagerRepository.getTopicManager(sourceKafkaServer);
  }

  /**
   * The purpose of this function is to wait for the complete processing (including persistence to disk) of all the messages
   * those were consumed from this kafka {topic, partition} prior to calling this function.
   * This will make the calling thread to block.
   * @param topicPartition for which to wait
   * @throws InterruptedException
   */
  protected void waitForAllMessageToBeProcessedFromTopicPartition(
      PubSubTopicPartition topicPartition,
      PartitionConsumptionState partitionConsumptionState) throws InterruptedException {
    storeBufferService.drainBufferedRecordsFromTopicPartition(topicPartition);
  }

  protected abstract DelegateConsumerRecordResult delegateConsumerRecord(
      PubSubMessage<KafkaKey, KafkaMessageEnvelope, Long> consumerRecordWrapper,
      int subPartition,
      String kafkaUrl,
      int kafkaClusterId,
      long beforeProcessingPerRecordTimestampNs,
      long beforeProcessingBatchRecordsTimestampMs);

  /**
   * This enum represents all potential results after calling {@link #delegateConsumerRecord(PubSubMessage, int, String, int, long, long)}.
   * It is termed to describe what next steps should be taken after the function is called.  Across different modes our steps for ingestion
   * roughly boil down to:
   *
   * Filter messages
   * Produce to Kafka
   * Write to local storage
   * Update Progress metadata
   *
   * delegateConsumerRecord may do any of the above, and in different modes will dictate to the caller what should be done
   * next.
   *
   * NOTE: At this stage, usage of this RecordResult is only partially defined.  Right now, only END_PROCESSING and
   * QUEUE_TO_DRAINER are actually used.
   *
   */
  protected enum DelegateConsumerRecordResult {
    /**
     * The consumer record should be produced to Kafka
     */
    PRODUCE_TO_KAFKA,
    /**
     * The consumer record needs to be put into drainer queue; the following cases will result in putting to drainer directly:
     * 1. Online/Offline ingestion task
     * 2. Follower replicas
     * 3. Leader is consuming from local version topics
     */
    QUEUE_TO_DRAINER,
    /**
     * The consumption task shouldn't do any more processing.  This can be returned if the message is a duplicate,
     * or skipped
     */
    END_PROCESSING
  }

  /**
   * The method measures the time between receiving the message from the local VT and when the message is committed in
   * the local db and ready to serve.
   * For a leader, it's the time when the callback to the version topic write returns.
   */
  private void recordNearlineLocalBrokerToReadyToServerLatency(
      String storeName,
      int versionNumber,
      PartitionConsumptionState partitionConsumptionState,
      KafkaMessageEnvelope kafkaMessageEnvelope,
      LeaderProducedRecordContext leaderProducedRecordContext) {
    /**
     * Record nearline latency only when it's a hybrid store, the lag has been caught up and ignore
     * messages that are getting caughtup. Sometimes the producerTimestamp can be -1 if the
     * leaderProducedRecordContext had an error after callback. Don't record latency for invalid timestamps.
     */
    if (!isUserSystemStore() && isHybridMode() && partitionConsumptionState.hasLagCaughtUp()) {
      long producerTimestamp = (leaderProducedRecordContext == null)
          ? kafkaMessageEnvelope.producerMetadata.messageTimestamp
          : leaderProducedRecordContext.getProducedTimestampMs();
      if (producerTimestamp > 0) {
        if (partitionConsumptionState.isNearlineMetricsRecordingValid(producerTimestamp)) {
          long afterProcessingRecordTimestampMs = System.currentTimeMillis();
          versionedIngestionStats.recordNearlineLocalBrokerToReadyToServeLatency(
              storeName,
              versionNumber,
              afterProcessingRecordTimestampMs - producerTimestamp,
              afterProcessingRecordTimestampMs);
        }
      } else if (!REDUNDANT_LOGGING_FILTER.isRedundantException(storeName, "IllegalTimestamp")) {
        LOGGER.warn(
            "Illegal timestamp for storeName: {}, versionNumber: {}, partition: {}, "
                + "leaderProducedRecordContext: {}, producerTimestamp: {}",
            storeName,
            versionNumber,
            partitionConsumptionState.getPartition(),
            leaderProducedRecordContext == null ? "NA" : leaderProducedRecordContext,
            producerTimestamp);
      }
    }
  }

  protected void recordProcessedRecordStats(
      PartitionConsumptionState partitionConsumptionState,
      int processedRecordSize) {
  }

  protected boolean isSegmentControlMsg(ControlMessageType msgType) {
    return START_OF_SEGMENT.equals(msgType) || ControlMessageType.END_OF_SEGMENT.equals(msgType);
  }

  /**
   * This is not a per record state. Rather it's used to indicate if the transient record buffer is being used at all
   * for this ingestion task or not.
   * For L/F mode only WC ingestion task needs this buffer.
   */
  public boolean isTransientRecordBufferUsed() {
    return isWriteComputationEnabled;
  }

  // Visible for unit test.
  protected void setPartitionConsumptionState(int partition, PartitionConsumptionState pcs) {
    partitionConsumptionStateMap.put(partition, pcs);
  }

  protected AggVersionedDIVStats getVersionedDIVStats() {
    return versionedDIVStats;
  }

  protected AggVersionedIngestionStats getVersionIngestionStats() {
    return versionedIngestionStats;
  }

  protected CompressionStrategy getCompressionStrategy() {
    return compressionStrategy;
  }

  protected Lazy<VeniceCompressor> getCompressor() {
    return compressor;
  }

  protected boolean isChunked() {
    return isChunked;
  }

  protected ReadOnlySchemaRepository getSchemaRepo() {
    return schemaRepository;
  }

  protected HostLevelIngestionStats getHostLevelIngestionStats() {
    return hostLevelIngestionStats;
  }

  protected String getKafkaVersionTopic() {
    return kafkaVersionTopic;
  }

  public boolean isStuckByMemoryConstraint() {
    for (PartitionExceptionInfo ex: partitionIngestionExceptionList) {
      if (ex == null) {
        continue;
      }
      Exception partitionIngestionException = ex.getException();
      if (partitionIngestionException instanceof MemoryLimitExhaustedException
          || partitionIngestionException.getCause() instanceof MemoryLimitExhaustedException) {
        return true;
      }
    }
    return false;
  }

  /**
   * Validate if the given consumerRecord has a valid upstream offset to update from.
   * @param consumerRecord
   * @return true, if the record is not null and contains a valid upstream offset, otherwise false.
   */
  protected boolean shouldUpdateUpstreamOffset(PubSubMessage<KafkaKey, KafkaMessageEnvelope, Long> consumerRecord) {
    if (consumerRecord == null) {
      return false;
    }
    KafkaMessageEnvelope kafkaValue = consumerRecord.getValue();
    return kafkaValue.leaderMetadataFooter != null && kafkaValue.leaderMetadataFooter.upstreamOffset >= 0;
  }

  /**
   * For L/F hybrid stores, the leader periodically writes a special SOS message to the RT topic.
   * Check {@link LeaderFollowerStoreIngestionTask#maybeSendIngestionHeartbeat()} for more details.
   */
  protected abstract Set<String> maybeSendIngestionHeartbeat();

  /**
   * This function is checking the following conditions:
   * 1. Whether the version topic exists or not.
   */
  public boolean isProducingVersionTopicHealthy() {
    if (isDaVinciClient) {
      /**
       * DaVinci doesn't produce to any topics.
       */
      return true;
    }
    if (!topicManagerRepository.getLocalTopicManager().containsTopic(this.versionTopic)) {
      return false;
    }
    return true;
  }
}<|MERGE_RESOLUTION|>--- conflicted
+++ resolved
@@ -1042,13 +1042,8 @@
     double elapsedTimeForPuttingIntoQueue = 0;
     int subPartition = PartitionUtils.getSubPartition(topicPartition, amplificationFactor);
     boolean metricsEnabled = emitMetrics.get();
-<<<<<<< HEAD
-    long currentTimeForMetricsMs = System.currentTimeMillis();
-
+    long beforeProcessingBatchRecordsTimestampMs = System.currentTimeMillis();
     // Loop through all polled messages and process
-=======
-    long beforeProcessingBatchRecordsTimestampMs = System.currentTimeMillis();
->>>>>>> fd698749
     for (PubSubMessage<KafkaKey, KafkaMessageEnvelope, Long> record: records) {
       long beforeProcessingPerRecordTimestampNs = System.nanoTime();
       PartitionConsumptionState partitionConsumptionState = partitionConsumptionStateMap.get(subPartition);
