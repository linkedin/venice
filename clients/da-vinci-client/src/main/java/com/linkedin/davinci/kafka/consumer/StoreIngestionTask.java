package com.linkedin.davinci.kafka.consumer;

import static com.linkedin.davinci.ingestion.LagType.HEARTBEAT_LAG;
import static com.linkedin.davinci.ingestion.LagType.OFFSET_LAG;
import static com.linkedin.davinci.kafka.consumer.ConsumerActionType.DROP_PARTITION;
import static com.linkedin.davinci.kafka.consumer.ConsumerActionType.RESET_OFFSET;
import static com.linkedin.davinci.kafka.consumer.ConsumerActionType.SUBSCRIBE;
import static com.linkedin.davinci.kafka.consumer.ConsumerActionType.UNSUBSCRIBE;
import static com.linkedin.davinci.kafka.consumer.LeaderFollowerStateType.LEADER;
import static com.linkedin.davinci.kafka.consumer.LeaderFollowerStateType.STANDBY;
import static com.linkedin.davinci.kafka.consumer.LeaderProducedRecordContext.NO_UPSTREAM_POSITION;
import static com.linkedin.davinci.validation.DataIntegrityValidator.DISABLED;
import static com.linkedin.venice.ConfigKeys.KAFKA_BOOTSTRAP_SERVERS;
import static com.linkedin.venice.LogMessages.KILLED_JOB_MESSAGE;
import static com.linkedin.venice.kafka.protocol.enums.ControlMessageType.START_OF_SEGMENT;
import static com.linkedin.venice.pubsub.PubSubConstants.UNKNOWN_LATEST_OFFSET;
import static com.linkedin.venice.utils.Utils.FATAL_DATA_VALIDATION_ERROR;
import static com.linkedin.venice.utils.Utils.closeQuietlyWithErrorLogged;
import static com.linkedin.venice.utils.Utils.getReplicaId;
import static java.util.Comparator.comparingInt;
import static java.util.concurrent.TimeUnit.HOURS;
import static java.util.concurrent.TimeUnit.MILLISECONDS;
import static java.util.concurrent.TimeUnit.MINUTES;
import static java.util.concurrent.TimeUnit.SECONDS;

import com.linkedin.davinci.client.BlockingDaVinciRecordTransformer;
import com.linkedin.davinci.client.DaVinciRecordTransformer;
import com.linkedin.davinci.client.DaVinciRecordTransformerConfig;
import com.linkedin.davinci.client.DaVinciRecordTransformerResult;
import com.linkedin.davinci.compression.StorageEngineBackedCompressorFactory;
import com.linkedin.davinci.config.VeniceServerConfig;
import com.linkedin.davinci.config.VeniceStoreVersionConfig;
import com.linkedin.davinci.helix.LeaderFollowerPartitionStateModel;
import com.linkedin.davinci.ingestion.LagType;
import com.linkedin.davinci.listener.response.AdminResponse;
import com.linkedin.davinci.notifier.VeniceNotifier;
import com.linkedin.davinci.stats.AggVersionedDIVStats;
import com.linkedin.davinci.stats.AggVersionedDaVinciRecordTransformerStats;
import com.linkedin.davinci.stats.AggVersionedIngestionStats;
import com.linkedin.davinci.stats.HostLevelIngestionStats;
import com.linkedin.davinci.storage.StorageMetadataService;
import com.linkedin.davinci.storage.StorageService;
import com.linkedin.davinci.store.StorageEngine;
import com.linkedin.davinci.store.StoragePartitionAdjustmentTrigger;
import com.linkedin.davinci.store.StoragePartitionConfig;
import com.linkedin.davinci.store.cache.backend.ObjectCacheBackend;
import com.linkedin.davinci.store.memory.InMemoryStorageEngine;
import com.linkedin.davinci.store.record.ByteBufferValueRecord;
import com.linkedin.davinci.store.record.ValueRecord;
import com.linkedin.davinci.utils.ByteArrayKey;
import com.linkedin.davinci.utils.InMemoryChunkAssembler;
import com.linkedin.davinci.validation.DataIntegrityValidator;
import com.linkedin.davinci.validation.PartitionTracker;
import com.linkedin.venice.ConfigKeys;
import com.linkedin.venice.common.VeniceSystemStoreType;
import com.linkedin.venice.common.VeniceSystemStoreUtils;
import com.linkedin.venice.compression.CompressionStrategy;
import com.linkedin.venice.compression.VeniceCompressor;
import com.linkedin.venice.exceptions.DiskLimitExhaustedException;
import com.linkedin.venice.exceptions.MemoryLimitExhaustedException;
import com.linkedin.venice.exceptions.PersistenceFailureException;
import com.linkedin.venice.exceptions.VeniceChecksumException;
import com.linkedin.venice.exceptions.VeniceException;
import com.linkedin.venice.exceptions.VeniceInconsistentStoreMetadataException;
import com.linkedin.venice.exceptions.VeniceIngestionTaskKilledException;
import com.linkedin.venice.exceptions.VeniceMessageException;
import com.linkedin.venice.exceptions.VeniceTimeoutException;
import com.linkedin.venice.exceptions.validation.DataValidationException;
import com.linkedin.venice.exceptions.validation.DuplicateDataException;
import com.linkedin.venice.exceptions.validation.FatalDataValidationException;
import com.linkedin.venice.exceptions.validation.ImproperlyStartedSegmentException;
import com.linkedin.venice.exceptions.validation.UnsupportedMessageTypeException;
import com.linkedin.venice.kafka.protocol.ControlMessage;
import com.linkedin.venice.kafka.protocol.Delete;
import com.linkedin.venice.kafka.protocol.EndOfIncrementalPush;
import com.linkedin.venice.kafka.protocol.KafkaMessageEnvelope;
import com.linkedin.venice.kafka.protocol.Put;
import com.linkedin.venice.kafka.protocol.StartOfIncrementalPush;
import com.linkedin.venice.kafka.protocol.StartOfPush;
import com.linkedin.venice.kafka.protocol.TopicSwitch;
import com.linkedin.venice.kafka.protocol.Update;
import com.linkedin.venice.kafka.protocol.VersionSwap;
import com.linkedin.venice.kafka.protocol.enums.ControlMessageType;
import com.linkedin.venice.kafka.protocol.enums.MessageType;
import com.linkedin.venice.kafka.protocol.state.PartitionState;
import com.linkedin.venice.kafka.protocol.state.StoreVersionState;
import com.linkedin.venice.message.KafkaKey;
import com.linkedin.venice.meta.HybridStoreConfig;
import com.linkedin.venice.meta.ReadOnlySchemaRepository;
import com.linkedin.venice.meta.ReadOnlyStoreRepository;
import com.linkedin.venice.meta.Store;
import com.linkedin.venice.meta.Version;
import com.linkedin.venice.offsets.OffsetRecord;
import com.linkedin.venice.pubsub.PubSubTopicPartitionImpl;
import com.linkedin.venice.pubsub.PubSubTopicRepository;
import com.linkedin.venice.pubsub.api.DefaultPubSubMessage;
import com.linkedin.venice.pubsub.api.PubSubMessage;
import com.linkedin.venice.pubsub.api.PubSubTopic;
import com.linkedin.venice.pubsub.api.PubSubTopicPartition;
import com.linkedin.venice.pubsub.api.exceptions.PubSubUnsubscribedTopicPartitionException;
import com.linkedin.venice.pubsub.manager.TopicManager;
import com.linkedin.venice.pubsub.manager.TopicManagerRepository;
import com.linkedin.venice.schema.SchemaEntry;
import com.linkedin.venice.serialization.avro.AvroProtocolDefinition;
import com.linkedin.venice.serialization.avro.ChunkedValueManifestSerializer;
import com.linkedin.venice.serialization.avro.InternalAvroSpecificSerializer;
import com.linkedin.venice.serializer.AvroGenericDeserializer;
import com.linkedin.venice.serializer.FastSerializerDeserializerFactory;
import com.linkedin.venice.serializer.RecordDeserializer;
import com.linkedin.venice.stats.StatsErrorCode;
import com.linkedin.venice.storage.protocol.ChunkedValueManifest;
import com.linkedin.venice.system.store.MetaStoreWriter;
import com.linkedin.venice.utils.ByteUtils;
import com.linkedin.venice.utils.ComplementSet;
import com.linkedin.venice.utils.DiskUsage;
import com.linkedin.venice.utils.ExceptionUtils;
import com.linkedin.venice.utils.HelixUtils;
import com.linkedin.venice.utils.LatencyUtils;
import com.linkedin.venice.utils.LogContext;
import com.linkedin.venice.utils.RedundantExceptionFilter;
import com.linkedin.venice.utils.ReferenceCounted;
import com.linkedin.venice.utils.RetryUtils;
import com.linkedin.venice.utils.SparseConcurrentList;
import com.linkedin.venice.utils.Time;
import com.linkedin.venice.utils.Timer;
import com.linkedin.venice.utils.Utils;
import com.linkedin.venice.utils.ValueHolder;
import com.linkedin.venice.utils.VeniceProperties;
import com.linkedin.venice.utils.concurrent.VeniceConcurrentHashMap;
import com.linkedin.venice.utils.lazy.Lazy;
import it.unimi.dsi.fastutil.objects.Object2IntMap;
import java.io.Closeable;
import java.io.IOException;
import java.nio.ByteBuffer;
import java.time.Duration;
import java.util.ArrayList;
import java.util.Arrays;
import java.util.Collection;
import java.util.Collections;
import java.util.HashSet;
import java.util.Iterator;
import java.util.List;
import java.util.Map;
import java.util.NavigableMap;
import java.util.Objects;
import java.util.Optional;
import java.util.Properties;
import java.util.Queue;
import java.util.Set;
import java.util.concurrent.CompletableFuture;
import java.util.concurrent.ConcurrentMap;
import java.util.concurrent.ConcurrentSkipListSet;
import java.util.concurrent.CountDownLatch;
import java.util.concurrent.ExecutorService;
import java.util.concurrent.Executors;
import java.util.concurrent.PriorityBlockingQueue;
import java.util.concurrent.TimeoutException;
import java.util.concurrent.atomic.AtomicBoolean;
import java.util.concurrent.atomic.AtomicInteger;
import java.util.concurrent.atomic.AtomicReference;
import java.util.concurrent.locks.ReentrantLock;
import java.util.function.BooleanSupplier;
import java.util.function.Consumer;
import java.util.function.Function;
import java.util.function.Predicate;
import java.util.function.Supplier;
import javax.annotation.Nonnull;
import org.apache.avro.AvroRuntimeException;
import org.apache.avro.Schema;
import org.apache.helix.manager.zk.ZKHelixAdmin;
import org.apache.logging.log4j.LogManager;
import org.apache.logging.log4j.Logger;


/**
 * A runnable Kafka Consumer consuming messages from all the partition assigned to current node for a Kafka Topic.
 */
public abstract class StoreIngestionTask implements Runnable, Closeable {
  // TODO: Make this LOGGER prefix everything with the CONSUMER_TASK_ID_FORMAT
  private static final Logger LOGGER = LogManager.getLogger(StoreIngestionTask.class);

  private static final String CONSUMER_TASK_ID_FORMAT = "SIT-%s";
  private static final List<Class<? extends Throwable>> RETRY_FAILURE_TYPES =
      Collections.singletonList(VeniceException.class);
  private static final long POST_UNSUB_SLEEP_MS = 600L;
  public static long SCHEMA_POLLING_DELAY_MS = SECONDS.toMillis(5);
  public static long STORE_VERSION_POLLING_DELAY_MS = MINUTES.toMillis(1);

  private static final long SCHEMA_POLLING_TIMEOUT_MS = MINUTES.toMillis(5);
  private static final long SOP_POLLING_TIMEOUT_MS = HOURS.toMillis(1);
  private static final long DEFAULT_HEARTBEAT_LAG_THRESHOLD_MS = MINUTES.toMillis(2); // Default is 2 minutes.
  protected static final long WAITING_TIME_FOR_LAST_RECORD_TO_BE_PROCESSED = MINUTES.toMillis(1); // 1 min

  static final int MAX_CONSUMER_ACTION_ATTEMPTS = 5;

  static final int MAX_OFFSET_FETCH_ATTEMPTS = 10;

  private static final int CONSUMER_ACTION_QUEUE_INIT_CAPACITY = 11;
  protected static final long KILL_WAIT_TIME_MS = 5000L;
  private static final int MAX_KILL_CHECKING_ATTEMPTS = 10;
  protected static final int CHUNK_SCHEMA_ID = AvroProtocolDefinition.CHUNK.getCurrentProtocolVersion();
  private static final int CHUNK_MANIFEST_SCHEMA_ID =
      AvroProtocolDefinition.CHUNKED_VALUE_MANIFEST.getCurrentProtocolVersion();

  protected static final RedundantExceptionFilter REDUNDANT_LOGGING_FILTER =
      RedundantExceptionFilter.getRedundantExceptionFilter();

  /**
   * Speed up DaVinci shutdown by closing partitions concurrently.
   */
  private static final ExecutorService SHUTDOWN_EXECUTOR_FOR_DVC =
      Executors.newFixedThreadPool(Runtime.getRuntime().availableProcessors() * 2);

  /** storage destination for consumption */
  protected final StorageService storageService;
  protected final StorageEngine storageEngine;

  /** Topics used for this topic consumption
   * TODO: Using a PubSubVersionTopic and PubSubRealTimeTopic extending PubSubTopic for type safety.
   * */
  protected final String kafkaVersionTopic;
  protected final PubSubTopic versionTopic;
  protected final PubSubTopic realTimeTopic;
  protected final PubSubTopic separateRealTimeTopic;
  protected final String storeName;
  protected final String storeVersionName;
  protected final boolean isSystemStore;
  private final boolean isUserSystemStore;

  protected final int versionNumber;
  protected final ReadOnlySchemaRepository schemaRepository;
  protected final ReadOnlyStoreRepository storeRepository;
  protected final String ingestionTaskName;
  protected final Properties kafkaProps;
  protected final AtomicBoolean isRunning;
  protected final AtomicBoolean emitMetrics; // TODO: remove this once we migrate to versioned stats
  protected final AtomicInteger consumerActionSequenceNumber = new AtomicInteger(0);
  protected final PriorityBlockingQueue<ConsumerAction> consumerActionsQueue;
  protected final Map<Integer, AtomicInteger> partitionToPendingConsumerActionCountMap;
  protected final StorageMetadataService storageMetadataService;
  protected final TopicManagerRepository topicManagerRepository;
  /** Per-partition consumption state map */
  protected final ConcurrentMap<Integer, PartitionConsumptionState> partitionConsumptionStateMap;
  protected final AbstractStoreBufferService storeBufferService;

  /**
   * Persists partitions that encountered exceptions in other threads. i.e. consumer, producer and drainer.
   *
   * The exception for the corresponding partition will only been cleaned up when resetting the partition,
   * or re-subscribing the partition.
   */
  private final List<PartitionExceptionInfo> partitionIngestionExceptionList = new SparseConcurrentList<>();
  /**
   * Do not remove partition from this set unless Helix explicitly sends an unsubscribe action for the partition to
   * remove it from the node, or Helix sends a subscribe action for the partition to re-subscribe it to the node.
   */
  private final Set<Integer> failedPartitions = new ConcurrentSkipListSet<>();

  /** Persists the exception thrown by {@link KafkaConsumerService}. */
  private Exception lastConsumerException = null;
  /** Persists the last exception thrown by any asynchronous component that should terminate the entire ingestion task */
  private final AtomicReference<Exception> lastStoreIngestionException = new AtomicReference<>();
  /**
   * Keeps track of producer states inside version topic that drainer threads have processed so far.
   * Producers states in this validator will be flushed to the metadata partition of the storage engine regularly in
   * {@link #syncOffset(String, PartitionConsumptionState)}
   * NOTE: consumerDiv will be used in place of this when {@link #isGlobalRtDivEnabled()} is true.
   */
  private final DataIntegrityValidator drainerDiv;
  /**
   * The consumer and drainer DIV must remain separate. Since the consumer is always ahead of the drainer, the consumer
   * would be validating data ahead of the actual persisted data on the drainer.
   *
   * NOTE: Currently, the state clearing happens only in drainerDiv which persists its state to disk.
   * consumerDiv is transient, not persisted to disk, and its state is not expected to grow as large. Thus,
   * bouncing effectively clears it (which is not the case for drainerDiv). Later on, we could trigger state
   * cleaning for this consumer DIV as well, if deemed necessary.
   *
   * NOTE: When {@link #isGlobalRtDivEnabled()} is enabled, this will be used by leaders to produce Global RT DIV state
   * to local VT. This will also be used to send DIV snapshots to the drainer to persist the VT + RT DIV on-disk.
   */
  protected final DataIntegrityValidator consumerDiv;
  /** Map of broker URL to the total bytes consumed by ConsumptionTask since the last Global RT DIV sync */
  // TODO: clear it out when the sync is done
  protected final VeniceConcurrentHashMap<String, Long> consumedBytesSinceLastSync;
  protected final HostLevelIngestionStats hostLevelIngestionStats;
  protected final AggVersionedDIVStats versionedDIVStats;
  protected final AggVersionedIngestionStats versionedIngestionStats;
  protected AggVersionedDaVinciRecordTransformerStats daVinciRecordTransformerStats;
  protected final BooleanSupplier isCurrentVersion;
  protected final Optional<HybridStoreConfig> hybridStoreConfig;
  protected final Consumer<DataValidationException> divErrorMetricCallback;
  private final ExecutorService missingSOPCheckExecutor = Executors.newSingleThreadExecutor();
  private final VeniceStoreVersionConfig storeVersionConfig;
  protected final long readCycleDelayMs;
  protected final long emptyPollSleepMs;

  protected final DiskUsage diskUsage;

  /** Message bytes consuming interval before persisting offset in offset db for transactional mode database. */
  protected final long databaseSyncBytesIntervalForTransactionalMode;
  /** Message bytes consuming interval before persisting offset in offset db for deferred-write database. */
  protected final long databaseSyncBytesIntervalForDeferredWriteMode;
  protected final VeniceServerConfig serverConfig;

  private final int ingestionTaskMaxIdleCount;

  /** Used for reporting error when the {@link #partitionConsumptionStateMap} is empty */
  protected final int errorPartitionId;

  // use this checker to check whether ingestion completion can be reported for a partition
  protected final ReadyToServeCheck defaultReadyToServeChecker;

  protected final SparseConcurrentList<Object> availableSchemaIds = new SparseConcurrentList<>();
  protected final SparseConcurrentList<Object> deserializedSchemaIds = new SparseConcurrentList<>();
  protected AtomicInteger idleCounter = new AtomicInteger(0);

  private final StorageUtilizationManager storageUtilizationManager;

  protected final AggKafkaConsumerService aggKafkaConsumerService;

  protected int writeComputeFailureCode = 0;

  private final InternalAvroSpecificSerializer<PartitionState> partitionStateSerializer;

  // Do not convert it to a local variable because it is used in test.
  private boolean purgeTransientRecordBuffer = true;

  protected final boolean isWriteComputationEnabled;

  /**
   * Freeze ingestion if ready to serve or local data exists
   */
  private final boolean suppressLiveUpdates;

  private final boolean isActiveActiveReplicationEnabled;

  /**
   * This would be the number of partitions in the StorageEngine and in version topics
   */
  protected final int partitionCount;

  // Total number of partition for this store version
  protected final int storeVersionPartitionCount;

  private AtomicInteger pendingSubscriptionActionCount = new AtomicInteger(0);
  private int subscribedCount = 0;
  private int forceUnSubscribedCount = 0;

  // Push timeout threshold for the store
  protected final long bootstrapTimeoutInMs;

  protected final boolean isIsolatedIngestion;

  protected final IngestionNotificationDispatcher ingestionNotificationDispatcher;

  protected final InMemoryChunkAssembler chunkAssembler;
  private final Optional<ObjectCacheBackend> cacheBackend;
  private final DaVinciRecordTransformerConfig recordTransformerConfig;
  private final Schema recordTransformerInputValueSchema;
  private final RecordDeserializer recordTransformerKeyDeserializer;
  private final Map<Integer, Schema> schemaIdToSchemaMap;
  private BlockingDaVinciRecordTransformer recordTransformer;
  private AtomicBoolean recordTransformerOnRecoveryFailure;
  private CountDownLatch recordTransformerStartConsumptionLatch;
  private ExecutorService recordTransformerOnRecoveryThreadPool;

  protected final String localKafkaServer;
  protected final int localKafkaClusterId;
  protected final Set<String> localKafkaServerSingletonSet;
  private int valueSchemaId = -1;

  protected final boolean isDaVinciClient;

  private final boolean offsetLagDeltaRelaxEnabled;
  private final boolean ingestionCheckpointDuringGracefulShutdownEnabled;

  protected boolean isDataRecovery;
  protected int dataRecoverySourceVersionNumber;
  protected final boolean readOnlyForBatchOnlyStoreEnabled;
  protected final MetaStoreWriter metaStoreWriter;
  protected final Function<String, String> kafkaClusterUrlResolver;
  protected final boolean resetErrorReplicaEnabled;

  protected final CompressionStrategy compressionStrategy;
  protected final StorageEngineBackedCompressorFactory compressorFactory;
  protected final Lazy<VeniceCompressor> compressor;
  protected final boolean isChunked;
  protected final boolean isRmdChunked;
  protected final ChunkedValueManifestSerializer manifestSerializer;
  protected final PubSubTopicRepository pubSubTopicRepository;
  private final String[] msgForLagMeasurement;
  private final Runnable runnableForKillIngestionTasksForNonCurrentVersions;
  protected final AtomicBoolean recordLevelMetricEnabled;
  protected final boolean isGlobalRtDivEnabled;
  protected volatile PartitionReplicaIngestionContext.VersionRole versionRole;
  protected volatile PartitionReplicaIngestionContext.WorkloadType workloadType;
  protected final boolean batchReportIncPushStatusEnabled;

  protected final ExecutorService parallelProcessingThreadPool;

  protected Lazy<CountDownLatch> gracefulShutdownLatch = Lazy.of(() -> new CountDownLatch(1));
  protected Lazy<ZKHelixAdmin> zkHelixAdmin;
  protected final String hostName;
  private boolean skipAfterBatchPushUnsubEnabled = false;
  private final List<AutoCloseable> thingsToClose = new ArrayList<>();

  public StoreIngestionTask(
      StorageService storageService,
      StoreIngestionTaskFactory.Builder builder,
      Store store,
      Version version,
      Properties kafkaConsumerProperties,
      BooleanSupplier isCurrentVersion,
      VeniceStoreVersionConfig storeVersionConfig,
      int errorPartitionId,
      boolean isIsolatedIngestion,
      Optional<ObjectCacheBackend> cacheBackend,
      DaVinciRecordTransformerConfig recordTransformerConfig,
      Queue<VeniceNotifier> notifiers,
      Lazy<ZKHelixAdmin> zkHelixAdmin) {
    this.storeVersionConfig = storeVersionConfig;
    this.readCycleDelayMs = storeVersionConfig.getKafkaReadCycleDelayMs();
    this.emptyPollSleepMs = storeVersionConfig.getKafkaEmptyPollSleepMs();
    this.databaseSyncBytesIntervalForTransactionalMode =
        storeVersionConfig.getDatabaseSyncBytesIntervalForTransactionalMode();
    this.databaseSyncBytesIntervalForDeferredWriteMode =
        storeVersionConfig.getDatabaseSyncBytesIntervalForDeferredWriteMode();
    this.kafkaProps = kafkaConsumerProperties;
    this.storageService = storageService;
    this.storageMetadataService = builder.getStorageMetadataService();
    this.storeRepository = builder.getMetadataRepo();
    this.schemaRepository = builder.getSchemaRepo();
    this.kafkaVersionTopic = storeVersionConfig.getStoreVersionName();
    this.pubSubTopicRepository = builder.getPubSubTopicRepository();
    this.versionTopic = pubSubTopicRepository.getTopic(kafkaVersionTopic);
    this.storeName = versionTopic.getStoreName();
    this.storeVersionName = storeVersionConfig.getStoreVersionName();
    this.isUserSystemStore = VeniceSystemStoreUtils.isUserSystemStore(storeName);
    this.isSystemStore = VeniceSystemStoreUtils.isSystemStore(storeName);
    // if version is not hybrid, it is not possible to create pub sub realTimeTopic, users of this field should do a
    // nullability check
    this.realTimeTopic = version.getHybridStoreConfig() != null
        ? Objects.requireNonNull(pubSubTopicRepository.getTopic(Utils.getRealTimeTopicName(version)))
        : null;
    this.separateRealTimeTopic = version.isSeparateRealTimeTopicEnabled() && version.getHybridStoreConfig() != null
        ? Objects.requireNonNull(pubSubTopicRepository.getTopic(Utils.getSeparateRealTimeTopicName(version)))
        : null;
    this.versionNumber = Version.parseVersionFromKafkaTopicName(kafkaVersionTopic);
    this.consumerActionsQueue = new PriorityBlockingQueue<>(CONSUMER_ACTION_QUEUE_INIT_CAPACITY);
    this.partitionToPendingConsumerActionCountMap = new VeniceConcurrentHashMap<>();

    // partitionConsumptionStateMap could be accessed by multiple threads: consumption thread and the thread handling
    // kill message
    this.partitionConsumptionStateMap = new VeniceConcurrentHashMap<>();

    /**
     * Use the max of the two values to avoid the case where the producer state max age is set to a value that is less
     * than the rewind time. Otherwise, this would cause the corresponding segments in DIV partitionTracker to be
     * unnecessarily deleted (then created) during the time period between the rewind time and the producer state max age,
     * if the rewind time is larger.
     */
    long producerStateMaxAgeMs = builder.getServerConfig().getDivProducerStateMaxAgeMs();
    if (producerStateMaxAgeMs != DISABLED && version.getHybridStoreConfig() != null) {
      producerStateMaxAgeMs =
          Math.max(producerStateMaxAgeMs, version.getHybridStoreConfig().getRewindTimeInSeconds() * Time.MS_PER_SECOND);
    }
    // Could be accessed from multiple threads since there are multiple worker threads.
    this.drainerDiv = new DataIntegrityValidator(this.kafkaVersionTopic, DISABLED, producerStateMaxAgeMs);
    // Could be accessed from multiple threads since there are multiple worker threads.
    this.consumerDiv = new DataIntegrityValidator(kafkaVersionTopic);
    this.consumedBytesSinceLastSync = new VeniceConcurrentHashMap<>();
    this.ingestionTaskName = String.format(CONSUMER_TASK_ID_FORMAT, kafkaVersionTopic);
    this.topicManagerRepository = builder.getTopicManagerRepository();
    this.readOnlyForBatchOnlyStoreEnabled = storeVersionConfig.isReadOnlyForBatchOnlyStoreEnabled();
    this.hostLevelIngestionStats = builder.getIngestionStats().getStoreStats(storeName);
    this.versionedDIVStats = builder.getVersionedDIVStats();
    this.versionedIngestionStats = builder.getVersionedStorageIngestionStats();
    this.isRunning = new AtomicBoolean(true);
    this.emitMetrics = new AtomicBoolean(true);
    this.resetErrorReplicaEnabled = storeVersionConfig.isResetErrorReplicaEnabled();

    this.storeBufferService = builder.getStoreBufferService();
    this.isCurrentVersion = isCurrentVersion;
    this.hybridStoreConfig = Optional.ofNullable(
        version.isUseVersionLevelHybridConfig() ? version.getHybridStoreConfig() : store.getHybridStoreConfig());

    this.divErrorMetricCallback = e -> versionedDIVStats.recordException(storeName, versionNumber, e);

    this.diskUsage = builder.getDiskUsage();

    ReferenceCounted<? extends StorageEngine> refCountedStorageEngine =
        storageService.getRefCountedStorageEngine(storeVersionName);
    this.thingsToClose.add(refCountedStorageEngine);
    this.storageEngine = Objects.requireNonNull(refCountedStorageEngine.get());

    this.serverConfig = builder.getServerConfig();

    this.defaultReadyToServeChecker = getDefaultReadyToServeChecker();

    this.aggKafkaConsumerService = Objects.requireNonNull(builder.getAggKafkaConsumerService());

    this.errorPartitionId = errorPartitionId;

    this.isWriteComputationEnabled = store.isWriteComputationEnabled();

    this.partitionStateSerializer = builder.getPartitionStateSerializer();

    this.suppressLiveUpdates = serverConfig.freezeIngestionIfReadyToServeOrLocalDataExists();

    this.storeVersionPartitionCount = version.getPartitionCount();

    long pushTimeoutInMs;
    try {
      pushTimeoutInMs = HOURS.toMillis(store.getBootstrapToOnlineTimeoutInHours());
    } catch (Exception e) {
      LOGGER.warn(
          "Error when getting bootstrap to online timeout config for store {}. Will use default timeout threshold which is 24 hours",
          storeName,
          e);
      pushTimeoutInMs = HOURS.toMillis(Store.BOOTSTRAP_TO_ONLINE_TIMEOUT_IN_HOURS);
    }
    this.bootstrapTimeoutInMs = pushTimeoutInMs;
    this.isIsolatedIngestion = isIsolatedIngestion;
    this.partitionCount = storeVersionPartitionCount;
    this.ingestionNotificationDispatcher =
        new IngestionNotificationDispatcher(notifiers, kafkaVersionTopic, isCurrentVersion);
    this.missingSOPCheckExecutor.execute(() -> waitForStateVersion(kafkaVersionTopic));
    this.cacheBackend = cacheBackend;

    this.recordTransformerConfig = recordTransformerConfig;
    if (recordTransformerConfig != null && recordTransformerConfig.getRecordTransformerFunction() != null) {
      this.chunkAssembler = new InMemoryChunkAssembler(new InMemoryStorageEngine(storeName));

      Schema keySchema = schemaRepository.getKeySchema(storeName).getSchema();
      if (recordTransformerConfig.useSpecificRecordKeyDeserializer()) {
        this.recordTransformerKeyDeserializer = FastSerializerDeserializerFactory
            .getFastAvroSpecificDeserializer(keySchema, recordTransformerConfig.getKeyClass());
      } else {
        this.recordTransformerKeyDeserializer =
            FastSerializerDeserializerFactory.getFastAvroGenericDeserializer(keySchema, keySchema);
      }

      this.recordTransformerInputValueSchema = schemaRepository.getSupersetOrLatestValueSchema(storeName).getSchema();
      Schema outputValueSchema = recordTransformerConfig.getOutputValueSchema();

      // User doesn't intend on transforming records. Use input value schema instead.
      if (outputValueSchema == null) {
        outputValueSchema = this.recordTransformerInputValueSchema;
      }

      DaVinciRecordTransformer clientRecordTransformer = recordTransformerConfig.getRecordTransformerFunction()
          .apply(
              versionNumber,
              keySchema,
              this.recordTransformerInputValueSchema,
              outputValueSchema,
              recordTransformerConfig);

      this.recordTransformer = new BlockingDaVinciRecordTransformer(
          clientRecordTransformer,
          keySchema,
          this.recordTransformerInputValueSchema,
          outputValueSchema,
          recordTransformerConfig);
      this.recordTransformerOnRecoveryFailure = new AtomicBoolean(false);
      this.recordTransformerStartConsumptionLatch = recordTransformerConfig.getStartConsumptionLatch();
      // ToDo make this configurable
      this.recordTransformerOnRecoveryThreadPool = Executors.newFixedThreadPool(8);
      this.schemaIdToSchemaMap = new VeniceConcurrentHashMap<>();

      daVinciRecordTransformerStats = builder.getDaVinciRecordTransformerStats();

      // onStartVersionIngestion called here instead of run() because this needs to finish running
      // before bootstrapping starts
      long startTime = System.nanoTime();
      recordTransformer.onStartVersionIngestion(isCurrentVersion.getAsBoolean());
      LOGGER.info(
          "DaVinciRecordTransformer onStartVersionIngestion took {} ms for store version: {}",
          LatencyUtils.getElapsedTimeFromNSToMS(startTime),
          storeVersionName);
    } else {
      this.schemaIdToSchemaMap = null;
      this.recordTransformerKeyDeserializer = null;
      this.recordTransformerInputValueSchema = null;
      this.chunkAssembler = null;
    }

    this.localKafkaServer = this.kafkaProps.getProperty(KAFKA_BOOTSTRAP_SERVERS);
    this.localKafkaServerSingletonSet = Collections.singleton(localKafkaServer);
    this.isDaVinciClient = builder.isDaVinciClient();
    this.isActiveActiveReplicationEnabled = version.isActiveActiveReplicationEnabled();
    this.offsetLagDeltaRelaxEnabled = serverConfig.getOffsetLagDeltaRelaxFactorForFastOnlineTransitionInRestart() > 0;
    this.ingestionCheckpointDuringGracefulShutdownEnabled =
        serverConfig.isServerIngestionCheckpointDuringGracefulShutdownEnabled();
    this.metaStoreWriter = builder.getMetaStoreWriter();

    this.storageUtilizationManager = new StorageUtilizationManager(
        storageEngine,
        store,
        kafkaVersionTopic,
        partitionCount,
        Collections.unmodifiableMap(partitionConsumptionStateMap),
        serverConfig.isHybridQuotaEnabled(),
        serverConfig.isServerCalculateQuotaUsageBasedOnPartitionsAssignmentEnabled(),
        version.isSeparateRealTimeTopicEnabled(),
        ingestionNotificationDispatcher,
        this::pauseConsumption,
        this::resumeConsumption);
    this.storeRepository.registerStoreDataChangedListener(this.storageUtilizationManager);
    this.versionRole =
        PartitionReplicaIngestionContext.determineStoreVersionRole(versionNumber, store.getCurrentVersion());
    this.workloadType = PartitionReplicaIngestionContext
        .determineWorkloadType(isActiveActiveReplicationEnabled, isWriteComputationEnabled);
    this.kafkaClusterUrlResolver = serverConfig.getKafkaClusterUrlResolver();
    Object2IntMap<String> kafkaClusterUrlToIdMap = serverConfig.getKafkaClusterUrlToIdMap();
    this.localKafkaClusterId = kafkaClusterUrlToIdMap.getOrDefault(localKafkaServer, Integer.MIN_VALUE);
    this.compressionStrategy = version.getCompressionStrategy();
    this.compressorFactory = builder.getCompressorFactory();
    this.compressor = Lazy.of(
        () -> compressorFactory
            .getCompressor(compressionStrategy, kafkaVersionTopic, serverConfig.getZstdDictCompressionLevel()));
    this.isChunked = version.isChunkingEnabled();
    this.isRmdChunked = version.isRmdChunkingEnabled();
    this.manifestSerializer = new ChunkedValueManifestSerializer(true);
    this.msgForLagMeasurement = new String[partitionCount];
    for (int i = 0; i < this.msgForLagMeasurement.length; i++) {
      this.msgForLagMeasurement[i] = kafkaVersionTopic + "_" + i;
    }
    this.runnableForKillIngestionTasksForNonCurrentVersions =
        builder.getRunnableForKillIngestionTasksForNonCurrentVersions();
    this.ingestionTaskMaxIdleCount = serverConfig.getIngestionTaskMaxIdleCount();
    this.recordLevelMetricEnabled = new AtomicBoolean(
        serverConfig.isRecordLevelMetricWhenBootstrappingCurrentVersionEnabled()
            || !this.isCurrentVersion.getAsBoolean());
    this.isGlobalRtDivEnabled = version.isGlobalRtDivEnabled();
    if (!this.recordLevelMetricEnabled.get()) {
      LOGGER.info("Disabled record-level metric when ingesting current version: {}", kafkaVersionTopic);
    }
    this.batchReportIncPushStatusEnabled = !isDaVinciClient && serverConfig.getBatchReportEOIPEnabled();
    this.parallelProcessingThreadPool = builder.getAAWCWorkLoadProcessingThreadPool();
    this.hostName = Utils.getHostName() + "_" + storeVersionConfig.getListenerPort();
    this.zkHelixAdmin = zkHelixAdmin;
  }

  /** Package-private on purpose, only intended for tests. Do not use for production use cases. */
  void setPurgeTransientRecordBuffer(boolean purgeTransientRecordBuffer) {
    this.purgeTransientRecordBuffer = purgeTransientRecordBuffer;
  }

  protected abstract IngestionBatchProcessor getIngestionBatchProcessor();

  public StorageEngine getStorageEngine() {
    return storageEngine;
  }

  public String getIngestionTaskName() {
    return ingestionTaskName;
  }

  public int getVersionNumber() {
    return versionNumber;
  }

  protected void throwIfNotRunning() {
    if (!isRunning()) {
      throw new VeniceException(" Topic " + kafkaVersionTopic + " is shutting down, no more messages accepted");
    }
  }

  /**
   * Apply an unique and increasing sequence number for each consumer action, so if there are multiple consumer actions
   * in the queue and they have the same priority, whichever be added first into the queue will be polled out first
   * from the queue (FIFO).
   * @return an unique and increasing sequence number for a new consumer action.
   */
  protected int nextSeqNum() {
    return consumerActionSequenceNumber.incrementAndGet();
  }

  private void waitForStateVersion(String kafkaTopic) {
    long startTime = System.currentTimeMillis();

    for (;;) {
      StoreVersionState state = storageEngine.getStoreVersionState();
      long elapsedTime = System.currentTimeMillis() - startTime;
      if (state != null || !isRunning()) {
        break;
      }

      if (elapsedTime > SOP_POLLING_TIMEOUT_MS) {
        LOGGER.warn("Killing the ingestion as Version state is not available for {} after {}", kafkaTopic, elapsedTime);
        kill();
      }
      try {
        Thread.sleep(STORE_VERSION_POLLING_DELAY_MS);
      } catch (InterruptedException e) {
        LOGGER.info("Received interruptedException while waiting for store version.");
        break;
      }
    }
  }

  public synchronized void subscribePartition(PubSubTopicPartition topicPartition) {
    subscribePartition(topicPartition, true);
  }

  void resubscribeForAllPartitions() throws InterruptedException {
    throwIfNotRunning();
    for (PartitionConsumptionState partitionConsumptionState: partitionConsumptionStateMap.values()) {
      resubscribe(partitionConsumptionState);
    }
  }

  /**
   * Adds an asynchronous partition subscription request for the task.
   */
  public synchronized void subscribePartition(PubSubTopicPartition topicPartition, boolean isHelixTriggeredAction) {
    throwIfNotRunning();
    int partitionNumber = topicPartition.getPartitionNumber();

    partitionToPendingConsumerActionCountMap.computeIfAbsent(partitionNumber, x -> new AtomicInteger(0))
        .incrementAndGet();
    pendingSubscriptionActionCount.incrementAndGet();

    if (recordTransformer != null) {
      recordTransformerOnRecoveryThreadPool.submit(() -> {
        try {
          long startTime = System.nanoTime();
          recordTransformer.internalOnRecovery(storageEngine, partitionNumber, partitionStateSerializer, compressor);
          LOGGER.info(
              "DaVinciRecordTransformer onRecovery took {} ms for replica: {}",
              LatencyUtils.getElapsedTimeFromNSToMS(startTime),
              getReplicaId(topicPartition));

          recordTransformerStartConsumptionLatch.countDown();
          consumerActionsQueue.add(new ConsumerAction(SUBSCRIBE, topicPartition, nextSeqNum(), isHelixTriggeredAction));
        } catch (Exception e) {
          LOGGER.error("DaVinciRecordTransformer onRecovery failed for replica: {}", getReplicaId(topicPartition), e);
          recordTransformerOnRecoveryFailure.set(true);
        }
      });
    } else {
      consumerActionsQueue.add(new ConsumerAction(SUBSCRIBE, topicPartition, nextSeqNum(), isHelixTriggeredAction));
    }
  }

  public synchronized CompletableFuture<Void> unSubscribePartition(PubSubTopicPartition topicPartition) {
    return unSubscribePartition(topicPartition, true);
  }

  /**
   * Adds an asynchronous partition unsubscription request for the task.
   */
  public synchronized CompletableFuture<Void> unSubscribePartition(
      PubSubTopicPartition topicPartition,
      boolean isHelixTriggeredAction) {
    throwIfNotRunning();
    partitionToPendingConsumerActionCountMap
        .computeIfAbsent(topicPartition.getPartitionNumber(), x -> new AtomicInteger(0))
        .incrementAndGet();
    ConsumerAction consumerAction =
        new ConsumerAction(UNSUBSCRIBE, topicPartition, nextSeqNum(), isHelixTriggeredAction);

    consumerActionsQueue.add(consumerAction);
    return consumerAction.getFuture();
  }

  /**
   * Drops a storage partition gracefully.
   * This is always a Helix triggered action.
   */
  public CompletableFuture<Void> dropStoragePartitionGracefully(PubSubTopicPartition topicPartition) {
    int partitionId = topicPartition.getPartitionNumber();
    synchronized (this) {
      if (isRunning()) {
        LOGGER.info(
            "Ingestion task is still running for Topic {}. Dropping partition {} asynchronously",
            topicPartition.getTopicName(),
            partitionId);
        ConsumerAction consumerAction = new ConsumerAction(DROP_PARTITION, topicPartition, nextSeqNum(), true);
        consumerActionsQueue.add(consumerAction);
        return consumerAction.getFuture();
      }
    }

    LOGGER.info(
        "Ingestion task isn't running for Topic {}. Dropping partition {} synchronously",
        topicPartition.getTopicName(),
        partitionId);
    dropPartitionSynchronously(topicPartition);
    return CompletableFuture.completedFuture(null);
  }

  /**
   * Drops a partition synchrnously. This is invoked when processing a DROP_PARTITION message.
   */
  private void dropPartitionSynchronously(PubSubTopicPartition topicPartition) {
    LOGGER.info("{} Dropping partition: {}", ingestionTaskName, topicPartition);
    int partition = topicPartition.getPartitionNumber();
    this.storageService.dropStorePartition(storeVersionConfig, partition, true);
    LOGGER.info("{} Dropped partition: {}", ingestionTaskName, topicPartition);
  }

  public boolean hasAnySubscription() {
    return !partitionConsumptionStateMap.isEmpty() || hasAnyPendingSubscription();
  }

  public boolean hasAnyPendingSubscription() {
    return pendingSubscriptionActionCount.get() > 0;
  }

  /**
   * This helper function will check if the ingestion task has been idle for a long time.
   */
  public boolean isIdleOverThreshold() {
    return getIdleCounter() > getMaxIdleCounter();
  }

  /**
   * Adds an asynchronous resetting partition consumption offset request for the task.
   */
  public synchronized void resetPartitionConsumptionOffset(PubSubTopicPartition topicPartition) {
    throwIfNotRunning();
    partitionToPendingConsumerActionCountMap
        .computeIfAbsent(topicPartition.getPartitionNumber(), x -> new AtomicInteger(0))
        .incrementAndGet();
    consumerActionsQueue.add(new ConsumerAction(RESET_OFFSET, topicPartition, nextSeqNum(), false));
  }

  public String getStoreName() {
    return storeName;
  }

  public boolean isUserSystemStore() {
    return isUserSystemStore;
  }

  public abstract void promoteToLeader(
      PubSubTopicPartition topicPartition,
      LeaderFollowerPartitionStateModel.LeaderSessionIdChecker checker);

  public abstract void demoteToStandby(
      PubSubTopicPartition topicPartition,
      LeaderFollowerPartitionStateModel.LeaderSessionIdChecker checker);

  public boolean hasPendingPartitionIngestionAction(int userPartition) {
    AtomicInteger atomicInteger = partitionToPendingConsumerActionCountMap.get(userPartition);
    if (atomicInteger == null) {
      return false;
    }
    return atomicInteger.get() > 0;
  }

  public void kill() {
    synchronized (this) {
      throwIfNotRunning();
      consumerActionsQueue.add(ConsumerAction.createKillAction(versionTopic, nextSeqNum()));
    }

    try (Timer ignored = Timer.run(
        elapsedTimeInMs -> LOGGER
            .info("Completed waiting for kill action to take effect. Total elapsed time: {} ms", elapsedTimeInMs))) {
      for (int attempt = 0; isRunning() && attempt < MAX_KILL_CHECKING_ATTEMPTS; ++attempt) {
        MILLISECONDS.sleep(KILL_WAIT_TIME_MS / MAX_KILL_CHECKING_ATTEMPTS);
      }
    } catch (InterruptedException e) {
      LOGGER.warn("StoreIngestionTask::kill was interrupted.", e);
    }

    synchronized (this) {
      if (isRunning()) {
        // If task is still running, force close it.
        ingestionNotificationDispatcher.reportError(
            partitionConsumptionStateMap.values(),
            KILLED_JOB_MESSAGE + kafkaVersionTopic,
            new VeniceException("Kill the consumer"));
        /*
         * close can not stop the consumption synchronously, but the status of helix would be set to ERROR after
         * reportError. This push is being killed by controller, so this version is abandoned, it will not have
         * chances to serve traffic; forced kill all resources in this push.
         * N.B.: if we start seeing alerts from forced killed resource, consider whether we should keep those alerts
         *       if they are useful, or refactor them.
         */
        closeVeniceWriters(false);
        close();
      }
    }
  }

  /**
   * This method checks if there was a previous ingestion and what its state was. If there is a mismatch
   * between the checkpointed information and the current state, this method returns false. This implies
   * that the process crashed during or after the ingestion but before syncing the OffsetRecord with EOP.
   * In this case, the upstream should restart the ingestion from scratch.
   */
  private boolean checkDatabaseIntegrity(
      int partitionId,
      String topic,
      OffsetRecord offsetRecord,
      PartitionConsumptionState partitionConsumptionState) {
    String replicaId = getReplicaId(topic, partitionId);
    boolean returnStatus = true;
    if (offsetRecord.getLocalVersionTopicOffset() > 0) {
      StoreVersionState storeVersionState = storageEngine.getStoreVersionState();
      if (storeVersionState != null) {
        LOGGER.info("Found storeVersionState for replica: {}: checkDatabaseIntegrity will proceed", replicaId);
        returnStatus = storageEngine.checkDatabaseIntegrity(
            partitionId,
            offsetRecord.getDatabaseInfo(),
            getStoragePartitionConfig(storeVersionState.sorted, partitionConsumptionState));
        LOGGER.info("checkDatabaseIntegrity {} for replica: {}", returnStatus ? "succeeded" : "failed", replicaId);
      } else {
        LOGGER.info("storeVersionState not found for replica: {}: checkDatabaseIntegrity will be skipped", replicaId);
      }
    } else {
      LOGGER.info("Local topic offset not found for replica: {}: checkDatabaseIntegrity will be skipped", replicaId);
    }
    return returnStatus;
  }

  private void beginBatchWrite(boolean sorted, PartitionConsumptionState partitionConsumptionState) {
    Map<String, String> checkpointedDatabaseInfo = partitionConsumptionState.getOffsetRecord().getDatabaseInfo();
    StoragePartitionConfig storagePartitionConfig = getStoragePartitionConfig(sorted, partitionConsumptionState);
    partitionConsumptionState.setDeferredWrite(storagePartitionConfig.isDeferredWrite());

    Optional<Supplier<byte[]>> partitionChecksumSupplier = Optional.empty();
    /**
     * In rocksdb Plain Table mode or in non deferredWrite mode, we can't use rocksdb SSTFileWriter to verify the checksum.
     * So there is no point keep calculating the running checksum here.
     */
    if (serverConfig.isDatabaseChecksumVerificationEnabled() && partitionConsumptionState.isDeferredWrite()
        && !serverConfig.getRocksDBServerConfig().isRocksDBPlainTableFormatEnabled()) {
      partitionConsumptionState.initializeExpectedChecksum();
      partitionChecksumSupplier = Optional.ofNullable(() -> {
        byte[] checksum = partitionConsumptionState.getExpectedChecksum();
        partitionConsumptionState.resetExpectedChecksum();
        return checksum;
      });
    }
    storageEngine.beginBatchWrite(storagePartitionConfig, checkpointedDatabaseInfo, partitionChecksumSupplier);
    if (cacheBackend.isPresent()) {
      if (cacheBackend.get().getStorageEngine(kafkaVersionTopic) != null) {
        cacheBackend.get()
            .getStorageEngine(kafkaVersionTopic)
            .beginBatchWrite(storagePartitionConfig, checkpointedDatabaseInfo, partitionChecksumSupplier);
      }
    }
  }

  protected StoragePartitionConfig getStoragePartitionConfig(PartitionConsumptionState partitionConsumptionState) {
    StoreVersionState storeVersionState = storageEngine.getStoreVersionState();
    if (storeVersionState == null) {
      throw new VeniceException("Can't find store version state for store version: " + kafkaVersionTopic);
    }
    return getStoragePartitionConfig(storeVersionState.sorted, partitionConsumptionState);
  }

  protected StoragePartitionConfig getStoragePartitionConfig(
      boolean sorted,
      PartitionConsumptionState partitionConsumptionState) {
    StoragePartitionConfig storagePartitionConfig =
        new StoragePartitionConfig(kafkaVersionTopic, partitionConsumptionState.getPartition());
    boolean deferredWrites;
    boolean readOnly = false;
    if (partitionConsumptionState.isEndOfPushReceived()) {
      // After EOP, we never enable deferred writes.
      // No matter what the sorted config was before the EOP message, it doesn't matter anymore.
      deferredWrites = false;
      if (partitionConsumptionState.isBatchOnly() && readOnlyForBatchOnlyStoreEnabled) {
        readOnly = true;
      }
    } else {
      // Prior to the EOP, we can optimize the storage if the data is sorted.
      deferredWrites = sorted;
    }
    storagePartitionConfig.setDeferredWrite(deferredWrites);
    storagePartitionConfig.setReadOnly(readOnly);

    if (partitionConsumptionState.isCompletionReported()) {
      storagePartitionConfig.setWriteOnlyConfig(false);
    }

    if (partitionConsumptionState.isHybrid()) {
      if (partitionConsumptionState.getLeaderFollowerState().equals(STANDBY)) {
        storagePartitionConfig.setReadWriteLeaderForDefaultCF(false);
        storagePartitionConfig.setReadWriteLeaderForRMDCF(false);
      } else if (partitionConsumptionState.getLeaderFollowerState().equals(LEADER)) {
        if (isActiveActiveReplicationEnabled) {
          storagePartitionConfig.setReadWriteLeaderForRMDCF(true);
        }
        if (isWriteComputationEnabled) {
          storagePartitionConfig.setReadWriteLeaderForDefaultCF(true);
        }
      }
    }

    return storagePartitionConfig;
  }

  protected abstract boolean isHybridFollower(PartitionConsumptionState partitionConsumptionState);

  /**
   * Checks whether the lag is acceptable for hybrid stores
   */
  protected abstract boolean checkAndLogIfLagIsAcceptableForHybridStore(
      PartitionConsumptionState partitionConsumptionState,
      long lag,
      long threshold,
      boolean shouldLogLag,
      LagType lagType);

  /**
   * This function checks various conditions to verify if a store is ready to serve.
   * Lag = (Source Max Offset - SOBR Source Offset) - (Current Offset - SOBR Destination Offset)
   * @return true if EOP was received and (for hybrid stores) if lag <= threshold
   */
  protected boolean isReadyToServe(PartitionConsumptionState partitionConsumptionState) {
    // Check various short-circuit conditions first.
    if (!partitionConsumptionState.isEndOfPushReceived()) {
      // If the EOP has not been received yet, then for sure we aren't ready
      return false;
    }

    if (partitionConsumptionState.isComplete()) {
      // Since we know the EOP has been received, regular batch store is ready to go!
      return true;
    }

    if (!partitionConsumptionState.isWaitingForReplicationLag()) {
      // If we have already crossed the acceptable lag threshold in the past, then we will stick to that,
      // rather than possibly flip flopping
      return true;
    }

    if (partitionConsumptionState.isHybrid() && !isRealTimeBufferReplayStarted(partitionConsumptionState)) {
      return false;
    }

    int partitionId = partitionConsumptionState.getPartition();
    boolean isLagAcceptable = false;

    try {
      // Looks like none of the short-circuitry fired, so we need to measure lag!
      String msg = msgForLagMeasurement[partitionId];

      // Log only once a minute per partition.
      boolean shouldLogLag = !REDUNDANT_LOGGING_FILTER.isRedundantException(msg);
      if (serverConfig.isUseHeartbeatLagForReadyToServeCheckEnabled()) {
        // Measure heartbeat lag for ready-to-serve check.
        isLagAcceptable = checkAndLogIfLagIsAcceptableForHybridStore(
            partitionConsumptionState,
            measureHybridHeartbeatLag(partitionConsumptionState, shouldLogLag),
            DEFAULT_HEARTBEAT_LAG_THRESHOLD_MS,
            shouldLogLag,
            HEARTBEAT_LAG);
      } else {
        long offsetThreshold = getOffsetToOnlineLagThresholdPerPartition(hybridStoreConfig, storeName, partitionCount);
        if (offsetThreshold >= 0) {
          isLagAcceptable = checkAndLogIfLagIsAcceptableForHybridStore(
              partitionConsumptionState,
              measureHybridOffsetLag(partitionConsumptionState, shouldLogLag),
              offsetThreshold,
              shouldLogLag,
              OFFSET_LAG);
        }
      }
    } catch (Exception e) {
      String exceptionMsgIdentifier =
          new StringBuilder().append(kafkaVersionTopic).append("_isReadyToServe").toString();
      if (!REDUNDANT_LOGGING_FILTER.isRedundantException(exceptionMsgIdentifier)) {
        LOGGER.info(
            "Exception when trying to determine if hybrid store replica is ready to serve: {}",
            partitionConsumptionState.getReplicaId(),
            e);
      }
    }

    if (isLagAcceptable) {
      partitionConsumptionState.lagHasCaughtUp();
    }
    return isLagAcceptable;
  }

  public boolean isReadyToServeAnnouncedWithRTLag() {
    return false;
  }

  IngestionNotificationDispatcher getIngestionNotificationDispatcher() {
    return ingestionNotificationDispatcher;
  }

  protected abstract boolean isRealTimeBufferReplayStarted(PartitionConsumptionState partitionConsumptionState);

  /**
   * Measure the hybrid offset lag for partition being tracked in `partitionConsumptionState`.
   */
  protected abstract long measureHybridOffsetLag(
      PartitionConsumptionState partitionConsumptionState,
      boolean shouldLogLag);

  protected abstract long measureHybridHeartbeatLag(
      PartitionConsumptionState partitionConsumptionState,
      boolean shouldLogLag);

  /**
   * Check if the ingestion progress has reached to the end of the version topic. This is currently only
   * used {@link LeaderFollowerStoreIngestionTask}.
   */
  protected abstract void reportIfCatchUpVersionTopicOffset(PartitionConsumptionState partitionConsumptionState);

  /**
   * This function will produce a pair of consumer record and a it's derived produced record to the writer buffers
   * maintained by {@link StoreBufferService}.
   *
   * @param consumedRecord              : received consumer record
   * @param leaderProducedRecordContext : derived leaderProducedRecordContext
   * @param partition
   * @param kafkaUrl
   * @throws InterruptedException
   */
  protected void produceToStoreBufferService(
      DefaultPubSubMessage consumedRecord,
      LeaderProducedRecordContext leaderProducedRecordContext,
      int partition,
      String kafkaUrl,
      long beforeProcessingRecordTimestampNs,
      long currentTimeForMetricsMs) throws InterruptedException {
    boolean measureTime = emitMetrics.get();
    long queuePutStartTimeInNS = measureTime ? System.nanoTime() : 0;
    storeBufferService.putConsumerRecord(
        consumedRecord,
        this,
        leaderProducedRecordContext,
        partition,
        kafkaUrl,
        beforeProcessingRecordTimestampNs); // blocking call

    if (measureTime && recordLevelMetricEnabled.get()) {
      hostLevelIngestionStats.recordConsumerRecordsQueuePutLatency(
          LatencyUtils.getElapsedTimeFromNSToMS(queuePutStartTimeInNS),
          currentTimeForMetricsMs);
    }
  }

  protected abstract Iterable<DefaultPubSubMessage> validateAndFilterOutDuplicateMessagesFromLeaderTopic(
      Iterable<DefaultPubSubMessage> records,
      String kafkaUrl,
      PubSubTopicPartition topicPartition);

  private int handleSingleMessage(
      PubSubMessageProcessedResultWrapper consumerRecordWrapper,
      PubSubTopicPartition topicPartition,
      PartitionConsumptionState partitionConsumptionState,
      String kafkaUrl,
      int kafkaClusterId,
      long beforeProcessingPerRecordTimestampNs,
      long beforeProcessingBatchRecordsTimestampMs,
      boolean metricsEnabled,
      ValueHolder<Double> elapsedTimeForPuttingIntoQueue) throws InterruptedException {
    DefaultPubSubMessage record = consumerRecordWrapper.getMessage();
    if (record.getKey().isControlMessage()) {
      ControlMessage controlMessage = (ControlMessage) record.getValue().payloadUnion;
      if (ControlMessageType.valueOf(controlMessage.controlMessageType) == ControlMessageType.START_OF_PUSH) {
        /**
         * N.B.: The rest of the {@link ControlMessage} types are handled by:
         * {@link #processControlMessage(KafkaMessageEnvelope, ControlMessage, int, long, PartitionConsumptionState)}
         *
         * But for the SOP in particular, we want to process it here, at the start of the pipeline, to ensure that the
         * {@link StoreVersionState} is properly primed, as other functions below this point, but prior to being
         * enqueued into the {@link StoreBufferService} rely on this state to be there.
         */
        processStartOfPush(
            record.getValue(),
            controlMessage,
            partitionConsumptionStateMap.get(topicPartition.getPartitionNumber()));
      }
    }

    // This function may modify the original record in KME and it is unsafe to use the payload from KME directly after
    // this call.
    DelegateConsumerRecordResult delegateConsumerRecordResult = delegateConsumerRecord(
        consumerRecordWrapper,
        topicPartition.getPartitionNumber(),
        kafkaUrl,
        kafkaClusterId,
        beforeProcessingPerRecordTimestampNs,
        beforeProcessingBatchRecordsTimestampMs);

    switch (delegateConsumerRecordResult) {
      case QUEUED_TO_DRAINER:
        long queuePutStartTimeInNS = metricsEnabled ? System.nanoTime() : 0;

        // blocking call
        storeBufferService.putConsumerRecord(
            record,
            this,
            null,
            topicPartition.getPartitionNumber(),
            kafkaUrl,
            beforeProcessingPerRecordTimestampNs);

        if (metricsEnabled) {
          elapsedTimeForPuttingIntoQueue.setValue(
              elapsedTimeForPuttingIntoQueue.getValue() + LatencyUtils.getElapsedTimeFromNSToMS(queuePutStartTimeInNS));
        }
        break;
      case PRODUCED_TO_KAFKA:
      case SKIPPED_MESSAGE:
        break;
      default:
        throw new VeniceException(
            ingestionTaskName + " received unknown DelegateConsumerRecordResult enum for "
                + record.getTopicPartition());
    }
    // Update the latest message consumed time
    partitionConsumptionState.setLatestMessageConsumedTimestampInMs(beforeProcessingBatchRecordsTimestampMs);

    return record.getPayloadSize();
  }

  /**
   * This function is in charge of producing the consumer records to the writer buffers maintained by {@link StoreBufferService}.
   *
   * This function may modify the original record in KME and it is unsafe to use the payload from KME directly after this call.
   *
   * @param records : received consumer records
   * @param topicPartition
   * @throws InterruptedException
   */
  protected void produceToStoreBufferServiceOrKafka(
      Iterable<DefaultPubSubMessage> records,
      PubSubTopicPartition topicPartition,
      String kafkaUrl,
      int kafkaClusterId) throws InterruptedException {
    PartitionConsumptionState partitionConsumptionState =
        partitionConsumptionStateMap.get(topicPartition.getPartitionNumber());
    if (partitionConsumptionState == null) {
      throw new VeniceException(
          "PartitionConsumptionState should present for store version: " + kafkaVersionTopic + ", partition: "
              + topicPartition.getPartitionNumber());
    }
    /**
     * Validate and filter out duplicate messages from the real-time topic as early as possible, so that
     * the following batch processing logic won't spend useless efforts on duplicate messages.
      */
    records = validateAndFilterOutDuplicateMessagesFromLeaderTopic(records, kafkaUrl, topicPartition);

    if ((isActiveActiveReplicationEnabled || isWriteComputationEnabled)
        && serverConfig.isAAWCWorkloadParallelProcessingEnabled()
        && IngestionBatchProcessor.isAllMessagesFromRTTopic(records)) {
      produceToStoreBufferServiceOrKafkaInBatch(
          records,
          topicPartition,
          partitionConsumptionState,
          kafkaUrl,
          kafkaClusterId);
      return;
    }

    long totalBytesRead = 0;
    ValueHolder<Double> elapsedTimeForPuttingIntoQueue = new ValueHolder<>(0d);
    boolean metricsEnabled = emitMetrics.get();
    long beforeProcessingBatchRecordsTimestampMs = System.currentTimeMillis();

    partitionConsumptionState = partitionConsumptionStateMap.get(topicPartition.getPartitionNumber());
    for (DefaultPubSubMessage record: records) {
      long beforeProcessingPerRecordTimestampNs = System.nanoTime();
      partitionConsumptionState.setLatestPolledMessageTimestampInMs(beforeProcessingBatchRecordsTimestampMs);
      if (!shouldProcessRecord(record)) {
        continue;
      }

      // Check schema id availability before putting consumer record to drainer queue
      waitReadyToProcessRecord(record);

      int recordSize = handleSingleMessage(
          new PubSubMessageProcessedResultWrapper(record),
          topicPartition,
          partitionConsumptionState,
          kafkaUrl,
          kafkaClusterId,
          beforeProcessingPerRecordTimestampNs,
          beforeProcessingBatchRecordsTimestampMs,
          metricsEnabled,
          elapsedTimeForPuttingIntoQueue);
      totalBytesRead += recordSize;
      if (isGlobalRtDivEnabled()) {
        consumedBytesSinceLastSync.compute(kafkaUrl, (k, v) -> (v == null) ? recordSize : v + recordSize);
      }
    }

    /**
     * Even if the records list is empty, we still need to check quota to potentially resume partition
     */
    storageUtilizationManager.enforcePartitionQuota(topicPartition.getPartitionNumber(), totalBytesRead);

    if (metricsEnabled) {
      if (totalBytesRead > 0) {
        hostLevelIngestionStats.recordTotalBytesReadFromKafkaAsUncompressedSize(totalBytesRead);
      }
      if (elapsedTimeForPuttingIntoQueue.getValue() > 0) {
        hostLevelIngestionStats.recordConsumerRecordsQueuePutLatency(
            elapsedTimeForPuttingIntoQueue.getValue(),
            beforeProcessingBatchRecordsTimestampMs);
      }

      hostLevelIngestionStats.recordStorageQuotaUsed(storageUtilizationManager.getDiskQuotaUsage());
    }
  }

  protected void produceToStoreBufferServiceOrKafkaInBatch(
      Iterable<DefaultPubSubMessage> records,
      PubSubTopicPartition topicPartition,
      PartitionConsumptionState partitionConsumptionState,
      String kafkaUrl,
      int kafkaClusterId) throws InterruptedException {
    long totalBytesRead = 0;
    ValueHolder<Double> elapsedTimeForPuttingIntoQueue = new ValueHolder<>(0d);
    boolean metricsEnabled = emitMetrics.get();
    long beforeProcessingBatchRecordsTimestampMs = System.currentTimeMillis();
    /**
     * Split the records into mini batches.
     */
    int batchSize = serverConfig.getAAWCWorkloadParallelProcessingThreadPoolSize();
    List<List<DefaultPubSubMessage>> batches = new ArrayList<>();
    List<DefaultPubSubMessage> ongoingBatch = new ArrayList<>(batchSize);
    Iterator<DefaultPubSubMessage> iter = records.iterator();
    while (iter.hasNext()) {
      DefaultPubSubMessage record = iter.next();
      if (partitionConsumptionState != null) {
        partitionConsumptionState.setLatestPolledMessageTimestampInMs(beforeProcessingBatchRecordsTimestampMs);
      }
      if (!shouldProcessRecord(record)) {
        continue;
      }
      waitReadyToProcessRecord(record);
      ongoingBatch.add(record);
      if (ongoingBatch.size() == batchSize) {
        batches.add(ongoingBatch);
        ongoingBatch = new ArrayList<>(batchSize);
      }
    }
    if (!ongoingBatch.isEmpty()) {
      batches.add(ongoingBatch);
    }
    if (batches.isEmpty()) {
      return;
    }
    IngestionBatchProcessor ingestionBatchProcessor = getIngestionBatchProcessor();
    if (ingestionBatchProcessor == null) {
      throw new VeniceException(
          "IngestionBatchProcessor object should present for store version: " + kafkaVersionTopic);
    }
    /**
     * Process records batch by batch.
     */
    for (List<DefaultPubSubMessage> batch: batches) {
      NavigableMap<ByteArrayKey, ReentrantLock> keyLockMap = ingestionBatchProcessor.lockKeys(batch);
      try {
        long beforeProcessingPerRecordTimestampNs = System.nanoTime();
        List<PubSubMessageProcessedResultWrapper> processedResults = ingestionBatchProcessor.process(
            batch,
            partitionConsumptionState,
            topicPartition.getPartitionNumber(),
            kafkaUrl,
            kafkaClusterId,
            beforeProcessingPerRecordTimestampNs,
            beforeProcessingBatchRecordsTimestampMs);

        for (PubSubMessageProcessedResultWrapper processedRecord: processedResults) {
          totalBytesRead += handleSingleMessage(
              processedRecord,
              topicPartition,
              partitionConsumptionState,
              kafkaUrl,
              kafkaClusterId,
              beforeProcessingPerRecordTimestampNs,
              beforeProcessingBatchRecordsTimestampMs,
              metricsEnabled,
              elapsedTimeForPuttingIntoQueue);
        }
      } finally {
        ingestionBatchProcessor.unlockKeys(keyLockMap);
      }
    }

    /**
     * Even if the records list is empty, we still need to check quota to potentially resume partition
     */
    storageUtilizationManager.enforcePartitionQuota(topicPartition.getPartitionNumber(), totalBytesRead);

    if (metricsEnabled) {
      if (totalBytesRead > 0) {
        hostLevelIngestionStats.recordTotalBytesReadFromKafkaAsUncompressedSize(totalBytesRead);
      }
      if (elapsedTimeForPuttingIntoQueue.getValue() > 0) {
        hostLevelIngestionStats.recordConsumerRecordsQueuePutLatency(
            elapsedTimeForPuttingIntoQueue.getValue(),
            beforeProcessingBatchRecordsTimestampMs);
      }

      hostLevelIngestionStats.recordStorageQuotaUsed(storageUtilizationManager.getDiskQuotaUsage());
    }
  }

  // For testing purpose
  List<PartitionExceptionInfo> getPartitionIngestionExceptionList() {
    return this.partitionIngestionExceptionList;
  }

  // For testing purpose
  Set<Integer> getFailedPartitions() {
    return this.failedPartitions;
  }

  private void processIngestionException() {
    partitionIngestionExceptionList.forEach(partitionExceptionInfo -> {
      int exceptionPartition = partitionExceptionInfo.getPartitionId();
      Exception partitionException = partitionExceptionInfo.getException();
      PartitionConsumptionState partitionConsumptionState = partitionConsumptionStateMap.get(exceptionPartition);
      if (partitionConsumptionState == null || !partitionConsumptionState.isSubscribed()) {
        LOGGER.warn(
            "Ignoring exception for replica: {} since the topic-partition has been unsubscribed already.",
            getReplicaId(kafkaVersionTopic, exceptionPartition),
            partitionException);
        /**
         * Since the partition is already unsubscribed, we will clear the exception to avoid excessive logging, and in theory,
         * this shouldn't happen since {@link #processCommonConsumerAction} will clear the exception list during un-subscribing.
         */
        partitionIngestionExceptionList.set(exceptionPartition, null);
      } else {
        PubSubTopicPartition pubSubTopicPartition = new PubSubTopicPartitionImpl(versionTopic, exceptionPartition);
        /**
         * Special handling for current version when encountering {@link MemoryLimitExhaustedException}.
         */
        if (isCurrentVersion.getAsBoolean()
            && ExceptionUtils.recursiveClassEquals(partitionException, MemoryLimitExhaustedException.class)) {
          LOGGER.warn(
              "Encountered MemoryLimitExhaustedException, and ingestion task will try to reopen the database and"
                  + " resume the consumption after killing ingestion tasks for non current versions");
          /**
           * Pause topic consumption to avoid more damage.
           * We can't unsubscribe it since in some scenario, all the partitions can be unsubscribed, and the ingestion task
           * will end. Even later on, there are avaiable memory space, we can't resume the ingestion task.
           */
          pauseConsumption(pubSubTopicPartition.getPubSubTopic().getName(), pubSubTopicPartition.getPartitionNumber());
          LOGGER.info(
              "Memory limit reached. Pausing consumption of topic-partition: {}",
              getReplicaId(pubSubTopicPartition.getPubSubTopic().getName(), pubSubTopicPartition.getPartitionNumber()));
          runnableForKillIngestionTasksForNonCurrentVersions.run();
          if (storageEngine.getStats().hasMemorySpaceLeft()) {
            unSubscribePartition(pubSubTopicPartition, false);
            /**
             * DaVinci ingestion hits memory limit and we would like to retry it in the following way:
             * 1. Kill the ingestion tasks for non-current versions.
             * 2. Reopen the database since the current database in a bad state, where it can't write or sync even
             *    there are rooms (bug in SSTFileManager implementation in RocksDB). Reopen will drop the not-yet-synced
             *    memtable unfortunately.
             * 3. Resubscribe the affected partition.
             */
            LOGGER.info(
                "Ingestion for topic-partition: {} can resume since more space has been reclaimed.",
                getReplicaId(kafkaVersionTopic, exceptionPartition));
            storageEngine.reopenStoragePartition(exceptionPartition);
            // DaVinci is always a follower.
            subscribePartition(pubSubTopicPartition, false);
          }
        } else if (isCurrentVersion.getAsBoolean() && resetErrorReplicaEnabled && !isDaVinciClient) {
          // marking its replica status ERROR which will later be reset by the controller
          zkHelixAdmin.get()
              .setPartitionsToError(
                  serverConfig.getClusterName(),
                  hostName,
                  kafkaVersionTopic,
                  Collections.singletonList(HelixUtils.getPartitionName(kafkaVersionTopic, exceptionPartition)));
          LOGGER.error(
              "Marking current version replica status to ERROR for replica: {}",
              getReplicaId(kafkaVersionTopic, exceptionPartition),
              partitionException);
          // No need to reset again, clearing out the exception.
          partitionIngestionExceptionList.set(exceptionPartition, null);
        } else {
          if (!partitionConsumptionState.isCompletionReported()) {
            reportError(partitionException.getMessage(), exceptionPartition, partitionException);
          } else {
            LOGGER.error(
                "Ignoring exception for replica: {} since it is already online. The replica will continue serving reads, but the data may be stale as it is not actively ingesting data. Please engage the Venice DEV team immediately.",
                getReplicaId(kafkaVersionTopic, exceptionPartition),
                partitionException);
          }
          // Unsubscribe the partition to avoid more damages.
          if (partitionConsumptionStateMap.containsKey(exceptionPartition)) {
            // This is not an unsubscribe action from Helix
            unSubscribePartition(new PubSubTopicPartitionImpl(versionTopic, exceptionPartition), false);
          }
        }
      }
    });
  }

  protected void checkIngestionProgress(Store store) throws InterruptedException {
    Exception ingestionTaskException = lastStoreIngestionException.get();
    if (ingestionTaskException != null) {
      throw new VeniceException(
          "Unexpected store ingestion task level exception, will error out the entire"
              + " ingestion task and all its partitions",
          ingestionTaskException);
    }
    if (lastConsumerException != null) {
      throw new VeniceException("Exception thrown by shared consumer", lastConsumerException);
    }

    /**
     * We will unsubscribe all the errored partitions without killing the ingestion task.
     */
    processIngestionException();
    maybeUnsubscribeCompletedPartitions(store);

    // record before consumer unsub as it might lead to stale metrics after unsub
    if (emitMetrics.get()) {
      recordQuotaMetrics();
      recordMaxIdleTime();
    }

    /**
     * Check whether current consumer has any subscription or not since 'poll' function will throw
     * {@link IllegalStateException} with empty subscription.
     */
    if (!(consumerHasAnySubscription() || hasAnyPendingSubscription())) {
      if (idleCounter.incrementAndGet() <= getMaxIdleCounter()) {
        String message = ingestionTaskName + " Not subscribed to any partitions ";
        if (!REDUNDANT_LOGGING_FILTER.isRedundantException(message)) {
          LOGGER.info(message);
        }
      } else {
        if (!hybridStoreConfig.isPresent() && serverConfig.isUnsubscribeAfterBatchpushEnabled() && subscribedCount != 0
            && subscribedCount == forceUnSubscribedCount) {
          String msg =
              ingestionTaskName + " Going back to sleep as consumption has finished and topics are unsubscribed";
          if (!REDUNDANT_LOGGING_FILTER.isRedundantException(msg)) {
            LOGGER.info(msg);
          }
          // long sleep here in case there are more consumer action to perform like KILL/subscription etc.
          Thread.sleep(POST_UNSUB_SLEEP_MS);
          resetIdleCounter();
          if (serverConfig.isSkipChecksAfterUnSubEnabled()) {
            skipAfterBatchPushUnsubEnabled = true;
          }
        } else {
          maybeCloseInactiveIngestionTask();
        }
      }
      return;
    }
    resetIdleCounter();

    /**
     * While using the shared consumer, we still need to check hybrid quota here since the actual disk usage could change
     * because of compaction or the disk quota could be adjusted even there is no record write.
     * Since {@link #produceToStoreBufferServiceOrKafka} is only being invoked by {@link KafkaConsumerService} when there
     * are available records, this function needs to check whether we need to resume the consumption when there are
     * paused consumption because of hybrid quota violation.
     */
    if (storageUtilizationManager.hasPausedPartitionIngestion()) {
      storageUtilizationManager.checkAllPartitionsQuota();
    }
  }

  protected void refreshIngestionContextIfChanged(Store store) throws InterruptedException {
    if (!serverConfig.isResubscriptionTriggeredByVersionIngestionContextChangeEnabled() || !isHybridMode()
        || isSystemStore) {
      return;
    }
    int currentVersionNumber = store.getCurrentVersion();
    // If the store having no current version, we do not need to resubscribe.
    if (currentVersionNumber == Store.NON_EXISTING_VERSION) {
      return;
    }

    boolean isWriteComputeEnabled = store.isWriteComputationEnabled();
    PartitionReplicaIngestionContext.VersionRole newVersionRole =
        PartitionReplicaIngestionContext.determineStoreVersionRole(versionNumber, currentVersionNumber);
    PartitionReplicaIngestionContext.WorkloadType newWorkloadType =
        PartitionReplicaIngestionContext.determineWorkloadType(isActiveActiveReplicationEnabled, isWriteComputeEnabled);
    if (newVersionRole.equals(versionRole) && newWorkloadType.equals(workloadType)) {
      return;
    }

    LOGGER.info(
        "Trigger for version topic: {} due to Previous: version role: {}, workload type: {} "
            + "changed to New: version role: {}, workload type: {}",
        versionTopic,
        versionRole,
        workloadType,
        newVersionRole,
        newWorkloadType);
    versionRole = newVersionRole;
    workloadType = newWorkloadType;
    try {
      resubscribeForAllPartitions();
    } catch (Exception e) {
      LOGGER.error("Error happened during resubscription when store version ingestion role changed.", e);
      hostLevelIngestionStats.recordResubscriptionFailure();
      throw e;
    }
  }

  private void maybeUnsubscribeCompletedPartitions(Store store) {
    if (hybridStoreConfig.isPresent() || (!serverConfig.isUnsubscribeAfterBatchpushEnabled())) {
      return;
    }
    // unsubscribe completed backup version and batch-store versions.
    if (versionNumber <= store.getCurrentVersion()) {
      Set<PubSubTopicPartition> topicPartitionsToUnsubscribe = new HashSet<>();
      for (PartitionConsumptionState state: partitionConsumptionStateMap.values()) {
        if (state.isCompletionReported() && consumerHasSubscription(versionTopic, state)) {
          LOGGER.info(
              "Unsubscribing completed topic-partition: {}. Current version at this time: {}",
              getReplicaId(versionTopic, state.getPartition()),
              store.getCurrentVersion());
          topicPartitionsToUnsubscribe.add(new PubSubTopicPartitionImpl(versionTopic, state.getPartition()));
          forceUnSubscribedCount++;
        }
      }
      if (!topicPartitionsToUnsubscribe.isEmpty()) {
        consumerBatchUnsubscribe(topicPartitionsToUnsubscribe);
      }
    }
  }

  private void recordMaxIdleTime() {
    long curTime = System.currentTimeMillis();
    long oldest = curTime;
    for (PartitionConsumptionState state: partitionConsumptionStateMap.values()) {
      if (state != null) {
        oldest = Math.min(oldest, state.getLatestPolledMessageTimestampInMs());
      }
    }
    versionedIngestionStats.recordMaxIdleTime(storeName, versionNumber, curTime - oldest);
  }

  private void recordQuotaMetrics() {
    hostLevelIngestionStats.recordStorageQuotaUsed(storageUtilizationManager.getDiskQuotaUsage());
  }

  public boolean isIngestionTaskActive() {
    return maybeSetIngestionTaskActiveState(true);
  }

  /**
   * Polls the producer for new messages in an infinite loop by a dedicated consumer thread
   * and processes the new messages by current thread.
   */
  @Override
  public void run() {
    LogContext.setRegionLogContext(serverConfig.getRegionName());
    CountDownLatch shutdownLatch = gracefulShutdownLatch.get();
    boolean doFlush = true;
    try {
      // Update thread name to include topic to make it easy debugging
      Thread.currentThread().setName("venice-SIT-" + kafkaVersionTopic);
      LOGGER.info("Running {}", ingestionTaskName);
      versionedIngestionStats.resetIngestionTaskPushTimeoutGauge(storeName, versionNumber);

      Store store = null;
      while (isRunning()) {
<<<<<<< HEAD
        boolean readyToProcessConsumerActions = false;
        if (recordTransformer != null) {
          if (recordTransformerOnRecoveryFailure.get()) {
            throw new VeniceException("DaVinciRecordTransformer onRecovery failed. Killing SIT");
          } else if (recordTransformerStartConsumptionLatch.getCount() == 0) {
            readyToProcessConsumerActions = true;
          }
        } else {
          readyToProcessConsumerActions = true;
        }

=======
        store = storeRepository.getStoreOrThrow(storeName);
>>>>>>> 8becedaa
        if (!skipAfterBatchPushUnsubEnabled) {
          refreshIngestionContextIfChanged(store);
          if (readyToProcessConsumerActions) {
            processConsumerActions(store);
          }
          checkLongRunningTaskState();
          checkIngestionProgress(store);
          maybeSendIngestionHeartbeat();
          mayResumeRecordLevelMetricsForCurrentVersion();
        } else {
          if (readyToProcessConsumerActions) {
            processConsumerActions(store);
          }
          checkIngestionProgress(store);
        }
        Thread.sleep(this.readCycleDelayMs);
      }

      List<CompletableFuture<Void>> shutdownFutures = new ArrayList<>(partitionConsumptionStateMap.size());
      // If the ingestion task is stopped gracefully (server stops), persist processed offset to disk
      for (Map.Entry<Integer, PartitionConsumptionState> entry: partitionConsumptionStateMap.entrySet()) {
        /**
         * Now, there are two threads, which could potentially trigger {@link #syncOffset(String, PartitionConsumptionState)}:
         * 1. {@link #processConsumerRecord} that will sync offset based on the consumed byte size.
         * 2. The main thread of ingestion task here, which will checkpoint when gracefully shutting down;
         *
         * We would like to make sure the syncOffset invocation is sequential with the message processing, so here
         * will try to drain all the messages before checkpointing.
         * Here is the detail::
         * If the checkpointing happens in different threads concurrently, there is no guarantee the atomicity of
         * offset and checksum, since the checksum could change in another thread, but the corresponding offset change
         * hasn't been applied yet, when checkpointing happens in current thread.
         */

        Runnable shutdownRunnable = () -> {
          int partition = entry.getKey();
          PartitionConsumptionState partitionConsumptionState = entry.getValue();
          consumerUnSubscribeAllTopics(partitionConsumptionState);

          if (ingestionCheckpointDuringGracefulShutdownEnabled) {
            PubSubTopicPartition topicPartition = new PubSubTopicPartitionImpl(versionTopic, partition);
            try {
              CompletableFuture<Void> cmdFuture = storeBufferService.execSyncOffsetCommandAsync(topicPartition, this);
              waitForSyncOffsetCmd(cmdFuture, topicPartition);
              waitForAllMessageToBeProcessedFromTopicPartition(topicPartition, partitionConsumptionState);
            } catch (InterruptedException e) {
              throw new VeniceException(e);
            }
          }
        };

        if (isDaVinciClient) {
          shutdownFutures.add(CompletableFuture.runAsync(shutdownRunnable, SHUTDOWN_EXECUTOR_FOR_DVC));
        } else {
          /**
           * TODO: evaluate whether we need to apply concurrent shutdown in Venice Server or not.
           */
          shutdownRunnable.run();
        }
      }
      if (isDaVinciClient) {
        /**
         * DaVinci shutdown shouldn't take that long because of high concurrency, and it is fine to specify a high timeout here
         * to avoid infinite wait in case there is some regression.
         */
        CompletableFuture.allOf(shutdownFutures.toArray(new CompletableFuture[0])).get(60, SECONDS);
      }
      // Release the latch after all the shutdown completes in DVC/Server.
      shutdownLatch.countDown();
    } catch (VeniceIngestionTaskKilledException e) {
      LOGGER.info("{} has been killed.", ingestionTaskName);
      ingestionNotificationDispatcher.reportKilled(partitionConsumptionStateMap.values(), e);
      doFlush = false;
      if (isCurrentVersion.getAsBoolean()) {
        /**
         * Current version can be killed if {@link AggKafkaConsumerService} discovers there are some issues with
         * the producing topics, and here will report metrics for such case.
         */
        handleIngestionException(e);
      }
    } catch (VeniceChecksumException e) {
      /**
       * It's possible to receive checksum verification failure exception here from the above syncOffset() call.
       * If this task is getting closed anyway (most likely due to SN being shut down), we should not report this replica
       * as ERROR. just record the relevant metrics.
       */
      recordChecksumVerificationFailure();
      if (!isRunning()) {
        LOGGER.info(
            "{} encountered checksum verification failure, skipping error reporting because server is shutting down",
            ingestionTaskName,
            e);
      } else {
        handleIngestionException(e);
      }
    } catch (VeniceTimeoutException e) {
      versionedIngestionStats.setIngestionTaskPushTimeoutGauge(storeName, versionNumber);
      handleIngestionException(e);
    } catch (Exception e) {
      // After reporting error to controller, controller will ignore the message from this replica if job is aborted.
      // So even this storage node recover eventually, controller will not confused.
      // If job is not aborted, controller is open to get the subsequent message from this replica(if storage node was
      // recovered, it will send STARTED message to controller again)

      if (!isRunning() && ExceptionUtils.recursiveClassEquals(e, InterruptedException.class)) {
        // Known exceptions during graceful shutdown of storage server. Report error only if the server is still
        // running.
        LOGGER.info("{} interrupted, skipping error reporting because server is shutting down", ingestionTaskName, e);
        return;
      }
      handleIngestionException(e);
    } catch (Throwable t) {
      handleIngestionThrowable(t);
    } finally {
      internalClose(doFlush);
    }
  }

  private void waitForSyncOffsetCmd(CompletableFuture<Void> cmdFuture, PubSubTopicPartition topicPartition)
      throws InterruptedException {
    try {
      cmdFuture.get(WAITING_TIME_FOR_LAST_RECORD_TO_BE_PROCESSED, MILLISECONDS);
    } catch (InterruptedException e) {
      LOGGER.warn(
          "Got interrupted while waiting for the sync offset command for {}. Cancel command and throw the interrupt exception.",
          topicPartition,
          e);
      throw e;
    } catch (TimeoutException e) {
      LOGGER.warn("Timeout while waiting for the sync offset command for {}. Cancel command.", topicPartition, e);
    } catch (Exception e) {
      LOGGER
          .error("Got exception while waiting for the sync offset command for {}. Cancel command.", topicPartition, e);
    } finally {
      /**
       * If exception happens, async command has to be invalidated because the SIT is going to be closed in SIT thread
       * and its internal state is not reliable anymore. Notice that if the async command is already in the process of
       * execution, cancel will wait for command to finish and not affect its execution. It is also safe to
       * cancel an already finished command, so we can put it in finally block.
       */
      cmdFuture.cancel(true);
    }
  }

  protected void updateOffsetMetadataAndSyncOffset(@Nonnull PartitionConsumptionState pcs) {
    updateOffsetMetadataAndSyncOffset(getDataIntegrityValidator(), pcs);
  }

  protected void updateOffsetMetadataAndSyncOffset(DataIntegrityValidator div, @Nonnull PartitionConsumptionState pcs) {
    /**
     * Offset metadata and producer states must be updated at the same time in OffsetRecord; otherwise, one checkpoint
     * could be ahead of the other.
     *
     * The reason to transform the internal state only during checkpointing is that the intermediate checksum
     * generation is an expensive operation.
     */
    div.updateOffsetRecordForPartition(PartitionTracker.VERSION_TOPIC, pcs.getPartition(), pcs.getOffsetRecord());
    // update the offset metadata in the OffsetRecord.
    updateOffsetMetadataInOffsetRecord(pcs);
    syncOffset(kafkaVersionTopic, pcs);
  }

  /**
   * This version of the method syncs using a PartitionTracker object which contains the vtSegments and LCVO
   */
  protected void updateAndSyncOffsetFromSnapshot(PartitionTracker vtDivSnapshot, PubSubTopicPartition topicPartition) {
    PartitionConsumptionState pcs = getPartitionConsumptionState(topicPartition.getPartitionNumber());
    vtDivSnapshot.updateOffsetRecord(PartitionTracker.VERSION_TOPIC, pcs.getOffsetRecord());
    updateOffsetMetadataInOffsetRecord(pcs);
    syncOffset(kafkaVersionTopic, pcs);
  }

  private void handleIngestionException(Exception e) {
    LOGGER.error(
        "Ingestion failed due to {}. Will propagate to reporters.",
        ingestionTaskName,
        e.getClass().getSimpleName());
    reportError(partitionConsumptionStateMap.values(), errorPartitionId, "Caught Exception during ingestion.", e);
    hostLevelIngestionStats.recordIngestionFailure();
  }

  private void handleIngestionThrowable(Throwable t) {
    LOGGER.error("{} has failed.", ingestionTaskName, t);
    reportError(
        partitionConsumptionStateMap.values(),
        errorPartitionId,
        "Caught non-exception Throwable during ingestion.",
        new VeniceException(t));
    hostLevelIngestionStats.recordIngestionFailure();
  }

  private void reportError(
      Collection<PartitionConsumptionState> pcsList,
      int partitionId,
      String message,
      Exception consumerEx) {
    if (pcsList.isEmpty()) {
      ingestionNotificationDispatcher.reportError(partitionId, message, consumerEx);
    } else {
      ingestionNotificationDispatcher.reportError(pcsList, message, consumerEx);
    }
    // Set the replica state to ERROR so that the controller can attempt to reset the partition.
    if (isCurrentVersion.getAsBoolean() && !isDaVinciClient && resetErrorReplicaEnabled
        && !(consumerEx instanceof VeniceTimeoutException)) {
      zkHelixAdmin.get()
          .setPartitionsToError(
              serverConfig.getClusterName(),
              hostName,
              kafkaVersionTopic,
              Collections.singletonList(HelixUtils.getPartitionName(kafkaVersionTopic, partitionId)));
    }
  }

  private void internalClose(boolean doFlush) {
    // Set isRunning to false to prevent messages being added after we've already looped through consumerActionsQueue.
    // Wrapping in synchronized to prevent a race condition on methods reading the value of isRunning.
    synchronized (this) {
      getIsRunning().set(false);
    }

    this.missingSOPCheckExecutor.shutdownNow();

    // Only reset Offset and Drop Partition Messages are important, subscribe/unsubscribe will be handled
    // on the restart by Helix Controller notifications on the new StoreIngestionTask.
    this.storeRepository.unregisterStoreDataChangedListener(this.storageUtilizationManager);
    // Remove all the actions out of the queue in order
    while (!consumerActionsQueue.isEmpty()) {
      ConsumerAction message = consumerActionsQueue.poll();
      ConsumerActionType opType = message.getType();
      String topic = message.getTopic();
      int partition = message.getPartition();
      String replica = getReplicaId(message.getTopic(), message.getPartition());
      try {
        switch (opType) {
          case RESET_OFFSET:
            LOGGER.info("Cleanup Reset OffSet. Replica: {}", replica);
            storageMetadataService.clearOffset(topic, partition);
            message.getFuture().complete(null);
            break;
          case DROP_PARTITION:
            PubSubTopicPartition topicPartition = message.getTopicPartition();
            LOGGER.info("Processing DROP_PARTITION message for {} in internalClose", topicPartition);
            dropPartitionSynchronously(topicPartition);
            message.getFuture().complete(null);
            break;
          case SUBSCRIBE:
            pendingSubscriptionActionCount.decrementAndGet();
          default:
            LOGGER.info("Ignore and cleanup the Message: {} Replica: {}", message, replica);
            break;
        }
      } catch (Exception e) {
        LOGGER.error(
            "{} Error while handling consumer action: {} replica: {} in internalClose",
            ingestionTaskName,
            message,
            replica,
            e);
        message.getFuture().completeExceptionally(e);
      }
    }
    // Unsubscribe any topic partitions related to this version topic from the shared consumer.
    aggKafkaConsumerService.unsubscribeAll(versionTopic);
    LOGGER.info("Detached Kafka consumer(s) for version topic: {}", kafkaVersionTopic);
    try {
      partitionConsumptionStateMap.values().parallelStream().forEach(PartitionConsumptionState::unsubscribe);
      partitionConsumptionStateMap.clear();
    } catch (Exception e) {
      LOGGER.error("{} Error while unsubscribing topic.", ingestionTaskName, e);
    }

    try {
      closeVeniceViewWriters(doFlush);
    } catch (Exception e) {
      LOGGER.error("Error while closing venice view writer", e);
    }

    try {
      closeVeniceWriters(doFlush);
    } catch (Exception e) {
      LOGGER.error("Error while closing venice writers", e);
    }

    if (topicManagerRepository != null) {
      topicManagerRepository.invalidateTopicManagerCaches(versionTopic);
    }

    for (AutoCloseable closeable: this.thingsToClose) {
      closeQuietlyWithErrorLogged(closeable);
    }

    close();

    synchronized (this) {
      notifyAll();
    }

    LOGGER.info("Store ingestion task for store: {} is closed", kafkaVersionTopic);
  }

  public void closeVeniceWriters(boolean doFlush) {
  }

  protected void closeVeniceViewWriters(boolean doFlush) {
  }

  /**
   * Consumes the kafka actions messages in the queue.
   */
  void processConsumerActions(Store store) throws InterruptedException {
    boolean metricsEnabled = emitMetrics.get();
    long startTime = metricsEnabled ? System.currentTimeMillis() : 0;
    for (;;) {
      // Do not want to remove a message from the queue unless it has been processed.
      ConsumerAction action = consumerActionsQueue.peek();
      if (action == null) {
        break;
      }
      final long actionProcessStartTimeInMs = System.currentTimeMillis();
      try {
        LOGGER.info(
            "Starting consumer action {}. Latency from creating action to starting action {}ms",
            action,
            LatencyUtils.getElapsedTimeFromMsToMs(action.getCreateTimestampInMs()));
        action.incrementAttempt();
        processConsumerAction(action, store);
        action.getFuture().complete(null);
        // Remove the action that is processed recently (not necessarily the head of consumerActionsQueue).
        if (consumerActionsQueue.remove(action)) {
          partitionToPendingConsumerActionCountMap.get(action.getPartition()).decrementAndGet();
          if (action.getType().equals(SUBSCRIBE)) {
            pendingSubscriptionActionCount.decrementAndGet();
          }
        }
        LOGGER.info(
            "Finished consumer action {} in {}ms",
            action,
            LatencyUtils.getElapsedTimeFromMsToMs(actionProcessStartTimeInMs));
      } catch (VeniceIngestionTaskKilledException | InterruptedException e) {
        action.getFuture().completeExceptionally(e);
        throw e;
      } catch (Throwable e) {
        if (!handleConsumerActionsError(e, action, actionProcessStartTimeInMs)) {
          return;
        }
      }
    }
    if (metricsEnabled) {
      hostLevelIngestionStats.recordProcessConsumerActionLatency(LatencyUtils.getElapsedTimeFromMsToMs(startTime));
    }
  }

  boolean handleConsumerActionsError(Throwable e, ConsumerAction action, long actionProcessStartTimeInMs) {
    if (action.getAttemptsCount() <= MAX_CONSUMER_ACTION_ATTEMPTS) {
      LOGGER.warn("Failed to process consumer action {}, will retry later.", action, e);
      return false;
    }
    LOGGER.error(
        "Failed to execute consumer action {} after {} attempts. Total elapsed time: {}ms",
        action,
        action.getAttemptsCount(),
        LatencyUtils.getElapsedTimeFromMsToMs(actionProcessStartTimeInMs),
        e);
    // Mark action as failed since it has exhausted all the retries.
    action.getFuture().completeExceptionally(e);
    // After MAX_CONSUMER_ACTION_ATTEMPTS retries we should give up and error the ingestion task.
    PartitionConsumptionState state = partitionConsumptionStateMap.get(action.getPartition());

    // Remove the action that is failed to execute recently (not necessarily the head of consumerActionsQueue).
    if (consumerActionsQueue.remove(action)) {
      partitionToPendingConsumerActionCountMap.get(action.getPartition()).decrementAndGet();
      if (action.getType().equals(SUBSCRIBE)) {
        pendingSubscriptionActionCount.decrementAndGet();
      }
    }
    /**
     * {@link state} can be null if the {@link OffsetRecord} from {@link storageMetadataService} was corrupted in
     * {@link #processCommonConsumerAction}, so the {@link PartitionConsumptionState} was never created
     */
    if (state == null || !state.isCompletionReported()) {
      reportError("Error when processing consumer action: " + action, action.getPartition(), new VeniceException(e));
    }
    return true;
  }

  /**
   * Applies name resolution to all Kafka URLs in the provided TopicSwitch. Useful for translating URLs that came from
   * a different runtime (e.g. from the controller, or from state persisted by a previous run of the same server).
   *
   * @return the same TopicSwitch, mutated such that all Kafka URLs it contains are guaranteed to be usable by
   *         the current Venice server instance
   */
  protected TopicSwitch resolveSourceKafkaServersWithinTopicSwitch(TopicSwitch originalTopicSwitch) {
    if (originalTopicSwitch == null || originalTopicSwitch.sourceKafkaServers == null) {
      return originalTopicSwitch;
    }
    List<CharSequence> returnSet = new ArrayList<>(originalTopicSwitch.sourceKafkaServers.size());
    for (CharSequence url: originalTopicSwitch.sourceKafkaServers) {
      // For separate incremental topic URL, the original URL is not a valid URL, so need to resolve it.
      // There's no issue for TS, as we do topic switch for both real-time and separate incremental topic.
      returnSet.add(kafkaClusterUrlResolver.apply(url.toString()));
    }
    originalTopicSwitch.sourceKafkaServers = returnSet;
    return originalTopicSwitch;
  }

  protected static long getOffsetToOnlineLagThresholdPerPartition(
      Optional<HybridStoreConfig> hybridStoreConfig,
      String storeName,
      int partitionCount) {
    if (!hybridStoreConfig.isPresent()) {
      throw new VeniceException("This is not a hybrid store: " + storeName);
    }
    long lagThreshold = hybridStoreConfig.get().getOffsetLagThresholdToGoOnline();
    if (lagThreshold < 0) {
      /**
       * Offset lag threshold is disabled, use time lag.
       */
      return lagThreshold;
    }

    return Math.max(lagThreshold / partitionCount, 1);
  }

  private void checkConsumptionStateWhenStart(
      OffsetRecord offsetRecord,
      PartitionConsumptionState newPartitionConsumptionState) {
    int partition = newPartitionConsumptionState.getPartition();
    // Once storage node restart, send the "START" status to controller to rebuild the task status.
    // If this storage node has never consumed data from this topic, instead of sending "START" here, we send it
    // once START_OF_PUSH message has been read.
    if (offsetRecord.getLocalVersionTopicOffset() > 0) {
      StoreVersionState storeVersionState = storageEngine.getStoreVersionState();
      if (storeVersionState != null) {
        boolean sorted = storeVersionState.sorted;
        /**
         * Put TopicSwitch message into in-memory state.
         */
        TopicSwitch resolvedTopicSwitch = resolveSourceKafkaServersWithinTopicSwitch(storeVersionState.topicSwitch);
        newPartitionConsumptionState.setTopicSwitch(
            resolvedTopicSwitch == null
                ? null
                : new TopicSwitchWrapper(
                    resolvedTopicSwitch,
                    pubSubTopicRepository.getTopic(resolvedTopicSwitch.sourceTopicName.toString())));

        /**
         * Notify the underlying store engine about starting batch push.
         */
        beginBatchWrite(sorted, newPartitionConsumptionState);

        newPartitionConsumptionState.setStartOfPushTimestamp(storeVersionState.startOfPushTimestamp);
        newPartitionConsumptionState.setEndOfPushTimestamp(storeVersionState.endOfPushTimestamp);

        ingestionNotificationDispatcher.reportRestarted(newPartitionConsumptionState);
      }
    }
    try {
      // Compare the offset lag is acceptable or not, if acceptable, report completed directly, otherwise rely on the
      // normal ready-to-server checker.
      boolean isCompletedReport = false;
      long offsetLagDeltaRelaxFactor = serverConfig.getOffsetLagDeltaRelaxFactorForFastOnlineTransitionInRestart();
      long previousOffsetLag = newPartitionConsumptionState.getOffsetRecord().getOffsetLag();
      if (hybridStoreConfig.isPresent() && newPartitionConsumptionState.isEndOfPushReceived()) {
        long offsetLagThreshold =
            getOffsetToOnlineLagThresholdPerPartition(hybridStoreConfig, storeName, partitionCount);
        // Only enable this feature with positive offset lag delta relax factor and offset lag threshold.
        if (offsetLagDeltaRelaxEnabled && offsetLagThreshold > 0) {
          long offsetLag = measureHybridOffsetLag(newPartitionConsumptionState, true);
          if (previousOffsetLag != OffsetRecord.DEFAULT_OFFSET_LAG) {
            LOGGER.info(
                "Checking offset lag behavior for replica: {}. Current offset lag: {}, previous offset lag: {}, offset lag threshold: {}",
                getReplicaId(versionTopic, partition),
                offsetLag,
                previousOffsetLag,
                offsetLagThreshold);
            if (newPartitionConsumptionState.getReadyToServeInOffsetRecord()
                && (offsetLag < previousOffsetLag + offsetLagDeltaRelaxFactor * offsetLagThreshold)) {
              newPartitionConsumptionState.lagHasCaughtUp();
              reportCompleted(newPartitionConsumptionState, true);
              isCompletedReport = true;
            }
            // Clear offset lag in metadata, it is only used in restart.
            newPartitionConsumptionState.getOffsetRecord().setOffsetLag(OffsetRecord.DEFAULT_OFFSET_LAG);
          }
        }
      }
      // This ready-to-serve check is acceptable in SIT thread as it happens before subscription.
      if (!isCompletedReport) {
        getDefaultReadyToServeChecker().apply(newPartitionConsumptionState);
      }
    } catch (VeniceInconsistentStoreMetadataException e) {
      hostLevelIngestionStats.recordInconsistentStoreMetadata();
      // clear the local store metadata and the replica will be rebuilt from scratch upon retry as part of
      // processConsumerActions.
      storageMetadataService.clearOffset(kafkaVersionTopic, partition);
      storageMetadataService.clearStoreVersionState(kafkaVersionTopic);
      getDataIntegrityValidator().clearPartition(partition);
      throw e;
    }
  }

  protected void processCommonConsumerAction(ConsumerAction consumerAction) throws InterruptedException {
    PubSubTopicPartition topicPartition = consumerAction.getTopicPartition();
    int partition = topicPartition.getPartitionNumber();
    String topic = topicPartition.getPubSubTopic().getName();
    ConsumerActionType operation = consumerAction.getType();
    switch (operation) {
      case SUBSCRIBE:
        // Clear the error partition tracking
        partitionIngestionExceptionList.set(partition, null);
        // Regardless of whether it's Helix action or not, remove the partition from alerts as long as server decides
        // to start or retry the ingestion.
        failedPartitions.remove(partition);
        // Drain the buffered message by last subscription.
        storeBufferService.drainBufferedRecordsFromTopicPartition(topicPartition);
        subscribedCount++;

        // Get the last persisted Offset record from metadata service
        OffsetRecord offsetRecord = storageMetadataService.getLastOffset(topic, partition);

        // Let's try to restore the state retrieved from the OffsetManager
        PartitionConsumptionState newPartitionConsumptionState = new PartitionConsumptionState(
            getReplicaId(versionTopic, partition),
            partition,
            offsetRecord,
            hybridStoreConfig.isPresent());
        newPartitionConsumptionState.setCurrentVersionSupplier(isCurrentVersion);

        if (isCurrentVersion.getAsBoolean()) {
          // Latch creation is in StateModelIngestionProgressNotifier#startConsumption() from the Helix transition
          newPartitionConsumptionState.setLatchCreated();
        }

        partitionConsumptionStateMap.put(partition, newPartitionConsumptionState);

        // Load the VT segments from the offset record into the appropriate data integrity validator
        getDataIntegrityValidator().setPartitionState(PartitionTracker.VERSION_TOPIC, partition, offsetRecord);

        long consumptionStatePrepTimeStart = System.currentTimeMillis();
        if (!checkDatabaseIntegrity(partition, topic, offsetRecord, newPartitionConsumptionState)) {
          LOGGER.warn(
              "Restart ingestion from the beginning by resetting OffsetRecord for topic-partition: {}. Replica: {}",
              getReplicaId(topic, partition),
              newPartitionConsumptionState.getReplicaId());
          resetOffset(partition, topicPartition, true);
          newPartitionConsumptionState = partitionConsumptionStateMap.get(partition);
          offsetRecord = newPartitionConsumptionState.getOffsetRecord();
        }

        checkConsumptionStateWhenStart(offsetRecord, newPartitionConsumptionState);
        reportIfCatchUpVersionTopicOffset(newPartitionConsumptionState);
        versionedIngestionStats.recordSubscribePrepLatency(
            storeName,
            versionNumber,
            LatencyUtils.getElapsedTimeFromMsToMs(consumptionStatePrepTimeStart));
        updateLeaderTopicOnFollower(newPartitionConsumptionState);
        reportStoreVersionTopicOffsetRewindMetrics(newPartitionConsumptionState);

        // Subscribe to local version topic.
        long subscribeOffset = getLocalVtSubscribeOffset(newPartitionConsumptionState);
        consumerSubscribe(
            topicPartition.getPubSubTopic(),
            newPartitionConsumptionState,
            subscribeOffset,
            localKafkaServer);
        LOGGER.info("Subscribed to: {} Offset {}", topicPartition, subscribeOffset);
        storageUtilizationManager.initPartition(partition);
        break;
      case UNSUBSCRIBE:
        LOGGER.info("{} Unsubscribing to: {}", ingestionTaskName, topicPartition);
        PartitionConsumptionState consumptionState = partitionConsumptionStateMap.get(partition);
        forceUnSubscribedCount--;
        subscribedCount--;
        if (consumptionState != null) {
          consumerUnSubscribeAllTopics(consumptionState);
        }
        /**
         * The subscribed flag is turned off, so that drainer thread will skip messages for this partition.
         * Basically, now is the cut off time; all buffered messages in drainer queue will be dropped, to speed up
         * the unsubscribe process.
         */
        if (consumptionState != null) {
          consumptionState.unsubscribe();
        }

        // Drain the buffered message by last subscription.
        waitForAllMessageToBeProcessedFromTopicPartition(topicPartition, consumptionState);

        /**
         * If state transition model is still hanging on waiting for the released latch, but unsubscription happens,
         * we should make a call to state model to release the latch.
         *
         * In normal case, if a state model is pending on completing a transition message, no new transition message
         * will be sent, meaning UNSUBSCRIBE won't happen if the model is waiting for the latch to release (push complete
         * or fail); however, if ZK disconnection/reconnection happens, state transition will be reset while the latch
         * is still not released; in this case, reset should make sure to restore all internal states, including
         * releasing latch.
         */
        if (consumptionState != null) {
          ingestionNotificationDispatcher.reportStopped(consumptionState);
        }

        /**
         * Since the processing of the buffered messages are using {@link #partitionConsumptionStateMap} and
         * {@link #kafkaDataValidationService}, we would like to drain all the buffered messages before cleaning up those
         * two variables to avoid the race condition.
         */
        partitionConsumptionStateMap.remove(partition);
        storageUtilizationManager.removePartition(partition);
        getDataIntegrityValidator().clearPartition(partition);
        // Reset the error partition tracking
        PartitionExceptionInfo partitionExceptionInfo = partitionIngestionExceptionList.get(partition);
        if (partitionExceptionInfo != null) {
          partitionIngestionExceptionList.set(partition, null);
          LOGGER.info(
              "{} Unsubscribed to: {}, which has errored with exception",
              ingestionTaskName,
              topicPartition,
              partitionExceptionInfo.getException());
        } else {
          LOGGER.info("{} Unsubscribed to: {}", ingestionTaskName, topicPartition);
        }
        // Only remove the partition from the maintained set if it's triggered by Helix.
        // Otherwise, keep it in the set since it is used for alerts; alerts should be sent out if unsubscription
        // happens due to internal errors.
        if (consumerAction.isHelixTriggeredAction()) {
          failedPartitions.remove(partition);
        }
        break;
      case RESET_OFFSET:
        resetOffset(partition, topicPartition, false);
        break;
      case KILL:
        LOGGER.info("Kill this consumer task for Topic: {}", topic);
        // Throw the exception here to break the consumption loop, and then this task is marked as error status.
        throw new VeniceIngestionTaskKilledException(KILLED_JOB_MESSAGE + topic);
      case DROP_PARTITION:
        dropPartitionSynchronously(topicPartition);
        break;
      default:
        throw new UnsupportedOperationException(operation.name() + " is not supported in " + getClass().getName());
    }
  }

  private void resetOffset(int partition, PubSubTopicPartition topicPartition, boolean restartIngestion) {
    PartitionConsumptionState partitionConsumptionState = partitionConsumptionStateMap.get(partition);

    if (partitionConsumptionState != null
        && (restartIngestion || consumerHasSubscription(topicPartition.getPubSubTopic(), partitionConsumptionState))) {
      if (restartIngestion) {
        LOGGER.info(
            "Reset offset to restart ingestion for: {}. Replica: {}",
            topicPartition,
            partitionConsumptionState.getReplicaId());
      } else {
        LOGGER.error(
            "Unexpected situation: attempting to reset the offset for: {} without unsubscribing first. Replica: {}",
            topicPartition,
            partitionConsumptionState.getReplicaId());
      }
      /*
       * Only update the consumer and partitionConsumptionStateMap when consumer actually has
       * subscription to this topic/partition; otherwise, we would blindly update the StateMap
       * and mess up other operations on the StateMap.
       */
      try {
        consumerResetOffset(topicPartition.getPubSubTopic(), partitionConsumptionState);
        LOGGER.info(
            "Reset OffSet for topic-partition: {}. Replica: {}",
            topicPartition,
            partitionConsumptionState.getReplicaId());
      } catch (PubSubUnsubscribedTopicPartitionException e) {
        LOGGER.error(
            "Kafka consumer should have subscribed to the partition already but it fails "
                + "on resetting offset for: {}. Replica: {}",
            topicPartition,
            partitionConsumptionState.getReplicaId());
      }
      PartitionConsumptionState consumptionState = new PartitionConsumptionState(
          getReplicaId(versionTopic, partition),
          partition,
          new OffsetRecord(partitionStateSerializer),
          hybridStoreConfig.isPresent());
      consumptionState.setCurrentVersionSupplier(isCurrentVersion);
      partitionConsumptionStateMap.put(partition, consumptionState);
      storageUtilizationManager.initPartition(partition);
      // Reset the error partition tracking
      partitionIngestionExceptionList.set(partition, null);
      failedPartitions.remove(partition);
    } else {
      LOGGER.info(
          "{} No need to reset offset by Kafka consumer, since the consumer is not subscribed to: {}",
          ingestionTaskName,
          topicPartition);
    }
    getDataIntegrityValidator().clearPartition(partition);
    storageMetadataService.clearOffset(topicPartition.getPubSubTopic().getName(), partition);
  }

  /**
   * This function checks, for a store, if its persisted offset is greater than the end offset of its
   * corresponding Kafka topic (indicating an offset rewind event, thus a potential data loss in Kafka) and increases
   * related sensor counter values.
   */
  private void reportStoreVersionTopicOffsetRewindMetrics(PartitionConsumptionState pcs) {
    long offset = pcs.getLatestProcessedLocalVersionTopicOffset();
    if (offset == OffsetRecord.LOWEST_OFFSET) {
      return;
    }
    /**
     * N.B.: We do not want to use {@link #getTopicPartitionEndOffSet(String, PubSubTopic, int)} because it can return
     *       a cached value which will result in a false positive in the below check.
     */
    long endOffset = aggKafkaConsumerService.getLatestOffsetBasedOnMetrics(
        localKafkaServer,
        versionTopic,
        new PubSubTopicPartitionImpl(versionTopic, pcs.getPartition()));
    // Proceed if persisted OffsetRecord exists and has meaningful content.
    if (endOffset >= 0 && offset > endOffset) {
      // report offset rewind.
      LOGGER.warn(
          "Offset rewind for version topic-partition: {}, persisted record offset: {}, Kafka topic partition end-offset: {}",
          getReplicaId(kafkaVersionTopic, pcs.getPartition()),
          offset,
          endOffset);
      versionedIngestionStats.recordVersionTopicEndOffsetRewind(storeName, versionNumber);
    }
  }

  /**
   * @return the end offset in kafka for the topic partition in SIT, or a negative value if it failed to get it.
   *
   * N.B.: The returned end offset is the last successfully replicated message plus one. If the partition has never been
   * written to, the end offset is 0.
   */
  protected long getTopicPartitionEndOffSet(String kafkaUrl, PubSubTopic pubSubTopic, int partition) {
    PubSubTopicPartition topicPartition = new PubSubTopicPartitionImpl(pubSubTopic, partition);
    long offsetFromConsumer =
        aggKafkaConsumerService.getLatestOffsetBasedOnMetrics(kafkaUrl, versionTopic, topicPartition);
    if (offsetFromConsumer >= 0) {
      return offsetFromConsumer;
    }
    try {
      return RetryUtils.executeWithMaxAttemptAndExponentialBackoffNoLog(() -> {
        long offset = getTopicManager(kafkaUrl).getLatestOffsetCachedNonBlocking(pubSubTopic, partition);
        if (offset == UNKNOWN_LATEST_OFFSET) {
          throw new VeniceException("Latest offset is unknown. Check if the topic: " + topicPartition + " exists.");
        }
        return offset;
      },
          MAX_OFFSET_FETCH_ATTEMPTS,
          Duration.ofMillis(10),
          Duration.ofMillis(500),
          Duration.ofSeconds(5),
          RETRY_FAILURE_TYPES);
    } catch (Exception e) {
      LOGGER.error(
          "Failed to get end offset for topic-partition: {} with kafka url {} even after {} retries",
          topicPartition,
          kafkaUrl,
          MAX_OFFSET_FETCH_ATTEMPTS,
          e);
      return StatsErrorCode.LAG_MEASUREMENT_FAILURE.code;
    }
  }

  protected long getPartitionOffsetLagBasedOnMetrics(String kafkaSourceAddress, PubSubTopic topic, int partition) {
    return aggKafkaConsumerService
        .getOffsetLagBasedOnMetrics(kafkaSourceAddress, versionTopic, new PubSubTopicPartitionImpl(topic, partition));
  }

  protected abstract void checkLongRunningTaskState() throws InterruptedException;

  protected abstract void processConsumerAction(ConsumerAction message, Store store) throws InterruptedException;

  protected abstract Set<String> getConsumptionSourceKafkaAddress(PartitionConsumptionState partitionConsumptionState);

  protected void startConsumingAsLeader(PartitionConsumptionState partitionConsumptionState) {
    throw new UnsupportedOperationException("Leader consumption should only happen in L/F mode!");
  }

  protected Set<String> getRealTimeDataSourceKafkaAddress(PartitionConsumptionState partitionConsumptionState) {
    return localKafkaServerSingletonSet;
  }

  public PartitionConsumptionState getPartitionConsumptionState(int partitionId) {
    return partitionConsumptionStateMap.get(partitionId);
  }

  public boolean hasAnyPartitionConsumptionState(Predicate<PartitionConsumptionState> pcsPredicate) {
    for (Map.Entry<Integer, PartitionConsumptionState> partitionToConsumptionState: partitionConsumptionStateMap
        .entrySet()) {
      if (pcsPredicate.test(partitionToConsumptionState.getValue())) {
        return true;
      }
    }
    return false;
  }

  public int getFailedIngestionPartitionCount() {
    return failedPartitions.size();
  }

  /**
   * Common record check for different state models:
   * check whether server continues receiving messages after EOP for a batch-only store.
   */
  protected boolean shouldProcessRecord(DefaultPubSubMessage record) {
    PartitionConsumptionState partitionConsumptionState = partitionConsumptionStateMap.get(record.getPartition());

    if (partitionConsumptionState == null) {
      String msg = "PCS for replica: " + getReplicaId(kafkaVersionTopic, record.getPartition())
          + " is null. Skipping incoming record with topic-partition: {} and offset: {}";
      if (!REDUNDANT_LOGGING_FILTER.isRedundantException(msg)) {
        LOGGER.info(msg, record.getTopicPartition(), record.getPosition());
      }
      return false;
    }

    if (partitionConsumptionState.isErrorReported()) {
      String msg = "Replica:  " + partitionConsumptionState.getReplicaId()
          + " is already errored. Skipping incoming record with topic-partition: {} and offset: {}";
      if (!REDUNDANT_LOGGING_FILTER.isRedundantException(msg)) {
        LOGGER.info(msg, record.getTopicPartition(), record.getPosition());
      }
      return false;
    }

    // Just a sanity check for something that shouldn't ever happen. Skip it and log a warning.
    if (record.getKey().isGlobalRtDiv() && record.getTopic().isRealTime()) {
      LOGGER.warn("Skipping Global RT DIV message from realtime topic partition: {}", record.getTopicPartition());
      return false;
    }

    if (partitionConsumptionState.isEndOfPushReceived() && partitionConsumptionState.isBatchOnly()) {
      KafkaKey key = record.getKey();
      KafkaMessageEnvelope value = record.getValue();
      if (key.isControlMessage()
          && ControlMessageType.valueOf((ControlMessage) value.payloadUnion) == ControlMessageType.END_OF_SEGMENT) {
        // Still allow END_OF_SEGMENT control message
        return true;
      }
      // emit metric for unexpected messages
      if (emitMetrics.get()) {
        hostLevelIngestionStats.recordUnexpectedMessage();
      }

      // Report such kind of message once per minute to reduce logging volume
      /*
       * TODO: right now, if we update a store to enable hybrid, {@link StoreIngestionTask} for the existing versions
       * won't know it since {@link #hybridStoreConfig} parameter is passed during construction.
       *
       * So far, to make hybrid store/incremental store work, customer needs to do a new push after enabling hybrid/
       * incremental push feature of the store.
       */
      String message = "The record was received after 'EOP', but the store: " + kafkaVersionTopic
          + " is neither hybrid nor incremental push enabled, so will skip it. Current records replica: {}";
      if (!REDUNDANT_LOGGING_FILTER.isRedundantException(message)) {
        LOGGER.warn(message, partitionConsumptionState.getReplicaId());
      }
      return false;
    }
    return true;
  }

  protected boolean shouldPersistRecord(
      DefaultPubSubMessage record,
      PartitionConsumptionState partitionConsumptionState) {
    int partitionId = record.getTopicPartition().getPartitionNumber();
    String replicaId = getReplicaId(kafkaVersionTopic, partitionId);
    if (failedPartitions.contains(partitionId)) {
      String msg = "Errors already exist for replica: " + replicaId + ", skipping incoming record";
      if (!REDUNDANT_LOGGING_FILTER.isRedundantException(msg)) {
        LOGGER.info("{} with topic-partition: {} and offset {}", msg, record.getTopicPartition(), record.getPosition());
      }
      return false;
    }
    if (partitionConsumptionState == null || !partitionConsumptionState.isSubscribed()) {
      String msg = "PCS for replica: " + replicaId
          + " is null or it is not subscribed to any topic-partition. Skipping incoming record with topic-partition: {} and offset: {}";
      if (!REDUNDANT_LOGGING_FILTER.isRedundantException(msg)) {
        LOGGER.info(msg, record.getTopicPartition(), record.getPosition());
      }
      return false;
    }

    if (partitionConsumptionState.isErrorReported()) {
      String msg = "Replica: " + replicaId + " is already errored, skipping incoming record";
      if (!REDUNDANT_LOGGING_FILTER.isRedundantException(msg)) {
        LOGGER.info("{} with topic-partition: {} and offset {}", msg, record.getTopicPartition(), record.getPosition());
      }
      return false;
    }

    if (this.suppressLiveUpdates && partitionConsumptionState.isCompletionReported()) {
      String msg = "Skipping message as live update suppression is enabled and replica: " + replicaId
          + " is already ready to serve, these are buffered records in the queue. Incoming record with topic-partition: {} and offset: {}";
      if (!REDUNDANT_LOGGING_FILTER.isRedundantException(msg)) {
        LOGGER.info(msg, record.getTopicPartition(), record.getPosition());
      }
      return false;
    }

    /*
     * If ingestion isolation is enabled, when completion is reported for a partition, we don't need to persist the remaining
     * records in the drainer queue, as per ingestion isolation design, we will unsubscribe topic partition in child process
     * and re-subscribe it in main process, thus these records can be processed in main process instead without slowing down
     * the unsubscribe action.
     */
    if (this.isIsolatedIngestion && partitionConsumptionState.isCompletionReported()) {
      String msg = "Skipping message as it is using ingestion isolation and replica: " + replicaId
          + " is already ready to serve, these are buffered records in the queue. Incoming record with topic-partition: {} and offset: {}";
      if (!REDUNDANT_LOGGING_FILTER.isRedundantException(msg)) {
        LOGGER.info(msg, record.getTopicPartition(), record.getPosition());
      }
      return false;
    }

    return true;
  }

  /**
   * This function will be invoked in {@link StoreBufferService} to process buffered {@link PubSubMessage}.
   */
  public void processConsumerRecord(
      DefaultPubSubMessage record,
      LeaderProducedRecordContext leaderProducedRecordContext,
      int partition,
      String kafkaUrl,
      long beforeProcessingRecordTimestampNs) {
    // The partitionConsumptionStateMap can be modified by other threads during consumption (for example when
    // unsubscribing)
    // in order to maintain thread safety, we hold onto the reference to the partitionConsumptionState and pass that
    // reference to all downstream methods so that all offset persistence operations use the same
    // partitionConsumptionState
    PartitionConsumptionState partitionConsumptionState = partitionConsumptionStateMap.get(partition);
    if (!shouldPersistRecord(record, partitionConsumptionState)) {
      return;
    }

    int recordSize = 0;
    try {
      recordSize = internalProcessConsumerRecord(
          record,
          partitionConsumptionState,
          leaderProducedRecordContext,
          kafkaUrl,
          beforeProcessingRecordTimestampNs);
    } catch (FatalDataValidationException e) {
      int faultyPartition = record.getTopicPartition().getPartitionNumber();
      String replicaId = getReplicaId(versionTopic, faultyPartition);
      String errorMessage;
      errorMessage = FATAL_DATA_VALIDATION_ERROR + " for replica: " + replicaId + ". Incoming record topic-partition: "
          + record.getTopicPartition() + " offset: " + record.getPosition();
      // TODO need a way to safeguard DIV errors from backup version that have once been current (but not anymore)
      // during re-balancing
      boolean needToUnsub = !(isCurrentVersion.getAsBoolean() || partitionConsumptionState.isEndOfPushReceived());
      if (needToUnsub) {
        errorMessage += ". Consumption will be halted.";
        ingestionNotificationDispatcher
            .reportError(Collections.singletonList(partitionConsumptionState), errorMessage, e);
        unSubscribePartition(new PubSubTopicPartitionImpl(versionTopic, faultyPartition));
      } else {
        LOGGER.warn(
            "{}. Consumption will continue because it is either a current version replica or EOP has already been received. {}",
            errorMessage,
            e.getMessage());
      }
    } catch (VeniceMessageException | UnsupportedOperationException e) {
      throw new VeniceException(
          ingestionTaskName + " : Received an exception for message at partition: "
              + record.getTopicPartition().getPartitionNumber() + ", offset: " + record.getPosition()
              + ". Bubbling up.",
          e);
    }

    if (diskUsage.isDiskFull(recordSize)) {
      throw new DiskLimitExhaustedException(storeName, versionNumber, diskUsage.getDiskStatus());
    }

    /*
     * Report ingestion throughput metric based on the store version
     */
    if (!record.getKey().isControlMessage() && !record.getKey().isGlobalRtDiv()) { // skip control messages and DIV
      // Still track record throughput to understand the performance benefits of disabling other record-level metrics.
      hostLevelIngestionStats.recordTotalRecordsConsumed();
      if (recordLevelMetricEnabled.get()) {
        versionedIngestionStats.recordBytesConsumed(storeName, versionNumber, recordSize);
        versionedIngestionStats.recordRecordsConsumed(storeName, versionNumber);
        /*
         * Meanwhile, contribute to the host-level ingestion throughput rate, which aggregates the consumption rate across
         * all store versions.
         */
        hostLevelIngestionStats.recordTotalBytesConsumed(recordSize);
        /*
         * Also update this stats separately for Leader and Follower.
         */
        recordProcessedRecordStats(partitionConsumptionState, recordSize);
      }
      partitionConsumptionState.incrementProcessedRecordSizeSinceLastSync(recordSize);
    }
    reportIfCatchUpVersionTopicOffset(partitionConsumptionState);

    long syncBytesInterval = getSyncBytesInterval(partitionConsumptionState);
    boolean recordsProcessedAboveSyncIntervalThreshold = (syncBytesInterval > 0
        && (partitionConsumptionState.getProcessedRecordSizeSinceLastSync() >= syncBytesInterval));
    getDefaultReadyToServeChecker().apply(partitionConsumptionState, recordsProcessedAboveSyncIntervalThreshold);

    /**
     * Syncing offset checking in syncOffset() should be the very last step for processing a record.
     *
     * Check whether offset metadata checkpoint will happen; if so, update the producer states recorded in OffsetRecord
     * with the updated producer states maintained in {@link #drainerDiv}
     */
    if (shouldSyncOffset(partitionConsumptionState, record, leaderProducedRecordContext)) {
      updateOffsetMetadataAndSyncOffset(partitionConsumptionState);
    }
  }

  long getSyncBytesInterval(PartitionConsumptionState pcs) {
    return pcs.isDeferredWrite()
        ? databaseSyncBytesIntervalForDeferredWriteMode
        : databaseSyncBytesIntervalForTransactionalMode;
  }

  protected void recordHeartbeatReceived(
      PartitionConsumptionState partitionConsumptionState,
      DefaultPubSubMessage consumerRecord,
      String kafkaUrl) {
    // No Op
  }

  protected boolean shouldSendGlobalRtDiv(DefaultPubSubMessage record, PartitionConsumptionState pcs, String kafkaUrl) {
    if (!isGlobalRtDivEnabled()) {
      return false;
    }

    // The Global RT DIV is sent on a per-broker basis, so divide the size limit by the number of brokers
    final long syncBytesInterval = getSyncBytesInterval(pcs) / getConsumedBytesSinceLastSync().size();
    boolean shouldSync = false;
    if (!record.getKey().isControlMessage()) {
      shouldSync = syncBytesInterval > 0 && (getConsumedBytesSinceLastSync().get(kafkaUrl) >= syncBytesInterval);
    }
    return shouldSync;
  }

  /**
   * Update the offset metadata in OffsetRecord in the following cases:
   * 1. A ControlMessage other than Start_of_Segment and End_of_Segment is processed
   * 2. The size of total processed message has exceeded a threshold: {@link #databaseSyncBytesIntervalForDeferredWriteMode}
   *    for batch data and {@link #databaseSyncBytesIntervalForTransactionalMode} for real-time updates.
   * For RocksDB, too frequent sync will produce lots of small level-0 SST files, which makes the compaction very inefficient.
   * Hence, we want to avoid the database sync for the following cases:
   * 1. Every ControlMessage
   * 2. Record count based strategy, which doesn't work well for stores with very small key/value pairs.
   *
   * When the Global RT DIV feature is enabled, the size-based sync is no longer triggered by the drainer. The
   * condition is on the ConsumptionTask and bytes consumed rather than bytes processed. The VT DIV is still synced
   * by the drainer whenever a non-SOS/EOS control message is processed.
   */
  boolean shouldSyncOffset(
      PartitionConsumptionState pcs,
      DefaultPubSubMessage record,
      LeaderProducedRecordContext leaderProducedRecordContext) {
    boolean syncOffset = false;
    if (record.getKey().isControlMessage()) {
      ControlMessage controlMessage = (leaderProducedRecordContext == null
          ? (ControlMessage) record.getValue().getPayloadUnion()
          : (ControlMessage) leaderProducedRecordContext.getValueUnion());
      final ControlMessageType controlMessageType = ControlMessageType.valueOf(controlMessage);
      /**
       * We don't want to sync offset/database for every control message since it could trigger RocksDB to generate
       * a lot of small level-0 SST files, which will make the compaction very inefficient.
       * In hybrid mode, we know START_OF_SEGMENT and END_OF_SEGMENT could happen multiple times per partition since
       * each Samza job could produce to every partition, and the situation could become even worse if the Samza jobs have been
       * restarted many times.
       * But we still want to checkpoint for those known infrequent control messages:
       * 1. Easy testing;
       * 2. Avoid unnecessary offset rewind when ungraceful shutdown happens.
       *
       * TODO: if we know some other types of Control Messages are frequent as START_OF_SEGMENT and END_OF_SEGMENT in the future,
       * we need to consider to exclude them to avoid the issue described above.
       */
      if (!controlMessageType.isSegmentControlMessage()) {
        syncOffset = true;
      }
    } else {
      if (isGlobalRtDivEnabled()) {
        return false; // for the Global RT DIV feature, size-based sync is by ConsumptionTask rather than Drainer
      }

      final long syncBytesInterval = getSyncBytesInterval(pcs);
      syncOffset = (syncBytesInterval > 0 && (pcs.getProcessedRecordSizeSinceLastSync() >= syncBytesInterval));
    }
    return syncOffset;
  }

  /**
   * This method flushes data partition on disk and syncs the underlying database with {@link OffsetRecord}.
   * Note that the updates for {@link OffsetRecord} is happened in {@link #updateOffsetMetadataInOffsetRecord}
   * @param topic, the given version topic(VT) for the store.
   * @param pcs, the corresponding {@link PartitionConsumptionState} to sync with.
   */
  private void syncOffset(String topic, PartitionConsumptionState pcs) {
    int partition = pcs.getPartition();
    if (this.storageEngine.isClosed()) {
      LOGGER.warn("Storage engine has been closed. Could not execute sync offset for replica: {}", pcs.getReplicaId());
      return;
    }
    // Flush data partition
    final AtomicReference<Map<String, String>> dbCheckpointingInfoReference = new AtomicReference<>();
    executeStorageEngineRunnable(partition, () -> {
      Map<String, String> dbCheckpointingInfoFinal = this.storageEngine.sync(partition);
      dbCheckpointingInfoReference.set(dbCheckpointingInfoFinal);
    });
    if (dbCheckpointingInfoReference.get() == null) {
      throw new VeniceException("The ingestion task has already stopped");
    }
    storageUtilizationManager.notifyFlushToDisk(pcs);

    // Update the partition key in metadata partition
    if (offsetLagDeltaRelaxEnabled) {
      // Try to persist offset lag to make partition online faster when restart.
      updateOffsetLagInMetadata(pcs);
    }
    OffsetRecord offsetRecord = pcs.getOffsetRecord();
    // Check-pointing info required by the underlying storage engine
    offsetRecord.setDatabaseInfo(dbCheckpointingInfoReference.get());
    storageMetadataService.put(this.kafkaVersionTopic, partition, offsetRecord);
    pcs.resetProcessedRecordSizeSinceLastSync();
    String msg = "Offset synced for replica: " + pcs.getReplicaId() + " - localVtOffset: {}";
    if (!REDUNDANT_LOGGING_FILTER.isRedundantException(msg)) {
      LOGGER.info(msg, offsetRecord.getLocalVersionTopicOffset());
    }
  }

  private void updateOffsetLagInMetadata(PartitionConsumptionState ps) {
    // Measure and save real-time offset lag.
    long offsetLag = measureHybridOffsetLag(ps, false);
    ps.getOffsetRecord().setOffsetLag(offsetLag);
  }

  void setIngestionException(int partitionId, Exception e) {
    boolean replicaCompleted = false;
    PartitionConsumptionState partitionConsumptionState = partitionConsumptionStateMap.get(partitionId);
    if (partitionConsumptionState != null && partitionConsumptionState.isCompletionReported()) {
      replicaCompleted = true;
    }
    partitionIngestionExceptionList.set(partitionId, new PartitionExceptionInfo(e, partitionId, replicaCompleted));
    failedPartitions.add(partitionId);
  }

  public void setLastConsumerException(Exception e) {
    lastConsumerException = e;
  }

  // visible for testing
  Exception getLastConsumerException() {
    return lastConsumerException;
  }

  public void setLastStoreIngestionException(Exception e) {
    lastStoreIngestionException.set(e);
  }

  public void recordChecksumVerificationFailure() {
    hostLevelIngestionStats.recordChecksumVerificationFailure();
  }

  /**
   * Records metrics for the original size of full-assembled records (key + value) and RMD by utilizing the field
   * {@link ChunkedValueManifest#size}.
   * Also records the ratio of assembled record size to maximum allowed size, which is intended to be used to alert
   * customers about how close they are to hitting the size limit.
   * @param keyLen The size of the record's key
   * @param valueBytes {@link Put#putValue} which is expected to be a serialized {@link ChunkedValueManifest}
   * @param rmdBytes {@link Put#replicationMetadataPayload} which can be a serialized {@link ChunkedValueManifest} if
   * RMD chunking was enabled or just the RMD payload otherwise
   */
  protected void recordAssembledRecordSize(int keyLen, ByteBuffer valueBytes, ByteBuffer rmdBytes, long currentTimeMs) {
    try {
      byte[] valueByteArray = ByteUtils.extractByteArray(valueBytes);
      ChunkedValueManifest valueManifest = manifestSerializer.deserialize(valueByteArray, CHUNK_MANIFEST_SCHEMA_ID);
      int recordSize = keyLen + valueManifest.getSize();
      hostLevelIngestionStats.recordAssembledRecordSize(recordSize, currentTimeMs);
      recordAssembledRecordSizeRatio(calculateAssembledRecordSizeRatio(recordSize), currentTimeMs);

      if (rmdBytes == null || rmdBytes.remaining() == 0) {
        return;
      }

      int rmdSize = rmdBytes.remaining();
      if (isRmdChunked) {
        byte[] rmdByteArray = ByteUtils.extractByteArray(rmdBytes);
        ChunkedValueManifest rmdManifest = manifestSerializer.deserialize(rmdByteArray, CHUNK_MANIFEST_SCHEMA_ID);
        rmdSize = rmdManifest.getSize();
      }
      hostLevelIngestionStats.recordAssembledRmdSize(rmdSize, currentTimeMs);
    } catch (VeniceException | IllegalArgumentException | AvroRuntimeException e) {
      LOGGER.error("Failed to deserialize ChunkedValueManifest to record the assembled record or RMD size", e);
    }
  }

  protected abstract void recordAssembledRecordSizeRatio(double ratio, long currentTimeMs);

  protected abstract double calculateAssembledRecordSizeRatio(long recordSize);

  public abstract long getBatchReplicationLag();

  public abstract long getLeaderOffsetLag();

  public abstract long getBatchLeaderOffsetLag();

  public abstract long getHybridLeaderOffsetLag();

  /**
   * @param pubSubServerName Pub Sub deployment to interrogate
   * @param topic topic to measure
   * @param partition for which to measure lag
   * @return the lag, or {@value Long#MAX_VALUE} if it failed to measure it
   *
   * N.B.: Note that the returned lag can be negative since the end offset used in the calculation is cached.
   */
  protected long measureLagWithCallToPubSub(
      String pubSubServerName,
      PubSubTopic topic,
      int partition,
      long currentOffset) {
    return measureLagWithCallToPubSub(pubSubServerName, topic, partition, currentOffset, this::getTopicManager);
  }

  protected static long measureLagWithCallToPubSub(
      String pubSubServerName,
      PubSubTopic topic,
      int partition,
      long currentOffset,
      Function<String, TopicManager> topicManagerProvider) {
    if (currentOffset < OffsetRecord.LOWEST_OFFSET) {
      // -1 is a valid offset, which means that nothing was consumed yet, but anything below that is invalid.
      return Long.MAX_VALUE;
    }
    TopicManager tm = topicManagerProvider.apply(pubSubServerName);
    long endOffset = tm.getLatestOffsetCached(topic, partition);
    if (endOffset < 0) {
      // A negative value means there was a problem in measuring the end offset, and therefore we return "infinite lag"
      return Long.MAX_VALUE;
    } else if (endOffset == 0) {
      /**
       * Topics which were never produced to have an end offset of zero. Such topics are empty and therefore, by
       * definition, there cannot be any lag.
       *
       * Note that the reverse is not true: a topic can be currently empty and have an end offset above zero, if it had
       * messages produced to it before, which have since then disappeared (e.g. due to time-based retention).
       */
      return 0;
    }

    /**
     * A topic with an end offset of zero is empty. A topic with a single message in it will have an end offset of 1,
     * while that single message will have offset 0. In such single message topic, a consumer which fully scans the
     * topic would have a current offset of 0, while the topic has an end offset of 1, and therefore we need to subtract
     * 1 from the end offset in order to arrive at the correct lag of 0.
     */
    return endOffset - 1 - currentOffset;
  }

  /**
   * Measure the offset lag between follower and leader
   */
  public abstract long getFollowerOffsetLag();

  public abstract long getBatchFollowerOffsetLag();

  public abstract long getHybridFollowerOffsetLag();

  public abstract long getRegionHybridOffsetLag(int regionId);

  public abstract int getWriteComputeErrorCode();

  public abstract void updateLeaderTopicOnFollower(PartitionConsumptionState partitionConsumptionState);

  /**
   * Because of timing considerations, it is possible that some lag metrics could compute negative
   * values. Negative lag does not make sense so the intent is to ease interpretation by applying a
   * lower bound of zero on these metrics...
   */
  protected long minZeroLag(long value) {
    if (value < 0) {
      LOGGER.debug("Got a negative value for a lag metric. Will report zero.");
      return 0;
    } else {
      return value;
    }
  }

  public boolean isHybridMode() {
    return hybridStoreConfig.isPresent();
  }

  private void syncEndOfPushTimestampToMetadataService(long endOfPushTimestamp) {
    storageMetadataService.computeStoreVersionState(kafkaVersionTopic, previousStoreVersionState -> {
      if (previousStoreVersionState != null) {
        previousStoreVersionState.endOfPushTimestamp = endOfPushTimestamp;

        // Sync latest store version level metadata to disk
        return previousStoreVersionState;
      } else {
        throw new VeniceException(
            "Unexpected: received some " + ControlMessageType.END_OF_PUSH.name()
                + " control message in a topic where we have not yet received a "
                + ControlMessageType.START_OF_PUSH.name() + " control message.");
      }
    });
  }

  private void processStartOfPush(
      KafkaMessageEnvelope startOfPushKME,
      ControlMessage controlMessage,
      PartitionConsumptionState partitionConsumptionState) {
    StartOfPush startOfPush = (StartOfPush) controlMessage.controlMessageUnion;
    if (partitionConsumptionState.isEndOfPushReceived()) {
      LOGGER.warn(
          "Received START_OF_PUSH after END_OF_PUSH for replica: {}. This may indicate out-of-order or "
              + "duplicate control messages. Details: Incoming SoP: {}, Previous SoP timestamp: {}, Previous "
              + "EoP timestamp: {}. The message will be ignored.",
          partitionConsumptionState.getReplicaId(),
          startOfPush,
          partitionConsumptionState.getStartOfPushTimestamp(),
          partitionConsumptionState.getEndOfPushTimestamp());
      return;
    }

    /*
     * Notify the underlying store engine about starting batch push.
     */
    final boolean sorted;
    if (serverConfig.getRocksDBServerConfig().isBlobFilesEnabled() && isHybridMode()) {
      /**
       * We would like to skip {@link RocksDBSstFileWriter} for hybrid stores
       * when RocksDB blob mode is enabled and here are the reasons:
       * 1. Hybrid stores will use the same amount of MemTables eventually even not in batch processing phase.
       * 2. SSTFileWriter + RocksDB blob mode will introduce additional space overhead in the following way:
       *    a. SSTFileWriter doesn't support RocksDB blob mode, which means even with blob enabled, SSTFileWriter
       *       will still write both key and value into the same SST file regardless of value size.
       *    b. When RocksDB ingests the generated SST files, it will put them in the bottom level.
       *    c. After finishing the batch portion, RocksDB won't use SSTFileWriter anymore and in the regular mode, when
       *       RocksDB blob mode is enabled, RocksDB will store the value in blob files when the value size is
       *       larger than the configured threshold, and this also means the LSM tree built by the real-time writes
       *       will be much smaller as it contains keys and smaller values/value pointers.
       *    d. As LSM tree is small, it is not easy to trigger a compaction in the bottom level (the bottom - 1 level
       *       needs to keep enough data to trigger the bottom-level compaction), so the staled entries in the bottom
       *       level will remain for a long time.
       *    e. RocksDB blob config tuning won't affect the large bottom-level SST files.
       * 3. If we disable SSTFileWriter for hybrid stores when RocksDB blob mode is enabled, all the writes will
       *    go through MemTable and key/value separation logic will apply all the time, and blob related configs
       *    will apply to all the writes.
       */
      sorted = false;
    } else {
      sorted = startOfPush.sorted;
    }

    StoreVersionState persistedStoreVersionState =
        storageMetadataService.computeStoreVersionState(kafkaVersionTopic, previousStoreVersionState -> {
          if (previousStoreVersionState == null) {
            // No other partition of the same topic has started yet, let's initialize the StoreVersionState
            StoreVersionState newStoreVersionState = new StoreVersionState();
            newStoreVersionState.sorted = sorted;
            newStoreVersionState.chunked = startOfPush.chunked;
            newStoreVersionState.compressionStrategy = startOfPush.compressionStrategy;
            newStoreVersionState.compressionDictionary = startOfPush.compressionDictionary;
            if (startOfPush.compressionStrategy == CompressionStrategy.ZSTD_WITH_DICT.getValue()) {
              if (startOfPush.compressionDictionary == null) {
                throw new VeniceException(
                    "compression Dictionary should not be empty if CompressionStrategy is ZSTD_WITH_DICT");
              }
            }
            newStoreVersionState.batchConflictResolutionPolicy = startOfPush.timestampPolicy;
            newStoreVersionState.startOfPushTimestamp = startOfPushKME.producerMetadata.messageTimestamp;

            LOGGER.info(
                "Persisted {} for the first time following a SOP for topic {} with sorted: {}.",
                StoreVersionState.class.getSimpleName(),
                kafkaVersionTopic,
                newStoreVersionState.sorted);
            return newStoreVersionState;
          } else if (previousStoreVersionState.chunked != startOfPush.chunked) {
            // Something very wrong is going on ): ...
            throw new VeniceException(
                "Unexpected: received multiple " + ControlMessageType.START_OF_PUSH.name()
                    + " control messages with inconsistent 'chunked' fields within the same topic!");
          } else if (previousStoreVersionState.sorted != sorted) {
            if (!isHybridMode()) {
              // Something very wrong is going on ): ...
              throw new VeniceException(
                  "Unexpected: received multiple " + ControlMessageType.START_OF_PUSH.name()
                      + " control messages with inconsistent 'sorted' fields within the same topic!"
                      + " And persisted sorted value: " + previousStoreVersionState.sorted
                      + " is different from the current one: " + sorted);
            }
            /**
             * Because of the blob-db integration, `SIT` will forcibly set `sorted` to `false` for hybrid stores (check the
             * above javadoc) and inconsistent `sorted` can happen during the rolling out/rolling back blob-db features.
             * Here is one case how it can happen during the rolling out of blob-db:
             * 1. P1 processes `SOP` with `sorted=true` and persist it in `StoreVersionState`.
             * 2. P2 hasn't started processing `SOP` yet.
             * 3. Restart the cluster and roll out blob-db feature.
             * 4. when P2 processes `SOP` with `sorted=true`, it will forcibly set `sorted=false`, and it will be different
             *    from the previously persisted `StoreVersionState`.
             * 5. This is fine as long as we just follow the previously persisted `StoreVersionState`.
             * 6. Here are the reasons why step 5 is true:
             *    a. If the input for a given partition is truly sorted, it can always be ingested as unsorted data.
             *    b. If the input for a given partition is not sorted, the underlying `SSTFileWriter` will throw exception
             *       when we try to ingest it as sorted data.
             */
            LOGGER.warn(
                "Store version state for topic {} has already been initialized with a different value of 'sorted': {}",
                kafkaVersionTopic,
                previousStoreVersionState.sorted);
          }
          // No need to mutate it, so we return it as is
          return previousStoreVersionState;
        });

    ingestionNotificationDispatcher.reportStarted(partitionConsumptionState);
    beginBatchWrite(persistedStoreVersionState.sorted, partitionConsumptionState);
    partitionConsumptionState.setStartOfPushTimestamp(startOfPushKME.producerMetadata.messageTimestamp);
  }

  protected void processEndOfPush(
      KafkaMessageEnvelope endOfPushKME,
      long offset,
      PartitionConsumptionState partitionConsumptionState) {

    // Do not process duplication EOP messages.
    if (partitionConsumptionState.getOffsetRecord().isEndOfPushReceived()) {
      LOGGER.warn(
          "Received duplicate EOP control message, ignoring it. Replica: {}, Offset: {}",
          partitionConsumptionState.getReplicaId(),
          offset);
      return;
    }

    // We need to keep track of when the EOP happened, as that is used within Hybrid Stores' lag measurement
    partitionConsumptionState.getOffsetRecord().endOfPushReceived(offset);
    /*
     * Right now, we assume there are no sorted message after EndOfPush control message.
     * TODO: if this behavior changes in the future, the logic needs to be adjusted as well.
     */
    StoragePartitionConfig storagePartitionConfig = getStoragePartitionConfig(false, partitionConsumptionState);

    /**
     * Update the transactional/deferred mode of the partition.
     */
    partitionConsumptionState.setDeferredWrite(storagePartitionConfig.isDeferredWrite());

    /**
     * Indicate the batch push is done, and the internal storage engine needs to do some cleanup.
     */
    storageEngine.endBatchWrite(storagePartitionConfig);

    if (cacheBackend.isPresent()) {
      if (cacheBackend.get().getStorageEngine(kafkaVersionTopic) != null) {
        cacheBackend.get().getStorageEngine(kafkaVersionTopic).endBatchWrite(storagePartitionConfig);
      }
    }

    /**
     * The checksum verification is not used after EOP, so completely reset it.
     */
    partitionConsumptionState.finalizeExpectedChecksum();

    // persist the EOP message producer's timestamp.
    partitionConsumptionState.setEndOfPushTimestamp(endOfPushKME.producerMetadata.messageTimestamp);
    syncEndOfPushTimestampToMetadataService(endOfPushKME.producerMetadata.messageTimestamp);

    /**
     * It's a bit of tricky here. Since the offset is not updated yet, it's actually previous offset reported
     * here.
     * TODO: sync up offset before invoking dispatcher
     */
    ingestionNotificationDispatcher.reportEndOfPushReceived(partitionConsumptionState);

    if (isDataRecovery && partitionConsumptionState.isBatchOnly()) {
      partitionConsumptionState.setDataRecoveryCompleted(true);
      ingestionNotificationDispatcher.reportDataRecoveryCompleted(partitionConsumptionState);
    }
  }

  protected void processStartOfIncrementalPush(
      ControlMessage startOfIncrementalPush,
      PartitionConsumptionState partitionConsumptionState) {
    CharSequence startVersion = ((StartOfIncrementalPush) startOfIncrementalPush.controlMessageUnion).version;
    if (!batchReportIncPushStatusEnabled || partitionConsumptionState.isComplete()) {
      ingestionNotificationDispatcher
          .reportStartOfIncrementalPushReceived(partitionConsumptionState, startVersion.toString());
    }
  }

  protected void processEndOfIncrementalPush(
      ControlMessage endOfIncrementalPush,
      PartitionConsumptionState partitionConsumptionState) {
    CharSequence endVersion = ((EndOfIncrementalPush) endOfIncrementalPush.controlMessageUnion).version;
    if (!batchReportIncPushStatusEnabled || partitionConsumptionState.isComplete()) {
      ingestionNotificationDispatcher
          .reportEndOfIncrementalPushReceived(partitionConsumptionState, endVersion.toString());
    } else {
      LOGGER.info(
          "Adding incremental push: {} to pending batch report list for replica: {}.",
          endVersion.toString(),
          partitionConsumptionState.getReplicaId());
      partitionConsumptionState.addIncPushVersionToPendingReportList(endVersion.toString());
    }
  }

  /**
   *  This isn't used for ingestion outside L/F, so we NoOp here and rely on the actual implementation in
   *  {@link LeaderFollowerStoreIngestionTask}
   */
  protected void processControlMessageForViews(
      KafkaKey kafkaKey,
      KafkaMessageEnvelope kafkaMessageEnvelope,
      ControlMessage controlMessage,
      int partition,
      PartitionConsumptionState partitionConsumptionState) {
    // NoOp
  }

  protected void processTopicSwitch(
      ControlMessage controlMessage,
      int partition,
      long offset,
      PartitionConsumptionState partitionConsumptionState) {
    throw new VeniceException(
        ControlMessageType.TOPIC_SWITCH.name() + " control message should not be received in"
            + "Online/Offline state model. Topic " + kafkaVersionTopic + " partition " + partition);
  }

  /**
   * In this method, we pass both offset and partitionConsumptionState(ps). The reason behind it is that ps's
   * offset is stale and is not updated until the very end
   */
  private void processControlMessage(
      KafkaKey kafkaKey,
      KafkaMessageEnvelope kafkaMessageEnvelope,
      ControlMessage controlMessage,
      int partition,
      long offset,
      PartitionConsumptionState partitionConsumptionState) {
    /**
     * If leader consumes control messages from topics other than version topic, it should produce
     * them to version topic; however, START_OF_SEGMENT and END_OF_SEGMENT should not be forwarded
     * because the leader producer will keep track of its own segment state; besides, leader/follower
     * model will not encounter START_OF_BUFFER_REPLAY because TOPIC_SWITCH will replace it in L/F
     * model; incremental push is also a mutually exclusive feature with hybrid stores.
     */
    final ControlMessageType type = ControlMessageType.valueOf(controlMessage);
    if (!type.isSegmentControlMessage()) {
      LOGGER.info(
          "Received {} control message. Replica: {}, Offset: {}",
          type.name(),
          partitionConsumptionState.getReplicaId(),
          offset);
    }
    switch (type) {
      case START_OF_PUSH:
        /**
         * N.B.: The processing for SOP happens at the very beginning of the pipeline, in:
         * {@link #produceToStoreBufferServiceOrKafka(Iterable, boolean, PubSubTopicPartition, String, int)}
         */
        break;
      case END_OF_PUSH:
        processEndOfPush(kafkaMessageEnvelope, offset, partitionConsumptionState);
        break;
      case START_OF_SEGMENT:
        break;
      case END_OF_SEGMENT:
        break;
      case VERSION_SWAP:
        if (recordTransformer != null) {
          VersionSwap versionSwap = (VersionSwap) controlMessage.controlMessageUnion;
          int currentVersion =
              Version.parseVersionFromVersionTopicName(versionSwap.getOldServingVersionTopic().toString());
          int futureVersion =
              Version.parseVersionFromVersionTopicName(versionSwap.getNewServingVersionTopic().toString());
          recordTransformer.onVersionSwap(currentVersion, futureVersion, partition);
        }
        break;
      case START_OF_INCREMENTAL_PUSH:
        processStartOfIncrementalPush(controlMessage, partitionConsumptionState);
        break;
      case END_OF_INCREMENTAL_PUSH:
        processEndOfIncrementalPush(controlMessage, partitionConsumptionState);
        break;
      case TOPIC_SWITCH:
        TopicSwitch topicSwitch = (TopicSwitch) controlMessage.controlMessageUnion;
        LOGGER.info(
            "Received {} control message. Replica: {}, Offset: {} NewSource: {}",
            type.name(),
            partitionConsumptionState.getReplicaId(),
            offset,
            topicSwitch.getSourceKafkaServers());
        processTopicSwitch(controlMessage, partition, offset, partitionConsumptionState);
        break;
      default:
        throw new UnsupportedMessageTypeException(
            "Unrecognized Control message type " + controlMessage.controlMessageType);
    }
    processControlMessageForViews(kafkaKey, kafkaMessageEnvelope, controlMessage, partition, partitionConsumptionState);
  }

  /**
   * Sync the metadata about offset in {@link OffsetRecord}.
   * {@link PartitionConsumptionState} will pass through some information to {@link OffsetRecord} for persistence and
   * Offset rewind/split brain has been guarded in {@link #updateLatestInMemoryProcessedOffset}.
   */
  protected abstract void updateOffsetMetadataInOffsetRecord(PartitionConsumptionState partitionConsumptionState);

  /**
   * Maintain the latest processed offsets by drainers in memory; in most of the time, these offsets are ahead of the
   * checkpoint offsets inside {@link OffsetRecord}. Prior to update the offset in memory, the underlying storage engine
   * should have persisted the given record.
   *
   * Dry-run mode will only do offset rewind check and it won't update the processed offset.
   */
  protected abstract void updateLatestInMemoryProcessedOffset(
      PartitionConsumptionState partitionConsumptionState,
      DefaultPubSubMessage consumerRecordWrapper,
      LeaderProducedRecordContext leaderProducedRecordContext,
      String kafkaUrl,
      boolean dryRun);

  /**
   * Process the message consumed from Kafka by de-serializing it and persisting it with the storage engine.
   *
   * @return the size of the data written to persistent storage.
   */
  private int internalProcessConsumerRecord(
      DefaultPubSubMessage consumerRecord,
      PartitionConsumptionState partitionConsumptionState,
      LeaderProducedRecordContext leaderProducedRecordContext,
      String kafkaUrl,
      long beforeProcessingRecordTimestampNs) {
    // De-serialize payload into Venice Message format
    KafkaKey kafkaKey = consumerRecord.getKey();
    KafkaMessageEnvelope kafkaValue = consumerRecord.getValue();
    int sizeOfPersistedData = 0;
    try {
      long currentTimeMs = System.currentTimeMillis();
      if (recordLevelMetricEnabled.get()) {
        // Assumes the timestamp on the record is the broker's timestamp when it received the message.
        long producerBrokerLatencyMs =
            Math.max(consumerRecord.getPubSubMessageTime() - kafkaValue.producerMetadata.messageTimestamp, 0);
        long brokerConsumerLatencyMs = Math.max(currentTimeMs - consumerRecord.getPubSubMessageTime(), 0);
        recordWriterStats(currentTimeMs, producerBrokerLatencyMs, brokerConsumerLatencyMs, partitionConsumptionState);
      }

      // Only the ConsumptionTask validates messages if Global RT DIV is enabled, so we don't need to validate here
      if (!isGlobalRtDivEnabled()) {
        drainerValidateMessage(consumerRecord, partitionConsumptionState, leaderProducedRecordContext);
      }

      if (batchReportIncPushStatusEnabled) {
        maybeReportBatchEndOfIncPushStatus(partitionConsumptionState);
      }

      /**
       heavy internal processing starts here
       **/
      if (recordLevelMetricEnabled.get()) {
        versionedIngestionStats.recordInternalPreprocessingLatency(
            storeName,
            versionNumber,
            LatencyUtils.getElapsedTimeFromMsToMs(currentTimeMs),
            currentTimeMs);
      }

      if (kafkaKey.isControlMessage()) {
        ControlMessage controlMessage = (leaderProducedRecordContext == null
            ? (ControlMessage) kafkaValue.payloadUnion
            : (ControlMessage) leaderProducedRecordContext.getValueUnion());
        processControlMessage(
            kafkaKey,
            kafkaValue,
            controlMessage,
            consumerRecord.getTopicPartition().getPartitionNumber(),
            consumerRecord.getPosition().getNumericOffset(),
            partitionConsumptionState);
        try {
          if (controlMessage.controlMessageType == START_OF_SEGMENT.getValue()
              && Arrays.equals(consumerRecord.getKey().getKey(), KafkaKey.HEART_BEAT.getKey())) {
            recordHeartbeatReceived(partitionConsumptionState, consumerRecord, kafkaUrl);
          }
        } catch (Exception e) {
          LOGGER.error("Failed to record Record heartbeat with message: ", e);
        }
      } else {
        updateLatestInMemoryProcessedOffset(
            partitionConsumptionState,
            consumerRecord,
            leaderProducedRecordContext,
            kafkaUrl,
            true);
        sizeOfPersistedData = processKafkaDataMessage(
            consumerRecord,
            partitionConsumptionState,
            leaderProducedRecordContext,
            currentTimeMs);
        if (recordLevelMetricEnabled.get()) {
          recordNearlineLocalBrokerToReadyToServerLatency(
              storeName,
              versionNumber,
              partitionConsumptionState,
              kafkaValue,
              leaderProducedRecordContext);
        }
      }
      if (recordLevelMetricEnabled.get()) {
        versionedIngestionStats.recordConsumedRecordEndToEndProcessingLatency(
            storeName,
            versionNumber,
            LatencyUtils.getElapsedTimeFromNSToMS(beforeProcessingRecordTimestampNs),
            currentTimeMs);
      }
    } catch (DuplicateDataException e) {
      divErrorMetricCallback.accept(e);
      LOGGER.debug(
          "Skipping a duplicate record at offset: {} from topic-partition: {} for replica: {}",
          consumerRecord.getPosition(),
          consumerRecord.getTopicPartition(),
          partitionConsumptionState.getReplicaId());
    } catch (PersistenceFailureException ex) {
      if (partitionConsumptionStateMap.containsKey(consumerRecord.getTopicPartition().getPartitionNumber())) {
        // If we actually intend to be consuming this partition, then we need to bubble up the failure to persist.
        LOGGER.error(
            "Met PersistenceFailureException for replica: {} while processing record with offset: {}, topic-partition: {}, meta data of the record: {}",
            partitionConsumptionState.getReplicaId(),
            consumerRecord.getPosition(),
            consumerRecord.getTopicPartition(),
            consumerRecord.getValue().producerMetadata);
        throw ex;
      } else {
        /*
         * We can ignore this exception for unsubscribed partitions. The unsubscription of partitions in Kafka Consumer
         * is an asynchronous event. Thus, it is possible that the partition has been dropped from the local storage
         * engine but was not yet unsubscribed by the Kafka Consumer, therefore, leading to consumption of useless messages.
         */
        return 0;
      }

      /** N.B.: In either branches of the if, above, we don't want to update the {@link OffsetRecord} */
    }

    // We want to update offsets in all cases, except when we hit the PersistenceFailureException
    if (partitionConsumptionState == null) {
      LOGGER.info(
          "PCS for replica: {} is null, will skip offset update. Processed record was from topic-partition: {} offset: {}",
          getReplicaId(versionTopic, consumerRecord.getPartition()),
          consumerRecord.getTopicPartition(),
          consumerRecord.getPosition());
    } else {
      OffsetRecord offsetRecord = partitionConsumptionState.getOffsetRecord();
      /**
       * Only update the latest message timestamp when seeing data messages after EOP; the data messages after EOP
       * should come from real-time topics.
       */
      if (partitionConsumptionState.isEndOfPushReceived() && !kafkaKey.isControlMessage()) {
        offsetRecord.setLatestProducerProcessingTimeInMs(kafkaValue.producerMetadata.messageTimestamp);
      }
      // Update latest in-memory processed offset for every processed message
      updateLatestInMemoryProcessedOffset(
          partitionConsumptionState,
          consumerRecord,
          leaderProducedRecordContext,
          kafkaUrl,
          false);
    }
    return sizeOfPersistedData;
  }

  /**
   * DIV check will happen for every single message in drainer queues.
   * Leader replicas will run DIV check twice for every single message (one in leader consumption thread before
   * producing to local version topic; the other one is here); the extra overhead is mandatory for a few reasons:
   * 1. We need DIV check in consumption phase in order to filter out unneeded data from Kafka topic
   * 2. Consumption states are always ahead of drainer states, because there are buffering in between: kafka producing,
   *    drainer buffers; so we cannot persist the DIV check results from consumption phases
   * 3. The DIV info checkpoint on disk must match the actual data persistence which is done inside drainer threads.
   */
  private void drainerValidateMessage(
      DefaultPubSubMessage consumerRecord,
      PartitionConsumptionState partitionConsumptionState,
      LeaderProducedRecordContext leaderProducedRecordContext) {
    boolean endOfPushReceived = partitionConsumptionState.isEndOfPushReceived();
    try {
      if (leaderProducedRecordContext == null || leaderProducedRecordContext.hasCorrespondingUpstreamMessage()) {
        /**
         * N.B.: If a leader server is processing a chunk, then the {@link consumerRecord} is going to be the same for
         * every chunk, and we don't want to treat them as dupes, hence we skip DIV. The DIV state will get updated on
         * the last message of the sequence, which is not a chunk but rather the manifest.
         *
         * TODO:
         * This function is called by drainer threads and we need to transfer its full responsibility to the
         * consumer DIV which resides in the consumer thread and then gradually retire the use of drainer DIV.
         * However, given that DIV heartbeat is yet implemented, so keep drainer DIV the way as is today and let the
         * VERSION_TOPIC to contain both rt and vt messages.
         */
        validateMessage(
            PartitionTracker.VERSION_TOPIC,
            this.drainerDiv,
            consumerRecord,
            endOfPushReceived,
            partitionConsumptionState,
            /**
             * N.B.: For A/A enabled stores, the drainer DIV is useless, since upstream of here we may have filtered
             * out any message due to DCR. So we'll still try to perform the DIV on a best-effort basis, but we pass
             * {@link #isActiveActiveReplicationEnabled} in the extraTolerateMissingMessageCondition param to indicate
             * that if the store is A/A, then we can't trust the DIV results.
             */
            this.isActiveActiveReplicationEnabled);
      }
      if (recordLevelMetricEnabled.get()) {
        versionedDIVStats.recordSuccessMsg(storeName, versionNumber);
      }
    } catch (FatalDataValidationException fatalException) {
      if (!endOfPushReceived) {
        throw fatalException;
      } else {
        LOGGER.warn(
            "Encountered errors during updating metadata for 2nd round DIV validation "
                + "after EOP consuming from: {} offset: {} replica: {} ExMsg: {}",
            consumerRecord.getTopicPartition(),
            consumerRecord.getPosition(),
            partitionConsumptionState.getReplicaId(),
            fatalException.getMessage());
      }
    }
  }

  protected abstract void recordWriterStats(
      long consumerTimestampMs,
      long producerBrokerLatencyMs,
      long brokerConsumerLatencyMs,
      PartitionConsumptionState partitionConsumptionState);

  /**
   * Message validation using DIV. Leaders should pass in the validator instance from {@link LeaderFollowerStoreIngestionTask};
   * and drainers should pass in the validator instance from {@link StoreIngestionTask}
   *
   * 1. If valid DIV errors happen after EOP is received, no fatal exceptions will be thrown.
   *    But the errors will be recorded into the DIV metrics.
   * 2. For any DIV errors happened to unregistered producers && after EOP, the errors will be ignored.
   * 3. For any DIV errors happened to records which is after logCompactionDelayInMs, the errors will be ignored.
   **/
  protected void validateMessage(
      PartitionTracker.TopicType type,
      DataIntegrityValidator validator,
      DefaultPubSubMessage consumerRecord,
      boolean endOfPushReceived,
      PartitionConsumptionState partitionConsumptionState,
      boolean tolerateMissingMessagesForRealTimeTopic) {
    KafkaKey key = consumerRecord.getKey();
    if (key.isControlMessage() && Arrays.equals(KafkaKey.HEART_BEAT.getKey(), key.getKey())) {
      return; // Skip validation for ingestion heartbeat records.
    } else if (key.isGlobalRtDiv()) {
      return; // Skip validation for Global RT DIV messages.
    }

    Lazy<Boolean> tolerateMissingMsgs = Lazy.of(() -> {
      PubSubTopic pubSubTopic = consumerRecord.getTopic();
      /** N.B.: In the switch/case, we only short-circuit if true, as there is one more condition to check below. */
      switch (pubSubTopic.getPubSubTopicType()) {
        case REALTIME_TOPIC:
          if (tolerateMissingMessagesForRealTimeTopic) {
            return true;
          }
          break;
        case VERSION_TOPIC:
          TopicManager topicManager = this.topicManagerRepository.getLocalTopicManager();
          if (topicManager.isTopicCompactionEnabled(pubSubTopic)) {
            long elapsedTime = LatencyUtils.getElapsedTimeFromMsToMs(consumerRecord.getPubSubMessageTime());

            /** If we are consuming a portion of topic beyond compaction threshold, then all bets are off */
            if (elapsedTime >= topicManager.getTopicMinLogCompactionLagMs(pubSubTopic)) {
              return true;
            }
          }
          break;
        default: // no-op
      }

      if (this.isDataRecovery && isHybridMode() && partitionConsumptionState.getTopicSwitch() == null) {
        /**
         * Tolerate missing message if store version is data recovery + hybrid and TS not received yet (due to source
         * topic data may have been log compacted)
         */
        return true;
      }

      return false;
    });

    try {
      validator.validateMessage(type, consumerRecord, endOfPushReceived, tolerateMissingMsgs);
    } catch (FatalDataValidationException fatalException) {
      divErrorMetricCallback.accept(fatalException);
      /**
       * If DIV errors happens after EOP is received, we will not error out the replica.
       */
      if (!endOfPushReceived) {
        throw fatalException;
      }

      FatalDataValidationException warningException = fatalException;

      // TODO: remove this condition check after fixing the bug that drainer in leaders is validating RT DIV info
      if (consumerRecord.getValue().producerMetadata.messageSequenceNumber != 1) {
        String regionName = RegionNameUtil.getRegionName(consumerRecord, serverConfig.getKafkaClusterIdToAliasMap());
        LOGGER.warn(
            "Data integrity validation problem with incoming record from topic-partition: {}{} and offset: {}, "
                + "but consumption will continue since EOP is already received for replica: {}. Msg: {}",
            consumerRecord.getTopicPartition(),
            regionName == null || regionName.isEmpty() ? "" : "/" + regionName,
            consumerRecord.getPosition(),
            partitionConsumptionState.getReplicaId(),
            warningException.getMessage());
      }

      if (!(warningException instanceof ImproperlyStartedSegmentException)) {
        /**
         * Run a dummy validation to update DIV metadata.
         */
        validator.validateMessage(type, consumerRecord, true, Lazy.TRUE);
      }
    }
  }

  /**
   * We should only allow {@link StoreIngestionTask} to access {@link #drainerDiv}; other components
   * like leaders in LeaderFollowerStoreIngestionTask should never access the DIV validator in drainer, because messages
   * consumption in leader is ahead of drainer, leaders and drainers are processing messages at different paces.
   */
  protected void cloneDrainerDivProducerStates(int partition, DataIntegrityValidator validator) {
    this.drainerDiv.cloneVtProducerStates(partition, validator);
  }

  /**
   * Write to the storage engine with the optimization that we leverage the padding in front of the {@param putValue}
   * in order to insert the {@param schemaId} there. This avoids a byte array copy, which can be beneficial in terms
   * of GC.
   */
  private void prependHeaderAndWriteToStorageEngine(int partition, byte[] keyBytes, Put put) {
    ByteBuffer putValue = put.putValue;

    if ((putValue.remaining() == 0) && (put.replicationMetadataPayload.remaining() > 0)) {
      // For RMD chunk, it is already prepended with the schema ID, so we will just put to storage engine.
      writeToStorageEngine(partition, keyBytes, put);
    } else if (putValue.position() < ValueRecord.SCHEMA_HEADER_LENGTH) {
      throw new VeniceException(
          "Start position of 'putValue' ByteBuffer shouldn't be less than " + ValueRecord.SCHEMA_HEADER_LENGTH);
    } else {
      /*
       * Since {@link com.linkedin.venice.serialization.avro.OptimizedKafkaValueSerializer} reuses the original byte
       * array, which is big enough to pre-append schema id, so we just reuse it to avoid unnecessary byte array allocation.
       * This value encoding scheme is used in {@link PartitionConsumptionState#maybeUpdateExpectedChecksum(byte[], Put)} to
       * calculate checksum for all the kafka PUT messages seen so far. Any change here needs to be reflected in that function.
       */
      // Back up the original 4 bytes
      putValue.position(putValue.position() - ValueRecord.SCHEMA_HEADER_LENGTH);
      int backupBytes = putValue.getInt();
      putValue.position(putValue.position() - ValueRecord.SCHEMA_HEADER_LENGTH);
      ByteUtils.writeInt(putValue.array(), put.schemaId, putValue.position());
      try {
        writeToStorageEngine(partition, keyBytes, put);
      } finally {
        /* We still want to recover the original position to make this function idempotent. */
        putValue.putInt(backupBytes);
      }
    }
  }

  private void writeToStorageEngine(int partition, byte[] keyBytes, Put put) {
    putInStorageEngine(partition, keyBytes, put);
    if (cacheBackend.isPresent()) {
      if (cacheBackend.get().getStorageEngine(kafkaVersionTopic) != null) {
        cacheBackend.get().getStorageEngine(kafkaVersionTopic).put(partition, keyBytes, put.putValue);
      }
    }
  }

  private void deleteFromStorageEngine(int partition, byte[] keyBytes, Delete delete) {
    removeFromStorageEngine(partition, keyBytes, delete);
    if (cacheBackend.isPresent()) {
      if (cacheBackend.get().getStorageEngine(kafkaVersionTopic) != null) {
        cacheBackend.get().getStorageEngine(kafkaVersionTopic).delete(partition, keyBytes);
      }
    }
  }

  private void executeStorageEngineRunnable(int partition, Runnable storageEngineRunnable) {
    try {
      storageEngineRunnable.run();
    } catch (VeniceException e) {
      throwOrLogStorageFailureDependingIfStillSubscribed(partition, e);
    }
  }

  /**
   * Persist Put record to storage engine.
   */
  protected void putInStorageEngine(int partition, byte[] keyBytes, Put put) {
    executeStorageEngineRunnable(partition, () -> storageEngine.put(partition, keyBytes, put.putValue));
  }

  protected void removeFromStorageEngine(int partition, byte[] keyBytes, Delete delete) {
    executeStorageEngineRunnable(partition, () -> storageEngine.delete(partition, keyBytes));
  }

  protected void throwOrLogStorageFailureDependingIfStillSubscribed(int partition, VeniceException e) {
    if (partitionConsumptionStateMap.containsKey(partition)) {
      throw new VeniceException(
          "Caught an exception while trying to interact with the storage engine for partition " + partition
              + " while it still appears to be subscribed.",
          e);
    } else {
      logStorageOperationWhileUnsubscribed(partition);
    }
  }

  protected void logStorageOperationWhileUnsubscribed(int partition) {
    // TODO Consider if this is going to be too noisy, in which case we could mute it.
    LOGGER.info(
        "Attempted to interact with the storage engine for partition: {} while the "
            + "partitionConsumptionStateMap does not contain this partition. "
            + "Will ignore the operation as it probably indicates the partition was unsubscribed.",
        getReplicaId(versionTopic, partition));
  }

  public boolean consumerHasAnySubscription() {
    return aggKafkaConsumerService.hasAnyConsumerAssignedForVersionTopic(versionTopic);
  }

  public boolean consumerHasSubscription(PubSubTopic topic, PartitionConsumptionState partitionConsumptionState) {
    int partitionId = partitionConsumptionState.getPartition();
    return aggKafkaConsumerService
        .hasConsumerAssignedFor(versionTopic, new PubSubTopicPartitionImpl(topic, partitionId));
  }

  /**
   * This method unsubscribes topic-partition from the input.
   * If it is real-time topic and separate RT topic is enabled, it will also unsubscribe from separate real-time topic.
   */
  protected void unsubscribeFromTopic(PubSubTopic topic, PartitionConsumptionState partitionConsumptionState) {
    consumerUnSubscribeForStateTransition(topic, partitionConsumptionState);
    if (isSeparatedRealtimeTopicEnabled() && topic.isRealTime()) {
      consumerUnSubscribeForStateTransition(separateRealTimeTopic, partitionConsumptionState);
    }
  }

  /**
   * It is important during a state transition to wait in {@link SharedKafkaConsumer#waitAfterUnsubscribe(long, Set, long)}
   * until all inflight messages have been processed by the consumer, otherwise there could be a mismatch in the PCS's
   * leader-follower state vs the intended state when the message was polled. Thus, we use an increased timeout of up to
   * 30 minutes according to the maximum value of the metric consumer_records_producing_to_write_buffer_latency.
   */
  void consumerUnSubscribeForStateTransition(PubSubTopic topic, PartitionConsumptionState partitionConsumptionState) {
    long startTime = System.currentTimeMillis();
    int partitionId = partitionConsumptionState.getPartition();
    PubSubTopicPartition topicPartition = new PubSubTopicPartitionImpl(topic, partitionId);
    aggKafkaConsumerService
        .unsubscribeConsumerFor(versionTopic, topicPartition, serverConfig.getMaxWaitAfterUnsubscribeMs());
    LOGGER.info(
        "Consumer unsubscribed to topic-partition: {} for replica: {}. Took {} ms",
        topicPartition,
        partitionConsumptionState.getReplicaId(),
        LatencyUtils.getElapsedTimeFromMsToMs(startTime));
  }

  public void consumerBatchUnsubscribe(Set<PubSubTopicPartition> topicPartitionSet) {
    long startTime = System.currentTimeMillis();
    aggKafkaConsumerService.batchUnsubscribeConsumerFor(versionTopic, topicPartitionSet);
    LOGGER.info(
        "Consumer unsubscribed {} partitions. Took {} ms",
        topicPartitionSet.size(),
        LatencyUtils.getElapsedTimeFromMsToMs(startTime));
  }

  public abstract void consumerUnSubscribeAllTopics(PartitionConsumptionState partitionConsumptionState);

  /**
   * This method will try to resolve actual topic-partition from input Kafka URL and subscribe to the resolved
   * topic-partition.
   */
  public void consumerSubscribe(
      PubSubTopic pubSubTopic,
      PartitionConsumptionState partitionConsumptionState,
      long startOffset,
      String kafkaURL) {
    PubSubTopicPartition resolvedTopicPartition =
        resolveTopicPartitionWithKafkaURL(pubSubTopic, partitionConsumptionState, kafkaURL);
    consumerSubscribe(resolvedTopicPartition, startOffset, kafkaURL);
  }

  void consumerSubscribe(PubSubTopicPartition pubSubTopicPartition, long startOffset, String kafkaURL) {
    String resolvedKafkaURL = kafkaClusterUrlResolver != null ? kafkaClusterUrlResolver.apply(kafkaURL) : kafkaURL;
    if (!Objects.equals(resolvedKafkaURL, kafkaURL) && !isSeparatedRealtimeTopicEnabled()
        && pubSubTopicPartition.getPubSubTopic().isRealTime()) {
      return;
    }
    final boolean consumeRemotely = !Objects.equals(resolvedKafkaURL, localKafkaServer);
    // TODO: Move remote KafkaConsumerService creating operations into the aggKafkaConsumerService.
    aggKafkaConsumerService
        .createKafkaConsumerService(createKafkaConsumerProperties(kafkaProps, resolvedKafkaURL, consumeRemotely));
    PartitionReplicaIngestionContext partitionReplicaIngestionContext =
        new PartitionReplicaIngestionContext(versionTopic, pubSubTopicPartition, versionRole, workloadType);
    // localKafkaServer doesn't have suffix but kafkaURL may have suffix,
    // and we don't want to pass the resolvedKafkaURL as it will be passed to data receiver for parsing cluster id
    aggKafkaConsumerService.subscribeConsumerFor(kafkaURL, this, partitionReplicaIngestionContext, startOffset);
  }

  public void consumerResetOffset(PubSubTopic topic, PartitionConsumptionState partitionConsumptionState) {
    int partitionId = partitionConsumptionState.getPartition();
    aggKafkaConsumerService.resetOffsetFor(versionTopic, new PubSubTopicPartitionImpl(topic, partitionId));
  }

  private void pauseConsumption(String topic, int partitionId) {
    aggKafkaConsumerService.pauseConsumerFor(
        versionTopic,
        new PubSubTopicPartitionImpl(pubSubTopicRepository.getTopic(topic), partitionId));
  }

  private void resumeConsumption(String topic, int partitionId) {
    aggKafkaConsumerService.resumeConsumerFor(
        versionTopic,
        new PubSubTopicPartitionImpl(pubSubTopicRepository.getTopic(topic), partitionId));
  }

  /**
   * Write the kafka message to the underlying storage engine.
   * @param consumerRecord
   * @param partitionConsumptionState
   * @param leaderProducedRecordContext
   * @return the size of the data which was written to persistent storage.
   */
  private int processKafkaDataMessage(
      DefaultPubSubMessage consumerRecord,
      PartitionConsumptionState partitionConsumptionState,
      LeaderProducedRecordContext leaderProducedRecordContext,
      long currentTimeMs) {
    int keyLen = 0;
    int valueLen = 0;
    KafkaKey kafkaKey = consumerRecord.getKey();
    KafkaMessageEnvelope kafkaValue = consumerRecord.getValue();
    int producedPartition = partitionConsumptionState.getPartition();
    byte[] keyBytes;

    MessageType messageType = (leaderProducedRecordContext == null
        ? MessageType.valueOf(kafkaValue)
        : leaderProducedRecordContext.getMessageType());

    boolean metricsEnabled = emitMetrics.get();
    boolean traceEnabled = LOGGER.isTraceEnabled();
    long startTimeNs = (metricsEnabled || traceEnabled) ? System.nanoTime() : 0;
    boolean emitRecordLevelMetrics = metricsEnabled && recordLevelMetricEnabled.get();

    switch (messageType) {
      case PUT:
      case GLOBAL_RT_DIV:
        // If single-threaded, we can re-use (and clobber) the same Put instance. // TODO: explore GC tuning later.
        Put put;
        if (leaderProducedRecordContext == null) {
          keyBytes = kafkaKey.getKey();
          put = (Put) kafkaValue.payloadUnion;
        } else {
          keyBytes = leaderProducedRecordContext.getKeyBytes();
          put = (Put) leaderProducedRecordContext.getValueUnion();
        }
        valueLen = put.putValue.remaining();
        keyLen = keyBytes.length;
        // update checksum for this PUT message if needed.
        partitionConsumptionState.maybeUpdateExpectedChecksum(keyBytes, put);
        if (emitRecordLevelMetrics && put.getSchemaId() == CHUNK_MANIFEST_SCHEMA_ID && messageType == MessageType.PUT) {
          // This must be done before the recordTransformer modifies the putValue, otherwise the size will be incorrect.
          recordAssembledRecordSize(keyLen, put.getPutValue(), put.getReplicationMetadataPayload(), currentTimeMs);
        }

        int writerSchemaId = put.getSchemaId();

        if (recordTransformer != null && messageType == MessageType.PUT) {
          long recordTransformerStartTime = System.nanoTime();
          ByteBufferValueRecord<ByteBuffer> assembledRecord = chunkAssembler.bufferAndAssembleRecord(
              consumerRecord.getTopicPartition(),
              put.getSchemaId(),
              keyBytes,
              put.getPutValue(),
              consumerRecord.getPosition().getNumericOffset(),
              compressor.get());

          // Current record is a chunk. We only write to the storage engine for fully assembled records
          if (assembledRecord == null) {
            return 0;
          }

          ByteBuffer assembledObject = assembledRecord.value();
          writerSchemaId = assembledRecord.writerSchemaId();
          final int readerSchemaId = writerSchemaId;
          Lazy<Object> lazyKey = Lazy.of(() -> this.recordTransformerKeyDeserializer.deserialize(keyBytes));
          Lazy<Object> lazyValue = Lazy.of(() -> {
            try {
              ByteBuffer decompressedAssembledObject = compressor.get().decompress(assembledObject);
              Schema valueSchema = this.schemaIdToSchemaMap.computeIfAbsent(
                  readerSchemaId,
                  i -> schemaRepository.getValueSchema(storeName, readerSchemaId).getSchema());
              RecordDeserializer recordDeserializer;

              if (recordTransformerConfig.useSpecificRecordValueDeserializer()) {
                recordDeserializer = FastSerializerDeserializerFactory
                    .getFastAvroSpecificDeserializer(valueSchema, recordTransformerConfig.getOutputValueClass());
              } else {
                if (this.recordTransformer.useUniformInputValueSchema()) {
                  recordDeserializer = FastSerializerDeserializerFactory
                      .getFastAvroGenericDeserializer(valueSchema, this.recordTransformerInputValueSchema);
                } else {
                  recordDeserializer =
                      FastSerializerDeserializerFactory.getFastAvroGenericDeserializer(valueSchema, valueSchema);
                }
              }

              return recordDeserializer.deserialize(decompressedAssembledObject);
            } catch (IOException e) {
              throw new RuntimeException(e);
            }
          });

          DaVinciRecordTransformerResult transformerResult;
          try {
            transformerResult = recordTransformer.transformAndProcessPut(lazyKey, lazyValue, producedPartition);
          } catch (Exception e) {
            daVinciRecordTransformerStats.recordPutError(storeName, versionNumber, currentTimeMs);
            String errorMessage =
                "DaVinciRecordTransformer experienced an error when processing value: " + assembledObject;

            throw new VeniceMessageException(errorMessage, e);
          }

          // Record was skipped, so don't write to storage engine
          if (transformerResult == null
              || transformerResult.getResult() == DaVinciRecordTransformerResult.Result.SKIP) {
            return 0;
          }

          ByteBuffer transformedBytes;
          if (transformerResult.getResult() == DaVinciRecordTransformerResult.Result.UNCHANGED) {
            // Use original value if the record wasn't transformed
            transformedBytes = recordTransformer.prependSchemaIdToHeader(assembledObject, writerSchemaId);
          } else {
            // Serialize and compress the new record if it was transformed
            transformedBytes = recordTransformer
                .prependSchemaIdToHeader(transformerResult.getValue(), writerSchemaId, compressor.get());
          }

          put.putValue = transformedBytes;
          daVinciRecordTransformerStats.recordPutLatency(
              storeName,
              versionNumber,
              LatencyUtils.getElapsedTimeFromNSToMS(recordTransformerStartTime),
              currentTimeMs);
          writeToStorageEngine(producedPartition, keyBytes, put);
        } else {
          prependHeaderAndWriteToStorageEngine(
              // Leaders might consume from a RT topic and immediately write into StorageEngine,
              // so we need to re-calculate partition.
              // Followers are not affected since they are always consuming from VTs.
              producedPartition,
              keyBytes,
              put);
        }
        // grab the positive schema id (actual value schema id) to be used in schema warm-up value schema id.
        // for hybrid use case in read compute store in future we need revisit this as we can have multiple schemas.
        if (writerSchemaId > 0) {
          valueSchemaId = writerSchemaId;
        }
        if (emitRecordLevelMetrics) {
          hostLevelIngestionStats
              .recordStorageEnginePutLatency(LatencyUtils.getElapsedTimeFromNSToMS(startTimeNs), currentTimeMs);
        }
        break;

      case DELETE:
        Delete delete;
        if (leaderProducedRecordContext == null) {
          keyBytes = kafkaKey.getKey();
          delete = ((Delete) kafkaValue.payloadUnion);
        } else {
          keyBytes = leaderProducedRecordContext.getKeyBytes();
          delete = ((Delete) leaderProducedRecordContext.getValueUnion());
        }

        if (recordTransformer != null) {
          Lazy<Object> lazyKey = Lazy.of(() -> this.recordTransformerKeyDeserializer.deserialize(keyBytes));

          long startTime = System.nanoTime();
          try {
            recordTransformer.processDelete(lazyKey, producedPartition);
          } catch (Exception e) {
            daVinciRecordTransformerStats.recordDeleteError(storeName, versionNumber, currentTimeMs);
            String errorMessage = "DaVinciRecordTransformer experienced an error when deleting key: " + lazyKey.get();

            throw new VeniceMessageException(errorMessage, e);
          }
          daVinciRecordTransformerStats.recordDeleteLatency(
              storeName,
              versionNumber,
              LatencyUtils.getElapsedTimeFromNSToMS(startTime),
              System.currentTimeMillis());

          // This is called here after processDelete because if the user stores their data somewhere other than
          // Da Vinci, this function needs to execute to allow them to delete the data from the appropriate store
          if (!recordTransformer.getStoreRecordsInDaVinci()) {
            // If we're not storing in Da Vinci, then no need to try to delete from the storageEngine
            break;
          }
        }

        keyLen = keyBytes.length;
        deleteFromStorageEngine(producedPartition, keyBytes, delete);
        if (metricsEnabled && recordLevelMetricEnabled.get()) {
          hostLevelIngestionStats
              .recordStorageEngineDeleteLatency(LatencyUtils.getElapsedTimeFromNSToMS(startTimeNs), currentTimeMs);
        }
        break;

      case UPDATE:
        throw new VeniceMessageException(
            ingestionTaskName + ": Not expecting UPDATE message from: " + consumerRecord.getTopicPartition()
                + ", Offset: " + consumerRecord.getPosition());
      default:
        throw new VeniceMessageException(
            ingestionTaskName + " : Invalid/Unrecognized operation type submitted: " + kafkaValue.messageType);
    }

    if (traceEnabled) {
      LOGGER.trace(
          "Completed {} to replica: {} in {} ns at {}",
          messageType,
          partitionConsumptionState.getReplicaId(),
          System.nanoTime() - startTimeNs,
          System.currentTimeMillis());
    }
    /*
     * Potentially clean the mapping from transient record map. consumedOffset may be -1 when individual chunks are getting
     * produced to drainer queue from kafka callback thread {@link LeaderFollowerStoreIngestionTask#LeaderProducerMessageCallback}
     */
    // This flag is introduced to help write integration test to exercise code path during UPDATE message processing in
    // {@link LeaderFollowerStoreIngestionTask#hasProducedToKafka(ConsumerRecord)}. This must be always set to true
    // except
    // as needed in integration test.
    if (purgeTransientRecordBuffer && isTransientRecordBufferUsed(partitionConsumptionState)
        && leaderProducedRecordContext != null
        && leaderProducedRecordContext.getConsumedPosition() != NO_UPSTREAM_POSITION) {
      partitionConsumptionState.mayRemoveTransientRecord(
          leaderProducedRecordContext.getConsumedKafkaClusterId(),
          leaderProducedRecordContext.getConsumedPosition(),
          kafkaKey.getKey());
    }

    if (emitRecordLevelMetrics) {
      hostLevelIngestionStats.recordKeySize(keyLen, currentTimeMs);
      hostLevelIngestionStats.recordValueSize(valueLen, currentTimeMs);
    }

    return keyLen + valueLen;
  }

  /**
   * This method checks whether the given record needs to be checked schema availability. Only PUT and UPDATE message
   * needs to #checkValueSchemaAvail
   * @param record
   */
  private void waitReadyToProcessRecord(DefaultPubSubMessage record) throws InterruptedException {
    KafkaMessageEnvelope kafkaValue = record.getValue();
    if (record.getKey().isControlMessage() || record.getKey().isGlobalRtDiv() || kafkaValue == null) {
      return;
    }

    switch (MessageType.valueOf(kafkaValue)) {
      case PUT:
        Put put = (Put) kafkaValue.payloadUnion;
        waitReadyToProcessDataRecord(put.schemaId);
        try {
          deserializeValue(put.schemaId, put.putValue, record);
        } catch (Exception e) {
          PartitionConsumptionState pcs =
              partitionConsumptionStateMap.get(record.getTopicPartition().getPartitionNumber());
          LeaderFollowerStateType state = pcs == null ? null : pcs.getLeaderFollowerState();
          throw new VeniceException(
              "Failed to deserialize PUT for: " + record.getTopicPartition() + ", offset: " + record.getPosition()
                  + ", schema id: " + put.schemaId + ", LF state: " + state,
              e);
        }
        break;
      case UPDATE:
        Update update = (Update) kafkaValue.payloadUnion;
        waitReadyToProcessDataRecord(update.schemaId);
        break;
      case DELETE:
        /* we don't need to check schema availability for DELETE */
        break;
      default:
        throw new VeniceMessageException(
            ingestionTaskName + " : Invalid/Unrecognized operation type submitted: " + kafkaValue.messageType);
    }
  }

  /**
   * Check whether the given schema id is available for current store.
   * The function will bypass the check if schema id is -1 (VPJ job is still using it before we finishes the integration with schema registry).
   * Right now, this function is maintaining a local cache for schema id of current store considering that the value schema is immutable;
   * If the schema id is not available, this function will polling until the schema appears or timeout: {@link #SCHEMA_POLLING_TIMEOUT_MS};
   *
   * @param schemaId
   */
  private void waitReadyToProcessDataRecord(int schemaId) throws InterruptedException {
    if (schemaId == -1) {
      // TODO: Once Venice Client (VeniceShellClient) finish the integration with schema registry,
      // we need to remove this check here.
      return;
    }

    if (schemaId == CHUNK_SCHEMA_ID || schemaId == CHUNK_MANIFEST_SCHEMA_ID) {
      StoreVersionState storeVersionState = waitVersionStateAvailable(kafkaVersionTopic);
      if (!storeVersionState.chunked) {
        throw new VeniceException(
            "Detected chunking in a store-version where chunking is NOT enabled. Will abort ingestion.");
      }
      return;
    }

    waitUntilValueSchemaAvailable(schemaId);
  }

  protected StoreVersionState waitVersionStateAvailable(String kafkaTopic) throws InterruptedException {
    long startTime = System.currentTimeMillis();
    long elapsedTime;
    StoreVersionState state;
    for (;;) {
      state = storageEngine.getStoreVersionState();
      elapsedTime = System.currentTimeMillis() - startTime;

      if (state != null) {
        return state;
      }

      if (elapsedTime > SCHEMA_POLLING_TIMEOUT_MS || !isRunning()) {
        LOGGER.warn("Version state is not available for {} after {}", kafkaTopic, elapsedTime);
        throw new VeniceException("Store version state is not available for " + kafkaTopic);
      }

      Thread.sleep(SCHEMA_POLLING_DELAY_MS);
    }
  }

  private void waitUntilValueSchemaAvailable(int schemaId) throws InterruptedException {
    // Considering value schema is immutable for an existing store, we can cache it locally
    if (availableSchemaIds.get(schemaId) != null) {
      return;
    }

    long startTime = System.currentTimeMillis();
    long elapsedTime;
    boolean schemaExists;
    for (;;) {
      // Since schema registration topic might be slower than data topic,
      // the consumer will be pending until the new schema arrives.
      // TODO: better polling policy
      // TODO: Need to add metrics to track this scenario
      // In the future, we might consider other polling policies,
      // such as throwing error after certain amount of time;
      // Or we might want to propagate our state to the Controller via the VeniceNotifier,
      // if we're stuck polling more than a certain threshold of time?
      schemaExists = schemaRepository.hasValueSchema(storeName, schemaId);
      elapsedTime = System.currentTimeMillis() - startTime;
      if (schemaExists) {
        LOGGER.info("Found new value schema [{}] for {} after {} ms", schemaId, storeName, elapsedTime);
        availableSchemaIds.set(schemaId, new Object());
        // TODO: Query metastore for existence of value schema id before doing an update. During bounce of large
        // cluster these metastore writes could be spiky
        if (metaStoreWriter != null && !VeniceSystemStoreType.META_STORE.isSystemStore(storeName)) {
          String metaStoreName = VeniceSystemStoreType.META_STORE.getSystemStoreName(storeName);
          PubSubTopic metaStoreRT = pubSubTopicRepository.getTopic(Utils.composeRealTimeTopic(metaStoreName));
          if (getTopicManager(localKafkaServer).containsTopicWithRetries(metaStoreRT, 5)) {
            metaStoreWriter.writeInUseValueSchema(storeName, versionNumber, schemaId);
          }
        }
        return;
      }

      if (elapsedTime > SCHEMA_POLLING_TIMEOUT_MS || !isRunning()) {
        LOGGER.warn("Value schema [{}] is not available for {} after {} ms", schemaId, storeName, elapsedTime);
        throw new VeniceException("Value schema [" + schemaId + "] is not available for " + storeName);
      }

      Thread.sleep(SCHEMA_POLLING_DELAY_MS);
    }
  }

  /**
   * Deserialize a value using the schema that serializes it. Exception will be thrown and ingestion will fail if the
   * value cannot be deserialized. Currently, the deserialization dry-run won't happen in the following cases:
   *
   * 1. Value is chunked. A single piece of value cannot be deserialized. In this case, the schema id is not added in
   *    availableSchemaIds by {@link StoreIngestionTask#waitUntilValueSchemaAvailable}.
   * 2. Ingestion isolation is enabled, in which case ingestion happens on forked process instead of this main process.
   */
  private void deserializeValue(int schemaId, ByteBuffer value, DefaultPubSubMessage record) throws IOException {
    if (schemaId < 0 || deserializedSchemaIds.get(schemaId) != null || availableSchemaIds.get(schemaId) == null) {
      return;
    }
    if (!record.getTopicPartition().getPubSubTopic().isRealTime()) {
      value = compressor.get().decompress(value);
    }
    SchemaEntry valueSchema = schemaRepository.getValueSchema(storeName, schemaId);
    if (valueSchema != null) {
      Schema schema = valueSchema.getSchema();
      new AvroGenericDeserializer<>(schema, schema).deserialize(value);
      LOGGER.info(
          "Value deserialization succeeded with schema id {} for incoming record from: {} for replica: {}",
          schemaId,
          record.getTopicPartition(),
          getReplicaId(versionTopic, record.getPartition()));
      deserializedSchemaIds.set(schemaId, new Object());
    }
  }

  private void maybeCloseInactiveIngestionTask() {
    if (serverConfig.getIdleIngestionTaskCleanupIntervalInSeconds() > 0 && !isIsolatedIngestion) {
      // Ingestion task will not close by itself
      return;
    }
    LOGGER.warn("{} Has expired due to not being subscribed to any partitions for too long.", ingestionTaskName);
    if (!consumerActionsQueue.isEmpty()) {
      LOGGER.info("{} consumerActionsQueue is not empty, will not close ingestion task.", ingestionTaskName);
      return;
    }
    maybeSetIngestionTaskActiveState(false);
  }

  /**
   * This method tries to update ingestion task active state.
   * It is used in two place: (1) Subscribe new partition; (2) Close idle store ingestion task.
   * We use synchronized modifier to avoid the below race condition edge case:
   * 1. Thread 1: startConsumption() API fetch ingestion task and check its running state.
   * 2. Thread 2: Due to idleness, ingestion task call close() to change running state.
   * 3. Thread 1: startConsumption() API call ingestionTask#subscribePartition() API and throws exception.
   */
  synchronized boolean maybeSetIngestionTaskActiveState(boolean isNewStateActive) {
    if (isNewStateActive) {
      resetIdleCounter();
    } else {
      if (getIdleCounter() > getMaxIdleCounter()) {
        close();
      }
    }
    return isRunning();
  }

  void resetIdleCounter() {
    idleCounter.set(0);
  }

  int getIdleCounter() {
    return idleCounter.get();
  }

  int getMaxIdleCounter() {
    return ingestionTaskMaxIdleCount;
  }

  AtomicBoolean getIsRunning() {
    return isRunning;
  }

  /**
   * Stops the consumer task.
   */
  public synchronized void close() {
    // Evict any pending repair tasks
    getIsRunning().set(false);
    // KafkaConsumer is closed at the end of the run method.
    // The operation is executed on a single thread in run method.
    // This method signals the run method to end, which closes the
    // resources before exiting.

    if (recordTransformer != null) {
      long startTime = System.nanoTime();
      Store store = storeRepository.getStoreOrThrow(storeName);
      recordTransformer.onEndVersionIngestion(store.getCurrentVersion());
      LOGGER.info(
          "DaVinciRecordTransformer onEndVersionIngestion took {} ms for store version: {}",
          LatencyUtils.getElapsedTimeFromNSToMS(startTime),
          storeVersionName);
      Utils.closeQuietlyWithErrorLogged(this.recordTransformer);
    }
  }

  /**
   * This method is a blocking call to wait for {@link StoreIngestionTask} for fully shutdown in the given time.
   * @param waitTime Maximum wait time for the shutdown operation.
   * @return whether able to gracefully shut down within the waitTime
   */
  public boolean shutdownAndWait(int waitTime) {
    long startTimeInMs = System.currentTimeMillis();
    boolean timelyShutDown = true;
    close();
    try {
      if (getGracefulShutdownLatch().isPresent() && !getGracefulShutdownLatch().get().await(waitTime, SECONDS)) {
        LOGGER.warn(
            "Unable to shutdown ingestion task of topic: {} gracefully in {}ms",
            kafkaVersionTopic,
            SECONDS.toMillis(waitTime));
        timelyShutDown = false;
      } else {
        LOGGER.info(
            "Ingestion task of topic: {} is shutdown in {}ms",
            kafkaVersionTopic,
            LatencyUtils.getElapsedTimeFromMsToMs(startTimeInMs));
      }
    } catch (Exception e) {
      LOGGER.error("Caught exception while waiting for ingestion task of topic: {} shutdown.", kafkaVersionTopic);
    }
    return timelyShutDown;
  }

  /**
   * A function to allow the service to get the current status of the task.
   * This would allow the service to create a new task if required.
   */
  public boolean isRunning() {
    return getIsRunning().get();
  }

  public PubSubTopic getVersionTopic() {
    return versionTopic;
  }

  public boolean isMetricsEmissionEnabled() {
    return emitMetrics.get();
  }

  public void enableMetricsEmission() {
    emitMetrics.set(true);
  }

  public void disableMetricsEmission() {
    emitMetrics.set(false);
  }

  /**
   * To check whether the given partition is still consuming message from Kafka
   */
  public boolean isPartitionConsumingOrHasPendingIngestionAction(int userPartition) {
    boolean partitionConsumptionStateExist = partitionConsumptionStateMap.containsKey(userPartition);
    boolean pendingPartitionIngestionAction = hasPendingPartitionIngestionAction(userPartition);
    return pendingPartitionIngestionAction || partitionConsumptionStateExist;
  }

  /**
   * Override the {@link ConfigKeys#KAFKA_BOOTSTRAP_SERVERS} config with a remote Kafka bootstrap url.
   */
  protected Properties createKafkaConsumerProperties(
      Properties localConsumerProps,
      String remoteKafkaSourceAddress,
      boolean consumeRemotely) {
    Properties newConsumerProps = serverConfig.getClusterProperties().getPropertiesCopy();
    newConsumerProps.putAll(localConsumerProps);
    newConsumerProps.setProperty(KAFKA_BOOTSTRAP_SERVERS, remoteKafkaSourceAddress);
    VeniceProperties customizedConsumerConfigs = consumeRemotely
        ? serverConfig.getKafkaConsumerConfigsForRemoteConsumption()
        : serverConfig.getKafkaConsumerConfigsForLocalConsumption();
    if (!customizedConsumerConfigs.isEmpty()) {
      newConsumerProps.putAll(customizedConsumerConfigs.toProperties());
    }
    return newConsumerProps;
  }

  /**
   * A function that would apply on a specific partition to check whether the partition is ready to serve.
   */
  @FunctionalInterface
  interface ReadyToServeCheck {
    default void apply(PartitionConsumptionState partitionConsumptionState) {
      apply(partitionConsumptionState, false);
    }

    void apply(PartitionConsumptionState partitionConsumptionState, boolean extraDisjunctionCondition);
  }

  /**
   * @return the default way of checking whether a partition is ready to serve or not:
   *         i.  if completion has been reported, no need to report anything again unless extraDisjunctionCondition is true
   *         ii. if completion hasn't been reported and EndOfPush message has been received,
   *             call {@link StoreIngestionTask#isReadyToServe(PartitionConsumptionState)} to
   *             check whether we can report completion.
   */
  private ReadyToServeCheck getDefaultReadyToServeChecker() {
    return (partitionConsumptionState, extraDisjunctionCondition) -> {
      if (extraDisjunctionCondition
          || (partitionConsumptionState.isEndOfPushReceived() && !partitionConsumptionState.isCompletionReported())) {
        if (isReadyToServe(partitionConsumptionState)) {
          int partition = partitionConsumptionState.getPartition();
          if (!partitionConsumptionState.isCompletionReported()) {
            Store store = storeRepository.getStoreOrThrow(storeName);
            reportCompleted(partitionConsumptionState);
            if (store.isHybrid()) {
              if (this.storageEngine.isClosed()) {
                LOGGER.warn("Storage engine {} was closed", kafkaVersionTopic);
              } else {
                /**
                 * May adjust the underlying storage partition to optimize read perf.
                 */
                this.storageEngine.adjustStoragePartition(
                    partition,
                    StoragePartitionAdjustmentTrigger.PREPARE_FOR_READ,
                    getStoragePartitionConfig(partitionConsumptionState));
              }
            }

            warmupSchemaCache(store);
          }
          if (suppressLiveUpdates) {
            // If live updates suppression is enabled, stop consuming any new messages once the partition is ready to
            // serve.
            String msg = ingestionTaskName + " Live update suppression is enabled. Stop consumption for replica: "
                + partitionConsumptionState.getReplicaId();
            if (!REDUNDANT_LOGGING_FILTER.isRedundantException(msg)) {
              LOGGER.info(msg);
            }
            unSubscribePartition(new PubSubTopicPartitionImpl(versionTopic, partition));
          }
          partitionConsumptionState.recordReadyToServeInOffsetRecord();
        } else {
          ingestionNotificationDispatcher.reportProgress(partitionConsumptionState);
        }
      }
    };
  }

  void reportCompleted(PartitionConsumptionState partitionConsumptionState) {
    reportCompleted(partitionConsumptionState, false);
  }

  protected abstract void resubscribe(PartitionConsumptionState partitionConsumptionState) throws InterruptedException;

  void reportCompleted(PartitionConsumptionState partitionConsumptionState, boolean forceCompletion) {
    ingestionNotificationDispatcher.reportCompleted(partitionConsumptionState, forceCompletion);
    LOGGER.info("Replica: {} is ready to serve", partitionConsumptionState.getReplicaId());
  }

  // test only
  void setValueSchemaId(int id) {
    this.valueSchemaId = id;
  }

  /**
   * Try to warm-up the schema repo cache before reporting completion as new value schema could cause latency degradation
   * while trying to compile it in the read-path.
   */
  void warmupSchemaCache(Store store) {
    if (!store.isReadComputationEnabled()) {
      return;
    }
    // sanity check
    if (valueSchemaId < 1) {
      return;
    }
    try {
      waitUntilValueSchemaAvailable(valueSchemaId);
    } catch (InterruptedException e) {
      LOGGER.error("Got interrupted while trying to fetch value schema");
      return;
    }
    int numSchemaToGenerate = serverConfig.getNumSchemaFastClassWarmup();
    long warmUpTimeLimit = serverConfig.getFastClassSchemaWarmupTimeout();
    Schema writerSchema = schemaRepository.getValueSchema(storeName, valueSchemaId).getSchema();
    List<SchemaEntry> schemaEntries = new ArrayList<>(schemaRepository.getValueSchemas(storeName));
    schemaEntries.sort(comparingInt(SchemaEntry::getId).reversed());
    // Try to warm the schema cache by generating last `getNumSchemaFastClassWarmup` schemas.
    Set<Integer> schemaGenerated = new HashSet<>();
    for (SchemaEntry schemaEntry: schemaEntries) {
      schemaGenerated.add(schemaEntry.getId());
      if (schemaGenerated.size() > numSchemaToGenerate) {
        break;
      }
      cacheFastAvroGenericDeserializer(writerSchema, schemaEntry.getSchema(), warmUpTimeLimit);
    }
    LOGGER.info("Warmed up cache of value schema with ids {} of store {}", schemaGenerated, storeName);
  }

  void cacheFastAvroGenericDeserializer(Schema writerSchema, Schema readerSchema, long warmUpTimeLimit) {
    FastSerializerDeserializerFactory.cacheFastAvroGenericDeserializer(writerSchema, readerSchema, warmUpTimeLimit);
  }

  public void reportError(String message, int userPartition, Exception e) {
    List<PartitionConsumptionState> pcsList = new ArrayList<>();
    if (partitionConsumptionStateMap.containsKey(userPartition)) {
      pcsList.add(partitionConsumptionStateMap.get(userPartition));
    }
    reportError(pcsList, userPartition, message, e);
    ingestionNotificationDispatcher.reportError(pcsList, message, e);
  }

  public boolean isActiveActiveReplicationEnabled() {
    return this.isActiveActiveReplicationEnabled;
  }

  /**
   * Invoked by admin request to dump the requested partition consumption states
   */
  public void dumpPartitionConsumptionStates(AdminResponse response, ComplementSet<Integer> partitions) {
    for (Map.Entry<Integer, PartitionConsumptionState> entry: partitionConsumptionStateMap.entrySet()) {
      try {
        if (partitions.contains(entry.getKey())) {
          response.addPartitionConsumptionState(entry.getValue());
        }
      } catch (Throwable e) {
        LOGGER
            .error("Error when dumping consumption state for store {} partition {}", this.storeName, entry.getKey(), e);
      }
    }
  }

  /**
   * Invoked by admin request to dump store version state metadata.
   */
  public void dumpStoreVersionState(AdminResponse response) {
    StoreVersionState storeVersionState = storageEngine.getStoreVersionState();
    if (storeVersionState != null) {
      response.addStoreVersionState(storeVersionState);
    }
  }

  public VeniceServerConfig getServerConfig() {
    return serverConfig;
  }

  public void updateOffsetMetadataAndSync(String topic, int partitionId) {
    PartitionConsumptionState pcs = getPartitionConsumptionState(partitionId);
    updateOffsetMetadataInOffsetRecord(pcs);
    syncOffset(topic, pcs);
  }

  /**
   * The function returns local or remote topic manager.
   * @param sourceKafkaServer The address of source kafka bootstrap server.
   * @return topic manager
   */
  protected TopicManager getTopicManager(String sourceKafkaServer) {
    if (kafkaClusterUrlResolver != null) {
      sourceKafkaServer = kafkaClusterUrlResolver.apply(sourceKafkaServer);
    }
    if (sourceKafkaServer.equals(localKafkaServer)) {
      // Use default kafka admin client (could be scala or java based) to get local topic manager
      return topicManagerRepository.getLocalTopicManager();
    }
    // Use java-based kafka admin client to get remote topic manager
    return topicManagerRepository.getTopicManager(sourceKafkaServer);
  }

  /**
   * The purpose of this function is to wait for the complete processing (including persistence to disk) of all the messages
   * those were consumed from this kafka {topic, partition} prior to calling this function.
   * This will make the calling thread to block.
   * @param topicPartition for which to wait
   * @throws InterruptedException
   */
  protected void waitForAllMessageToBeProcessedFromTopicPartition(
      PubSubTopicPartition topicPartition,
      PartitionConsumptionState partitionConsumptionState) throws InterruptedException {
    storeBufferService.drainBufferedRecordsFromTopicPartition(topicPartition);
  }

  protected abstract DelegateConsumerRecordResult delegateConsumerRecord(
      PubSubMessageProcessedResultWrapper consumerRecordWrapper,
      int partition,
      String kafkaUrl,
      int kafkaClusterId,
      long beforeProcessingPerRecordTimestampNs,
      long beforeProcessingBatchRecordsTimestampMs);

  /**
   * This enum represents all potential results after calling {@link #delegateConsumerRecord(PubSubMessageProcessedResultWrapper, int, String, int, long, long)}.
   */
  protected enum DelegateConsumerRecordResult {
    /**
     * The consumer record has been produced to local version topic by leader.
     */
    PRODUCED_TO_KAFKA,
    /**
     * The consumer record has been put into drainer queue; the following cases will result in putting to drainer directly:
     * 1. Online/Offline ingestion task
     * 2. Follower replicas
     * 3. Leader is consuming from local version topics
     */
    QUEUED_TO_DRAINER,
    /**
     * The consumer record is skipped. e.g. remote VT's TS message during data recovery.
     */
    SKIPPED_MESSAGE
  }

  /**
   * The method measures the time between receiving the message from the local VT and when the message is committed in
   * the local db and ready to serve.
   * For a leader, it's the time when the callback to the version topic write returns.
   */
  private void recordNearlineLocalBrokerToReadyToServerLatency(
      String storeName,
      int versionNumber,
      PartitionConsumptionState partitionConsumptionState,
      KafkaMessageEnvelope kafkaMessageEnvelope,
      LeaderProducedRecordContext leaderProducedRecordContext) {
    /**
     * Record nearline latency only when it's a hybrid store, the lag has been caught up and ignore
     * messages that are getting caughtup. Sometimes the producerTimestamp can be -1 if the
     * leaderProducedRecordContext had an error after callback. Don't record latency for invalid timestamps.
     */
    if (!isUserSystemStore() && isHybridMode() && partitionConsumptionState.hasLagCaughtUp()) {
      long producerTimestamp = (leaderProducedRecordContext == null)
          ? kafkaMessageEnvelope.producerMetadata.messageTimestamp
          : leaderProducedRecordContext.getProducedTimestampMs();
      if (producerTimestamp > 0) {
        if (partitionConsumptionState.isNearlineMetricsRecordingValid(producerTimestamp)) {
          long afterProcessingRecordTimestampMs = System.currentTimeMillis();
          versionedIngestionStats.recordNearlineLocalBrokerToReadyToServeLatency(
              storeName,
              versionNumber,
              afterProcessingRecordTimestampMs - producerTimestamp,
              afterProcessingRecordTimestampMs);
        }
      } else if (!REDUNDANT_LOGGING_FILTER.isRedundantException(storeName, "IllegalTimestamp")) {
        LOGGER.warn(
            "Illegal timestamp for storeName: {}, versionNumber: {}, replica: {}, "
                + "leaderProducedRecordContext: {}, producerTimestamp: {}",
            storeName,
            versionNumber,
            partitionConsumptionState.getReplicaId(),
            leaderProducedRecordContext == null ? "NA" : leaderProducedRecordContext,
            producerTimestamp);
      }
    }
  }

  protected void recordProcessedRecordStats(
      PartitionConsumptionState partitionConsumptionState,
      int processedRecordSize) {
  }

  /**
   * This is not a per record state. Rather it's used to indicate if the transient record buffer is being used at all
   * for this ingestion task/partition or not. The criterias are the following:
   *
   * 1. For L/F mode only WC ingestion task needs this buffer.
   * 2. The transient record buffer is only used post-EOP.
   */
  public boolean isTransientRecordBufferUsed(PartitionConsumptionState partitionConsumptionState) {
    return this.isWriteComputationEnabled && partitionConsumptionState.isEndOfPushReceived();
  }

  // Visible for unit test.
  protected void setPartitionConsumptionState(int partition, PartitionConsumptionState pcs) {
    partitionConsumptionStateMap.put(partition, pcs);
  }

  protected AggVersionedDIVStats getVersionedDIVStats() {
    return versionedDIVStats;
  }

  protected AggVersionedIngestionStats getVersionIngestionStats() {
    return versionedIngestionStats;
  }

  protected CompressionStrategy getCompressionStrategy() {
    return compressionStrategy;
  }

  protected Lazy<VeniceCompressor> getCompressor() {
    return compressor;
  }

  protected boolean isChunked() {
    return isChunked;
  }

  protected ReadOnlySchemaRepository getSchemaRepo() {
    return schemaRepository;
  }

  protected HostLevelIngestionStats getHostLevelIngestionStats() {
    return hostLevelIngestionStats;
  }

  protected String getKafkaVersionTopic() {
    return kafkaVersionTopic;
  }

  public boolean isStuckByMemoryConstraint() {
    for (PartitionExceptionInfo ex: partitionIngestionExceptionList) {
      if (ex == null) {
        continue;
      }
      Exception partitionIngestionException = ex.getException();
      if (ExceptionUtils.recursiveClassEquals(partitionIngestionException, MemoryLimitExhaustedException.class)) {
        return true;
      }
    }
    return false;
  }

  /**
   * Validate if the given consumerRecord has a valid upstream offset to update from.
   * @param consumerRecord
   * @return true, if the record is not null and contains a valid upstream offset, otherwise false.
   */
  protected boolean shouldUpdateUpstreamOffset(DefaultPubSubMessage consumerRecord) {
    if (consumerRecord == null) {
      return false;
    }
    KafkaMessageEnvelope kafkaValue = consumerRecord.getValue();
    return kafkaValue.leaderMetadataFooter != null && kafkaValue.leaderMetadataFooter.upstreamOffset >= 0;
  }

  /**
   * For L/F hybrid stores, the leader periodically writes a special SOS message to the RT topic.
   * Check {@link LeaderFollowerStoreIngestionTask#maybeSendIngestionHeartbeat()} for more details.
   */
  protected abstract Set<String> maybeSendIngestionHeartbeat();

  void maybeReportBatchEndOfIncPushStatus(PartitionConsumptionState partitionConsumptionState) {
    if (partitionConsumptionState.getPendingReportIncPushVersionList().isEmpty()) {
      return;
    }
    // When PCS is completed but the pending report list is not empty, we should perform one last report to make sure
    // all EOIPs are reported.
    if (partitionConsumptionState.isComplete()) {
      getIngestionNotificationDispatcher().reportBatchEndOfIncrementalPushStatus(partitionConsumptionState);
      partitionConsumptionState.clearPendingReportIncPushVersionList();
    }
  }

  private void mayResumeRecordLevelMetricsForCurrentVersion() {
    if (recordLevelMetricEnabled.get()) {
      return;
    }
    if (partitionConsumptionStateMap.isEmpty()) {
      return;
    }
    for (PartitionConsumptionState partitionConsumptionState: partitionConsumptionStateMap.values()) {
      if (!partitionConsumptionState.isComplete()) {
        return;
      }
    }
    LOGGER
        .info("Resuming record-level metric emission for the current version as all the partitions are ready-to-serve");
    recordLevelMetricEnabled.set(true);
  }

  /**
   * This function is checking the following conditions:
   * 1. Whether the version topic exists or not.
   */
  public boolean isProducingVersionTopicHealthy() {
    if (isDaVinciClient) {
      /**
       * DaVinci doesn't produce to any topics.
       */
      return true;
    }
    return topicManagerRepository.getLocalTopicManager().containsTopic(this.versionTopic);
  }

  public boolean isCurrentVersion() {
    return isCurrentVersion.getAsBoolean();
  }

  public boolean hasAllPartitionReportedCompleted() {
    for (Map.Entry<Integer, PartitionConsumptionState> entry: partitionConsumptionStateMap.entrySet()) {
      if (!entry.getValue().isCompletionReported()) {
        return false;
      }
    }

    return true;
  }

  public boolean isSeparatedRealtimeTopicEnabled() {
    return separateRealTimeTopic != null;
  }

  /**
   * For RT input topic with separate-RT kafka URL, this method will return topic-partition with separated-RT topic.
   * For other case, it will return topic-partition with input topic.
   */
  PubSubTopicPartition resolveTopicPartitionWithKafkaURL(
      PubSubTopic topic,
      PartitionConsumptionState partitionConsumptionState,
      String kafkaURL) {
    PubSubTopic resolvedTopic = resolveTopicWithKafkaURL(topic, kafkaURL);
    PubSubTopicPartition pubSubTopicPartition = partitionConsumptionState.getSourceTopicPartition(resolvedTopic);
    LOGGER.info("Resolved topic-partition: {} from kafkaURL: {}", pubSubTopicPartition, kafkaURL);
    return pubSubTopicPartition;
  }

  /**
   * This method will return resolve topic from input Kafka URL. If it is a separated topic Kafka URL and input topic
   * is RT topic, it will return separate RT topic, otherwise it will return input topic.
   */
  PubSubTopic resolveTopicWithKafkaURL(PubSubTopic topic, String kafkaURL) {
    if (topic.isRealTime() && getKafkaClusterUrlResolver() != null
        && !kafkaURL.equals(getKafkaClusterUrlResolver().apply(kafkaURL))) {
      return separateRealTimeTopic;
    }
    return topic;
  }

  PubSubTopicRepository getPubSubTopicRepository() {
    return pubSubTopicRepository;
  }

  Function<String, String> getKafkaClusterUrlResolver() {
    return kafkaClusterUrlResolver;
  }

  Lazy<CountDownLatch> getGracefulShutdownLatch() {
    return gracefulShutdownLatch;
  }

  // For unit test purpose.
  void setVersionRole(PartitionReplicaIngestionContext.VersionRole versionRole) {
    this.versionRole = versionRole;
  }

  // For testing only
  Map<Integer, PartitionConsumptionState> getPartitionConsumptionStateMap() {
    return partitionConsumptionStateMap;
  }

  boolean isDaVinciClient() {
    return isDaVinciClient;
  }

  ReadyToServeCheck getReadyToServeChecker() {
    return defaultReadyToServeChecker;
  }

  VeniceConcurrentHashMap<String, Long> getConsumedBytesSinceLastSync() {
    return consumedBytesSinceLastSync; // mainly for unit test mocks
  }

  boolean isGlobalRtDivEnabled() {
    return isGlobalRtDivEnabled; // mainly for unit test mocks
  }

  /** When Global RT DIV is enabled the ConsumptionTask's DIV is exclusively used to validate data integrity. */
  DataIntegrityValidator getDataIntegrityValidator() {
    return (isGlobalRtDivEnabled()) ? consumerDiv : drainerDiv;
  }

  /**
   * When Global RT DIV is enabled, the latest consumed VT offset (LCVO) should be used during subscription.
   * Otherwise, the drainer's latest processed VT offset is traditionally used.
   */
  long getLocalVtSubscribeOffset(PartitionConsumptionState pcs) {
    return (isGlobalRtDivEnabled()) ? pcs.getLatestConsumedVtOffset() : pcs.getLatestProcessedLocalVersionTopicOffset();
  }

}<|MERGE_RESOLUTION|>--- conflicted
+++ resolved
@@ -1665,34 +1665,19 @@
 
       Store store = null;
       while (isRunning()) {
-<<<<<<< HEAD
-        boolean readyToProcessConsumerActions = false;
-        if (recordTransformer != null) {
-          if (recordTransformerOnRecoveryFailure.get()) {
-            throw new VeniceException("DaVinciRecordTransformer onRecovery failed. Killing SIT");
-          } else if (recordTransformerStartConsumptionLatch.getCount() == 0) {
-            readyToProcessConsumerActions = true;
-          }
-        } else {
-          readyToProcessConsumerActions = true;
+        if (recordTransformer != null && recordTransformerOnRecoveryFailure.get()) {
+          throw new VeniceException("DaVinciRecordTransformer onRecovery failed. Killing SIT");
         }
 
-=======
-        store = storeRepository.getStoreOrThrow(storeName);
->>>>>>> 8becedaa
         if (!skipAfterBatchPushUnsubEnabled) {
           refreshIngestionContextIfChanged(store);
-          if (readyToProcessConsumerActions) {
-            processConsumerActions(store);
-          }
+          processConsumerActions(store);
           checkLongRunningTaskState();
           checkIngestionProgress(store);
           maybeSendIngestionHeartbeat();
           mayResumeRecordLevelMetricsForCurrentVersion();
         } else {
-          if (readyToProcessConsumerActions) {
-            processConsumerActions(store);
-          }
+          processConsumerActions(store);
           checkIngestionProgress(store);
         }
         Thread.sleep(this.readCycleDelayMs);
@@ -3870,6 +3855,12 @@
         int writerSchemaId = put.getSchemaId();
 
         if (recordTransformer != null && messageType == MessageType.PUT) {
+          try {
+            recordTransformerStartConsumptionLatch.await();
+          } catch (InterruptedException e) {
+            throw new RuntimeException(e);
+          }
+
           long recordTransformerStartTime = System.nanoTime();
           ByteBufferValueRecord<ByteBuffer> assembledRecord = chunkAssembler.bufferAndAssembleRecord(
               consumerRecord.getTopicPartition(),
@@ -3980,6 +3971,12 @@
         }
 
         if (recordTransformer != null) {
+          try {
+            recordTransformerStartConsumptionLatch.await();
+          } catch (InterruptedException e) {
+            throw new RuntimeException(e);
+          }
+
           Lazy<Object> lazyKey = Lazy.of(() -> this.recordTransformerKeyDeserializer.deserialize(keyBytes));
 
           long startTime = System.nanoTime();
