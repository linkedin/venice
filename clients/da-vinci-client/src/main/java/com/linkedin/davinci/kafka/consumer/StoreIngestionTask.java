package com.linkedin.davinci.kafka.consumer;

import static com.linkedin.davinci.kafka.consumer.ConsumerActionType.RESET_OFFSET;
import static com.linkedin.davinci.kafka.consumer.ConsumerActionType.SUBSCRIBE;
import static com.linkedin.davinci.kafka.consumer.ConsumerActionType.UNSUBSCRIBE;
import static java.util.concurrent.TimeUnit.HOURS;
import static java.util.concurrent.TimeUnit.MILLISECONDS;
import static java.util.concurrent.TimeUnit.MINUTES;
import static java.util.concurrent.TimeUnit.SECONDS;

import com.linkedin.avroutil1.compatibility.shaded.org.apache.commons.lang3.Validate;
import com.linkedin.davinci.compression.StorageEngineBackedCompressorFactory;
import com.linkedin.davinci.config.VeniceServerConfig;
import com.linkedin.davinci.config.VeniceStoreVersionConfig;
import com.linkedin.davinci.helix.LeaderFollowerPartitionStateModel;
import com.linkedin.davinci.listener.response.AdminResponse;
import com.linkedin.davinci.notifier.VeniceNotifier;
import com.linkedin.davinci.stats.AggVersionedDIVStats;
import com.linkedin.davinci.stats.AggVersionedIngestionStats;
import com.linkedin.davinci.stats.HostLevelIngestionStats;
import com.linkedin.davinci.storage.StorageEngineRepository;
import com.linkedin.davinci.storage.StorageMetadataService;
import com.linkedin.davinci.store.AbstractStorageEngine;
import com.linkedin.davinci.store.AbstractStoragePartition;
import com.linkedin.davinci.store.StoragePartitionConfig;
import com.linkedin.davinci.store.cache.backend.ObjectCacheBackend;
import com.linkedin.davinci.store.record.ValueRecord;
import com.linkedin.venice.common.VeniceSystemStoreType;
import com.linkedin.venice.common.VeniceSystemStoreUtils;
import com.linkedin.venice.compression.CompressionStrategy;
import com.linkedin.venice.compression.VeniceCompressor;
import com.linkedin.venice.exceptions.PersistenceFailureException;
import com.linkedin.venice.exceptions.UnsubscribedTopicPartitionException;
import com.linkedin.venice.exceptions.VeniceChecksumException;
import com.linkedin.venice.exceptions.VeniceException;
import com.linkedin.venice.exceptions.VeniceInconsistentStoreMetadataException;
import com.linkedin.venice.exceptions.VeniceIngestionTaskKilledException;
import com.linkedin.venice.exceptions.VeniceMessageException;
import com.linkedin.venice.exceptions.VeniceTimeoutException;
import com.linkedin.venice.exceptions.validation.DuplicateDataException;
import com.linkedin.venice.exceptions.validation.FatalDataValidationException;
import com.linkedin.venice.exceptions.validation.ImproperlyStartedSegmentException;
import com.linkedin.venice.exceptions.validation.UnsupportedMessageTypeException;
import com.linkedin.venice.guid.GuidUtils;
import com.linkedin.venice.kafka.KafkaClientFactory;
import com.linkedin.venice.kafka.TopicManager;
import com.linkedin.venice.kafka.TopicManagerRepository;
import com.linkedin.venice.kafka.protocol.ControlMessage;
import com.linkedin.venice.kafka.protocol.Delete;
import com.linkedin.venice.kafka.protocol.EndOfIncrementalPush;
import com.linkedin.venice.kafka.protocol.GUID;
import com.linkedin.venice.kafka.protocol.KafkaMessageEnvelope;
import com.linkedin.venice.kafka.protocol.Put;
import com.linkedin.venice.kafka.protocol.StartOfIncrementalPush;
import com.linkedin.venice.kafka.protocol.StartOfPush;
import com.linkedin.venice.kafka.protocol.TopicSwitch;
import com.linkedin.venice.kafka.protocol.Update;
import com.linkedin.venice.kafka.protocol.enums.ControlMessageType;
import com.linkedin.venice.kafka.protocol.enums.MessageType;
import com.linkedin.venice.kafka.protocol.state.PartitionState;
import com.linkedin.venice.kafka.protocol.state.StoreVersionState;
import com.linkedin.venice.kafka.validation.KafkaDataIntegrityValidator;
import com.linkedin.venice.kafka.validation.ProducerTracker;
import com.linkedin.venice.message.KafkaKey;
import com.linkedin.venice.meta.HybridStoreConfig;
import com.linkedin.venice.meta.PartitionerConfig;
import com.linkedin.venice.meta.ReadOnlySchemaRepository;
import com.linkedin.venice.meta.ReadOnlyStoreRepository;
import com.linkedin.venice.meta.Store;
import com.linkedin.venice.meta.Version;
import com.linkedin.venice.offsets.OffsetRecord;
import com.linkedin.venice.partitioner.DefaultVenicePartitioner;
import com.linkedin.venice.partitioner.VenicePartitioner;
import com.linkedin.venice.schema.SchemaEntry;
import com.linkedin.venice.serialization.avro.AvroProtocolDefinition;
import com.linkedin.venice.serialization.avro.InternalAvroSpecificSerializer;
import com.linkedin.venice.serializer.AvroGenericDeserializer;
import com.linkedin.venice.serializer.FastSerializerDeserializerFactory;
import com.linkedin.venice.stats.StatsErrorCode;
import com.linkedin.venice.system.store.MetaStoreWriter;
import com.linkedin.venice.throttle.EventThrottler;
import com.linkedin.venice.utils.ByteUtils;
import com.linkedin.venice.utils.ComplementSet;
import com.linkedin.venice.utils.DiskUsage;
import com.linkedin.venice.utils.ExceptionUtils;
import com.linkedin.venice.utils.LatencyUtils;
import com.linkedin.venice.utils.PartitionUtils;
import com.linkedin.venice.utils.RedundantExceptionFilter;
import com.linkedin.venice.utils.SparseConcurrentList;
import com.linkedin.venice.utils.Timer;
import com.linkedin.venice.utils.VeniceProperties;
import com.linkedin.venice.utils.concurrent.VeniceConcurrentHashMap;
import com.linkedin.venice.utils.lazy.Lazy;
import com.linkedin.venice.writer.ChunkAwareCallback;
import com.linkedin.venice.writer.LeaderMetadataWrapper;
import it.unimi.dsi.fastutil.ints.IntList;
import it.unimi.dsi.fastutil.ints.IntOpenHashSet;
import it.unimi.dsi.fastutil.ints.IntSet;
import it.unimi.dsi.fastutil.ints.IntSets;
import it.unimi.dsi.fastutil.objects.Object2IntMap;
import java.io.Closeable;
import java.io.IOException;
import java.nio.ByteBuffer;
import java.time.Duration;
import java.time.Instant;
import java.util.ArrayList;
import java.util.Collection;
import java.util.Collections;
import java.util.HashSet;
import java.util.List;
import java.util.Map;
import java.util.Objects;
import java.util.Optional;
import java.util.Properties;
import java.util.Queue;
import java.util.Set;
import java.util.concurrent.BlockingQueue;
import java.util.concurrent.CompletableFuture;
import java.util.concurrent.ConcurrentMap;
import java.util.concurrent.ExecutionException;
import java.util.concurrent.ExecutorService;
import java.util.concurrent.Future;
import java.util.concurrent.PriorityBlockingQueue;
import java.util.concurrent.TimeUnit;
import java.util.concurrent.atomic.AtomicBoolean;
import java.util.concurrent.atomic.AtomicInteger;
import java.util.concurrent.atomic.AtomicReference;
import java.util.function.BooleanSupplier;
import java.util.function.Function;
import java.util.function.Predicate;
import java.util.function.Supplier;
import org.apache.avro.Schema;
import org.apache.kafka.clients.CommonClientConfigs;
import org.apache.kafka.clients.consumer.ConsumerRecord;
import org.apache.kafka.clients.producer.RecordMetadata;
import org.apache.kafka.common.TopicPartition;
import org.apache.logging.log4j.LogManager;
import org.apache.logging.log4j.Logger;


/**
 * A runnable Kafka Consumer consuming messages from all the partition assigned to current node for a Kafka Topic.
 */
public abstract class StoreIngestionTask implements Runnable, Closeable {
  // TODO: Make this LOGGER prefix everything with the CONSUMER_TASK_ID_FORMAT
  private static final Logger LOGGER = LogManager.getLogger(StoreIngestionTask.class);

  private static final String CONSUMER_TASK_ID_FORMAT = StoreIngestionTask.class.getSimpleName() + " for [ Topic: %s ]";
  public static long SCHEMA_POLLING_DELAY_MS = SECONDS.toMillis(5);
  private static final long SCHEMA_POLLING_TIMEOUT_MS = MINUTES.toMillis(5);

  private static final int MAX_CONSUMER_ACTION_ATTEMPTS = 5;
  private static final int MAX_IDLE_COUNTER = 100;
  private static final int CONSUMER_ACTION_QUEUE_INIT_CAPACITY = 11;
  protected static final long KILL_WAIT_TIME_MS = 5000L;
  private static final int MAX_KILL_CHECKING_ATTEMPTS = 10;
  private static final int SLOPPY_OFFSET_CATCHUP_THRESHOLD = 100;
  private static final int EXCEPTION_BLOCKING_QUEUE_SIZE_IN_BYTE = 10000;
  private static final int EXCEPTION_BLOCKING_QUEUE_NOTIFY_IN_BYTE = 1000;
  private static final String EXCEPTION_GROUP_DRAINER = "drainer";
  private static final String EXCEPTION_GROUP_PRODUCER = "producer";
  private static final String EXCEPTION_GROUP_CONSUMER = "consumer";

  protected static final RedundantExceptionFilter REDUNDANT_LOGGING_FILTER =
      RedundantExceptionFilter.getRedundantExceptionFilter();

  /** storage destination for consumption */
  protected final StorageEngineRepository storageEngineRepository;
  protected final AbstractStorageEngine storageEngine;
  protected final String kafkaVersionTopic;
  protected final String realTimeTopic;
  protected final String storeName;
  private final boolean isUserSystemStore;
  protected final int versionNumber;
  protected final ReadOnlySchemaRepository schemaRepository;
  protected final ReadOnlyStoreRepository storeRepository;
  protected final String consumerTaskId;
  protected final Properties kafkaProps;
  protected final KafkaClientFactory kafkaClientFactory;
  protected final AtomicBoolean isRunning;
  protected final AtomicBoolean emitMetrics; // TODO: remove this once we migrate to versioned stats
  protected final AtomicInteger consumerActionSequenceNumber = new AtomicInteger(0);
  protected final PriorityBlockingQueue<ConsumerAction> consumerActionsQueue;
  protected final StorageMetadataService storageMetadataService;
  protected final TopicManagerRepository topicManagerRepository;
  protected final TopicManagerRepository topicManagerRepositoryJavaBased;
  protected final CachedKafkaMetadataGetter cachedKafkaMetadataGetter;
  protected final EventThrottler bandwidthThrottler;
  protected final EventThrottler recordsThrottler;
  protected final EventThrottler unorderedBandwidthThrottler;
  protected final EventThrottler unorderedRecordsThrottler;
  /** Per-partition consumption state map */
  protected final ConcurrentMap<Integer, PartitionConsumptionState> partitionConsumptionStateMap;
  protected final AbstractStoreBufferService storeBufferService;
  /** Persists partitions that encountered exceptions in other threads. i.e. consumer, producer and drainer */
  private final IntSet errorPartitions = IntSets.synchronize(new IntOpenHashSet());

  /** Persists the exceptions thrown by {@link StoreBufferService}. */
  private final BlockingQueue<PartitionExceptionInfo> drainerExceptions =
      new MemoryBoundBlockingQueue<>(EXCEPTION_BLOCKING_QUEUE_SIZE_IN_BYTE, EXCEPTION_BLOCKING_QUEUE_NOTIFY_IN_BYTE);
  /** Persists the exception thrown by kafka producer callback for L/F mode */
  private final BlockingQueue<PartitionExceptionInfo> producerExceptions =
      new MemoryBoundBlockingQueue<>(EXCEPTION_BLOCKING_QUEUE_SIZE_IN_BYTE, EXCEPTION_BLOCKING_QUEUE_NOTIFY_IN_BYTE);
  /**
   * Current it captures some exceptions that are thrown after consumption but before producing to local version topic.
   */
  private final BlockingQueue<PartitionExceptionInfo> consumerExceptions =
      new MemoryBoundBlockingQueue<>(EXCEPTION_BLOCKING_QUEUE_SIZE_IN_BYTE, EXCEPTION_BLOCKING_QUEUE_NOTIFY_IN_BYTE);
  /** Persists the exception thrown by {@link KafkaConsumerService}. */
  private Exception lastConsumerException = null;
  /** Persists the last exception thrown by any asynchronous component that should terminate the entire ingestion task */
  private final AtomicReference<Exception> lastStoreIngestionException = new AtomicReference<>();
  /**
   * Keeps track of producer states inside version topic that drainer threads have processed so far. Producers states in this validator will be
   * flushed to the metadata partition of the storage engine regularly in {@link #syncOffset(String, PartitionConsumptionState)}
   */
  private final KafkaDataIntegrityValidator kafkaDataIntegrityValidator;
  protected final HostLevelIngestionStats hostLevelIngestionStats;
  protected final AggVersionedDIVStats versionedDIVStats;
  protected final AggVersionedIngestionStats versionedIngestionStats;
  protected final BooleanSupplier isCurrentVersion;
  protected final Optional<HybridStoreConfig> hybridStoreConfig;
  protected final ProducerTracker.DIVErrorMetricCallback divErrorMetricCallback;

  protected final long readCycleDelayMs;
  protected final long emptyPollSleepMs;

  protected final DiskUsage diskUsage;

  /** Message bytes consuming interval before persisting offset in offset db for transactional mode database. */
  protected final long databaseSyncBytesIntervalForTransactionalMode;
  /** Message bytes consuming interval before persisting offset in offset db for deferred-write database. */
  protected final long databaseSyncBytesIntervalForDeferredWriteMode;
  protected final VeniceServerConfig serverConfig;

  /** Used for reporting error when the {@link #partitionConsumptionStateMap} is empty */
  protected final int errorPartitionId;

  // use this checker to check whether ingestion completion can be reported for a partition
  protected final ReadyToServeCheck defaultReadyToServeChecker;

  protected final SparseConcurrentList<Object> availableSchemaIds = new SparseConcurrentList<>();
  protected final SparseConcurrentList<Object> deserializedSchemaIds = new SparseConcurrentList<>();
  protected int idleCounter = 0;

  // This indicates whether it polls nothing from Kafka
  // It's for stats measuring purpose
  protected int recordCount = 0;

  private final StorageUtilizationManager storageUtilizationManager;

  protected final AggKafkaConsumerService aggKafkaConsumerService;

  private boolean orderedWritesOnly = true;

  private final ExecutorService cacheWarmingThreadPool;
  /**
   * This set is used to track the cache warming request for each partition.
   */
  private final IntSet cacheWarmingPartitionIdSet = new IntOpenHashSet();

  /**
   * Please refer to {@link com.linkedin.venice.ConfigKeys#SERVER_DELAY_REPORT_READY_TO_SERVE_MS} to
   * find more details.
   */
  private final long startReportingReadyToServeTimestamp;

  protected int writeComputeFailureCode = 0;

  private final InternalAvroSpecificSerializer<PartitionState> partitionStateSerializer;

  // Do not convert it to a local variable because it is used in test.
  private boolean purgeTransientRecordBuffer = true;

  protected final boolean isWriteComputationEnabled;

  /**
   * Freeze ingestion if ready to serve or local data exists
   */
  private final boolean suppressLiveUpdates;

  /**
   * This flag indicates whether the auto-compaction should be disabled for Samza Reprocessing Job.
   * This feature has the assumption that most of the keys produced by Samza Reprocessing Job are
   * unique, so we won't be too concerned about the storage amplification even though the storage size
   * could be doubled during one-time manual compaction after receiving EOP.
   * Since the compaction won't happen at the same time across all the storage partitions (different storage partition
   * will hit EOP at different time and there are limit number of compaction threads), the storage
   * amplification can be acceptable (need some experiment in prod).
   *
   * If this feature is proved to be useful, we could apply this optimization more widely to the
   * regular hybrid store since we assume Kafka Log Compaction will help keep the most recent
   * entry for each key.
   */
  private final boolean disableAutoCompactionForSamzaReprocessingJob;
  /** Constructor which only returns an instance if the related functionality is enabled, and null otherwise. */
  private final Supplier<IntSet> intSetProviderForTrackingCompactingPartitions;
  /**
   * This map is used to track the manual compaction progress for each partition.
   * This map won't be cleaned up even the compaction is done since it is being used in {@link #produceToStoreBufferServiceOrKafka}
   * to decide whether any incoming messages should be filtered or errored.
   */
  private final Map<Integer, CompletableFuture<Void>> dbCompactFutureMap = new VeniceConcurrentHashMap<>();
  /**
   * This map is used to track the point where the manual compaction starts.
   * Since the messages including EOP and the following will be skipped when manual compaction is triggered, we will
   * leverage this map to re-subscribe the same topic partition when manual compaction is done.
   */
  private final Map<Integer, ConsumerRecord<KafkaKey, KafkaMessageEnvelope>> eopControlMessageMap =
      new VeniceConcurrentHashMap<>();
  /**
   * This set is used to track all the partitions whose consumption has been resumed after the completed compaction.
   * So that {@link #checkLongRunningDBCompaction()} won't execute the same consumption resumption more than once.
   */
  private final IntSet consumptionResumedPartitionSet = new IntOpenHashSet();

  private final boolean isActiveActiveReplicationEnabled;

  /**
   * This would be the number of partitions in the StorageEngine and in version topics
   */
  protected final int subPartitionCount;

  protected final int amplificationFactor;

  // Used to construct VenicePartitioner
  protected final VenicePartitioner venicePartitioner;

  // Total number of partition for this store version
  protected final int storeVersionPartitionCount;

  private int subscribedCount = 0;
  private int forceUnSubscribedCount = 0;

  // Push timeout threshold for the store
  protected final long bootstrapTimeoutInMs;

  protected final boolean isIsolatedIngestion;

  protected final AmplificationFactorAdapter amplificationFactorAdapter;

  protected final StatusReportAdapter statusReportAdapter;

  private final Optional<ObjectCacheBackend> cacheBackend;

  protected final String localKafkaServer;
  protected final int localKafkaClusterId;
  protected final Set<String> localKafkaServerSingletonSet;
  private int valueSchemaId = -1;

  protected final boolean isDaVinciClient;

  private final boolean offsetLagDeltaRelaxEnabled;
  private final boolean ingestionCheckpointDuringGracefulShutdownEnabled;

  protected boolean isDataRecovery;
  protected final MetaStoreWriter metaStoreWriter;
  protected final Function<String, String> kafkaClusterUrlResolver;
  /** TODO Get rid of this map once we delete the dedicated consumer mode */
  private final Object2IntMap<String> kafkaClusterUrlToIdMap;
  protected final boolean readOnlyForBatchOnlyStoreEnabled;
  protected final CompressionStrategy compressionStrategy;
  protected final StorageEngineBackedCompressorFactory compressorFactory;
  protected final Lazy<VeniceCompressor> compressor;
  protected final boolean isChunked;

  public StoreIngestionTask(
      StoreIngestionTaskFactory.Builder builder,
      Store store,
      Version version,
      Properties kafkaConsumerProperties,
      BooleanSupplier isCurrentVersion,
      VeniceStoreVersionConfig storeConfig,
      int errorPartitionId,
      boolean isIsolatedIngestion,
      Optional<ObjectCacheBackend> cacheBackend,
      Queue<VeniceNotifier> notifiers) {
    this.readCycleDelayMs = storeConfig.getKafkaReadCycleDelayMs();
    this.emptyPollSleepMs = storeConfig.getKafkaEmptyPollSleepMs();
    this.databaseSyncBytesIntervalForTransactionalMode = storeConfig.getDatabaseSyncBytesIntervalForTransactionalMode();
    this.databaseSyncBytesIntervalForDeferredWriteMode = storeConfig.getDatabaseSyncBytesIntervalForDeferredWriteMode();
    this.kafkaClientFactory = builder.getKafkaClientFactory();
    this.kafkaProps = kafkaConsumerProperties;
    this.storageEngineRepository = builder.getStorageEngineRepository();
    this.storageMetadataService = builder.getStorageMetadataService();
    this.bandwidthThrottler = builder.getBandwidthThrottler();
    this.recordsThrottler = builder.getRecordsThrottler();
    this.unorderedBandwidthThrottler = builder.getUnorderedBandwidthThrottler();
    this.unorderedRecordsThrottler = builder.getUnorderedRecordsThrottler();
    this.storeRepository = builder.getMetadataRepo();
    this.schemaRepository = builder.getSchemaRepo();
    this.kafkaVersionTopic = storeConfig.getStoreVersionName();
    this.storeName = Version.parseStoreFromKafkaTopicName(kafkaVersionTopic);
    this.isUserSystemStore = VeniceSystemStoreUtils.isUserSystemStore(storeName);
    this.realTimeTopic = Version.composeRealTimeTopic(storeName);
    this.versionNumber = Version.parseVersionFromKafkaTopicName(kafkaVersionTopic);
    this.consumerActionsQueue = new PriorityBlockingQueue<>(CONSUMER_ACTION_QUEUE_INIT_CAPACITY);

    // partitionConsumptionStateMap could be accessed by multiple threads: consumption thread and the thread handling
    // kill message
    this.partitionConsumptionStateMap = new VeniceConcurrentHashMap<>();

    // Could be accessed from multiple threads since there are multiple worker threads.
    this.kafkaDataIntegrityValidator = new KafkaDataIntegrityValidator(this.kafkaVersionTopic);
    this.consumerTaskId = String.format(CONSUMER_TASK_ID_FORMAT, kafkaVersionTopic);
    this.topicManagerRepository = builder.getTopicManagerRepository();
    this.topicManagerRepositoryJavaBased = builder.getTopicManagerRepositoryJavaBased();
    this.cachedKafkaMetadataGetter = new CachedKafkaMetadataGetter(storeConfig.getTopicOffsetCheckIntervalMs());

    this.hostLevelIngestionStats = builder.getIngestionStats().getStoreStats(storeName);
    this.versionedDIVStats = builder.getVersionedDIVStats();
    this.versionedIngestionStats = builder.getVersionedStorageIngestionStats();
    this.isRunning = new AtomicBoolean(true);
    this.emitMetrics = new AtomicBoolean(true);
    this.readOnlyForBatchOnlyStoreEnabled = storeConfig.isReadOnlyForBatchOnlyStoreEnabled();

    this.storeBufferService = builder.getStoreBufferService();
    this.isCurrentVersion = isCurrentVersion;
    this.hybridStoreConfig = Optional.ofNullable(
        version.isUseVersionLevelHybridConfig() ? version.getHybridStoreConfig() : store.getHybridStoreConfig());

    this.divErrorMetricCallback = e -> versionedDIVStats.recordException(storeName, versionNumber, e);

    this.diskUsage = builder.getDiskUsage();

    this.storageEngine = Validate.notNull(storageEngineRepository.getLocalStorageEngine(kafkaVersionTopic));

    this.serverConfig = builder.getServerConfig();

    this.defaultReadyToServeChecker = getDefaultReadyToServeChecker();

    this.aggKafkaConsumerService = Validate.notNull(builder.getAggKafkaConsumerService());

    this.errorPartitionId = errorPartitionId;
    this.cacheWarmingThreadPool = builder.getCacheWarmingThreadPool();
    this.startReportingReadyToServeTimestamp = builder.getStartReportingReadyToServeTimestamp();

    this.isWriteComputationEnabled = store.isWriteComputationEnabled();

    this.partitionStateSerializer = builder.getPartitionStateSerializer();

    this.suppressLiveUpdates = serverConfig.freezeIngestionIfReadyToServeOrLocalDataExists();

    /*
     * The reason to use a different field name here is that the naming convention will be consistent with RocksDB.
     */
    this.disableAutoCompactionForSamzaReprocessingJob = !serverConfig.isEnableAutoCompactionForSamzaReprocessingJob();
    this.intSetProviderForTrackingCompactingPartitions =
        disableAutoCompactionForSamzaReprocessingJob ? IntOpenHashSet::new : () -> null;

    this.storeVersionPartitionCount = version.getPartitionCount();

    long pushTimeoutInMs;
    try {
      pushTimeoutInMs = HOURS.toMillis(store.getBootstrapToOnlineTimeoutInHours());
    } catch (Exception e) {
      LOGGER.warn(
          "Error when getting bootstrap to online timeout config for store {}. Will use default timeout threshold which is 24 hours",
          storeName,
          e);
      pushTimeoutInMs = HOURS.toMillis(Store.BOOTSTRAP_TO_ONLINE_TIMEOUT_IN_HOURS);
    }
    this.bootstrapTimeoutInMs = pushTimeoutInMs;
    this.isIsolatedIngestion = isIsolatedIngestion;

    PartitionerConfig partitionerConfig = version.getPartitionerConfig();
    if (partitionerConfig == null) {
      this.venicePartitioner = new DefaultVenicePartitioner();
      this.amplificationFactor = 1;
    } else {
      this.venicePartitioner = PartitionUtils.getVenicePartitioner(partitionerConfig);
      this.amplificationFactor = partitionerConfig.getAmplificationFactor();
    }

    this.subPartitionCount = storeVersionPartitionCount * amplificationFactor;
    this.amplificationFactorAdapter = new AmplificationFactorAdapter(amplificationFactor, partitionConsumptionStateMap);
    this.statusReportAdapter = new StatusReportAdapter(
        new IngestionNotificationDispatcher(notifiers, kafkaVersionTopic, isCurrentVersion),
        amplificationFactorAdapter);

    this.cacheBackend = cacheBackend;
    this.localKafkaServer = this.kafkaProps.getProperty(CommonClientConfigs.BOOTSTRAP_SERVERS_CONFIG);
    this.localKafkaServerSingletonSet = Collections.singleton(localKafkaServer);
    this.isDaVinciClient = builder.isDaVinciClient();
    this.isActiveActiveReplicationEnabled = version.isActiveActiveReplicationEnabled();
    this.offsetLagDeltaRelaxEnabled = serverConfig.getOffsetLagDeltaRelaxFactorForFastOnlineTransitionInRestart() > 0;
    this.ingestionCheckpointDuringGracefulShutdownEnabled =
        serverConfig.isServerIngestionCheckpointDuringGracefulShutdownEnabled();
    this.metaStoreWriter = builder.getMetaStoreWriter();

    this.storageUtilizationManager = new StorageUtilizationManager(
        storageEngine,
        store,
        kafkaVersionTopic,
        subPartitionCount,
        Collections.unmodifiableMap(partitionConsumptionStateMap),
        serverConfig.isHybridQuotaEnabled(),
        serverConfig.isServerCalculateQuotaUsageBasedOnPartitionsAssignmentEnabled(),
        statusReportAdapter,
        this::pauseConsumption,
        this::resumeConsumption);
    this.storeRepository.registerStoreDataChangedListener(this.storageUtilizationManager);
    this.kafkaClusterUrlResolver = serverConfig.getKafkaClusterUrlResolver();
    this.kafkaClusterUrlToIdMap = serverConfig.getKafkaClusterUrlToIdMap();
    this.localKafkaClusterId = kafkaClusterUrlToIdMap.getOrDefault(localKafkaServer, Integer.MIN_VALUE);
    this.compressionStrategy = version.getCompressionStrategy();
    this.compressorFactory = builder.getCompressorFactory();
    this.compressor = Lazy.of(() -> compressorFactory.getCompressor(compressionStrategy, kafkaVersionTopic));
    this.isChunked = version.isChunkingEnabled();
  }

  /** Package-private on purpose, only intended for tests. Do not use for production use cases. */
  void setPurgeTransientRecordBuffer(boolean purgeTransientRecordBuffer) {
    this.purgeTransientRecordBuffer = purgeTransientRecordBuffer;
  }

  public AbstractStorageEngine getStorageEngine() {
    return storageEngine;
  }

  public boolean isFutureVersion() {
    return versionedIngestionStats.isFutureVersion(storeName, versionNumber);
  }

  protected void throwIfNotRunning() {
    if (!isRunning()) {
      throw new VeniceException(" Topic " + kafkaVersionTopic + " is shutting down, no more messages accepted");
    }
  }

  /**
   * Apply an unique and increasing sequence number for each consumer action, so if there are multiple consumer actions
   * in the queue and they have the same priority, whichever be added first into the queue will be polled out first
   * from the queue (FIFO).
   * @return an unique and increasing sequence number for a new consumer action.
   */
  protected int nextSeqNum() {
    return consumerActionSequenceNumber.incrementAndGet();
  }

  /**
   * Adds an asynchronous partition subscription request for the task.
   */
  public synchronized void subscribePartition(
      String topic,
      int partition,
      Optional<LeaderFollowerStateType> leaderState) {
    throwIfNotRunning();
    statusReportAdapter.initializePartitionReportStatus(partition);
    amplificationFactorAdapter.execute(
        partition,
        subPartition -> consumerActionsQueue.add(
            new ConsumerAction(
                SUBSCRIBE,
                topic,
                subPartition,
                nextSeqNum(),
                amplificationFactorAdapter.isLeaderSubPartition(subPartition) ? leaderState : Optional.empty())));
  }

  /**
   * Adds an asynchronous partition unsubscription request for the task.
   */
  public synchronized void unSubscribePartition(String topic, int partition) {
    throwIfNotRunning();
    amplificationFactorAdapter.execute(
        partition,
        subPartition -> consumerActionsQueue.add(new ConsumerAction(UNSUBSCRIBE, topic, subPartition, nextSeqNum())));
  }

  public boolean hasAnySubscription() {
    return !partitionConsumptionStateMap.isEmpty();
  }

  /**
   * Adds an asynchronous resetting partition consumption offset request for the task.
   */
  public synchronized void resetPartitionConsumptionOffset(String topic, int partition) {
    throwIfNotRunning();
    amplificationFactorAdapter.execute(
        partition,
        subPartition -> consumerActionsQueue.add(new ConsumerAction(RESET_OFFSET, topic, subPartition, nextSeqNum())));
  }

  public String getStoreName() {
    return storeName;
  }

  public boolean isUserSystemStore() {
    return isUserSystemStore;
  }

  public abstract void promoteToLeader(
      String topic,
      int partitionId,
      LeaderFollowerPartitionStateModel.LeaderSessionIdChecker checker);

  public abstract void demoteToStandby(
      String topic,
      int partitionId,
      LeaderFollowerPartitionStateModel.LeaderSessionIdChecker checker);

  public void kill() {
    synchronized (this) {
      throwIfNotRunning();
      consumerActionsQueue.add(ConsumerAction.createKillAction(kafkaVersionTopic, nextSeqNum()));
    }

    try (Timer ignored = Timer.run(
        elapsedTimeInMs -> LOGGER
            .info("Completed waiting for kill action to take effect. Total elapsed time: {} ms", elapsedTimeInMs))) {
      for (int attempt = 0; isRunning() && attempt < MAX_KILL_CHECKING_ATTEMPTS; ++attempt) {
        MILLISECONDS.sleep(KILL_WAIT_TIME_MS / MAX_KILL_CHECKING_ATTEMPTS);
      }
    } catch (InterruptedException e) {
      LOGGER.warn("StoreIngestionTask::kill was interrupted.", e);
    }

    synchronized (this) {
      if (isRunning()) {
        // If task is still running, force close it.
        statusReportAdapter.reportError(
            partitionConsumptionStateMap.values(),
            "Received the signal to kill this consumer. Topic " + kafkaVersionTopic,
            new VeniceException("Kill the consumer"));
        /*
         * close can not stop the consumption synchronously, but the status of helix would be set to ERROR after
         * reportError. The only way to stop it synchronously is interrupt the current running thread, but it's an unsafe
         * operation, for example it could break the ongoing db operation, so we should avoid that.
         */
        close();
      }
    }
  }

  private void beginBatchWrite(int partitionId, boolean sorted, PartitionConsumptionState partitionConsumptionState) {
    Map<String, String> checkpointedDatabaseInfo = partitionConsumptionState.getOffsetRecord().getDatabaseInfo();
    StoragePartitionConfig storagePartitionConfig =
        getStoragePartitionConfig(partitionId, sorted, partitionConsumptionState);
    partitionConsumptionState.setDeferredWrite(storagePartitionConfig.isDeferredWrite());

    Optional<Supplier<byte[]>> partitionChecksumSupplier = Optional.empty();
    /**
     * In rocksdb Plain Table mode or in non deferredWrite mode, we can't use rocksdb SSTFileWriter to verify the checksum.
     * So there is no point keep calculating the running checksum here.
     */
    if (serverConfig.isDatabaseChecksumVerificationEnabled() && partitionConsumptionState.isDeferredWrite()
        && !serverConfig.getRocksDBServerConfig().isRocksDBPlainTableFormatEnabled()) {
      partitionConsumptionState.initializeExpectedChecksum();
      partitionChecksumSupplier = Optional.of(() -> {
        byte[] checksum = partitionConsumptionState.getExpectedChecksum();
        partitionConsumptionState.resetExpectedChecksum();
        return checksum;
      });
    }
    if (!sorted && disableAutoCompactionForSamzaReprocessingJob) {
      /**
       * Disable auto-compaction for Samza Reprocessing Job.
       */
      storagePartitionConfig.setDisableAutoCompaction(true);
    }
    storageEngine.beginBatchWrite(storagePartitionConfig, checkpointedDatabaseInfo, partitionChecksumSupplier);
    LOGGER.info(
        "Started batch write to store: {}, partition: {} with checkpointed database info: {} and sorted: {} and disabledAutoCompaction: {}",
        kafkaVersionTopic,
        partitionId,
        checkpointedDatabaseInfo,
        sorted,
        storagePartitionConfig.isDisableAutoCompaction());
    if (cacheBackend.isPresent()) {
      if (cacheBackend.get().getStorageEngine(kafkaVersionTopic) != null) {
        cacheBackend.get()
            .getStorageEngine(kafkaVersionTopic)
            .beginBatchWrite(storagePartitionConfig, checkpointedDatabaseInfo, partitionChecksumSupplier);
      }
    }
  }

  private StoragePartitionConfig getStoragePartitionConfig(
      int partitionId,
      boolean sorted,
      PartitionConsumptionState partitionConsumptionState) {
    StoragePartitionConfig storagePartitionConfig = new StoragePartitionConfig(kafkaVersionTopic, partitionId);
    boolean deferredWrites;
    boolean readOnly = false;
    if (partitionConsumptionState.isEndOfPushReceived()) {
      // After EOP, we never enable deferred writes.
      // No matter what the sorted config was before the EOP message, it doesn't matter anymore.
      deferredWrites = false;
      if (partitionConsumptionState.isBatchOnly() && readOnlyForBatchOnlyStoreEnabled) {
        readOnly = true;
      }
    } else {
      // Prior to the EOP, we can optimize the storage if the data is sorted.
      deferredWrites = sorted;
    }
    orderedWritesOnly &= deferredWrites;
    storagePartitionConfig.setDeferredWrite(deferredWrites);
    storagePartitionConfig.setReadOnly(readOnly);
    return storagePartitionConfig;
  }

  /**
   * This function checks various conditions to verify if a store is ready to serve.
   * Lag = (Source Max Offset - SOBR Source Offset) - (Current Offset - SOBR Destination Offset)
   * @return true if EOP was received and (for hybrid stores) if lag <= threshold
   */
  protected boolean isReadyToServe(PartitionConsumptionState partitionConsumptionState) {
    // Check various short-circuit conditions first.
    if (!partitionConsumptionState.isEndOfPushReceived()) {
      // If the EOP has not been received yet, then for sure we aren't ready
      return false;
    }

    if (partitionConsumptionState.isComplete()) {
      // Since we know the EOP has been received, regular batch store is ready to go!
      return true;
    }

    if (!partitionConsumptionState.isWaitingForReplicationLag()) {
      // If we have already crossed the acceptable lag threshold in the past, then we will stick to that,
      // rather than possibly flip flopping
      return true;
    }

    if (partitionConsumptionState.isHybrid() && !isRealTimeBufferReplayStarted(partitionConsumptionState)) {
      return false;
    }

    int partitionId = partitionConsumptionState.getPartition();
    boolean isLagAcceptable = false;

    if (!hybridStoreConfig.isPresent()) {
      /**
       * In theory, it will be 1 offset ahead of the current offset since getOffset returns the next available offset.
       * Currently, we make it a sloppy in case Kafka topic have duplicate messages.
       * TODO: find a better solution
       */
      final long versionTopicPartitionOffset =
          cachedKafkaMetadataGetter.getOffset(getTopicManager(localKafkaServer), kafkaVersionTopic, partitionId);
      isLagAcceptable =
          versionTopicPartitionOffset <= partitionConsumptionState.getLatestProcessedLocalVersionTopicOffset()
              + SLOPPY_OFFSET_CATCHUP_THRESHOLD;
    } else {
      try {
        // Looks like none of the short-circuitry fired, so we need to measure lag!
        long offsetThreshold = hybridStoreConfig.get().getOffsetLagThresholdToGoOnline();
        long producerTimeLagThresholdInSeconds =
            hybridStoreConfig.get().getProducerTimestampLagThresholdToGoOnlineInSeconds();
        String msg = kafkaVersionTopic + "_" + partitionId;

        // Log only once a minute per partition.
        boolean shouldLogLag = !REDUNDANT_LOGGING_FILTER.isRedundantException(msg);
        /**
         * If offset lag threshold is set to -1, time lag threshold will be the only criterion for going online.
         */
        if (offsetThreshold >= 0) {
          long lag = measureHybridOffsetLag(partitionConsumptionState, shouldLogLag);

          boolean lagging = lag > offsetThreshold;
          isLagAcceptable = !lagging;

          if (shouldLogLag) {
            LOGGER.info(
                "{} [Offset lag] partition {} is {}lagging. Lag: [{}] {} Threshold [{}]",
                consumerTaskId,
                partitionId,
                (lagging ? "" : "not "),
                lag,
                (lagging ? ">" : "<"),
                offsetThreshold);
          }
        }

        /**
         * If the hybrid producer time lag threshold is positive, check the difference between current time and latest
         * producer timestamp; ready-to-serve will not be reported until the diff is smaller than the defined time lag threshold.
         *
         * If timestamp lag threshold is set to -1, offset lag threshold will be the only criterion for going online.
         */
        if (producerTimeLagThresholdInSeconds > 0) {
          long producerTimeLagThresholdInMS = TimeUnit.SECONDS.toMillis(producerTimeLagThresholdInSeconds);
          long latestConsumedProducerTimestamp =
              partitionConsumptionState.getOffsetRecord().getLatestProducerProcessingTimeInMs();
          if (amplificationFactor != 1) {
            latestConsumedProducerTimestamp = getLatestConsumedProducerTimestampWithSubPartition(
                latestConsumedProducerTimestamp,
                partitionConsumptionState);
          }
          long producerTimestampLag = LatencyUtils.getElapsedTimeInMs(latestConsumedProducerTimestamp);
          boolean timestampLagIsAcceptable = (producerTimestampLag < producerTimeLagThresholdInMS);
          if (shouldLogLag) {
            LOGGER.info(
                "{} [Time lag] partition {} is {}lagging. The latest producer timestamp is {}. Timestamp Lag: [{}] {} Threshold [{}]",
                consumerTaskId,
                partitionId,
                (!timestampLagIsAcceptable ? "" : "not "),
                latestConsumedProducerTimestamp,
                producerTimestampLag,
                (timestampLagIsAcceptable ? "<" : ">"),
                producerTimeLagThresholdInMS);
          }
          /**
           * If time lag is not acceptable but the producer timestamp of the last message of RT is smaller or equal than
           * the known latest producer timestamp in server, it means ingestion task has reached the end of RT, so it's
           * safe to ignore the time lag.
           *
           * Notice that if EOP is not received, this function will be short circuit before reaching here, so there is
           * no risk of meeting the time lag earlier than expected.
           */
          if (!timestampLagIsAcceptable) {
            String msgIdentifier = this.kafkaVersionTopic + "_" + partitionId + "_ignore_time_lag";
            String realTimeTopicKafkaURL;
            Set<String> realTimeTopicKafkaURLs = getRealTimeDataSourceKafkaAddress(partitionConsumptionState);
            if (realTimeTopicKafkaURLs.isEmpty()) {
              throw new VeniceException("Expect a real-time topic Kafka URL for store " + storeName);
            } else if (realTimeTopicKafkaURLs.size() == 1) {
              realTimeTopicKafkaURL = realTimeTopicKafkaURLs.iterator().next();
            } else if (realTimeTopicKafkaURLs.contains(localKafkaServer)) {
              realTimeTopicKafkaURL = localKafkaServer;
            } else {
              throw new VeniceException(
                  String.format(
                      "Expect source RT Kafka URLs contains local Kafka URL. Got local "
                          + "Kafka URL %s and RT source Kafka URLs %s",
                      localKafkaServer,
                      realTimeTopicKafkaURLs));
            }

            final String lagMeasurementTopic, lagMeasurementKafkaUrl;
            // Since DaVinci clients run in embedded mode, they may not have network ACLs to check remote RT to get
            // latest
            // producer timestamp in RT. Only use latest producer time in local RT.
            if (isDaVinciClient) {
              lagMeasurementKafkaUrl = localKafkaServer;
              lagMeasurementTopic = realTimeTopic;
            } else {
              lagMeasurementKafkaUrl = realTimeTopicKafkaURL;
              lagMeasurementTopic = realTimeTopic;
            }

            if (!cachedKafkaMetadataGetter
                .containsTopic(getTopicManager(lagMeasurementKafkaUrl), lagMeasurementTopic)) {
              timestampLagIsAcceptable = true;
              if (!REDUNDANT_LOGGING_FILTER.isRedundantException(msgIdentifier)) {
                LOGGER.info(
                    "{} [Time lag] Topic {} doesn't exist; ignoring time lag.",
                    consumerTaskId,
                    lagMeasurementTopic);
              }
            } else {
              long latestProducerTimestampInTopic = cachedKafkaMetadataGetter.getProducerTimestampOfLastDataMessage(
                  getTopicManager(lagMeasurementKafkaUrl),
                  lagMeasurementTopic,
                  partitionId);
              if (latestProducerTimestampInTopic < 0
                  || latestProducerTimestampInTopic <= latestConsumedProducerTimestamp) {
                timestampLagIsAcceptable = true;
                if (!REDUNDANT_LOGGING_FILTER.isRedundantException(msgIdentifier)) {
                  if (latestProducerTimestampInTopic < 0) {
                    LOGGER.info(
                        "{} [Time lag] Topic {} is empty or all messages have been truncated; ignoring time lag.",
                        consumerTaskId,
                        lagMeasurementTopic);
                  } else {
                    LOGGER.info(
                        "{} [Time lag] Producer timestamp of last message in topic {} "
                            + "partition {}: {}, which is smaller or equal than the known latest producer time: {}. "
                            + "Consumption lag is caught up already.",
                        consumerTaskId,
                        lagMeasurementTopic,
                        partitionId,
                        latestProducerTimestampInTopic,
                        latestConsumedProducerTimestamp);
                  }
                }
              }
            }
          }
          if (offsetThreshold >= 0) {
            /**
             * If both threshold configs are on, both both offset lag and time lag must be within thresholds before online.
             */
            isLagAcceptable &= timestampLagIsAcceptable;
          } else {
            isLagAcceptable = timestampLagIsAcceptable;
          }
        }
      } catch (Exception e) {
        String exceptionMsgIdentifier =
            new StringBuilder().append(kafkaVersionTopic).append("_isReadyToServe").toString();
        if (!REDUNDANT_LOGGING_FILTER.isRedundantException(exceptionMsgIdentifier)) {
          LOGGER.info("Exception when trying to determine if hybrid store is ready to serve: {}", storeName, e);
        }
        isLagAcceptable = false;
      }
    }

    if (isLagAcceptable) {
      amplificationFactorAdapter.executePartitionConsumptionState(
          partitionConsumptionState.getUserPartition(),
          PartitionConsumptionState::lagHasCaughtUp);
    }
    return isLagAcceptable;
  }

  public boolean isReadyToServeAnnouncedWithRTLag() {
    return false;
  }

  protected long getLatestConsumedProducerTimestampWithSubPartition(
      long consumedProducerTimestamp,
      PartitionConsumptionState partitionConsumptionState) {
    long latestConsumedProducerTimestamp = consumedProducerTimestamp;

    IntList subPartitions =
        PartitionUtils.getSubPartitions(partitionConsumptionState.getUserPartition(), amplificationFactor);
    PartitionConsumptionState subPartitionConsumptionState;
    for (int i = 0; i < subPartitions.size(); i++) {
      subPartitionConsumptionState = partitionConsumptionStateMap.get(subPartitions.getInt(i));
      if (subPartitionConsumptionState != null && subPartitionConsumptionState.isEndOfPushReceived()) {
        latestConsumedProducerTimestamp = Math.max(
            latestConsumedProducerTimestamp,
            subPartitionConsumptionState.getOffsetRecord().getLatestProducerProcessingTimeInMs());
      }
    }
    return latestConsumedProducerTimestamp;
  }

  protected abstract boolean isRealTimeBufferReplayStarted(PartitionConsumptionState partitionConsumptionState);

  /**
   * Measure the hybrid offset lag for partition being tracked in `partitionConsumptionState`.
   */
  protected abstract long measureHybridOffsetLag(
      PartitionConsumptionState partitionConsumptionState,
      boolean shouldLogLag);

  /**
   * Check if the ingestion progress has reached to the end of the version topic. This is currently only
   * used {@link LeaderFollowerStoreIngestionTask}.
   */
  protected abstract void reportIfCatchUpVersionTopicOffset(PartitionConsumptionState partitionConsumptionState);

  /**
   * This function will produce a pair of consumer record and a it's derived produced record to the writer buffers maintained by {@link StoreBufferService}.
   * @param consumedRecord : received consumer record
   * @param leaderProducedRecordContext : derived leaderProducedRecordContext
   * @param subPartition
   * @param kafkaUrl
   * @throws InterruptedException
   */
  protected void produceToStoreBufferService(
      ConsumerRecord<KafkaKey, KafkaMessageEnvelope> consumedRecord,
      LeaderProducedRecordContext leaderProducedRecordContext,
      int subPartition,
      String kafkaUrl,
      long beforeProcessingRecordTimestamp) throws InterruptedException {
    long queuePutStartTimeInNS = System.nanoTime();
    storeBufferService.putConsumerRecord(
        consumedRecord,
        this,
        leaderProducedRecordContext,
        subPartition,
        kafkaUrl,
        beforeProcessingRecordTimestamp); // blocking call

    hostLevelIngestionStats.recordProduceToDrainQueueRecordNum(1);
    if (emitMetrics.get()) {
      hostLevelIngestionStats.recordConsumerRecordsQueuePutLatency(LatencyUtils.getLatencyInMS(queuePutStartTimeInNS));
    }
  }

  /**
   * This function is in charge of producing the consumer records to the writer buffers maintained by {@link StoreBufferService}.
   *
   * This function may modify the original record in KME and it is unsafe to use the payload from KME directly after this call.
   *
   * @param records : received consumer records
   * @param whetherToApplyThrottling : whether to apply throttling in this function or not.
   * @param topicPartition
   * @throws InterruptedException
   */
  protected void produceToStoreBufferServiceOrKafka(
      Iterable<ConsumerRecord<KafkaKey, KafkaMessageEnvelope>> records,
      boolean whetherToApplyThrottling,
      TopicPartition topicPartition,
      String kafkaUrl,
      int kafkaClusterId) throws InterruptedException {
    long totalBytesRead = 0;
    double elapsedTimeForPuttingIntoQueue = 0;
    long beforeProcessingTimestamp = System.currentTimeMillis();
    int recordQueuedToDrainer = 0;
    int recordProducedToKafka = 0;
    double elapsedTimeForProducingToKafka = 0;
    /**
     * This set is used to track all partitions, where manual compaction gets triggered in this iteration.
     * Once the manual compaction is triggered, all the following messages belonging to the same partition
     * will be dropped.
     */
    IntSet compactingPartitions = intSetProviderForTrackingCompactingPartitions.get();
    int subPartition =
        PartitionUtils.getSubPartition(topicPartition.topic(), topicPartition.partition(), amplificationFactor);
    for (ConsumerRecord<KafkaKey, KafkaMessageEnvelope> record: records) {
      long beforeProcessingRecordTimestamp = System.nanoTime();
      if (!shouldProcessRecord(record, subPartition)) {
        continue;
      }

      if (record.key().isControlMessage()) {
        ControlMessage controlMessage = (ControlMessage) record.value().payloadUnion;
        if (ControlMessageType.valueOf(controlMessage.controlMessageType) == ControlMessageType.START_OF_PUSH) {
          /**
           * N.B.: The rest of the {@link ControlMessage} types are handled by:
           * {@link #processControlMessage(KafkaMessageEnvelope, ControlMessage, int, long, PartitionConsumptionState)}
           *
           * But for the SOP in particular, we want to process it here, at the start of the pipeline, to ensure that the
           * {@link StoreVersionState} is properly primed, as other functions below this point, but prior to being
           * enqueued into the {@link StoreBufferService} rely on this state to be there.
           */
          processStartOfPush(
              record.value(),
              controlMessage,
              record.partition(),
              partitionConsumptionStateMap.get(subPartition));
        }
      }

      if (disableAutoCompactionForSamzaReprocessingJob) {
        int consumingPartition = record.partition();
        if (compactingPartitions.contains(consumingPartition)) {
          /**
           * Skip all the leftover messages since some previous message (EOP specifically for current logic) triggers one-time compaction.
           */
          continue;
        }
        CompletableFuture<Void> dbCompactFuture = dbCompactFutureMap.get(consumingPartition);
        if (dbCompactFuture != null) {
          /**
           * One-time db compaction happened before.
           */
          if (!dbCompactFuture.isDone()) {
            throw new VeniceException(
                "Unexpected to receive any new messages while the DB compaction is still " + "ongoing for store: "
                    + kafkaVersionTopic + ", partition: " + consumingPartition);
          } else if (dbCompactFuture.isCompletedExceptionally()) {
            try {
              dbCompactFuture.get();
            } catch (ExecutionException e) {
              throw new VeniceException(
                  "Unexpected to receive any new message since the one-time db compaction failed " + "for store: "
                      + kafkaVersionTopic + ", partition: " + consumingPartition + " with exception: " + e);
            }
          }
        } else {
          /**
           * Try to check whether the current message is EOP or not.
           */
          KafkaKey kafkaKey = record.key();
          if (kafkaKey.isControlMessage() && ControlMessageType
              .valueOf((ControlMessage) record.value().payloadUnion) == ControlMessageType.END_OF_PUSH) {
            StoreVersionState storeVersionState = storageEngine.getStoreVersionState();
            if (storeVersionState == null) {
              /**
               * EOP is received, but {@link StoreVersionState} for current store is not available, which indicates that
               * this is a small push, but to be consistent, we will flush all the pending messages in the drainer queue, and wait
               * for the {@link StoreVersionState} to show up.
               */
              PartitionConsumptionState partitionConsumptionState =
                  partitionConsumptionStateMap.get(consumingPartition);
              if (partitionConsumptionState == null) {
                /**
                 * Defensive coding.
                 */
                LOGGER.error(
                    "Encountered null 'PartitionConsumptionState' when trying to apply delay compaction to topic: {}, partition: {}",
                    kafkaVersionTopic,
                    consumingPartition);
              }
              waitForAllMessageToBeProcessedFromTopicPartition(
                  record.topic(),
                  record.partition(),
                  partitionConsumptionState);
              storeVersionState = storageEngine.getStoreVersionState();
              if (storeVersionState == null) {
                throw new VeniceException(
                    "Failed to get StoreVersionState after draining all the pending messages for topic: "
                        + kafkaVersionTopic + ", partition: " + consumingPartition);
              }
            }

            if (storeVersionState.sorted) {
              /**
               * The batch part is sorted, which indicates the push job is mostly from VPJ, so no delay compaction is required.
               * Nothing needs to be done here
               */
            } else {
              /**
               * The batch part is unordered, and this is a targeted use case to leverage the delay compaction to improve the
               * ingestion performance for the batch part.
               * Since {@link #beginBatchWrite} will disable auto compaction, and we will need to do one-time manual compaction
               * here before processing EOP.
               *
               * There are several steps needed to be done here:
               * 1. Temporarily pause the consumption since during the manual compaction, and the RocksDB update will become very slow,
               *    so, the messages for this specific topic partition after triggering manual compaction could saturate the buffer queue,
               *    which will affect the ingestion speed of all other tenants.
               * 2. Drain all the pending messages belonging to the specific topic partition.
               * 3. Trigger a one-time manual compaction.
               * 4. Abandon all the following messages including EOP, and there are several reasons:
               *    a. Not processing EOP will let us not involve the completion reporting logic, and it will guarantee
               *       the RocksDB will be compacted before reporting completion.
               *    b. Not processing EOP has another benefit to make this behavior idempotent, and it means this logic
               *       will be executed even there is a restart in the middle of the manual RocksDB compaction.
               *    c. All the following messages will be blocked by this manual compaction.
               * 5. {@link #checkLongRunningDBCompaction()}  will periodically check the compaction status and once the compaction
               *    is done, it will resume the consumption from the point where messages gets dropped.
               */
              /**
               * In theory, there should be only one consumer for Samza Reprocessing topic.
               */
              String consumingTopic = record.topic();
              Set<String> kafkaUrls = aggKafkaConsumerService.getKafkaUrlsFor(kafkaVersionTopic);
              if (kafkaUrls.size() != 1) {
                throw new VeniceException(
                    "Expect to consume for: " + kafkaVersionTopic + ", partition: " + consumingPartition
                        + ", in only one Kafka cluster before processing EOP. But consuming from multiple kafka clusters: "
                        + kafkaUrls);
              }

              pauseConsumption(consumingTopic, consumingPartition);
              LOGGER.info(
                  "Paused consumption to topic: {}, partition: {} because of one-time db compaction",
                  consumingTopic,
                  consumingPartition);
              PartitionConsumptionState partitionConsumptionState =
                  partitionConsumptionStateMap.get(consumingPartition);
              if (partitionConsumptionState == null) {
                /**
                 * Defensive coding.
                 */
                LOGGER.error(
                    "Encountered null 'PartitionConsumptionState' when trying to apply delay compaction to topic: {}, partition: {}",
                    kafkaVersionTopic,
                    consumingPartition);
              }
              waitForAllMessageToBeProcessedFromTopicPartition(
                  record.topic(),
                  consumingPartition,
                  partitionConsumptionState);
              LOGGER.info(
                  "All pending messages belonging to topic: {}, partition: {} are persisted, for one-time db compaction",
                  consumingTopic,
                  consumingPartition);

              // Trigger one-time compaction
              AbstractStorageEngine storageEngineReloadedFromRepo =
                  storageEngineRepository.getLocalStorageEngine(kafkaVersionTopic);
              if (storageEngineReloadedFromRepo == null) {
                throw new VeniceException("Storage Engine for store: " + kafkaVersionTopic + " has been closed");
              }
              AbstractStoragePartition storagePartition =
                  storageEngineReloadedFromRepo.getPartitionOrThrow(consumingPartition);
              dbCompactFutureMap.put(record.partition(), storagePartition.compactDB());
              eopControlMessageMap.put(consumingPartition, record);
              LOGGER.info(
                  "Triggered one time db compaction for store: {}, partition: {}",
                  kafkaVersionTopic,
                  consumingPartition);
              compactingPartitions.add(consumingPartition);
              /**
               * Skip the EOP control message after triggering the manual db compaction.
               */
              continue;
            }
          }
        }
      }

      // Check schema id availability before putting consumer record to drainer queue
      waitReadyToProcessRecord(record);
      long kafkaProduceStartTimeInNS = System.nanoTime();
      // This function may modify the original record in KME and it is unsafe to use the payload from KME directly after
      // this call.
      DelegateConsumerRecordResult delegateConsumerRecordResult =
          delegateConsumerRecord(record, subPartition, kafkaUrl, kafkaClusterId, beforeProcessingRecordTimestamp);
      switch (delegateConsumerRecordResult) {
        case QUEUED_TO_DRAINER:
          long queuePutStartTimeInNS = System.nanoTime();
          storeBufferService
              .putConsumerRecord(record, this, null, subPartition, kafkaUrl, beforeProcessingRecordTimestamp); // blocking
                                                                                                               // call
          elapsedTimeForPuttingIntoQueue += LatencyUtils.getLatencyInMS(queuePutStartTimeInNS);
          ++recordQueuedToDrainer;
          break;
        case PRODUCED_TO_KAFKA:
          elapsedTimeForProducingToKafka += LatencyUtils.getLatencyInMS(kafkaProduceStartTimeInNS);
          ++recordProducedToKafka;
          break;
        case SKIPPED_MESSAGE:
        case DUPLICATE_MESSAGE:
          /**
           * DuplicatedDataException can be thrown when leader is consuming from RT and is running DIV check on the message
           * before producing it to VT. Still record the time spent on trying to produce to Kafka, but should not update
           * the counter for records that have been produced to Kafka
           */
          elapsedTimeForProducingToKafka += LatencyUtils.getLatencyInMS(kafkaProduceStartTimeInNS);
          break;
        default:
          throw new VeniceException(
              consumerTaskId + " received unknown DelegateConsumerRecordResult enum for topic " + record.topic()
                  + " partition " + record.partition());
      }
      totalBytesRead += Math.max(0, record.serializedKeySize()) + Math.max(0, record.serializedValueSize());
      // Update the latest message consumption time
      PartitionConsumptionState partitionConsumptionState = partitionConsumptionStateMap.get(subPartition);
      if (partitionConsumptionState != null) {
        partitionConsumptionState.setLatestMessageConsumptionTimestampInMs(System.currentTimeMillis());
      }
    }
    hostLevelIngestionStats.recordProduceToDrainQueueRecordNum(recordQueuedToDrainer);
    if (recordProducedToKafka > 0) {
      hostLevelIngestionStats.recordProduceToKafkaRecordNum(recordProducedToKafka);
    }

    long quotaEnforcementStartTimeInNS = System.nanoTime();
    /**
     * Even if the records list is empty, we still need to check quota to potentially resume partition
     */
    storageUtilizationManager.enforcePartitionQuota(topicPartition.partition(), totalBytesRead);

    if (emitMetrics.get()) {
      hostLevelIngestionStats.recordQuotaEnforcementLatency(LatencyUtils.getLatencyInMS(quotaEnforcementStartTimeInNS));
      if (totalBytesRead > 0) {
        hostLevelIngestionStats.recordTotalBytesReadFromKafkaAsUncompressedSize(totalBytesRead);
      }
      long afterPutTimestamp = System.currentTimeMillis();
      hostLevelIngestionStats.recordConsumerToQueueLatency(afterPutTimestamp - beforeProcessingTimestamp);
      if (elapsedTimeForPuttingIntoQueue > 0) {
        hostLevelIngestionStats.recordConsumerRecordsQueuePutLatency(elapsedTimeForPuttingIntoQueue);
      }
      if (elapsedTimeForProducingToKafka > 0) {
        hostLevelIngestionStats.recordProduceToKafkaLatency(elapsedTimeForProducingToKafka);
      }

      hostLevelIngestionStats.recordStorageQuotaUsed(storageUtilizationManager.getDiskQuotaUsage());
    }

    if (whetherToApplyThrottling) {
      /**
       * We would like to throttle the ingestion by batch ({@link ConsumerRecords} return by each poll.
       * The batch shouldn't be too big, otherwise, the {@link StoreBufferService#putConsumerRecord(ConsumerRecord, StoreIngestionTask)}
       * could be blocked when the buffer is full, and the throttling could be inaccurate.
       * So every record returned from {@link KafkaConsumerWrapper#poll(long)} should be processed
       * as fast as possible to avoid long-lasting objects in JVM to minimize the 'object copy' time
       * during GC.
       *
       * Here are more details:
       * 1. Previously, the throttling was happening in StoreIngestionTask#processConsumerRecord,
       *    which would be invoked by StoreBufferService;
       * 2. When the ingestion got throttled, the database operations would halt, but the deserialized
       *    records would be kept pushing to the intermediate buffer pool until the pool is full;
       * 3. When Young GC happens, all the objects in the buffer pool could be potentially copied to Survivor
       *    space since they are being actively referenced;
       * 4. The object copy time is the slowest phase in Young GC;
       *
       * By moving the throttling logic after putting deserialized records to buffer, the records in the buffer
       * will be processed as long as there is enough capacity.
       * With this way, the actively referenced object will be reduced greatly during throttling and Young GC
       * won't need to copy many objects from Young regions to Survivor regions, which reduces the overall
       * GC pause time.
       */
      bandwidthThrottler.maybeThrottle(totalBytesRead);
      recordsThrottler.maybeThrottle(recordCount);

      if (!orderedWritesOnly) {
        unorderedBandwidthThrottler.maybeThrottle(totalBytesRead);
        unorderedRecordsThrottler.maybeThrottle(recordCount);
      }
    }
  }

  private void drainExceptionQueue(BlockingQueue<PartitionExceptionInfo> exceptionQueue, String exceptionGroup) {
    while (!exceptionQueue.isEmpty()) {
      try {
        PartitionExceptionInfo exceptionPartitionPair = exceptionQueue.take();
        int exceptionPartition = exceptionPartitionPair.getPartitionId();
        PartitionConsumptionState partitionConsumptionState = partitionConsumptionStateMap.get(exceptionPartition);
        if (partitionConsumptionState == null) {
          LOGGER.warn(
              "Ignoring exception for partition {} for store version {} since this partition has been unsubscribed already.",
              exceptionPartition,
              kafkaVersionTopic,
              exceptionPartitionPair.getException());
          continue;
        }

        if (!partitionConsumptionState.isCompletionReported()) {
          reportError(
              exceptionPartitionPair.getException().getMessage(),
              exceptionPartition,
              exceptionPartitionPair.getException());
          if (partitionConsumptionStateMap.containsKey(exceptionPartition)) {
            unSubscribePartition(kafkaVersionTopic, exceptionPartition);
          }
        } else {
          LOGGER.error(
              "Ignoring exception for partition {} for store version {} since this partition is already online. "
                  + "Please engage Venice DEV team immediately.",
              exceptionPartition,
              kafkaVersionTopic,
              exceptionPartitionPair.getException());
        }
      } catch (InterruptedException e) {
        Thread.currentThread().interrupt();
        throw new VeniceException(
            "Interrupted while trying to drain exceptions from " + exceptionGroup + " exception queue for topic: "
                + kafkaVersionTopic);
      }
    }
  }

  protected void checkIngestionProgress(Store store) throws InterruptedException {
    Exception ingestionTaskException = lastStoreIngestionException.get();
    if (ingestionTaskException != null) {
      throw new VeniceException(
          "Unexpected store ingestion task level exception, will error out the entire"
              + " ingestion task and all its partitions",
          ingestionTaskException);
    }
    if (lastConsumerException != null) {
      throw new VeniceException("Exception thrown by shared consumer", lastConsumerException);
    }

    /**
     * Drainer and producer exceptions are granular enough for us to achieve partition level exception isolation. We
     * drain the exception queues here and put partitions into error state accordingly without killing the ingestion task.
     */
    drainExceptionQueue(drainerExceptions, EXCEPTION_GROUP_DRAINER);
    drainExceptionQueue(producerExceptions, EXCEPTION_GROUP_PRODUCER);
    drainExceptionQueue(consumerExceptions, EXCEPTION_GROUP_CONSUMER);

    errorPartitions.clear();

    /**
     * Check whether current consumer has any subscription or not since 'poll' function will throw
     * {@link IllegalStateException} with empty subscription.
     */
    if (!consumerHasAnySubscription()) {
      if (++idleCounter <= MAX_IDLE_COUNTER) {
        String message = consumerTaskId + " Not subscribed to any partitions ";
        if (!REDUNDANT_LOGGING_FILTER.isRedundantException(message)) {
          LOGGER.info(message);
        }

        Thread.sleep(readCycleDelayMs);
      } else {
        if (!hybridStoreConfig.isPresent() && serverConfig.isUnsubscribeAfterBatchpushEnabled() && subscribedCount != 0
            && subscribedCount == forceUnSubscribedCount) {
          String msg = consumerTaskId + " Going back to sleep as consumption has finished and topics are unsubscribed";
          if (!REDUNDANT_LOGGING_FILTER.isRedundantException(msg)) {
            LOGGER.info(msg);
          }
          Thread.sleep(readCycleDelayMs * 20);
          idleCounter = 0;
        } else {
          LOGGER.warn("{} Has expired due to not being subscribed to any partitions for too long.", consumerTaskId);
          complete();
        }
      }
      return;
    }

    idleCounter = 0;
    maybeUnsubscribeCompletedPartitions(store);
    recordDiskQuotaAllowedForStore(store);

    /**
     * While using the shared consumer, we still need to check hybrid quota here since the actual disk usage could change
     * because of compaction or the disk quota could be adjusted even there is no record write.
     * Since {@link #produceToStoreBufferServiceOrKafka} is only being invoked by {@link KafkaConsumerService} when there
     * are available records, this function needs to check whether we need to resume the consumption when there are
     * paused consumption because of hybrid quota violation.
     */
    if (storageUtilizationManager.hasPausedPartitionIngestion()) {
      storageUtilizationManager.checkAllPartitionsQuota();
    }
    Thread.sleep(readCycleDelayMs);
  }

  private void maybeUnsubscribeCompletedPartitions(Store store) {
    if (hybridStoreConfig.isPresent() || (!serverConfig.isUnsubscribeAfterBatchpushEnabled())) {
      return;
    }
    // unsubscribe completed backup version and batch-store versions.
    if (versionNumber <= store.getCurrentVersion()) {
      Set<TopicPartition> topicPartitionsToUnsubscribe = new HashSet<>();
      for (PartitionConsumptionState state: partitionConsumptionStateMap.values()) {
        if (state.isCompletionReported() && consumerHasSubscription(kafkaVersionTopic, state)) {
          LOGGER.info(
              "Unsubscribing completed partitions {} of store : {} version : {} current version: {}",
              state.getPartition(),
              store.getName(),
              versionNumber,
              store.getCurrentVersion());
          topicPartitionsToUnsubscribe.add(new TopicPartition(kafkaVersionTopic, state.getPartition()));
          forceUnSubscribedCount++;
        }
      }
      if (topicPartitionsToUnsubscribe.size() != 0) {
        consumerBatchUnsubscribe(topicPartitionsToUnsubscribe);
      }
    }
  }

  private void recordDiskQuotaAllowedForStore(Store store) {
    if (emitMetrics.get()) {
      long currentQuota = store.getStorageQuotaInByte();
      hostLevelIngestionStats.recordDiskQuotaAllowed(currentQuota);
    }
  }

  /**
   * Polls the producer for new messages in an infinite loop by a dedicated consumer thread
   * and processes the new messages by current thread.
   */
  @Override
  public void run() {
    boolean doFlush = true;
    try {
      // Update thread name to include topic to make it easy debugging
      Thread.currentThread().setName("venice-SIT-" + kafkaVersionTopic);
      LOGGER.info("Running {}", consumerTaskId);
      versionedIngestionStats.resetIngestionTaskPushTimeoutGauge(storeName, versionNumber);

      while (isRunning()) {
        Store store = storeRepository.getStoreOrThrow(storeName);
        processConsumerActions(store);
        checkLongRunningTaskState();
        checkLongRunningDBCompaction();
        checkIngestionProgress(store);
      }

      // If the ingestion task is stopped gracefully (server stops), persist processed offset to disk
      for (Map.Entry<Integer, PartitionConsumptionState> entry: partitionConsumptionStateMap.entrySet()) {
        /**
         * Now, there are two threads, which could potentially trigger {@link #syncOffset(String, PartitionConsumptionState)}:
         * 1. {@link #processConsumerRecord} that will sync offset based on the consumed byte size.
         * 2. The main thread of ingestion task here, which will checkpoint when gracefully shutting down;
         *
         * We would like to make sure the syncOffset invocation is sequential with the message processing, so here
         * will try to drain all the messages before checkpointing.
         * Here is the detail::
         * If the checkpointing happens in different threads concurrently, there is no guarantee the atomicity of
         * offset and checksum, since the checksum could change in another thread, but the corresponding offset change
         * hasn't been applied yet, when checkpointing happens in current thread.
         */

        int partition = entry.getKey();
        PartitionConsumptionState partitionConsumptionState = entry.getValue();
        consumerUnSubscribeAllTopics(partitionConsumptionState);

        if (ingestionCheckpointDuringGracefulShutdownEnabled) {
          waitForAllMessageToBeProcessedFromTopicPartition(
              kafkaVersionTopic,
              partitionConsumptionState.getPartition(),
              partitionConsumptionState);

          this.kafkaDataIntegrityValidator
              .updateOffsetRecordForPartition(partition, partitionConsumptionState.getOffsetRecord());
          updateOffsetMetadataInOffsetRecord(partitionConsumptionState, null, null, true);
          syncOffset(kafkaVersionTopic, partitionConsumptionState);
        }
      }
    } catch (VeniceIngestionTaskKilledException e) {
      LOGGER.info("{} has been killed.", consumerTaskId);
      statusReportAdapter.reportKilled(partitionConsumptionStateMap.values(), e);
      doFlush = false;
    } catch (VeniceChecksumException e) {
      /**
       * It's possible to receive checksum verification failure exception here from the above syncOffset() call.
       * If this task is getting closed anyway (most likely due to SN being shut down), we should not report this replica
       * as ERROR. just record the relevant metrics.
       */
      recordChecksumVerificationFailure();
      if (!isRunning()) {
        LOGGER.info(
            "{} encountered checksum verification failure, skipping error reporting because server is shutting down",
            consumerTaskId,
            e);
      } else {
        handleIngestionException(e);
      }
    } catch (VeniceTimeoutException e) {
      versionedIngestionStats.setIngestionTaskPushTimeoutGauge(storeName, versionNumber);
      handleIngestionException(e);
    } catch (Exception e) {
      // After reporting error to controller, controller will ignore the message from this replica if job is aborted.
      // So even this storage node recover eventually, controller will not confused.
      // If job is not aborted, controller is open to get the subsequent message from this replica(if storage node was
      // recovered, it will send STARTED message to controller again)

      if (!isRunning() && ExceptionUtils.recursiveClassEquals(
          e,
          InterruptedException.class,
          org.apache.kafka.common.errors.InterruptException.class)) {
        // Known exceptions during graceful shutdown of storage server. Report error only if the server is still
        // running.
        LOGGER.info("{} interrupted, skipping error reporting because server is shutting down", consumerTaskId, e);
        return;
      }
      handleIngestionException(e);
    } catch (Throwable t) {
      handleIngestionThrowable(t);
    } finally {
      internalClose(doFlush);
    }
  }

  private void recordStalePartitionsWithoutIngestionTask() {
    /**
     * Completed partitions will remain ONLINE without a backing ingestion task. If the partition belongs to a hybrid
     * store then it will remain stale until the host is restarted. This is because both the auto reset task and Helix
     * controller doesn't think there is a problem with the replica since it's COMPLETED and ONLINE. Stale replicas is
     * better than dropping availability and that's why we do not put COMPLETED replicas to ERROR state immediately.
     */
    for (PartitionConsumptionState pcs: partitionConsumptionStateMap.values()) {
      if (pcs.isComplete()) {
        versionedIngestionStats.recordStalePartitionsWithoutIngestionTask(storeName, versionNumber);
      }
    }
  }

  private void handleIngestionException(Exception e) {
    LOGGER.error("{} has failed.", consumerTaskId, e);
    recordStalePartitionsWithoutIngestionTask();
    reportError(partitionConsumptionStateMap.values(), errorPartitionId, "Caught Exception during ingestion.", e);
    hostLevelIngestionStats.recordIngestionFailure();
  }

  private void handleIngestionThrowable(Throwable t) {
    LOGGER.error("{} has failed.", consumerTaskId, t);
    recordStalePartitionsWithoutIngestionTask();
    reportError(
        partitionConsumptionStateMap.values(),
        errorPartitionId,
        "Caught non-exception Throwable during ingestion.",
        new VeniceException(t));
    hostLevelIngestionStats.recordIngestionFailure();
  }

  /**
   * This function is used to check whether the long-running db compaction is done or not.
   * Once it is done, it will try to resume the consumption if the current consumer is still subscribing the corresponding
   * topic partition.
   */
  private void checkLongRunningDBCompaction() {
    if (!disableAutoCompactionForSamzaReprocessingJob) {
      return;
    }
    if (dbCompactFutureMap.isEmpty()) {
      // Nothing to check
      return;
    }
    for (Map.Entry<Integer, CompletableFuture<Void>> entry: dbCompactFutureMap.entrySet()) {
      int partition = entry.getKey();
      CompletableFuture<Void> dbCompactFuture = entry.getValue();
      if (dbCompactFuture.isDone() && !consumptionResumedPartitionSet.contains(partition)) {
        /**
         * We couldn't clean up {@link #dbCompactFutureMap} for the completed db compaction since this completed
         * future in the map will be used in {@link #produceToStoreBufferServiceOrKafka}.
         */
        consumptionResumedPartitionSet.add(partition);
        if (dbCompactFuture.isCompletedExceptionally()) {
          try {
            dbCompactFuture.get();
          } catch (Exception e) {
            throw new VeniceException(
                "One-time manual db compaction for store: " + kafkaVersionTopic + ", partition: " + partition
                    + " failed with exception",
                e);
          }
        } else {
          LOGGER.info(
              "One-time compaction is done for store: {}, partition: {}, will resume the consumption",
              kafkaVersionTopic,
              partition);

          ConsumerRecord<KafkaKey, KafkaMessageEnvelope> eopControlMessage = eopControlMessageMap.get(partition);
          if (eopControlMessage == null) {
            throw new VeniceException(
                "EOP control message wasn't persisted before the manual compaction for store: " + kafkaVersionTopic
                    + ", partition: " + partition);
          }

          String consumingTopic = eopControlMessage.topic();
          long resumedOffset = eopControlMessage.offset() - 1;
          Set<String> kafkaUrls = aggKafkaConsumerService.getKafkaUrlsFor(kafkaVersionTopic);
          if (kafkaUrls.size() != 1) {
            throw new VeniceException(
                "Only one kafka cluster is expected for store version to consume: " + kafkaVersionTopic
                    + " when manual compaction is running, but we have: " + kafkaUrls);
          }
          kafkaUrls.forEach(kafkaUrl -> {

            if (aggKafkaConsumerService
                .hasConsumerAssignedFor(kafkaUrl, kafkaVersionTopic, consumingTopic, partition)) {
              aggKafkaConsumerService.unsubscribeConsumerFor(kafkaUrl, kafkaVersionTopic, consumingTopic, partition);
              aggKafkaConsumerService.subscribeConsumerFor(kafkaUrl, this, consumingTopic, partition, resumedOffset);
              LOGGER.info(
                  "Consumer service for {} has resumed consumption to topic: {}, partition: {} from offset: {}",
                  kafkaUrl,
                  consumingTopic,
                  partition,
                  resumedOffset);
            } else {
              LOGGER.info(
                  "Consumer service for {} does not have consumer subscribing to topic: {}, partition: {}, "
                      + "so we won't resume the consumption",
                  kafkaUrl,
                  consumingTopic,
                  partition);
            }
          });
        }
      }
    }
  }

  private void reportError(
      Collection<PartitionConsumptionState> pcsList,
      int partitionId,
      String message,
      Exception consumerEx) {
    if (pcsList.isEmpty()) {
      statusReportAdapter.reportError(partitionId, message, consumerEx);
    } else {
      statusReportAdapter.reportError(pcsList, message, consumerEx);
    }
  }

  private void internalClose(boolean doFlush) {
    // Only reset Offset Messages are important, subscribe/unsubscribe will be handled
    // on the restart by Helix Controller notifications on the new StoreIngestionTask.
    try {
      this.storeRepository.unregisterStoreDataChangedListener(this.storageUtilizationManager);
      for (ConsumerAction message: consumerActionsQueue) {
        ConsumerActionType opType = message.getType();
        if (opType == ConsumerActionType.RESET_OFFSET) {
          String topic = message.getTopic();
          int partition = message.getPartition();
          LOGGER.info("{} Cleanup Reset OffSet : Topic {} Partition Id {}", consumerTaskId, topic, partition);
          storageMetadataService.clearOffset(topic, partition);
        } else {
          LOGGER.info("{} Cleanup ignoring the Message {}", consumerTaskId, message);
        }
      }
    } catch (Exception e) {
      LOGGER.error("{} Error while resetting offset.", consumerTaskId, e);
    }
    // Unsubscribe any topic partitions related to this version topic from the shared consumer.
    aggKafkaConsumerService.unsubscribeAll(kafkaVersionTopic);
    LOGGER.info("Detached Kafka consumer(s) for version topic: {}", kafkaVersionTopic);
    try {
      partitionConsumptionStateMap.values().parallelStream().forEach(PartitionConsumptionState::unsubscribe);
      partitionConsumptionStateMap.clear();
    } catch (Exception e) {
      LOGGER.error("{} Error while unsubscribing topic.", consumerTaskId, e);
    }
    try {
      closeVeniceWriters(doFlush);
    } catch (Exception e) {
      LOGGER.error("Error while closing venice writers", e);
    }

    close();
    synchronized (this) {
      notifyAll();
    }
    LOGGER.info("Store ingestion task for store: {} is closed", kafkaVersionTopic);
  }

  protected void closeVeniceWriters(boolean doFlush) {
  }

  /**
   * Consumes the kafka actions messages in the queue.
   */
  private void processConsumerActions(Store store) throws InterruptedException {
    Instant startTime = Instant.now();
    for (;;) {
      // Do not want to remove a message from the queue unless it has been processed.
      ConsumerAction action = consumerActionsQueue.peek();
      if (action == null) {
        break;
      }
      try {
        LOGGER.info("Starting consumer action {}", action);
        action.incrementAttempt();
        processConsumerAction(action, store);
        // Remove the action that is processed recently (not necessarily the head of consumerActionsQueue).
        consumerActionsQueue.remove(action);
        LOGGER.info("Finished consumer action {}", action);
      } catch (VeniceIngestionTaskKilledException | InterruptedException e) {
        throw e;
      } catch (Throwable e) {
        if (action.getAttemptsCount() <= MAX_CONSUMER_ACTION_ATTEMPTS) {
          LOGGER.warn("Failed to process consumer action {}, will retry later.", action, e);
          return;
        }
        LOGGER.error("Failed to execute consumer action {} after {} attempts.", action, action.getAttemptsCount(), e);
        // After MAX_CONSUMER_ACTION_ATTEMPTS retries we should give up and error the ingestion task.
        PartitionConsumptionState state = partitionConsumptionStateMap.get(action.getPartition());

        // Remove the action that is failed to execute recently (not necessarily the head of consumerActionsQueue).
        consumerActionsQueue.remove(action);
        if (state != null && !state.isCompletionReported()) {
          reportError(
              "Error when processing consumer action: " + action.toString(),
              action.getPartition(),
              (e instanceof Exception) ? (Exception) e : new VeniceException(e));
        }
      }
    }
    if (emitMetrics.get()) {
      hostLevelIngestionStats.recordProcessConsumerActionLatency(Duration.between(startTime, Instant.now()).toMillis());
    }
  }

  /**
   * Applies name resolution to all Kafka URLs in the provided TopicSwitch. Useful for translating URLs that came from
   * a different runtime (e.g. from the controller, or from state persisted by a previous run of the same server).
   *
   * @return the same TopicSwitch, mutated such that all Kafka URLs it contains are guaranteed to be usable by
   *         the current Venice server instance
   */
  protected TopicSwitch resolveSourceKafkaServersWithinTopicSwitch(TopicSwitch originalTopicSwitch) {
    if (originalTopicSwitch == null || originalTopicSwitch.sourceKafkaServers == null) {
      return originalTopicSwitch;
    }
    List<CharSequence> returnSet = new ArrayList<>(originalTopicSwitch.sourceKafkaServers.size());
    for (CharSequence url: originalTopicSwitch.sourceKafkaServers) {
      returnSet.add(kafkaClusterUrlResolver.apply(url.toString()));
    }
    originalTopicSwitch.sourceKafkaServers = returnSet;
    return originalTopicSwitch;
  }

  private void checkConsumptionStateWhenStart(
      OffsetRecord offsetRecord,
      PartitionConsumptionState newPartitionConsumptionState) {
    int partition = newPartitionConsumptionState.getPartition();
    // Once storage node restart, send the "START" status to controller to rebuild the task status.
    // If this storage node has never consumed data from this topic, instead of sending "START" here, we send it
    // once START_OF_PUSH message has been read.
    if (offsetRecord.getLocalVersionTopicOffset() > 0) {
      StoreVersionState storeVersionState = storageEngine.getStoreVersionState();
      if (storeVersionState != null) {
        boolean sorted = storeVersionState.sorted;
        /**
         * Put TopicSwitch message into in-memory state.
         */
        TopicSwitch topicSwitch = resolveSourceKafkaServersWithinTopicSwitch(storeVersionState.topicSwitch);
        newPartitionConsumptionState.setTopicSwitch(topicSwitch);

        /**
         * Notify the underlying store engine about starting batch push.
         */
        beginBatchWrite(partition, sorted, newPartitionConsumptionState);

        newPartitionConsumptionState.setStartOfPushTimestamp(storeVersionState.startOfPushTimestamp);
        newPartitionConsumptionState.setEndOfPushTimestamp(storeVersionState.endOfPushTimestamp);

        statusReportAdapter.reportRestarted(newPartitionConsumptionState);
      }
      /**
       * If StoreVersionState doesn't exist, we would create it when we process
       * START_OF_PUSH message for the first time.
       */
    }
    /**
     * TODO: The behavior for completed partition is not consistent here.
     *
     * When processing subscription action for restart scenario, {@link #consumer} won't subscribe the topic
     * partition if it is already completed.
     * In normal case (not completed right away), {@link #consumer} will continue subscribing the topic partition
     * even after receiving the 'EOP' control message (no auto-unsubscription happens).
     *
     * From my understanding, at least we should keep them consistent to avoid confusion.
     *
     * Possible proposals:
     * 1. (Preferred) Auto-unsubscription when receiving EOP for batch store. With this way,
     * the unused consumer thread (not processing any kafka message) will be collected.
     * 2. Always keep subscription no matter what happens.
     */

    // Second, take care of informing the controller about our status, and starting consumption
    /**
     * There could be two cases in this scenario:
     * 1. The job is completed, so Controller will ignore any status message related to the completed/archived job.
     * 2. The job is still running: some partitions are in 'ONLINE' state, but other partitions are still in
     * 'BOOTSTRAP' state.
     * In either case, StoreIngestionTask should report 'started' => ['progress' => ] 'completed' to accomplish
     * task state transition in Controller.
     */
    try {
      // Compare the offset lag is acceptable or not, if acceptable, report completed directly, otherwise rely on the
      // normal
      // ready-to-server checker.
      boolean isCompletedReport = false;
      long offsetLagDeltaRelaxFactor = serverConfig.getOffsetLagDeltaRelaxFactorForFastOnlineTransitionInRestart();
      long previousOffsetLag = newPartitionConsumptionState.getOffsetRecord().getOffsetLag();
      if (hybridStoreConfig.isPresent() && newPartitionConsumptionState.isEndOfPushReceived()) {
        long offsetLagThreshold = hybridStoreConfig.get().getOffsetLagThresholdToGoOnline();
        // Only enable this feature with positive offset lag delta relax factor and offset lag threshold.
        if (offsetLagDeltaRelaxEnabled && offsetLagThreshold > 0) {
          long offsetLag = measureHybridOffsetLag(newPartitionConsumptionState, true);
          if (previousOffsetLag != OffsetRecord.DEFAULT_OFFSET_LAG) {
            LOGGER.info(
                "Checking offset Lag behavior: current offset lag: {}, previous offset lag: {}, offset lag threshold: {}",
                offsetLag,
                previousOffsetLag,
                offsetLagThreshold);
            if (offsetLag < previousOffsetLag + offsetLagDeltaRelaxFactor * offsetLagThreshold) {
              amplificationFactorAdapter.executePartitionConsumptionState(
                  newPartitionConsumptionState.getUserPartition(),
                  PartitionConsumptionState::lagHasCaughtUp);
              statusReportAdapter.reportCompleted(newPartitionConsumptionState, true);
              isCompletedReport = true;
            }
            // Clear offset lag in metadata, it is only used in restart.
            newPartitionConsumptionState.getOffsetRecord().setOffsetLag(OffsetRecord.DEFAULT_OFFSET_LAG);
          }
        }
      }
      if (!isCompletedReport) {
        defaultReadyToServeChecker.apply(newPartitionConsumptionState);
      }
    } catch (VeniceInconsistentStoreMetadataException e) {
      hostLevelIngestionStats.recordInconsistentStoreMetadata();
      // clear the local store metadata and the replica will be rebuilt from scratch upon retry as part of
      // processConsumerActions.
      storageMetadataService.clearOffset(kafkaVersionTopic, partition);
      storageMetadataService.clearStoreVersionState(kafkaVersionTopic);
      kafkaDataIntegrityValidator.clearPartition(partition);
      throw e;
    }
  }

  protected void processCommonConsumerAction(
      ConsumerActionType operation,
      String topic,
      int partition,
      LeaderFollowerStateType leaderState) throws InterruptedException {
    switch (operation) {
      case SUBSCRIBE:
        // Drain the buffered message by last subscription.
        storeBufferService.drainBufferedRecordsFromTopicPartition(topic, partition);
        subscribedCount++;
        OffsetRecord offsetRecord = storageMetadataService.getLastOffset(topic, partition);

        // First let's try to restore the state retrieved from the OffsetManager
        PartitionConsumptionState newPartitionConsumptionState =
            new PartitionConsumptionState(partition, amplificationFactor, offsetRecord, hybridStoreConfig.isPresent());

        newPartitionConsumptionState.setLeaderFollowerState(leaderState);

        partitionConsumptionStateMap.put(partition, newPartitionConsumptionState);
        offsetRecord.getProducerPartitionStateMap().entrySet().forEach(entry -> {
          GUID producerGuid = GuidUtils.getGuidFromCharSequence(entry.getKey());
          ProducerTracker producerTracker = kafkaDataIntegrityValidator.registerProducer(producerGuid);
          producerTracker.setPartitionState(partition, entry.getValue());
        });

        long consumptionStatePrepTimeStart = System.currentTimeMillis();
        checkConsumptionStateWhenStart(offsetRecord, newPartitionConsumptionState);
        reportIfCatchUpVersionTopicOffset(newPartitionConsumptionState);
        versionedIngestionStats.recordSubscribePrepLatency(
            storeName,
            versionNumber,
            LatencyUtils.getElapsedTimeInMs(consumptionStatePrepTimeStart));
        /**
         * If it is already elected to LEADER, we should subscribe to leader topic in the offset record, instead of VT.
         * For now, this will only be triggered by ingestion isolation, as it is passing LEADER state from forked process
         * to main process when it completed ingestion in the forked process.
         */
        if (leaderState.equals(LeaderFollowerStateType.LEADER)) {
          startConsumingAsLeader(newPartitionConsumptionState);
        } else {
          updateLeaderTopicOnFollower(newPartitionConsumptionState);
          reportStoreVersionTopicOffsetRewindMetrics(newPartitionConsumptionState);

          // Subscribe to local version topic.
          consumerSubscribe(
              topic,
              newPartitionConsumptionState.getSourceTopicPartition(topic),
              offsetRecord.getLocalVersionTopicOffset(),
              localKafkaServer);
          LOGGER.info(
              "{} subscribed to: Topic {} Partition Id {} Offset {}",
              consumerTaskId,
              topic,
              partition,
              offsetRecord.getLocalVersionTopicOffset());
        }
        storageUtilizationManager.initPartition(partition);
        break;
      case UNSUBSCRIBE:
        LOGGER.info("{} UnSubscribed to: Topic {} Partition Id {}", consumerTaskId, topic, partition);
        PartitionConsumptionState consumptionState = partitionConsumptionStateMap.get(partition);
        forceUnSubscribedCount--;
        subscribedCount--;
        if (consumptionState != null) {
          consumerUnSubscribeAllTopics(consumptionState);
        }
        /**
         * The subscribed flag is turned off, so that drainer thread will skip messages for this partition.
         * Basically, now is the cut off time; all buffered messages in drainer queue will be dropped, to speed up
         * the unsubscribe process.
         */
        if (consumptionState != null) {
          consumptionState.unsubscribe();
        }

        // Drain the buffered message by last subscription.
        waitForAllMessageToBeProcessedFromTopicPartition(topic, partition, consumptionState);

        /**
         * If state transition model is still hanging on waiting for the released latch, but unsubscription happens,
         * we should make a call to state model to release the latch.
         *
         * In normal case, if a state model is pending on completing a transition message, no new transition message
         * will be sent, meaning UNSUBSCRIBE won't happen if the model is waiting for the latch to release (push complete
         * or fail); however, if ZK disconnection/reconnection happens, state transition will be reset while the latch
         * is still not released; in this case, reset should make sure to restore all internal states, including
         * releasing latch.
         */
        if (consumptionState != null) {
          statusReportAdapter.reportStopped(consumptionState);
        }

        /**
         * Since the processing of the buffered messages are using {@link #partitionConsumptionStateMap} and
         * {@link #kafkaDataValidationService}, we would like to drain all the buffered messages before cleaning up those
         * two variables to avoid the race condition.
         */
        partitionConsumptionStateMap.remove(partition);
        storageUtilizationManager.removePartition(partition);
        kafkaDataIntegrityValidator.clearPartition(partition);

        // Clean up the db compaction state.
        if (disableAutoCompactionForSamzaReprocessingJob) {
          dbCompactFutureMap.remove(partition);
        }
        break;
      case RESET_OFFSET:
        /*
         * After auditing all the calls that can result in the RESET_OFFSET action, it turns out we always unsubscribe
         * from the topic/partition before resetting offset, which is unnecessary; but we decided to keep this action
         * for now in case that in future, we do want to reset the consumer without unsubscription.
         */
        PartitionConsumptionState partitionConsumptionState = partitionConsumptionStateMap.get(partition);
        if (partitionConsumptionState != null && consumerHasSubscription(topic, partitionConsumptionState)) {
          LOGGER.error(
              "This shouldn't happen since unsubscription should happen before reset offset for topic: {}, partition: {}",
              topic,
              partition);
          /*
           * Only update the consumer and partitionConsumptionStateMap when consumer actually has
           * subscription to this topic/partition; otherwise, we would blindly update the StateMap
           * and mess up other operations on the StateMap.
           */
          try {
            consumerResetOffset(topic, partitionConsumptionState);
            LOGGER.info("{} Reset OffSet : Topic {} Partition Id {}", consumerTaskId, topic, partition);
          } catch (UnsubscribedTopicPartitionException e) {
            LOGGER.error(
                "{} Kafka consumer should have subscribed to the partition already but it fails "
                    + "on resetting offset for Topic: {} Partition Id: {}",
                consumerTaskId,
                topic,
                partition);
          }
          partitionConsumptionStateMap.put(
              partition,
              new PartitionConsumptionState(
                  partition,
                  amplificationFactor,
                  new OffsetRecord(partitionStateSerializer),
                  hybridStoreConfig.isPresent()));
          storageUtilizationManager.initPartition(partition);
        } else {
          LOGGER.info(
              "{} No need to reset offset by Kafka consumer, since the consumer is not "
                  + "subscribing Topic: {} Partition Id: {}",
              consumerTaskId,
              topic,
              partition);
        }
        kafkaDataIntegrityValidator.clearPartition(partition);
        storageMetadataService.clearOffset(topic, partition);
        break;
      case KILL:
        LOGGER.info("Kill this consumer task for Topic: {}", topic);
        // Throw the exception here to break the consumption loop, and then this task is marked as error status.
        throw new VeniceIngestionTaskKilledException("Received the signal to kill this consumer. Topic " + topic);
      default:
        throw new UnsupportedOperationException(operation.name() + " is not supported in " + getClass().getName());
    }
  }

  /**
   * This function checks, for a store, if its persisted offset is greater than the end offset of its
   * corresponding Kafka topic (indicating an offset rewind event, thus a potential data loss in Kafka) and increases
   * related sensor counter values.
   */
  private void reportStoreVersionTopicOffsetRewindMetrics(PartitionConsumptionState pcs) {
    long offset = pcs.getLatestProcessedLocalVersionTopicOffset();
    if (offset == OffsetRecord.LOWEST_OFFSET) {
      return;
    }
    // Proceed if persisted OffsetRecord exists and has meaningful content.
    long endOffset = getKafkaTopicPartitionEndOffSet(localKafkaServer, kafkaVersionTopic, pcs.getPartition());
    if (endOffset != StatsErrorCode.LAG_MEASUREMENT_FAILURE.code && offset > endOffset) {
      // report offset rewind.
      LOGGER.warn(
          "Offset rewind for version topic: {}, partition: {}, persisted record offset: {}, Kafka topic partition end-offset: {}",
          kafkaVersionTopic,
          pcs.getPartition(),
          offset,
          endOffset);
      versionedIngestionStats.recordVersionTopicEndOffsetRewind(storeName, versionNumber);
    }
  }

  /**
   * @return the end offset in kafka for the topic partition in SIT.
   */
  protected long getKafkaTopicPartitionEndOffSet(String kafkaUrl, String kafkaVersionTopic, int partition) {
    long offsetFromConsumer = getPartitionLatestOffset(kafkaUrl, kafkaVersionTopic, partition);
    if (offsetFromConsumer >= 0) {
      return offsetFromConsumer;
    }

    /**
     * The returned end offset is the last successfully replicated message plus one. If the partition has never been
     * written to, the end offset is 0.
     * @see CachedKafkaMetadataGetter#getOffset(TopicManager, String, int)
     */
    return cachedKafkaMetadataGetter.getOffset(getTopicManager(kafkaUrl), kafkaVersionTopic, partition);
  }

  protected long getPartitionOffsetLag(String kafkaSourceAddress, String topic, int partition) {
    return aggKafkaConsumerService.getOffsetLagFor(kafkaSourceAddress, kafkaVersionTopic, topic, partition);
  }

  protected long getPartitionLatestOffset(String kafkaSourceAddress, String topic, int partition) {
    return aggKafkaConsumerService.getLatestOffsetFor(kafkaSourceAddress, kafkaVersionTopic, topic, partition);
  }

  protected abstract void checkLongRunningTaskState() throws InterruptedException;

  protected abstract void processConsumerAction(ConsumerAction message, Store store) throws InterruptedException;

  protected abstract Set<String> getConsumptionSourceKafkaAddress(PartitionConsumptionState partitionConsumptionState);

  protected void startConsumingAsLeader(PartitionConsumptionState partitionConsumptionState) {
    throw new UnsupportedOperationException("Leader consumption should only happen in L/F mode!");
  }

  protected Set<String> getRealTimeDataSourceKafkaAddress(PartitionConsumptionState partitionConsumptionState) {
    return localKafkaServerSingletonSet;
  }

  public PartitionConsumptionState getPartitionConsumptionState(int partitionId) {
    return partitionConsumptionStateMap.get(partitionId);
  }

  public boolean hasAnyPartitionConsumptionState(Predicate<PartitionConsumptionState> pcsPredicate) {
    for (Map.Entry<Integer, PartitionConsumptionState> partitionToConsumptionState: partitionConsumptionStateMap
        .entrySet()) {
      if (pcsPredicate.test(partitionToConsumptionState.getValue())) {
        return true;
      }
    }
    return false;
  }

  /**
   * Common record check for different state models:
   * check whether server continues receiving messages after EOP for a batch-only store.
   */
  protected boolean shouldProcessRecord(ConsumerRecord<KafkaKey, KafkaMessageEnvelope> record, int subPartition) {
    PartitionConsumptionState partitionConsumptionState = partitionConsumptionStateMap.get(subPartition);

    if (partitionConsumptionState == null) {
      LOGGER.info(
          "Topic {} Partition {} has been unsubscribed, skip this record that has offset {}",
          kafkaVersionTopic,
          subPartition,
          record.offset());
      return false;
    }

    if (partitionConsumptionState.isErrorReported()) {
      LOGGER.info(
          "Topic {} Partition {} is already errored, skip this record that has offset {}",
          kafkaVersionTopic,
          subPartition,
          record.offset());
      return false;
    }

    if (partitionConsumptionState.isEndOfPushReceived() && partitionConsumptionState.isBatchOnly()) {
      KafkaKey key = record.key();
      KafkaMessageEnvelope value = record.value();
      if (key.isControlMessage()
          && ControlMessageType.valueOf((ControlMessage) value.payloadUnion) == ControlMessageType.END_OF_SEGMENT) {
        // Still allow END_OF_SEGMENT control message
        return true;
      }
      // emit metric for unexpected messages
      if (emitMetrics.get()) {
        hostLevelIngestionStats.recordUnexpectedMessage();
      }

      // Report such kind of message once per minute to reduce logging volume
      /*
       * TODO: right now, if we update a store to enable hybrid, {@link StoreIngestionTask} for the existing versions
       * won't know it since {@link #hybridStoreConfig} parameter is passed during construction.
       *
       * So far, to make hybrid store/incremental store work, customer needs to do a new push after enabling hybrid/
       * incremental push feature of the store.
       */
      String message = "The record was received after 'EOP', but the store: " + kafkaVersionTopic
          + " is neither hybrid nor incremental push enabled, so will skip it.";
      if (!REDUNDANT_LOGGING_FILTER.isRedundantException(message)) {
        LOGGER.warn(message);
      }
      return false;
    }
    return true;
  }

  protected boolean shouldPersistRecord(
      ConsumerRecord<KafkaKey, KafkaMessageEnvelope> record,
      PartitionConsumptionState partitionConsumptionState) {
    int partitionId = record.partition();
    String msg;
    if (errorPartitions.contains(partitionId)) {
      msg = "Errors already exist in partition: " + record.partition() + " for resource: " + kafkaVersionTopic
          + ", skipping this record";
      if (!REDUNDANT_LOGGING_FILTER.isRedundantException(msg)) {
        LOGGER.info("{} that has offset {}", msg, record.offset());
      }
      return false;
    }
    if (partitionConsumptionState == null || !partitionConsumptionState.isSubscribed()) {
      msg = "Topic " + kafkaVersionTopic + " Partition " + partitionId + " has been unsubscribed, skip this record";
      if (!REDUNDANT_LOGGING_FILTER.isRedundantException(msg)) {
        LOGGER.info("{} that has offset {}", msg, record.offset());
      }
      return false;
    }

    if (partitionConsumptionState.isErrorReported()) {
      msg = "Topic " + kafkaVersionTopic + " Partition " + partitionId + " is already errored, skip this record";
      if (!REDUNDANT_LOGGING_FILTER.isRedundantException(msg)) {
        LOGGER.info("{} that has offset {}", msg, record.offset());
        ;
      }
      return false;
    }

    if (this.suppressLiveUpdates && partitionConsumptionState.isCompletionReported()) {
      msg = "Skipping message as live update suppression is enabled and store: " + kafkaVersionTopic + " partition "
          + partitionId + " is already ready to serve, these are buffered records in the queue.";
      if (!REDUNDANT_LOGGING_FILTER.isRedundantException(msg)) {
        LOGGER.info(msg);
      }
      return false;
    }

    /*
     * If ingestion isolation is enabled, when completion is reported for a partition, we don't need to persist the remaining
     * records in the drainer queue, as per ingestion isolation design, we will unsubscribe topic partition in child process
     * and re-subscribe it in main process, thus these records can be processed in main process instead without slowing down
     * the unsubscribe action.
     */
    if (this.isIsolatedIngestion && partitionConsumptionState.isCompletionReported()) {
      msg = "Skipping message as it is using ingestion isolation and store: " + kafkaVersionTopic + " partition "
          + partitionId + " is already ready to serve, these are buffered records in the queue.";
      if (!REDUNDANT_LOGGING_FILTER.isRedundantException(msg)) {
        LOGGER.info(msg);
      }
      return false;
    }

    return true;
  }

  /**
   * This function will be invoked in {@link StoreBufferService} to process buffered {@link ConsumerRecord}.
   * @param record
   * @param kafkaUrl
   */
  public void processConsumerRecord(
      ConsumerRecord<KafkaKey, KafkaMessageEnvelope> record,
      LeaderProducedRecordContext leaderProducedRecordContext,
      String kafkaUrl,
      long beforeProcessingRecordTimestamp) throws InterruptedException {
    int subPartition = PartitionUtils.getSubPartition(record.topic(), record.partition(), amplificationFactor);
    // The partitionConsumptionStateMap can be modified by other threads during consumption (for example when
    // unsubscribing)
    // in order to maintain thread safety, we hold onto the reference to the partitionConsumptionState and pass that
    // reference to all downstream methods so that all offset persistence operations use the same
    // partitionConsumptionState
    PartitionConsumptionState partitionConsumptionState = partitionConsumptionStateMap.get(subPartition);
    if (!shouldPersistRecord(record, partitionConsumptionState)) {
      return;
    }

    int recordSize = 0;
    try {
      recordSize = internalProcessConsumerRecord(
          record,
          partitionConsumptionState,
          leaderProducedRecordContext,
          subPartition,
          kafkaUrl,
          beforeProcessingRecordTimestamp);
    } catch (FatalDataValidationException e) {
      int faultyPartition = record.partition();
      String errorMessage;
      if (amplificationFactor != 1 && Version.isRealTimeTopic(record.topic())) {
        errorMessage = "Fatal data validation problem with in RT topic partition " + faultyPartition + ", offset "
            + record.offset() + ", leaderSubPartition: " + subPartition;
      } else {
        errorMessage =
            "Fatal data validation problem with partition " + faultyPartition + ", offset " + record.offset();
      }
      // TODO need a way to safeguard DIV errors from backup version that have once been current (but not anymore)
      // during re-balancing
      boolean needToUnsub = !(isCurrentVersion.getAsBoolean() || partitionConsumptionState.isEndOfPushReceived());
      if (needToUnsub) {
        errorMessage += ". Consumption will be halted.";
        statusReportAdapter.reportError(Collections.singletonList(partitionConsumptionState), errorMessage, e);
        unSubscribePartition(kafkaVersionTopic, faultyPartition);
      } else {
        LOGGER.warn(
            "{}. However, {} is the current version or EOP is already received so consumption will continue. {}",
            errorMessage,
            kafkaVersionTopic,
            e.getMessage());
      }
    } catch (VeniceMessageException | UnsupportedOperationException e) {
      throw new VeniceException(
          consumerTaskId + " : Received an exception for message at partition: " + record.partition() + ", offset: "
              + record.offset() + ". Bubbling up.",
          e);
    }

    if (diskUsage.isDiskFull(recordSize)) {
      throw new VeniceException(
          "Disk is full: throwing exception to error push: " + storeName + " version " + versionNumber + ". "
              + diskUsage.getDiskStatus());
    }

    /*
     * Report ingestion throughput metric based on the store version
     */
    versionedIngestionStats.recordBytesConsumed(storeName, versionNumber, recordSize);
    versionedIngestionStats.recordRecordsConsumed(storeName, versionNumber);

    /*
     * Meanwhile, contribute to the host-level ingestion throughput rate, which aggregates the consumption rate across
     * all store versions.
     */
    hostLevelIngestionStats.recordTotalBytesConsumed(recordSize);
    hostLevelIngestionStats.recordTotalRecordsConsumed();

    /*
     * Also update this stats separately for Leader and Follower.
     */
    recordProcessedRecordStats(partitionConsumptionState, recordSize);

    reportIfCatchUpVersionTopicOffset(partitionConsumptionState);

    partitionConsumptionState.incrementProcessedRecordSizeSinceLastSync(recordSize);
    long syncBytesInterval = partitionConsumptionState.isDeferredWrite()
        ? databaseSyncBytesIntervalForDeferredWriteMode
        : databaseSyncBytesIntervalForTransactionalMode;
    boolean recordsProcessedAboveSyncIntervalThreshold = (syncBytesInterval > 0
        && (partitionConsumptionState.getProcessedRecordSizeSinceLastSync() >= syncBytesInterval));
    defaultReadyToServeChecker.apply(partitionConsumptionState, recordsProcessedAboveSyncIntervalThreshold);

    /**
     * Syncing offset checking in syncOffset() should be the very last step for processing a record.
     *
     * Check whether offset metadata checkpoint will happen; if so, update the producer states recorded in OffsetRecord
     * with the updated producer states maintained in {@link #kafkaDataIntegrityValidator}
     */
    boolean syncOffset =
        shouldSyncOffset(partitionConsumptionState, syncBytesInterval, record, leaderProducedRecordContext);

    if (syncOffset) {
      /**
       * Offset metadata and producer states must be updated at the same time in OffsetRecord; otherwise, one checkpoint
       * could be ahead of the other.
       */
      OffsetRecord offsetRecord = partitionConsumptionState.getOffsetRecord();
      /**
       * The reason to transform the internal state only during checkpointing is that
       * the intermediate checksum generation is an expensive operation.
       */
      this.kafkaDataIntegrityValidator.updateOffsetRecordForPartition(subPartition, offsetRecord);
      // Potentially update the offset metadata in the OffsetRecord
      updateOffsetMetadataInOffsetRecord(partitionConsumptionState, record, kafkaUrl, false);
      syncOffset(kafkaVersionTopic, partitionConsumptionState);
    }
  }

  /**
   * Retrieve current LeaderFollowerState from partition's PCS. This method is used by IsolatedIngestionServer to sync
   * user-partition LeaderFollower status from child process to parent process in ingestion isolation.
   */
  public LeaderFollowerStateType getLeaderState(int partition) {
    return amplificationFactorAdapter.getLeaderState(partition);
  }

  /**
   * Update the offset metadata in OffsetRecord in the following cases:
   * 1. A ControlMessage other than Start_of_Segment and End_of_Segment is processed
   * 2. The size of total processed message has exceeded a threshold: {@link #databaseSyncBytesIntervalForDeferredWriteMode}
   *    for batch data and {@link #databaseSyncBytesIntervalForTransactionalMode} for real-time updates.
   * For RocksDB, too frequent sync will produce lots of small level-0 SST files, which makes the compaction very inefficient.
   * Hence, we want to avoid the database sync for the following cases:
   * 1. Every ControlMessage
   * 2. Record count based strategy, which doesn't work well for stores with very small key/value pairs.
   */
  private boolean shouldSyncOffset(
      PartitionConsumptionState pcs,
      long syncBytesInterval,
      ConsumerRecord<KafkaKey, KafkaMessageEnvelope> record,
      LeaderProducedRecordContext leaderProducedRecordContext) {
    boolean syncOffset = false;
    if (record.key().isControlMessage()) {
      ControlMessage controlMessage = (leaderProducedRecordContext == null
          ? (ControlMessage) record.value().payloadUnion
          : (ControlMessage) leaderProducedRecordContext.getValueUnion());
      final ControlMessageType controlMessageType = ControlMessageType.valueOf(controlMessage);
      /**
       * We don't want to sync offset/database for every control message since it could trigger RocksDB to generate
       * a lot of small level-0 SST files, which will make the compaction very inefficient.
       * In hybrid mode, we know START_OF_SEGMENT and END_OF_SEGMENT could happen multiple times per partition since
       * each Samza job could produce to every partition, and the situation could become even worse if the Samza jobs have been
       * restarted many times.
       * But we still want to checkpoint for those known infrequent control messages:
       * 1. Easy testing;
       * 2. Avoid unnecessary offset rewind when ungraceful shutdown happens.
       *
       * TODO: if we know some other types of Control Messages are frequent as START_OF_SEGMENT and END_OF_SEGMENT in the future,
       * we need to consider to exclude them to avoid the issue described above.
       */
      if (controlMessageType != ControlMessageType.START_OF_SEGMENT
          && controlMessageType != ControlMessageType.END_OF_SEGMENT) {
        syncOffset = true;
      }
    } else {
      syncOffset = (syncBytesInterval > 0 && (pcs.getProcessedRecordSizeSinceLastSync() >= syncBytesInterval));
    }
    return syncOffset;
  }

  /**
   * This method flushes data partition on disk and syncs the underlying database with {@link OffsetRecord}.
   * Note that the updates for {@link OffsetRecord} is happened in {@link #updateOffsetMetadataInOffsetRecord}
   * @param topic, the given version topic(VT) for the store.
   * @param pcs, the corresponding {@link PartitionConsumptionState} to sync with.
   */
  private void syncOffset(String topic, PartitionConsumptionState pcs) {
    int partition = pcs.getPartition();
    AbstractStorageEngine storageEngineReloadedFromRepo = storageEngineRepository.getLocalStorageEngine(topic);
    if (storageEngineReloadedFromRepo == null) {
      LOGGER.warn(
          "Storage engine has been removed. Could not execute sync offset for topic: {} and partition: {}",
          topic,
          partition);
      return;
    }
    // Flush data partition
    Map<String, String> dbCheckpointingInfo = storageEngineReloadedFromRepo.sync(partition);
    storageUtilizationManager.notifyFlushToDisk(pcs);

    // Update the partition key in metadata partition
    if (offsetLagDeltaRelaxEnabled) {
      // Try to persist offset lag to make partition online faster when restart.
      updateOffsetLagInMetadata(pcs);
    }
    OffsetRecord offsetRecord = pcs.getOffsetRecord();
    // Check-pointing info required by the underlying storage engine
    offsetRecord.setDatabaseInfo(dbCheckpointingInfo);
    storageMetadataService.put(this.kafkaVersionTopic, partition, offsetRecord);
    pcs.resetProcessedRecordSizeSinceLastSync();
    String msg = "Offset synced for partition " + partition + " of topic " + topic + ": ";
    if (!REDUNDANT_LOGGING_FILTER.isRedundantException(msg)) {
      LOGGER.info(msg + offsetRecord.getLocalVersionTopicOffset());
    }
  }

  private void updateOffsetLagInMetadata(PartitionConsumptionState ps) {
    // Measure and save real-time offset lag.
    long offsetLag = measureHybridOffsetLag(ps, true);
    ps.getOffsetRecord().setOffsetLag(offsetLag);
  }

  private void offerExceptionToQueue(
      Exception e,
      int partitionId,
      BlockingQueue<PartitionExceptionInfo> exceptionQueue) {
    try {
      errorPartitions.add(partitionId);
      exceptionQueue.put(new PartitionExceptionInfo(e, partitionId));
    } catch (InterruptedException interruptedException) {
      Thread.currentThread().interrupt();
      throw new VeniceException(
          "Interrupted while trying to offer exception to queue for partition id: " + partitionId);
    }
  }

  public void offerDrainerException(Exception e, int partitionId) {
    offerExceptionToQueue(e, partitionId, drainerExceptions);
  }

  public void offerProducerException(Exception e, int partitionId) {
    offerExceptionToQueue(e, partitionId, producerExceptions);
  }

  public void offerConsumerException(Exception e, int partitionId) {
    offerExceptionToQueue(e, partitionId, consumerExceptions);
  }

  public void setLastConsumerException(Exception e) {
    lastConsumerException = e;
  }

  public void setLastStoreIngestionException(Exception e) {
    lastStoreIngestionException.set(e);
  }

  public void recordChecksumVerificationFailure() {
    hostLevelIngestionStats.recordChecksumVerificationFailure();
  }

  public abstract long getBatchReplicationLag();

  public abstract long getLeaderOffsetLag();

  public abstract long getBatchLeaderOffsetLag();

  public abstract long getHybridLeaderOffsetLag();

  /**
   * Measure the offset lag between follower and leader
   */
  public abstract long getFollowerOffsetLag();

  public abstract long getBatchFollowerOffsetLag();

  public abstract long getHybridFollowerOffsetLag();

  public abstract long getRegionHybridOffsetLag(int regionId);

  public abstract int getWriteComputeErrorCode();

  public abstract void updateLeaderTopicOnFollower(PartitionConsumptionState partitionConsumptionState);

  /**
   * Because of timing considerations, it is possible that some lag metrics could compute negative
   * values. Negative lag does not make sense so the intent is to ease interpretation by applying a
   * lower bound of zero on these metrics...
   */
  protected long minZeroLag(long value) {
    if (value < 0) {
      LOGGER.debug("Got a negative value for a lag metric. Will report zero.");
      return 0;
    } else {
      return value;
    }
  }

  public boolean isHybridMode() {
    return hybridStoreConfig.isPresent();
  }

  private void syncEndOfPushTimestampToMetadataService(long endOfPushTimestamp) {
    storageMetadataService.computeStoreVersionState(kafkaVersionTopic, previousStoreVersionState -> {
      if (previousStoreVersionState != null) {
        previousStoreVersionState.endOfPushTimestamp = endOfPushTimestamp;

        // Sync latest store version level metadata to disk
        return previousStoreVersionState;
      } else {
        throw new VeniceException(
            "Unexpected: received some " + ControlMessageType.END_OF_PUSH.name()
                + " control message in a topic where we have not yet received a "
                + ControlMessageType.START_OF_PUSH.name() + " control message.");
      }
    });
  }

  private void processStartOfPush(
      KafkaMessageEnvelope startOfPushKME,
      ControlMessage controlMessage,
      int partition,
      PartitionConsumptionState partitionConsumptionState) {
    StartOfPush startOfPush = (StartOfPush) controlMessage.controlMessageUnion;
    /*
     * Notify the underlying store engine about starting batch push.
     */
    beginBatchWrite(partition, startOfPush.sorted, partitionConsumptionState);
    partitionConsumptionState.setStartOfPushTimestamp(startOfPushKME.producerMetadata.messageTimestamp);

    statusReportAdapter.reportStarted(partitionConsumptionState);
    storageMetadataService.computeStoreVersionState(kafkaVersionTopic, previousStoreVersionState -> {
      if (previousStoreVersionState == null) {
        // No other partition of the same topic has started yet, let's initialize the StoreVersionState
        StoreVersionState newStoreVersionState = new StoreVersionState();
        newStoreVersionState.sorted = startOfPush.sorted;
        newStoreVersionState.chunked = startOfPush.chunked;
        newStoreVersionState.compressionStrategy = startOfPush.compressionStrategy;
        newStoreVersionState.compressionDictionary = startOfPush.compressionDictionary;
        newStoreVersionState.batchConflictResolutionPolicy = startOfPush.timestampPolicy;
        newStoreVersionState.startOfPushTimestamp = startOfPushKME.producerMetadata.messageTimestamp;

        LOGGER.info(
            "Persisted {} for the first time following a SOP for topic {}.",
            StoreVersionState.class.getSimpleName(),
            kafkaVersionTopic);
        return newStoreVersionState;
      } else if (previousStoreVersionState.sorted != startOfPush.sorted) {
        // Something very wrong is going on ): ...
        throw new VeniceException(
            "Unexpected: received multiple " + ControlMessageType.START_OF_PUSH.name()
                + " control messages with inconsistent 'sorted' fields within the same topic!");
      } else if (previousStoreVersionState.chunked != startOfPush.chunked) {
        // Something very wrong is going on ): ...
        throw new VeniceException(
            "Unexpected: received multiple " + ControlMessageType.START_OF_PUSH.name()
                + " control messages with inconsistent 'chunked' fields within the same topic!");
      } else {
        // No need to mutate it, so we return it as is
        return previousStoreVersionState;
      }
    });
  }

  protected void processEndOfPush(
      KafkaMessageEnvelope endOfPushKME,
      ControlMessage controlMessage,
      int partition,
      long offset,
      PartitionConsumptionState partitionConsumptionState) {

    // Do not process duplication EOP messages.
    if (partitionConsumptionState.getOffsetRecord().isEndOfPushReceived()) {
      LOGGER.warn(
          "{} Received duplicate EOP control message, ignoring it. Partition: {}, Offset: {}",
          consumerTaskId,
          partition,
          offset);
      return;
    }

    // We need to keep track of when the EOP happened, as that is used within Hybrid Stores' lag measurement
    partitionConsumptionState.getOffsetRecord().endOfPushReceived(offset);
    /*
     * Right now, we assume there are no sorted message after EndOfPush control message.
     * TODO: if this behavior changes in the future, the logic needs to be adjusted as well.
     */
    StoragePartitionConfig storagePartitionConfig =
        getStoragePartitionConfig(partition, false, partitionConsumptionState);

    /**
     * Update the transactional/deferred mode of the partition.
     */
    partitionConsumptionState.setDeferredWrite(storagePartitionConfig.isDeferredWrite());

    /**
     * Indicate the batch push is done, and the internal storage engine needs to do some cleanup.
     */
    storageEngine.endBatchWrite(storagePartitionConfig);

    if (cacheBackend.isPresent()) {
      if (cacheBackend.get().getStorageEngine(kafkaVersionTopic) != null) {
        cacheBackend.get().getStorageEngine(kafkaVersionTopic).endBatchWrite(storagePartitionConfig);
      }
    }

    /**
     * The checksum verification is not used after EOP, so completely reset it.
     */
    partitionConsumptionState.finalizeExpectedChecksum();

    // persist the EOP message producer's timestamp.
    partitionConsumptionState.setEndOfPushTimestamp(endOfPushKME.producerMetadata.messageTimestamp);
    syncEndOfPushTimestampToMetadataService(endOfPushKME.producerMetadata.messageTimestamp);

    /**
     * It's a bit of tricky here. Since the offset is not updated yet, it's actually previous offset reported
     * here.
     * TODO: sync up offset before invoking dispatcher
     */
    statusReportAdapter.reportEndOfPushReceived(partitionConsumptionState);

    if (isDataRecovery && partitionConsumptionState.isBatchOnly()) {
      partitionConsumptionState.setDataRecoveryCompleted(true);
      statusReportAdapter.reportDataRecoveryCompleted(partitionConsumptionState);
    }
  }

  protected void processStartOfIncrementalPush(
      ControlMessage startOfIncrementalPush,
      PartitionConsumptionState partitionConsumptionState) {
    CharSequence startVersion = ((StartOfIncrementalPush) startOfIncrementalPush.controlMessageUnion).version;
    statusReportAdapter.reportStartOfIncrementalPushReceived(partitionConsumptionState, startVersion.toString());
  }

  protected void processEndOfIncrementalPush(
      ControlMessage endOfIncrementalPush,
      PartitionConsumptionState partitionConsumptionState) {
    // TODO: it is possible that we could turn incremental store to be read-only when incremental push is done
    CharSequence endVersion = ((EndOfIncrementalPush) endOfIncrementalPush.controlMessageUnion).version;
    // Reset incremental push version
    statusReportAdapter.reportEndOfIncrementalPushReceived(partitionConsumptionState, endVersion.toString());
  }

  protected void processTopicSwitch(
      ControlMessage controlMessage,
      int partition,
      long offset,
      PartitionConsumptionState partitionConsumptionState) {
    throw new VeniceException(
        ControlMessageType.TOPIC_SWITCH.name() + " control message should not be received in"
            + "Online/Offline state model. Topic " + kafkaVersionTopic + " partition " + partition);
  }

  /**
   * In this method, we pass both offset and partitionConsumptionState(ps). The reason behind it is that ps's
   * offset is stale and is not updated until the very end
   */
  private void processControlMessage(
      KafkaMessageEnvelope kafkaMessageEnvelope,
      ControlMessage controlMessage,
      int partition,
      long offset,
      PartitionConsumptionState partitionConsumptionState) {
    /**
     * If leader consumes control messages from topics other than version topic, it should produce
     * them to version topic; however, START_OF_SEGMENT and END_OF_SEGMENT should not be forwarded
     * because the leader producer will keep track of its own segment state; besides, leader/follower
     * model will not encounter START_OF_BUFFER_REPLAY because TOPIC_SWITCH will replace it in L/F
     * model; incremental push is also a mutually exclusive feature with hybrid stores.
     */
    final ControlMessageType type = ControlMessageType.valueOf(controlMessage);
    if (!isSegmentControlMsg(type)) {
      LOGGER.info(
          "{} : Received {} control message. Partition: {}, Offset: {}",
          consumerTaskId,
          type.name(),
          partition,
          offset);
    }
    switch (type) {
      case START_OF_PUSH:
        /**
         * N.B.: The processing for SOP happens at the very beginning of the pipeline, in:
         * {@link #produceToStoreBufferServiceOrKafka(Iterable, boolean, TopicPartition, String, int)}
         */
        break;
      case END_OF_PUSH:
        processEndOfPush(kafkaMessageEnvelope, controlMessage, partition, offset, partitionConsumptionState);
        break;
      case START_OF_SEGMENT:
      case END_OF_SEGMENT:
        /**
         * Nothing to do here as all of the processing is being done in {@link StoreIngestionTask#delegateConsumerRecord(ConsumerRecord, int, String)}.
         */
        break;
      case START_OF_INCREMENTAL_PUSH:
        processStartOfIncrementalPush(controlMessage, partitionConsumptionState);
        break;
      case END_OF_INCREMENTAL_PUSH:
        processEndOfIncrementalPush(controlMessage, partitionConsumptionState);
        break;
      case TOPIC_SWITCH:
        processTopicSwitch(controlMessage, partition, offset, partitionConsumptionState);
        break;
      default:
        throw new UnsupportedMessageTypeException(
            "Unrecognized Control message type " + controlMessage.controlMessageType);
    }
  }

  /**
   * Sync the metadata about offset in {@link OffsetRecord}.
   * {@link PartitionConsumptionState} will pass through some information to {@link OffsetRecord} for persistence and
   * Offset rewind/split brain has been guarded in {@link #updateLatestInMemoryProcessedOffset}.
   *
   * @param partitionConsumptionState
   * @param consumerRecord, the record for which the upstream Kafka url needs to be computed, used to determine the source kafka url.
   * @param upstreamKafkaUrl, The Kafka URL from where the record was consumed.
   * @param isShutdown, indicating if the method is called for shut down event. If so, offsetRecord will reset its upstream
   *                   offset map.
   */
  protected abstract void updateOffsetMetadataInOffsetRecord(
      PartitionConsumptionState partitionConsumptionState,
      ConsumerRecord<KafkaKey, KafkaMessageEnvelope> consumerRecord,
      String upstreamKafkaUrl,
      boolean isShutdown);

  /**
   * Maintain the latest processed offsets by drainers in memory; in most of the time, these offsets are ahead of the
   * checkpoint offsets inside {@link OffsetRecord}. Prior to update the offset in memory, the underlying storage engine
   * should have persisted the given record.
   */
  protected abstract void updateLatestInMemoryProcessedOffset(
      PartitionConsumptionState partitionConsumptionState,
      ConsumerRecord<KafkaKey, KafkaMessageEnvelope> consumerRecordWrapper,
      LeaderProducedRecordContext leaderProducedRecordContext,
      String kafkaUrl);

  /**
   * Process the message consumed from Kafka by de-serializing it and persisting it with the storage engine.
   *
   * @param consumerRecord {@link ConsumerRecord} consumed from Kafka.
   * @param kafkaUrl
   * @return the size of the data written to persistent storage.
   */
  private int internalProcessConsumerRecord(
      ConsumerRecord<KafkaKey, KafkaMessageEnvelope> consumerRecord,
      PartitionConsumptionState partitionConsumptionState,
      LeaderProducedRecordContext leaderProducedRecordContext,
      int subPartition,
      String kafkaUrl,
      long beforeProcessingRecordTimestamp) {
    // De-serialize payload into Venice Message format
    KafkaKey kafkaKey = consumerRecord.key();
    KafkaMessageEnvelope kafkaValue = consumerRecord.value();
    int sizeOfPersistedData = 0;
    try {
      // Assumes the timestamp on the ConsumerRecord is the broker's timestamp when it received the message.
      long consumerTimestampMs = System.currentTimeMillis();
      long producerBrokerLatencyMs =
          Math.max(consumerRecord.timestamp() - kafkaValue.producerMetadata.messageTimestamp, 0);
      long brokerConsumerLatencyMs = Math.max(consumerTimestampMs - consumerRecord.timestamp(), 0);
      long producerConsumerLatencyMs = Math.max(consumerTimestampMs - kafkaValue.producerMetadata.messageTimestamp, 0);
      recordWriterStats(
          producerBrokerLatencyMs,
          brokerConsumerLatencyMs,
          producerConsumerLatencyMs,
          partitionConsumptionState);
      boolean endOfPushReceived = partitionConsumptionState.isEndOfPushReceived();
      /**
       * DIV check will happen for every single message in drainer queues.
       * Leader replicas will run DIV check twice for every single message (one in leader consumption thread before
       * producing to local version topic; the other one is here); the extra overhead is mandatory for a few reasons:
       * 1. We need DIV check in consumption phase in order to filter out unneeded data from Kafka topic
       * 2. Consumption states are always ahead of drainer states, because there are buffering in between: kafka producing,
       *    drainer buffers; so we cannot persist the DIV check results from consumption phases
       * 3. The DIV info checkpoint on disk must match the actual data persistence which is done inside drainer threads.
       */
      try {
        validateMessage(this.kafkaDataIntegrityValidator, consumerRecord, endOfPushReceived, subPartition);
        versionedDIVStats.recordSuccessMsg(storeName, versionNumber);
      } catch (FatalDataValidationException fatalException) {
        if (!endOfPushReceived) {
          throw fatalException;
        } else {
          LOGGER.warn(
              "Encountered errors during updating metadata for 2nd round DIV validation "
                  + "after EOP. topic: {} partition: {} offset: {} ExMsg: {}",
              consumerRecord.topic(),
              consumerRecord.partition(),
              consumerRecord.offset(),
              fatalException.getMessage());
        }
      }
      if (kafkaKey.isControlMessage()) {
        ControlMessage controlMessage = (leaderProducedRecordContext == null
            ? (ControlMessage) kafkaValue.payloadUnion
            : (ControlMessage) leaderProducedRecordContext.getValueUnion());
        processControlMessage(
            kafkaValue,
            controlMessage,
            consumerRecord.partition(),
            consumerRecord.offset(),
            partitionConsumptionState);
      } else {
        sizeOfPersistedData =
            processKafkaDataMessage(consumerRecord, partitionConsumptionState, leaderProducedRecordContext);
      }
      versionedIngestionStats.recordConsumedRecordEndToEndProcessingLatency(
          storeName,
          versionNumber,
          LatencyUtils.getLatencyInMS(beforeProcessingRecordTimestamp));
    } catch (DuplicateDataException e) {
      divErrorMetricCallback.execute(e);
      if (LOGGER.isDebugEnabled()) {
        LOGGER.debug("{} : Skipping a duplicate record at offset: {}", consumerTaskId, consumerRecord.offset());
      }
    } catch (PersistenceFailureException ex) {
      if (partitionConsumptionStateMap.containsKey(consumerRecord.partition())) {
        // If we actually intend to be consuming this partition, then we need to bubble up the failure to persist.
        LOGGER.error(
            "Met PersistenceFailureException while processing record with offset: {}, topic: {}, meta data of the record: {}",
            consumerRecord.offset(),
            kafkaVersionTopic,
            consumerRecord.value().producerMetadata);
        throw ex;
      } else {
        /*
         * We can ignore this exception for unsubscribed partitions. The unsubscription of partitions in Kafka Consumer
         * is an asynchronous event. Thus, it is possible that the partition has been dropped from the local storage
         * engine but was not yet unsubscribed by the Kafka Consumer, therefore, leading to consumption of useless messages.
         */
        return 0;
      }

      /** N.B.: In either branches of the if, above, we don't want to update the {@link OffsetRecord} */
    }

    // We want to update offsets in all cases, except when we hit the PersistenceFailureException
    if (partitionConsumptionState == null) {
      LOGGER.info(
          "Topic {} Partition {} has been unsubscribed, will skip offset update",
          kafkaVersionTopic,
          consumerRecord.partition());
    } else {
      OffsetRecord offsetRecord = partitionConsumptionState.getOffsetRecord();
      /**
       * Only update the latest message timestamp when seeing data messages after EOP; the data messages after EOP
       * should come from real-time topics.
       */
      if (partitionConsumptionState.isEndOfPushReceived() && !kafkaKey.isControlMessage()) {
        offsetRecord.setLatestProducerProcessingTimeInMs(kafkaValue.producerMetadata.messageTimestamp);
      }
      // Update latest in-memory processed offset for every processed message
      updateLatestInMemoryProcessedOffset(
          partitionConsumptionState,
          consumerRecord,
          leaderProducedRecordContext,
          kafkaUrl);
    }
    return sizeOfPersistedData;
  }

  protected void recordWriterStats(
      long producerBrokerLatencyMs,
      long brokerConsumerLatencyMs,
      long producerConsumerLatencyMs,
      PartitionConsumptionState partitionConsumptionState) {
    if (!isUserSystemStore) {
      versionedDIVStats.recordLatencies(
          storeName,
          versionNumber,
          producerBrokerLatencyMs,
          brokerConsumerLatencyMs,
          producerConsumerLatencyMs);
    }
  }

  /**
   * Message validation using DIV. Leaders should pass in the validator instance from {@link LeaderFollowerStoreIngestionTask};
   * and drainers should pass in the validator instance from {@link StoreIngestionTask}
   *
   * 1. If valid DIV errors happen after EOP is received, no fatal exceptions will be thrown.
   *    But the errors will be recorded into the DIV metrics.
   * 2. For any DIV errors happened to unregistered producers && after EOP, the errors will be ignored.
   * 3. For any DIV errors happened to records which is after logCompactionDelayInMs, the errors will be ignored.
   **/
  protected void validateMessage(
      KafkaDataIntegrityValidator validator,
      ConsumerRecord<KafkaKey, KafkaMessageEnvelope> consumerRecord,
      boolean endOfPushReceived,
      int subPartition) {

    TopicManager topicManager = topicManagerRepository.getTopicManager();
    // Tolerate missing message if store version is data recovery + hybrid and TS not received yet (due to source topic
    // data may have been log compacted) or log compaction is enabled and record is old enough for log compaction.
    boolean tolerateMissingMsgs =
        (isDataRecovery && isHybridMode() && partitionConsumptionStateMap.get(subPartition).getTopicSwitch() == null)
            || (topicManager.isTopicCompactionEnabled(consumerRecord.topic())
                && LatencyUtils.getElapsedTimeInMs(consumerRecord.timestamp()) >= topicManager
                    .getTopicMinLogCompactionLagMs(consumerRecord.topic()));

    long startTimeForMessageValidationInNS = System.nanoTime();
    try {
      validator.validateMessage(consumerRecord, endOfPushReceived, tolerateMissingMsgs);
      return;
    } catch (FatalDataValidationException fatalException) {
      divErrorMetricCallback.execute(fatalException);
      /**
       * If DIV errors happens after EOP is received, we will not error out the replica.
       */
      if (!endOfPushReceived) {
        throw fatalException;
      }

      FatalDataValidationException warningException = fatalException;

      // TODO: remove this condition check after fixing the bug that drainer in leaders is validating RT DIV info
      if (consumerRecord.value().producerMetadata.messageSequenceNumber != 1) {
        LOGGER.warn(
            "Data integrity validation problem with topic: {} partition: {} offset: {}, "
                + "but consumption will continue since EOP is already received. Msg: {}",
            consumerRecord.topic(),
            consumerRecord.partition(),
            consumerRecord.offset(),
            warningException.getMessage());
      }

      if (!(warningException instanceof ImproperlyStartedSegmentException)) {
        /**
         * Run a dummy validation to update DIV metadata.
         */
        validator.validateMessage(consumerRecord, endOfPushReceived, true);
      }
    } finally {
      if (!isUserSystemStore) {
        versionedDIVStats.recordDataValidationLatencyMs(
            storeName,
            versionNumber,
            LatencyUtils.getLatencyInMS(startTimeForMessageValidationInNS));
      }
    }
  }

  /**
   * We should only allow {@link StoreIngestionTask} to access {@link #kafkaDataIntegrityValidator}; other components
   * like leaders in LeaderFollowerStoreIngestionTask should never access the DIV validator in drainer, because messages
   * consumption in leader is ahead of drainer, leaders and drainers are processing messages at different paces.
   */
  protected void cloneProducerStates(int partition, KafkaDataIntegrityValidator validator) {
    this.kafkaDataIntegrityValidator.cloneProducerStates(partition, validator);
  }

  /**
   * Write to the storage engine with the optimization that we leverage the padding in front of the {@param putValue}
   * in order to insert the {@param schemaId} there. This avoids a byte array copy, which can be beneficial in terms
   * of GC.
   */
  private void prependHeaderAndWriteToStorageEngine(int partition, byte[] keyBytes, Put put) {
    ByteBuffer putValue = put.putValue;
    /*
     * Since {@link com.linkedin.venice.serialization.avro.OptimizedKafkaValueSerializer} reuses the original byte
     * array, which is big enough to pre-append schema id, so we just reuse it to avoid unnecessary byte array allocation.
     * This value encoding scheme is used in {@link PartitionConsumptionState#maybeUpdateExpectedChecksum(byte[], Put)} to
     * calculate checksum for all the kafka PUT messages seen so far. Any change here needs to be reflected in that function.
     */
    if (putValue.position() < ValueRecord.SCHEMA_HEADER_LENGTH) {
      throw new VeniceException(
          "Start position of 'putValue' ByteBuffer shouldn't be less than " + ValueRecord.SCHEMA_HEADER_LENGTH);
    } else {
      // Back up the original 4 bytes
      putValue.position(putValue.position() - ValueRecord.SCHEMA_HEADER_LENGTH);
      int backupBytes = putValue.getInt();
      putValue.position(putValue.position() - ValueRecord.SCHEMA_HEADER_LENGTH);
      ByteUtils.writeInt(putValue.array(), put.schemaId, putValue.position());

      writeToStorageEngine(partition, keyBytes, put);

      /* We still want to recover the original position to make this function idempotent. */
      putValue.putInt(backupBytes);
    }
  }

  private void writeToStorageEngine(int partition, byte[] keyBytes, Put put) {
    long putStartTimeNs = System.nanoTime();
    putInStorageEngine(partition, keyBytes, put);
    if (cacheBackend.isPresent()) {
      if (cacheBackend.get().getStorageEngine(kafkaVersionTopic) != null) {
        cacheBackend.get().getStorageEngine(kafkaVersionTopic).put(partition, keyBytes, put.putValue);
      }
    }
    if (LOGGER.isTraceEnabled()) {
      LOGGER.trace(
          "{} : Completed PUT to Store: {} in {} ns at {}",
          consumerTaskId,
          kafkaVersionTopic,
          System.nanoTime() - putStartTimeNs,
          System.currentTimeMillis());
    }
    if (emitMetrics.get()) {
      hostLevelIngestionStats.recordStorageEnginePutLatency(LatencyUtils.getLatencyInMS(putStartTimeNs));
    }
  }

  /**
   * Persist Put record to storage engine.
   */
  protected void putInStorageEngine(int partition, byte[] keyBytes, Put put) {
    try {
      storageEngine.put(partition, keyBytes, put.putValue);
    } catch (PersistenceFailureException e) {
      throwOrLogStorageFailureDependingIfStillSubscribed(partition, e);
    }
  }

  protected void removeFromStorageEngine(int partition, byte[] keyBytes, Delete delete) {
    try {
      storageEngine.delete(partition, keyBytes);
    } catch (PersistenceFailureException e) {
      throwOrLogStorageFailureDependingIfStillSubscribed(partition, e);
    }
  }

  protected void throwOrLogStorageFailureDependingIfStillSubscribed(int partition, PersistenceFailureException e) {
    if (partitionConsumptionStateMap.containsKey(partition)) {
      throw new VeniceException(
          "Caught an exception while trying to interact with the storage engine for partition " + partition
              + " while it still appears to be subscribed.",
          e);
    } else {
      logStorageOperationWhileUnsubscribed(partition);
    }
  }

  protected void logStorageOperationWhileUnsubscribed(int partition) {
    // TODO Consider if this is going to be too noisy, in which case we could mute it.
    LOGGER.info(
        "Attempted to interact with the storage engine for partition {} while the "
            + "partitionConsumptionStateMap does not contain this partition. "
            + "Will ignore the operation as it probably indicates the partition was unsubscribed.",
        partition);
  }

  public boolean consumerHasAnySubscription() {
    return aggKafkaConsumerService.hasAnyConsumerAssignedForVersionTopic(getVersionTopic());
  }

  public boolean consumerHasSubscription(String topic, PartitionConsumptionState partitionConsumptionState) {
    int partitionId = partitionConsumptionState.getSourceTopicPartition(topic);
    return aggKafkaConsumerService.hasConsumerAssignedFor(getVersionTopic(), topic, partitionId);
  }

  public void consumerUnSubscribe(String topic, PartitionConsumptionState partitionConsumptionState) {
    Instant startTime = Instant.now();
    int partitionId = partitionConsumptionState.getPartition();
    aggKafkaConsumerService.unsubscribeConsumerFor(getVersionTopic(), topic, partitionId);
    LOGGER.info(
        "Consumer unsubscribed topic {} partition {}. Took {} ms",
        topic,
        partitionId,
        Instant.now().toEpochMilli() - startTime.toEpochMilli());
  }

  public void consumerBatchUnsubscribe(Set<TopicPartition> topicPartitionSet) {
    Instant startTime = Instant.now();
    aggKafkaConsumerService.batchUnsubscribeConsumerFor(getVersionTopic(), topicPartitionSet);
    LOGGER.info(
        "Consumer unsubscribed {} partitions. Took {} ms",
        topicPartitionSet.size(),
        Instant.now().toEpochMilli() - startTime.toEpochMilli());
  }

  public abstract void consumerUnSubscribeAllTopics(PartitionConsumptionState partitionConsumptionState);

  public void consumerSubscribe(String topic, int partition, long startOffset, String kafkaURL) {
    final boolean consumeRemotely = !Objects.equals(kafkaURL, localKafkaServer);
    // TODO: Move remote KafkaConsumerService creating operations into the aggKafkaConsumerService.
    aggKafkaConsumerService
        .createKafkaConsumerService(createKafkaConsumerProperties(kafkaProps, kafkaURL, consumeRemotely));
    aggKafkaConsumerService.subscribeConsumerFor(kafkaURL, this, topic, partition, startOffset);
  }

  public void consumerResetOffset(String topic, PartitionConsumptionState partitionConsumptionState) {
    int partitionId = partitionConsumptionState.getSourceTopicPartition(topic);
    aggKafkaConsumerService.resetOffsetFor(getVersionTopic(), topic, partitionId);
  }

  public void pauseConsumption(String topic, int partitionId) {
    aggKafkaConsumerService.pauseConsumerFor(getVersionTopic(), topic, partitionId);
  }

  public void resumeConsumption(String topic, int partitionId) {
    aggKafkaConsumerService.resumeConsumerFor(getVersionTopic(), topic, partitionId);
  }

  /**
   * Write the kafka message to the underlying storage engine.
   * @param consumerRecord
   * @param partitionConsumptionState
   * @param leaderProducedRecordContext
   * @return the size of the data which was written to persistent storage.
   */
  private int processKafkaDataMessage(
      ConsumerRecord<KafkaKey, KafkaMessageEnvelope> consumerRecord,
      PartitionConsumptionState partitionConsumptionState,
      LeaderProducedRecordContext leaderProducedRecordContext) {
    int keyLen = 0;
    int valueLen = 0;
    KafkaKey kafkaKey = consumerRecord.key();
    KafkaMessageEnvelope kafkaValue = consumerRecord.value();
    int consumedPartition = consumerRecord.partition(); // partition in consumerRecord
    // partition being produced by VeniceWriter
    // when amplificationFactor != 1, consumedPartition might not equal to producedPartition since
    // RT has different #partitions compared to VTs and StorageEngine
    // when writing to local StorageEngine, use producedPartition.
    // #subPartitionins in StorageEngine should be consistent with #subPartitionins in VTs.
    int producedPartition = partitionConsumptionState.getPartition();
    byte[] keyBytes;

    MessageType messageType = (leaderProducedRecordContext == null
        ? MessageType.valueOf(kafkaValue)
        : leaderProducedRecordContext.getMessageType());

    switch (messageType) {
      case PUT:
        // If single-threaded, we can re-use (and clobber) the same Put instance. // TODO: explore GC tuning later.
        Put put;
        if (leaderProducedRecordContext == null) {
          keyBytes = kafkaKey.getKey();
          put = (Put) kafkaValue.payloadUnion;
        } else {
          keyBytes = leaderProducedRecordContext.getKeyBytes();
          put = (Put) leaderProducedRecordContext.getValueUnion();
        }
        valueLen = put.putValue.remaining();
        keyLen = keyBytes.length;

        // update checksum for this PUT message if needed.
        partitionConsumptionState.maybeUpdateExpectedChecksum(keyBytes, put);
        prependHeaderAndWriteToStorageEngine(
            // Leaders might consume from a RT topic and immediately write into StorageEngine,
            // so we need to re-calculate partition.
            // Followers are not affected since they are always consuming from VTs.
            producedPartition,
            keyBytes,
            put);
        // grab the positive schema id (actual value schema id) to be used in schema warm-up value schema id.
        // for hybrid use case in read compute store in future we need revisit this as we can have multiple schemas.
        if (put.schemaId > 0) {
          valueSchemaId = put.schemaId;
        }
        break;

      case DELETE:
        Delete delete;
        if (leaderProducedRecordContext == null) {
          keyBytes = kafkaKey.getKey();
          delete = ((Delete) kafkaValue.payloadUnion);
        } else {
          keyBytes = leaderProducedRecordContext.getKeyBytes();
          delete = ((Delete) leaderProducedRecordContext.getValueUnion());
        }
        keyLen = keyBytes.length;

        long deleteStartTimeNs = System.nanoTime();

        removeFromStorageEngine(producedPartition, keyBytes, delete);
        if (cacheBackend.isPresent()) {
          if (cacheBackend.get().getStorageEngine(kafkaVersionTopic) != null) {
            cacheBackend.get().getStorageEngine(kafkaVersionTopic).delete(producedPartition, keyBytes);
          }
        }

        if (LOGGER.isTraceEnabled()) {
          LOGGER.trace(
              "{} : Completed DELETE to Store: {} in {} ns at {}",
              consumerTaskId,
              kafkaVersionTopic,
              System.nanoTime() - deleteStartTimeNs,
              System.currentTimeMillis());
        }
        break;

      case UPDATE:
        throw new VeniceMessageException(
            consumerTaskId + ": Not expecting UPDATE message from  Topic: " + consumerRecord.topic() + " Partition: "
                + consumedPartition + ", Offset: " + consumerRecord.offset());
      default:
        throw new VeniceMessageException(
            consumerTaskId + " : Invalid/Unrecognized operation type submitted: " + kafkaValue.messageType);
    }

    /*
     * Potentially clean the mapping from transient record map. consumedOffset may be -1 when individual chunks are getting
     * produced to drainer queue from kafka callback thread {@link LeaderFollowerStoreIngestionTask#LeaderProducerMessageCallback}
     */
    // This flag is introduced to help write integration test to exercise code path during UPDATE message processing in
    // {@link LeaderFollowerStoreIngestionTask#hasProducedToKafka(ConsumerRecord)}. This must be always set to true
    // except
    // as needed in integration test.
    if (purgeTransientRecordBuffer && isTransientRecordBufferUsed() && partitionConsumptionState.isEndOfPushReceived()
        && leaderProducedRecordContext != null && leaderProducedRecordContext.getConsumedOffset() != -1) {
      PartitionConsumptionState.TransientRecord transientRecord = partitionConsumptionState.mayRemoveTransientRecord(
          leaderProducedRecordContext.getConsumedKafkaClusterId(),
          leaderProducedRecordContext.getConsumedOffset(),
          kafkaKey.getKey());
      if (transientRecord != null) {
        // This is perfectly fine, logging to see how often it happens where we get multiple put/update/delete for same
        // key in quick succession.
        String msg = consumerTaskId + ": multiple put,update,delete for same key received from Topic: "
            + consumerRecord.topic() + " Partition: " + consumedPartition;
        if (!REDUNDANT_LOGGING_FILTER.isRedundantException(msg)) {
          LOGGER.info(msg);
        }
      }
    }

    if (emitMetrics.get()) {
      hostLevelIngestionStats.recordKeySize(keyLen);
      hostLevelIngestionStats.recordValueSize(valueLen);
    }

    return keyLen + valueLen;
  }

  /**
   * This method checks whether the given record needs to be checked schema availability. Only PUT and UPDATE message
   * needs to #checkValueSchemaAvail
   * @param record
   */
  private void waitReadyToProcessRecord(ConsumerRecord<KafkaKey, KafkaMessageEnvelope> record)
      throws InterruptedException {
    KafkaMessageEnvelope kafkaValue = record.value();
    if (record.key().isControlMessage() || kafkaValue == null) {
      return;
    }

    switch (MessageType.valueOf(kafkaValue)) {
      case PUT:
        Put put = (Put) kafkaValue.payloadUnion;
        waitReadyToProcessDataRecord(put.schemaId);
        try {
          deserializeValue(put.schemaId, put.putValue, record);
        } catch (Exception e) {
          PartitionConsumptionState pcs = partitionConsumptionStateMap.get(record.partition());
          LeaderFollowerStateType state = pcs == null ? null : pcs.getLeaderFollowerState();
          throw new VeniceException(
              "Failed to deserialize PUT for topic: " + record.topic() + ", partition: " + record.partition()
                  + ", offset: " + record.offset() + ", schema id: " + put.schemaId + ", LF state: " + state,
              e);
        }
        break;
      case UPDATE:
        Update update = (Update) kafkaValue.payloadUnion;
        waitReadyToProcessDataRecord(update.schemaId);
        break;
      case DELETE:
        /* we don't need to check schema availability for DELETE */
        break;
      default:
        throw new VeniceMessageException(
            consumerTaskId + " : Invalid/Unrecognized operation type submitted: " + kafkaValue.messageType);
    }
  }

  /**
   * Check whether the given schema id is available for current store.
   * The function will bypass the check if schema id is -1 (VPJ job is still using it before we finishes t he integration with schema registry).
   * Right now, this function is maintaining a local cache for schema id of current store considering that the value schema is immutable;
   * If the schema id is not available, this function will polling until the schema appears or timeout: {@link #SCHEMA_POLLING_TIMEOUT_MS};
   *
   * @param schemaId
   */
  private void waitReadyToProcessDataRecord(int schemaId) throws InterruptedException {
    if (schemaId == -1) {
      // TODO: Once Venice Client (VeniceShellClient) finish the integration with schema registry,
      // we need to remove this check here.
      return;
    }

    if (schemaId == AvroProtocolDefinition.CHUNK.getCurrentProtocolVersion()
        || schemaId == AvroProtocolDefinition.CHUNKED_VALUE_MANIFEST.getCurrentProtocolVersion()) {
      StoreVersionState storeVersionState = waitVersionStateAvailable(kafkaVersionTopic);
      if (!storeVersionState.chunked) {
        throw new VeniceException(
            "Detected chunking in a store-version where chunking is NOT enabled. Will abort ingestion.");
      }
      return;
    }

    waitUntilValueSchemaAvailable(schemaId);
  }

  protected StoreVersionState waitVersionStateAvailable(String kafkaTopic) throws InterruptedException {
    long startTime = System.currentTimeMillis();
    long elapsedTime;
    StoreVersionState state;
    for (;;) {
      state = storageEngine.getStoreVersionState();
      elapsedTime = System.currentTimeMillis() - startTime;

      if (state != null) {
        LOGGER.info("Version state is available for {} after {} ms", kafkaTopic, elapsedTime);
        return state;
      }

      if (elapsedTime > SCHEMA_POLLING_TIMEOUT_MS || !isRunning()) {
        LOGGER.warn("Version state is not available for {} after {}", kafkaTopic, elapsedTime);
        throw new VeniceException("Store version state is not available for " + kafkaTopic);
      }

      Thread.sleep(SCHEMA_POLLING_DELAY_MS);
    }
  }

  private void waitUntilValueSchemaAvailable(int schemaId) throws InterruptedException {
    // Considering value schema is immutable for an existing store, we can cache it locally
    if (availableSchemaIds.get(schemaId) != null) {
      return;
    }

    long startTime = System.currentTimeMillis();
    long elapsedTime;
    boolean schemaExists;
    for (;;) {
      // Since schema registration topic might be slower than data topic,
      // the consumer will be pending until the new schema arrives.
      // TODO: better polling policy
      // TODO: Need to add metrics to track this scenario
      // In the future, we might consider other polling policies,
      // such as throwing error after certain amount of time;
      // Or we might want to propagate our state to the Controller via the VeniceNotifier,
      // if we're stuck polling more than a certain threshold of time?
      schemaExists = schemaRepository.hasValueSchema(storeName, schemaId);
      elapsedTime = System.currentTimeMillis() - startTime;
      if (schemaExists) {
        LOGGER.info("Found new value schema [{}] for {} after {} ms", schemaId, storeName, elapsedTime);
        availableSchemaIds.set(schemaId, new Object());
        // TODO: Query metastore for existence of value schema id before doing an update. During bounce of large
        // cluster these metastore writes could be spiky
        if (metaStoreWriter != null && !VeniceSystemStoreType.META_STORE.isSystemStore(storeName)) {
          String metaStoreName = VeniceSystemStoreType.META_STORE.getSystemStoreName(storeName);
          String metaStoreRT = Version.composeRealTimeTopic(metaStoreName);
          if (getTopicManager(localKafkaServer).containsTopic(metaStoreRT)) {
            metaStoreWriter.writeInUseValueSchema(storeName, versionNumber, schemaId);
          }
        }
        return;
      }

      if (elapsedTime > SCHEMA_POLLING_TIMEOUT_MS || !isRunning()) {
        LOGGER.warn("Value schema [{}] is not available for {} after {} ms", schemaId, storeName, elapsedTime);
        throw new VeniceException("Value schema [" + schemaId + "] is not available for " + storeName);
      }

      Thread.sleep(SCHEMA_POLLING_DELAY_MS);
    }
  }

  /**
   * Deserialize a value using the schema that serializes it. Exception will be thrown and ingestion will fail if the
   * value cannot be deserialized. Currently, the deserialization dry-run won't happen in the following cases:
   *
   * 1. Value is chunked. A single piece of value cannot be deserialized. In this case, the schema id is not added in
   *    availableSchemaIds by {@link StoreIngestionTask#waitUntilValueSchemaAvailable}.
   * 2. Ingestion isolation is enabled, in which case ingestion happens on forked process instead of this main process.
   */
  private void deserializeValue(int schemaId, ByteBuffer value, ConsumerRecord<KafkaKey, KafkaMessageEnvelope> record)
      throws IOException {
    if (schemaId < 0 || deserializedSchemaIds.get(schemaId) != null || availableSchemaIds.get(schemaId) == null) {
      return;
    }
    if (!Version.isRealTimeTopic(record.topic())) {
      value = compressor.get().decompress(value);
    }
    SchemaEntry valueSchema = schemaRepository.getValueSchema(storeName, schemaId);
    if (valueSchema != null) {
      Schema schema = valueSchema.getSchema();
      new AvroGenericDeserializer<>(schema, schema).deserialize(value);
      LOGGER.info(
          "Value deserialization succeeded with schema id {} for topic: {}, partition: {}",
          schemaId,
          record.topic(),
          record.partition());
      deserializedSchemaIds.set(schemaId, new Object());
    }
  }

  private synchronized void complete() {
    if (consumerActionsQueue.isEmpty()) {
      close();
    } else {
      LOGGER.info("{} consumerActionsQueue is not empty, ignoring complete() call.", consumerTaskId);
    }
  }

  /**
   * Stops the consumer task.
   */
  public synchronized void close() {
    // Evict any pending repair tasks
    isRunning.set(false);
    // KafkaConsumer is closed at the end of the run method.
    // The operation is executed on a single thread in run method.
    // This method signals the run method to end, which closes the
    // resources before exiting.
  }

  /**
   * This method is a blocking call to wait for {@link StoreIngestionTask} for fully shutdown in the given time.
   * @param waitTime Maximum wait time for the shutdown operation.
   */
  public synchronized void shutdown(int waitTime) {
    long startTimeInMs = System.currentTimeMillis();
    close();
    try {
      wait(waitTime);
    } catch (Exception e) {
      LOGGER.error("Caught exception while waiting for ingestion task of topic: {} shutdown.", kafkaVersionTopic);
    }
    LOGGER.info(
        "Ingestion task of topic: {} is shutdown in {}ms",
        kafkaVersionTopic,
        LatencyUtils.getElapsedTimeInMs(startTimeInMs));
  }

  /**
   * A function to allow the service to get the current status of the task.
   * This would allow the service to create a new task if required.
   */
  public boolean isRunning() {
    return isRunning.get();
  }

  public String getVersionTopic() {
    return kafkaVersionTopic;
  }

  public boolean isMetricsEmissionEnabled() {
    return emitMetrics.get();
  }

  public void enableMetricsEmission() {
    emitMetrics.set(true);
  }

  public void disableMetricsEmission() {
    emitMetrics.set(false);
  }

  /**
   * To check whether the given partition is still consuming message from Kafka
   */
  public boolean isPartitionConsuming(int userPartition) {
    return amplificationFactorAdapter.meetsAny(userPartition, partitionConsumptionStateMap::containsKey);
  }

  /**
   * Override the {@link CommonClientConfigs#BOOTSTRAP_SERVERS_CONFIG} config with a remote Kafka bootstrap url.
   */
  protected Properties createKafkaConsumerProperties(
      Properties localConsumerProps,
      String remoteKafkaSourceAddress,
      boolean consumeRemotely) {
    Properties newConsumerProps = new Properties();
    newConsumerProps.putAll(localConsumerProps);
    newConsumerProps.setProperty(CommonClientConfigs.BOOTSTRAP_SERVERS_CONFIG, remoteKafkaSourceAddress);
    VeniceProperties customizedConsumerConfigs = consumeRemotely
        ? serverConfig.getKafkaConsumerConfigsForRemoteConsumption()
        : serverConfig.getKafkaConsumerConfigsForLocalConsumption();
    if (!customizedConsumerConfigs.isEmpty()) {
      newConsumerProps.putAll(customizedConsumerConfigs.toProperties());
    }
    return newConsumerProps;
  }

  /**
   * A function that would apply on a specific partition to check whether the partition is ready to serve.
   */
  @FunctionalInterface
  interface ReadyToServeCheck {
    default void apply(PartitionConsumptionState partitionConsumptionState) {
      apply(partitionConsumptionState, false);
    }

    void apply(PartitionConsumptionState partitionConsumptionState, boolean extraDisjunctionCondition);
  }

  /**
   * @return the default way of checking whether a partition is ready to serve or not:
   *         i.  if completion has been reported, no need to report anything again unless extraDisjunctionCondition is true
   *         ii. if completion hasn't been reported and EndOfPush message has been received,
   *             call {@link StoreIngestionTask#isReadyToServe(PartitionConsumptionState)} to
   *             check whether we can report completion.
   */
  private ReadyToServeCheck getDefaultReadyToServeChecker() {
    return (partitionConsumptionState, extraDisjunctionCondition) -> {
      if (extraDisjunctionCondition
          || (partitionConsumptionState.isEndOfPushReceived() && !partitionConsumptionState.isCompletionReported())) {
        if (isReadyToServe(partitionConsumptionState)) {
          int partition = partitionConsumptionState.getPartition();
          Store store = storeRepository.getStoreOrThrow(storeName);

          AbstractStorageEngine storageEngineReloadedFromRepo =
              storageEngineRepository.getLocalStorageEngine(kafkaVersionTopic);
          if (store.isHybrid()) {
            if (storageEngineReloadedFromRepo == null) {
              LOGGER.warn("Storage engine {} was removed before reopening", kafkaVersionTopic);
            } else {
              LOGGER.info("Reopen partition {}_{} for reading after ready-to-serve.", kafkaVersionTopic, partition);
              storageEngineReloadedFromRepo.preparePartitionForReading(partition);
            }
          }
          if (partitionConsumptionState.isCompletionReported()) {
            // Completion has been reported so extraDisjunctionCondition must be true to enter here.
            LOGGER.info(
                "{} Partition {} synced offset: {}",
                consumerTaskId,
                partition,
                partitionConsumptionState.getLatestProcessedLocalVersionTopicOffset());
          } else {
            // Check whether we need to warm-up cache here.
            if (storageEngineReloadedFromRepo != null && serverConfig.isCacheWarmingBeforeReadyToServeEnabled()
                && serverConfig.isCacheWarmingEnabledForStore(storeName) // Only warm up configured stores
                && store.getCurrentVersion() <= versionNumber) { // Only warm up current version or future version
              /*
               * With cache warming, the completion report is asynchronous, so it is possible that multiple queued
               * tasks are trying to warm up the cache and report completion for the same partition.
               * When this scenario happens, this task will end directly.
               */
              synchronized (cacheWarmingPartitionIdSet) {
                if (!cacheWarmingPartitionIdSet.contains(partition)) {
                  cacheWarmingPartitionIdSet.add(partition);
                  cacheWarmingThreadPool.submit(() -> {
                    LOGGER.info("Start warming up store: {}, partition: {}", kafkaVersionTopic, partition);
                    try {
                      storageEngineReloadedFromRepo.warmUpStoragePartition(partition);
                      LOGGER.info("Finished warming up store: {}, partition: {}", kafkaVersionTopic, partition);
                    } catch (Exception e) {
                      LOGGER.error(
                          "Received exception while warming up cache for store: {}, partition: {}",
                          kafkaVersionTopic,
                          partition);
                    }
                    // Delay reporting ready-to-serve until the storage node is ready.
                    long extraSleepTime = startReportingReadyToServeTimestamp - System.currentTimeMillis();
                    if (extraSleepTime > 0) {
                      try {
                        Thread.sleep(extraSleepTime);
                      } catch (InterruptedException e) {
                        throw new VeniceException("Sleep before reporting ready to serve got interrupted", e);
                      }
                    }
                    statusReportAdapter.reportCompleted(partitionConsumptionState);
                    LOGGER.info("{} Partition {} is ready to serve", consumerTaskId, partition);
                  });
                }
              }
            } else {
              statusReportAdapter.reportCompleted(partitionConsumptionState);
              LOGGER.info("{} Partition {} is ready to serve", consumerTaskId, partition);
            }
            warmupSchemaCache(store);
          }
          if (suppressLiveUpdates) {
            // If live updates suppression is enabled, stop consuming any new messages once the partition is ready to
            // serve.
            String msg =
                consumerTaskId + " Live update suppression is enabled. Stop consumption for partition " + partition;
            if (!REDUNDANT_LOGGING_FILTER.isRedundantException(msg)) {
              LOGGER.info(msg);
            }
            unSubscribePartition(kafkaVersionTopic, partition);
          }
        } else {
          statusReportAdapter.reportProgress(partitionConsumptionState);
        }
      }
    };
  }

  /**
   * Try to warm-up the schema repo cache before reporting completion as new value schema could cause latency degradation
   * while trying to compile it in the read-path.
   */
  private void warmupSchemaCache(Store store) {
    if (!store.isReadComputationEnabled()) {
      return;
    }
    // sanity check
    if (valueSchemaId < 1) {
      return;
    }
    try {
      waitUntilValueSchemaAvailable(valueSchemaId);
    } catch (InterruptedException e) {
      LOGGER.error("Got interrupted while trying to fetch value schema");
      return;
    }
    int numSchemaToGenerate = serverConfig.getNumSchemaFastClassWarmup();
    long warmUpTimeLimit = serverConfig.getFastClassSchemaWarmupTimeout();
    int endSchemaId = numSchemaToGenerate >= valueSchemaId ? 1 : valueSchemaId - numSchemaToGenerate;
    Schema writerSchema = schemaRepository.getValueSchema(storeName, valueSchemaId).getSchema();
    Set<Schema> schemaSet = new HashSet<>();

    for (int i = valueSchemaId; i >= endSchemaId; i--) {
      schemaSet.add(schemaRepository.getValueSchema(storeName, i).getSchema());
    }
    if (store.getLatestSuperSetValueSchemaId() > 0) {
      schemaSet.add(schemaRepository.getValueSchema(storeName, store.getLatestSuperSetValueSchemaId()).getSchema());
    }
    for (Schema schema: schemaSet) {
      FastSerializerDeserializerFactory.cacheFastAvroGenericDeserializer(writerSchema, schema, warmUpTimeLimit);
    }
  }

  public void reportError(String message, int userPartition, Exception e) {
    // this method is called by StateModelNotifier.waitConsumptionCompleted which is working on
    // userPartitions
    List<PartitionConsumptionState> pcsList = new ArrayList<>();
    for (int subPartition: PartitionUtils.getSubPartitions(userPartition, amplificationFactor)) {
      if (partitionConsumptionStateMap.containsKey(subPartition)) {
        pcsList.add(partitionConsumptionStateMap.get(subPartition));
      }
    }
    statusReportAdapter.reportError(pcsList, message, e);
  }

  public int getAmplificationFactor() {
    return amplificationFactor;
  }

  protected StatusReportAdapter getStatusReportAdapter() {
    return statusReportAdapter;
  }

  public boolean isActiveActiveReplicationEnabled() {
    return this.isActiveActiveReplicationEnabled;
  }

  /**
   * A function that would produce messages to topic.
   */
  @FunctionalInterface
  interface ProduceToTopic {
    Future<RecordMetadata> apply(ChunkAwareCallback callback, LeaderMetadataWrapper leaderMetadataWrapper);
  }

  /**
   * Invoked by admin request to dump the requested partition consumption states
   */
  public void dumpPartitionConsumptionStates(AdminResponse response, ComplementSet<Integer> partitions) {
    for (Map.Entry<Integer, PartitionConsumptionState> entry: partitionConsumptionStateMap.entrySet()) {
      try {
        if (partitions.contains(entry.getKey())) {
          response.addPartitionConsumptionState(entry.getValue());
        }
      } catch (Throwable e) {
        LOGGER
            .error("Error when dumping consumption state for store {} partition {}", this.storeName, entry.getKey(), e);
      }
    }
  }

  /**
   * Invoked by admin request to dump store version state metadata.
   */
  public void dumpStoreVersionState(AdminResponse response) {
    StoreVersionState storeVersionState = storageEngine.getStoreVersionState();
    if (storeVersionState != null) {
      response.addStoreVersionState(storeVersionState);
    }
  }

  public VeniceServerConfig getServerConfig() {
    return serverConfig;
  }

  /**
   * The function returns local or remote topic manager.
   * @param sourceKafkaServer The address of source kafka bootstrap server.
   * @return topic manager
   */
  protected TopicManager getTopicManager(String sourceKafkaServer) {
    if (sourceKafkaServer.equals(localKafkaServer)) {
      // Use default kafka admin client (could be scala or java based) to get local topic manager
      return topicManagerRepository.getTopicManager();
    }
    // Use java-based kafka admin client to get remote topic manager
    return topicManagerRepositoryJavaBased.getTopicManager(sourceKafkaServer);
  }

  /**
   * The purpose of this function is to wait for the complete processing (including persistence to disk) of all the messages
   * those were consumed from this kafka {topic, partition} prior to calling this function.
   * This will make the calling thread to block.
   * @param topic
   * @param partition
   * @throws InterruptedException
   */
  protected void waitForAllMessageToBeProcessedFromTopicPartition(
      String topic,
      int partition,
      PartitionConsumptionState partitionConsumptionState) throws InterruptedException {
    storeBufferService.drainBufferedRecordsFromTopicPartition(topic, partition);
  }

  protected DelegateConsumerRecordResult delegateConsumerRecord(
      ConsumerRecord<KafkaKey, KafkaMessageEnvelope> consumerRecordWrapper,
      int subPartition,
      String kafkaUrl,
      int kafkaClusterId,
      long beforeProcessingRecordTimestamp) {
    return DelegateConsumerRecordResult.QUEUED_TO_DRAINER;
  }

  /**
   * This enum represents all potential results after calling {@link #delegateConsumerRecord(ConsumerRecord, int, String, int, long)}.
   */
  protected enum DelegateConsumerRecordResult {
    /**
     * The consumer record has been produced to local version topic by leader.
     */
    PRODUCED_TO_KAFKA,
    /**
     * The consumer record has been put into drainer queue; the following cases will result in putting to drainer directly:
     * 1. Online/Offline ingestion task
     * 2. Follower replicas
     * 3. Leader is consuming from local version topics
     */
    QUEUED_TO_DRAINER,
    /**
     * The consumer record is a duplicated message.
     */
    DUPLICATE_MESSAGE,
    /**
     * The consumer record is skipped. e.g. remote VT's TS message during data recovery.
     */
    SKIPPED_MESSAGE
  }

  protected void recordProcessedRecordStats(
      PartitionConsumptionState partitionConsumptionState,
      int processedRecordSize) {
  }

  protected boolean isSegmentControlMsg(ControlMessageType msgType) {
    return ControlMessageType.START_OF_SEGMENT.equals(msgType) || ControlMessageType.END_OF_SEGMENT.equals(msgType);
  }

  /**
   * This is not a per record state. Rather it's used to indicate if the transient record buffer is being used at all
   * for this ingestion task or not.
   * For L/F mode only WC ingestion task needs this buffer.
   */
  protected boolean isTransientRecordBufferUsed() {
    return isWriteComputationEnabled;
  }

  // Visible for unit test.
  protected void setPartitionConsumptionState(int partition, PartitionConsumptionState pcs) {
    partitionConsumptionStateMap.put(partition, pcs);
  }

<<<<<<< HEAD
  /**
   * Validate if the given consumerRecord has a valid upstream offset to update from.
   * @param consumerRecord
   * @return true, if the record is not null and contains a valid upstream offset, otherwise false.
   */
  protected boolean shouldUpdateUpstreamOffset(ConsumerRecord<KafkaKey, KafkaMessageEnvelope> consumerRecord) {
    if (consumerRecord == null) {
      return false;
    }
    KafkaMessageEnvelope kafkaValue = consumerRecord.value();
    return kafkaValue.leaderMetadataFooter != null && kafkaValue.leaderMetadataFooter.upstreamOffset >= 0;
=======
  protected AggVersionedDIVStats getVersionedDIVStats() {
    return versionedDIVStats;
  }

  protected AggVersionedIngestionStats getVersionIngestionStats() {
    return versionedIngestionStats;
  }

  protected HostLevelIngestionStats getHostLevelIngestionStats() {
    return hostLevelIngestionStats;
  }

  protected String getKafkaVersionTopic() {
    return kafkaVersionTopic;
>>>>>>> 57c1bed0
  }
}<|MERGE_RESOLUTION|>--- conflicted
+++ resolved
@@ -3756,7 +3756,22 @@
     partitionConsumptionStateMap.put(partition, pcs);
   }
 
-<<<<<<< HEAD
+  protected AggVersionedDIVStats getVersionedDIVStats() {
+    return versionedDIVStats;
+  }
+
+  protected AggVersionedIngestionStats getVersionIngestionStats() {
+    return versionedIngestionStats;
+  }
+
+  protected HostLevelIngestionStats getHostLevelIngestionStats() {
+    return hostLevelIngestionStats;
+  }
+
+  protected String getKafkaVersionTopic() {
+    return kafkaVersionTopic;
+  }
+
   /**
    * Validate if the given consumerRecord has a valid upstream offset to update from.
    * @param consumerRecord
@@ -3768,21 +3783,5 @@
     }
     KafkaMessageEnvelope kafkaValue = consumerRecord.value();
     return kafkaValue.leaderMetadataFooter != null && kafkaValue.leaderMetadataFooter.upstreamOffset >= 0;
-=======
-  protected AggVersionedDIVStats getVersionedDIVStats() {
-    return versionedDIVStats;
-  }
-
-  protected AggVersionedIngestionStats getVersionIngestionStats() {
-    return versionedIngestionStats;
-  }
-
-  protected HostLevelIngestionStats getHostLevelIngestionStats() {
-    return hostLevelIngestionStats;
-  }
-
-  protected String getKafkaVersionTopic() {
-    return kafkaVersionTopic;
->>>>>>> 57c1bed0
   }
 }