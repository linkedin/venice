--- conflicted
+++ resolved
@@ -3112,7 +3112,7 @@
 
         // Do transformation recompute key, value and partition
         if (recordTransformer != null) {
-<<<<<<< HEAD
+          long recordTransformStartTime = System.currentTimeMillis();
           ByteBuffer valueBytes = put.getPutValue();
           Schema valueSchema = schemaRepository.getValueSchema(storeName, putSchemaId).getSchema();
 
@@ -3132,9 +3132,6 @@
             return 0;
           }
 
-=======
-          long recordTransformStartTime = System.currentTimeMillis();
->>>>>>> 4510aa6c
           SchemaEntry keySchema = schemaRepository.getKeySchema(storeName);
           Lazy<Object> lazyKey = Lazy.of(() -> deserializeAvroObjectAndReturn(ByteBuffer.wrap(keyBytes), keySchema));
           Lazy<Object> lazyValue = Lazy.of(() -> assembledObject);
