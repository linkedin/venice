--- conflicted
+++ resolved
@@ -888,7 +888,7 @@
             if (!REDUNDANT_LOGGING_FILTER.isRedundantException(msgIdentifier)) {
               LOGGER.info(
                   "{} [Time lag] Topic {} doesn't exist; ignoring time lag.",
-                  consumerTaskId,
+                  ingestionTaskName,
                   lagMeasurementTopic);
             }
           } else {
@@ -898,52 +898,21 @@
                 || latestProducerTimestampInTopic <= latestConsumedProducerTimestamp) {
               timestampLagIsAcceptable = true;
               if (!REDUNDANT_LOGGING_FILTER.isRedundantException(msgIdentifier)) {
-<<<<<<< HEAD
-                LOGGER.info(
-                    "{} [Time lag] Topic {} doesn't exist; ignoring time lag.",
-                    ingestionTaskName,
-                    lagMeasurementTopic);
-              }
-            } else {
-              long latestProducerTimestampInTopic = cachedPubSubMetadataGetter
-                  .getProducerTimestampOfLastDataMessage(getTopicManager(lagMeasurementKafkaUrl), pubSubTopicPartition);
-              if (latestProducerTimestampInTopic < 0
-                  || latestProducerTimestampInTopic <= latestConsumedProducerTimestamp) {
-                timestampLagIsAcceptable = true;
-                if (!REDUNDANT_LOGGING_FILTER.isRedundantException(msgIdentifier)) {
-                  if (latestProducerTimestampInTopic < 0) {
-                    LOGGER.info(
-                        "{} [Time lag] Topic {} is empty or all messages have been truncated; ignoring time lag.",
-                        ingestionTaskName,
-                        lagMeasurementTopic);
-                  } else {
-                    LOGGER.info(
-                        "{} [Time lag] Producer timestamp of last message in topic {} "
-                            + "partition {}: {}, which is smaller or equal than the known latest producer time: {}. "
-                            + "Consumption lag is caught up already.",
-                        ingestionTaskName,
-                        lagMeasurementTopic,
-                        partitionId,
-                        latestProducerTimestampInTopic,
-                        latestConsumedProducerTimestamp);
-                  }
-=======
                 if (latestProducerTimestampInTopic < 0) {
                   LOGGER.info(
                       "{} [Time lag] Topic {} is empty or all messages have been truncated; ignoring time lag.",
-                      consumerTaskId,
+                      ingestionTaskName,
                       lagMeasurementTopic);
                 } else {
                   LOGGER.info(
                       "{} [Time lag] Producer timestamp of last message in topic {} "
                           + "partition {}: {}, which is smaller or equal than the known latest producer time: {}. "
                           + "Consumption lag is caught up already.",
-                      consumerTaskId,
+                      ingestionTaskName,
                       lagMeasurementTopic,
                       partitionId,
                       latestProducerTimestampInTopic,
                       latestConsumedProducerTimestamp);
->>>>>>> 54a68c15
                 }
               }
             }
@@ -1264,9 +1233,6 @@
      * {@link IllegalStateException} with empty subscription.
      */
     if (!consumerHasAnySubscription()) {
-      // TODO add the idle metrics here.
-      // TODO Maybe add some delays or whatsever.
-      // why the 100 idle count is 1 sec? readCycleDelayMs is 1 sec
       if (++idleCounter <= getMaxIdleCounter()) {
         String message = ingestionTaskName + " Not subscribed to any partitions ";
         if (!REDUNDANT_LOGGING_FILTER.isRedundantException(message)) {
@@ -3058,7 +3024,6 @@
   }
 
   public void consumerUnSubscribe(PubSubTopic topic, PartitionConsumptionState partitionConsumptionState) {
-    // TODO may be remove them from here too
     Instant startTime = Instant.now();
     int partitionId = partitionConsumptionState.getPartition();
     aggKafkaConsumerService.unsubscribeConsumerFor(versionTopic, new PubSubTopicPartitionImpl(topic, partitionId));
