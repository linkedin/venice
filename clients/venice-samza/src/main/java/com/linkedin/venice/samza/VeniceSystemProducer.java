package com.linkedin.venice.samza;

import static com.linkedin.venice.ConfigKeys.KAFKA_BOOTSTRAP_SERVERS;
import static com.linkedin.venice.schema.AvroSchemaParseUtils.parseSchemaFromJSONLooseValidation;
import static com.linkedin.venice.schema.AvroSchemaParseUtils.parseSchemaFromJSONStrictValidation;

import com.linkedin.avroutil1.compatibility.AvroCompatibilityHelper;
import com.linkedin.d2.balancer.D2Client;
import com.linkedin.d2.balancer.D2ClientBuilder;
import com.linkedin.venice.D2.D2ClientUtils;
import com.linkedin.venice.authentication.ClientAuthenticationProvider;
import com.linkedin.venice.client.store.ClientConfig;
import com.linkedin.venice.client.store.ClientFactory;
import com.linkedin.venice.client.store.transport.D2TransportClient;
import com.linkedin.venice.client.store.transport.HttpTransportClient;
import com.linkedin.venice.client.store.transport.HttpsTransportClient;
import com.linkedin.venice.client.store.transport.TransportClient;
import com.linkedin.venice.controllerapi.ControllerClient;
import com.linkedin.venice.controllerapi.ControllerClientFactory;
import com.linkedin.venice.controllerapi.ControllerResponse;
import com.linkedin.venice.controllerapi.D2ControllerClient;
import com.linkedin.venice.controllerapi.D2ServiceDiscoveryResponse;
import com.linkedin.venice.controllerapi.MultiSchemaResponse;
import com.linkedin.venice.controllerapi.SchemaResponse;
import com.linkedin.venice.controllerapi.StoreResponse;
import com.linkedin.venice.controllerapi.VersionCreationResponse;
import com.linkedin.venice.exceptions.VeniceException;
import com.linkedin.venice.meta.Version;
import com.linkedin.venice.partitioner.VenicePartitioner;
import com.linkedin.venice.pubsub.api.PubSubProducerCallback;
import com.linkedin.venice.pushmonitor.ExecutionStatus;
import com.linkedin.venice.pushmonitor.HybridStoreQuotaStatus;
import com.linkedin.venice.pushmonitor.RouterBasedHybridStoreQuotaMonitor;
import com.linkedin.venice.pushmonitor.RouterBasedPushMonitor;
import com.linkedin.venice.schema.SchemaReader;
import com.linkedin.venice.schema.writecompute.WriteComputeHandlerV1;
import com.linkedin.venice.security.SSLFactory;
import com.linkedin.venice.serialization.avro.AvroProtocolDefinition;
import com.linkedin.venice.serialization.avro.SchemaPresenceChecker;
import com.linkedin.venice.serializer.FastSerializerDeserializerFactory;
import com.linkedin.venice.serializer.RecordSerializer;
import com.linkedin.venice.utils.BoundedHashMap;
import com.linkedin.venice.utils.Pair;
import com.linkedin.venice.utils.PartitionUtils;
import com.linkedin.venice.utils.SystemTime;
import com.linkedin.venice.utils.Time;
import com.linkedin.venice.utils.Utils;
import com.linkedin.venice.utils.VeniceProperties;
import com.linkedin.venice.utils.concurrent.VeniceConcurrentHashMap;
import com.linkedin.venice.writer.CompletableFutureCallback;
import com.linkedin.venice.writer.VeniceWriter;
import com.linkedin.venice.writer.VeniceWriterFactory;
import com.linkedin.venice.writer.VeniceWriterOptions;
import java.io.ByteArrayOutputStream;
import java.io.Closeable;
import java.io.File;
import java.io.IOException;
import java.nio.ByteBuffer;
import java.util.HashMap;
import java.util.Map;
import java.util.Optional;
import java.util.Properties;
import java.util.concurrent.CompletableFuture;
import java.util.concurrent.ThreadLocalRandom;
import java.util.function.Supplier;
import org.apache.avro.Schema;
import org.apache.avro.generic.GenericDatumWriter;
import org.apache.avro.generic.GenericRecord;
import org.apache.avro.generic.IndexedRecord;
import org.apache.avro.io.BinaryEncoder;
import org.apache.avro.io.DatumWriter;
import org.apache.avro.util.Utf8;
import org.apache.commons.io.FileUtils;
import org.apache.logging.log4j.LogManager;
import org.apache.logging.log4j.Logger;
import org.apache.samza.SamzaException;
import org.apache.samza.system.OutgoingMessageEnvelope;
import org.apache.samza.system.SystemProducer;


/**
 * {@code VeniceSystemProducer} defines the interfaces for Samza jobs to send data to Venice stores.
 *
 * Samza jobs talk to either parent or child controller depending on the aggregate mode config.
 * The decision of which controller should be used is made in {@link VeniceSystemFactory}.
 * The "Primary Controller" term is used to refer to whichever controller the Samza job should talk to.
 *
 * The primary controller should be:
 * 1. The parent controller when the Venice system is deployed in a multi-colo mode and either:
 *     a. {@link Version.PushType} is {@link PushType.BATCH} or {@link PushType.STREAM_REPROCESSING}; or
 *     b. @deprecated {@link Version.PushType} is {@link PushType.STREAM} and the job is configured to write data in AGGREGATE mode
 * 2. The child controller when either:
 *     a. The Venice system is deployed in a single-colo mode; or
 *     b. The {@link Version.PushType} is {@link PushType.STREAM} and the job is configured to write data in NON_AGGREGATE mode
 */
public class VeniceSystemProducer implements SystemProducer, Closeable {
  private static final Logger LOGGER = LogManager.getLogger(VeniceSystemProducer.class);

  private static final Schema STRING_SCHEMA = Schema.create(Schema.Type.STRING);
  private static final Schema INT_SCHEMA = Schema.create(Schema.Type.INT);
  private static final Schema LONG_SCHEMA = Schema.create(Schema.Type.LONG);
  private static final Schema FLOAT_SCHEMA = Schema.create(Schema.Type.FLOAT);
  private static final Schema DOUBLE_SCHEMA = Schema.create(Schema.Type.DOUBLE);
  private static final Schema BYTES_SCHEMA = Schema.create(Schema.Type.BYTES);
  private static final Schema BOOL_SCHEMA = Schema.create(Schema.Type.BOOLEAN);
  private static final DatumWriter<Utf8> STRING_DATUM_WRITER = new GenericDatumWriter<>(STRING_SCHEMA);
  private static final DatumWriter<Integer> INT_DATUM_WRITER = new GenericDatumWriter<>(INT_SCHEMA);
  private static final DatumWriter<Long> LONG_DATUM_WRITER = new GenericDatumWriter<>(LONG_SCHEMA);
  private static final DatumWriter<Float> FLOAT_DATUM_WRITER = new GenericDatumWriter<>(FLOAT_SCHEMA);
  private static final DatumWriter<Double> DOUBLE_DATUM_WRITER = new GenericDatumWriter<>(DOUBLE_SCHEMA);
  private static final DatumWriter<ByteBuffer> BYTES_DATUM_WRITER = new GenericDatumWriter<>(BYTES_SCHEMA);
  private static final DatumWriter<Boolean> BOOL_DATUM_WRITER = new GenericDatumWriter<>(BOOL_SCHEMA);

  private static final WriteComputeHandlerV1 writeComputeHandlerV1 = new WriteComputeHandlerV1();

  // Immutable state
  private final String veniceChildD2ZkHost;
  private final String primaryControllerColoD2ZKHost;
  private final String primaryControllerD2ServiceName;
  private final String storeName;
  private final String samzaJobId;
  private final Version.PushType pushType;
  private final Optional<SSLFactory> sslFactory;
  private final VeniceSystemFactory factory;
  private final Optional<String> partitioners;
  private final Time time;
  private final String runningFabric;
  private final boolean verifyLatestProtocolPresent;
  private final Map<String, D2ClientEnvelope> d2ZkHostToClientEnvelopeMap = new HashMap<>();
  private final VeniceConcurrentHashMap<Schema, Pair<Integer, Integer>> valueSchemaToIdsMap =
      new VeniceConcurrentHashMap<>();

  private final VeniceConcurrentHashMap<Pair<Integer, Integer>, Schema> valueSchemaIdsToSchemaMap =
      new VeniceConcurrentHashMap<>();

  // Mutable, lazily initialized, state
  private Schema keySchema;
  private String canonicalKeySchemaStr;
  // To avoid the excessive usage of the cache in case each message is using a unique key schema
  private final Map<Schema, String> canonicalSchemaStrCache = new BoundedHashMap<>(10, true);

  private D2Client primaryControllerColoD2Client;
  private D2Client childColoD2Client;
  private ControllerClient controllerClient;
  // It can be version topic, real-time topic or stream reprocessing topic, depending on push type
  private String topicName;
  private String kafkaBootstrapServers;

  private boolean isWriteComputeEnabled = false;
  private boolean isChunkingEnabled = false;

  private boolean isStarted = false;

  private Optional<String> discoveryUrl = Optional.empty();
  private Optional<String> routerUrl = Optional.empty();

  private ClientAuthenticationProvider authenticationProvider;

  private VeniceWriter<byte[], byte[], byte[]> veniceWriter = null;
  private Optional<RouterBasedPushMonitor> pushMonitor = Optional.empty();
  private Optional<RouterBasedHybridStoreQuotaMonitor> hybridStoreQuotaMonitor = Optional.empty();

  private Map<String, String> additionalWriterConfigs = new HashMap<>();

  @Deprecated
  public VeniceSystemProducer(
      String primaryControllerColoD2ZKHost,
      String primaryControllerD2ServiceName,
      String storeName,
      Version.PushType pushType,
      String samzaJobId,
      String runningFabric,
      boolean verifyLatestProtocolPresent,
      VeniceSystemFactory factory,
      Optional<SSLFactory> sslFactory,
      Optional<String> partitioners) {
    this(
        primaryControllerColoD2ZKHost,
        primaryControllerColoD2ZKHost,
        primaryControllerD2ServiceName,
        storeName,
        pushType,
        samzaJobId,
        runningFabric,
        verifyLatestProtocolPresent,
        factory,
        sslFactory,
        partitioners);
  }

  /**
   * Construct a new instance of {@link VeniceSystemProducer}. Equivalent to {@link VeniceSystemProducer(veniceChildD2ZkHost, primaryControllerColoD2ZKHost, primaryControllerD2ServiceName, storeName, pushType, samzaJobId, runningFabric, verifyLatestProtocolPresent, factory, sslFactory, partitioners, SystemTime.INSTANCE)}
   */
  public VeniceSystemProducer(
      String veniceChildD2ZkHost,
      String primaryControllerColoD2ZKHost,
      String primaryControllerD2ServiceName,
      String storeName,
      Version.PushType pushType,
      String samzaJobId,
      String runningFabric,
      boolean verifyLatestProtocolPresent,
      VeniceSystemFactory factory,
      Optional<SSLFactory> sslFactory,
      Optional<String> partitioners) {
    this(
        veniceChildD2ZkHost,
        primaryControllerColoD2ZKHost,
        primaryControllerD2ServiceName,
        storeName,
        pushType,
        samzaJobId,
        runningFabric,
        verifyLatestProtocolPresent,
        factory,
        sslFactory,
        partitioners,
        SystemTime.INSTANCE);
  }

  @Deprecated
  public VeniceSystemProducer(
      String primaryControllerColoD2ZKHost,
      String primaryControllerD2ServiceName,
      String storeName,
      Version.PushType pushType,
      String samzaJobId,
      String runningFabric,
      boolean verifyLatestProtocolPresent,
      VeniceSystemFactory factory,
      Optional<SSLFactory> sslFactory,
      Optional<String> partitioners,
      Time time) {
    this(
        primaryControllerColoD2ZKHost,
        primaryControllerColoD2ZKHost,
        primaryControllerD2ServiceName,
        storeName,
        pushType,
        samzaJobId,
        runningFabric,
        verifyLatestProtocolPresent,
        factory,
        sslFactory,
        partitioners,
        time);
  }

  /**
   * Construct a new instance of {@link VeniceSystemProducer}
   * @param veniceChildD2ZkHost D2 Zk Address where the components in the child colo are announcing themselves
   * @param primaryControllerColoD2ZKHost D2 Zk Address of the colo where the primary controller resides
   * @param primaryControllerD2ServiceName The service name that the primary controller uses to announce itself to D2
   * @param storeName The store to write to
   * @param pushType The {@link Version.PushType} to use to write to the store
   * @param samzaJobId A unique id used to identify jobs that can concurrently write to the same store
   * @param runningFabric The colo where the job is running. It is used to find the best destination for the data to be written to
   * @param verifyLatestProtocolPresent Config to check whether the protocol versions used at runtime are valid in Venice backend
   * @param factory The {@link VeniceSystemFactory} object that was used to create this object
   * @param sslFactory An optional {@link SSLFactory} that is used to communicate with other components using SSL
   * @param partitioners A list of comma-separated partitioners class names that are supported.
   * @param time An object of type {@link Time}. It is helpful to be configurable for testing.
   */
  public VeniceSystemProducer(
      String veniceChildD2ZkHost,
      String primaryControllerColoD2ZKHost,
      String primaryControllerD2ServiceName,
      String storeName,
      Version.PushType pushType,
      String samzaJobId,
      String runningFabric,
      boolean verifyLatestProtocolPresent,
      VeniceSystemFactory factory,
      Optional<SSLFactory> sslFactory,
      Optional<String> partitioners,
      Time time) {
    this.veniceChildD2ZkHost = veniceChildD2ZkHost;
    this.primaryControllerColoD2ZKHost = primaryControllerColoD2ZKHost;
    this.primaryControllerD2ServiceName = primaryControllerD2ServiceName;
    this.storeName = storeName;
    this.pushType = pushType;
    this.samzaJobId = samzaJobId;
    this.runningFabric = runningFabric;
    this.verifyLatestProtocolPresent = verifyLatestProtocolPresent;
    this.factory = factory;
    this.sslFactory = sslFactory;
    this.partitioners = partitioners;
    this.time = time;
  }

  public VeniceSystemProducer(
      String discoveryUrl,
      String storeName,
      Version.PushType pushType,
      String samzaJobId,
      String runningFabric,
      boolean verifyLatestProtocolPresent,
      VeniceSystemFactory factory,
      Optional<SSLFactory> sslFactory,
      Optional<String> partitioners,
      Time time) {

    if (discoveryUrl == null || discoveryUrl.trim().isEmpty()) {
      throw new IllegalStateException("Discovery URL is not present");
    }

    this.discoveryUrl = Optional.of(discoveryUrl);

    this.veniceChildD2ZkHost = null;
    this.primaryControllerColoD2ZKHost = null;
    this.primaryControllerD2ServiceName = null;

    this.storeName = storeName;
    this.pushType = pushType;
    this.samzaJobId = samzaJobId;
    this.runningFabric = runningFabric;
    this.verifyLatestProtocolPresent = verifyLatestProtocolPresent;
    this.factory = factory;
    this.sslFactory = sslFactory;
    this.partitioners = partitioners;
    this.time = time;
  }

  public void applyAdditionalWriterConfigs(Map<String, String> additionalWriterConfigs) {
    this.additionalWriterConfigs.putAll(additionalWriterConfigs);
  }

  public void setAuthenticationProvider(ClientAuthenticationProvider authenticationProvider) {
    this.authenticationProvider = authenticationProvider;
  }

  public void setRouterUrl(String routerUrl) {
    this.routerUrl = Optional.of(routerUrl);
  }

  public String getRunningFabric() {
    return this.runningFabric;
  }

  protected ControllerResponse controllerRequestWithRetry(Supplier<ControllerResponse> supplier, int retryLimit) {
    String errorMsg = "";
    Exception lastException = null;
    for (int currentAttempt = 0; currentAttempt < retryLimit; currentAttempt++) {
      lastException = null;
      try {
        ControllerResponse controllerResponse = supplier.get();
        if (!controllerResponse.isError()) {
          return controllerResponse;
        } else {
          time.sleep(1000L * (currentAttempt + 1));
          errorMsg = controllerResponse.getError();
        }
      } catch (Exception e) {
        if (e instanceof InterruptedException) {
          throw new VeniceException(e);
        }
        try {
          time.sleep(1000L * (currentAttempt + 1));
        } catch (InterruptedException ie) {
          throw new VeniceException(ie);
        }
        errorMsg = e.getMessage();
        lastException = e;
      }
    }
    throw new SamzaException("Failed to send request to Controller, error: " + errorMsg, lastException);
  }

  public String getTopicName() {
    return topicName;
  }

  /**
   * This method is overridden and not used by LinkedIn internally.
   * Please update the overridden method accordingly after modifying this method.
   */
  protected VeniceWriter<byte[], byte[], byte[]> getVeniceWriter(VersionCreationResponse store) {
    Properties veniceWriterProperties = new Properties();
    veniceWriterProperties.put(KAFKA_BOOTSTRAP_SERVERS, store.getKafkaBootstrapServers());
    return getVeniceWriter(store, veniceWriterProperties);
  }

  /**
   * Please don't remove this method since it is still being used by LinkedIn internally.
   */
  protected VeniceWriter<byte[], byte[], byte[]> getVeniceWriter(
      VersionCreationResponse store,
      Properties veniceWriterProperties) {
    int amplificationFactor = store.getAmplificationFactor();
    Integer partitionCount = pushType.isBatchOrStreamReprocessing()
        ? (store.getPartitions() * amplificationFactor)
        /**
         * N.B. There is an issue in the controller where the partition count inside a {@link VersionCreationResponse}
         *      for a non-batch topic is invalid, so in that case we don't rely on it, and let the {@link VeniceWriter}
         *      figure it out by doing a metadata call to Kafka. It would be great to fix the controller bug and then
         *      always pass in the partition count here, so we can skip this MD call.
         */
        : null;
    Properties partitionerProperties = new Properties();
    partitionerProperties.putAll(store.getPartitionerParams());
    VenicePartitioner venicePartitioner = PartitionUtils.getVenicePartitioner(
        store.getPartitionerClass(),
        amplificationFactor,
        new VeniceProperties(partitionerProperties));
    return constructVeniceWriter(
        veniceWriterProperties,
        new VeniceWriterOptions.Builder(store.getKafkaTopic()).setTime(time)
            .setPartitioner(venicePartitioner)
            .setPartitionCount(partitionCount)
            .setChunkingEnabled(isChunkingEnabled)
            .build());
  }

  // trickery for unit testing
  VeniceWriter<byte[], byte[], byte[]> constructVeniceWriter(Properties properties, VeniceWriterOptions writerOptions) {
    Properties finalWriterConfigs = new Properties();
    finalWriterConfigs.putAll(properties);
    finalWriterConfigs.putAll(additionalWriterConfigs);
    return new VeniceWriterFactory(finalWriterConfigs).createVeniceWriter(writerOptions);
  }

  @Override
  public synchronized void start() {
    if (this.isStarted) {
      return;
    }
    this.isStarted = true;

    final TransportClient transportClient;
    if (discoveryUrl.isPresent()) {
      this.controllerClient = ControllerClientFactory
          .discoverAndConstructControllerClient(storeName, discoveryUrl.get(), sslFactory, 1, authenticationProvider);

      /**
       * Verify that the latest {@link com.linkedin.venice.serialization.avro.AvroProtocolDefinition#KAFKA_MESSAGE_ENVELOPE}
       * version in the code base is registered in Venice backend; if not, fail fast in start phase before start writing
       * Kafka messages that Venice backend couldn't deserialize.
       */
      if (verifyLatestProtocolPresent && routerUrl.isPresent()) {
        LOGGER.info("Start verifying the latest protocols at runtime are valid in Venice backend.");
        String kafkaMessageEnvelopSchemaSysStore = AvroProtocolDefinition.KAFKA_MESSAGE_ENVELOPE.getSystemStoreName();
        ClientConfig clientConfigForKafkaMessageEnvelopeSchemaReader =
            ClientConfig.defaultGenericClientConfig(kafkaMessageEnvelopSchemaSysStore)
                .setAuthenticationProvider(authenticationProvider);
        clientConfigForKafkaMessageEnvelopeSchemaReader.setVeniceURL(routerUrl.get());

        SchemaReader kafkaMessageEnvelopeSchemaReader =
            ClientFactory.getSchemaReader(clientConfigForKafkaMessageEnvelopeSchemaReader, null);
        new SchemaPresenceChecker(kafkaMessageEnvelopeSchemaReader, AvroProtocolDefinition.KAFKA_MESSAGE_ENVELOPE)
            .verifySchemaVersionPresentOrExit();
        LOGGER.info("Successfully verified the latest protocols at runtime are valid in Venice backend.");
      } else {
        LOGGER.info("Skip verifying the latest protocols at runtime are valid in Venice backend.");
      }

      if (sslFactory.isPresent()) {
<<<<<<< HEAD
        transportClient = new HttpsTransportClient(discoveryUrl.get(), sslFactory.get(), authenticationProvider);
      } else {
        transportClient = new HttpTransportClient(discoveryUrl.get(), authenticationProvider);
=======
        transportClient = new HttpsTransportClient(discoveryUrl.get(), 0, 0, false, sslFactory.get());
      } else {
        transportClient = new HttpTransportClient(discoveryUrl.get(), 0, 0);
>>>>>>> 6c8b6724
      }
    } else {
      this.primaryControllerColoD2Client = getStartedD2Client(primaryControllerColoD2ZKHost);
      this.childColoD2Client = getStartedD2Client(veniceChildD2ZkHost);

      // Discover cluster
      D2ServiceDiscoveryResponse discoveryResponse = (D2ServiceDiscoveryResponse) controllerRequestWithRetry(
          () -> D2ControllerClient
              .discoverCluster(primaryControllerColoD2Client, primaryControllerD2ServiceName, this.storeName),
          10);
      String clusterName = discoveryResponse.getCluster();
      LOGGER.info("Found cluster: {} for store: {}", clusterName, storeName);

      /**
       * Verify that the latest {@link com.linkedin.venice.serialization.avro.AvroProtocolDefinition#KAFKA_MESSAGE_ENVELOPE}
       * version in the code base is registered in Venice backend; if not, fail fast in start phase before start writing
       * Kafka messages that Venice backend couldn't deserialize.
       */
      if (verifyLatestProtocolPresent) {
        LOGGER.info("Start verifying the latest protocols at runtime are valid in Venice backend.");
        // Discover the D2 service name for the system store
        String kafkaMessageEnvelopSchemaSysStore = AvroProtocolDefinition.KAFKA_MESSAGE_ENVELOPE.getSystemStoreName();
        // TODO: token ?
        D2ServiceDiscoveryResponse sysStoreDiscoveryResponse = (D2ServiceDiscoveryResponse) controllerRequestWithRetry(
            () -> D2ControllerClient.discoverCluster(
                primaryControllerColoD2Client,
                primaryControllerD2ServiceName,
                kafkaMessageEnvelopSchemaSysStore),
            2);
        ClientConfig clientConfigForKafkaMessageEnvelopeSchemaReader =
            ClientConfig.defaultGenericClientConfig(kafkaMessageEnvelopSchemaSysStore)
                .setAuthenticationProvider(authenticationProvider);
        clientConfigForKafkaMessageEnvelopeSchemaReader.setD2ServiceName(sysStoreDiscoveryResponse.getD2Service());
        clientConfigForKafkaMessageEnvelopeSchemaReader.setD2Client(childColoD2Client);
        SchemaReader kafkaMessageEnvelopeSchemaReader =
            ClientFactory.getSchemaReader(clientConfigForKafkaMessageEnvelopeSchemaReader, null);
        new SchemaPresenceChecker(kafkaMessageEnvelopeSchemaReader, AvroProtocolDefinition.KAFKA_MESSAGE_ENVELOPE)
            .verifySchemaVersionPresentOrExit();
        LOGGER.info("Successfully verified the latest protocols at runtime are valid in Venice backend.");
      }

      this.controllerClient = new D2ControllerClient(
          primaryControllerD2ServiceName,
          clusterName,
          primaryControllerColoD2Client,
          sslFactory);
      transportClient =
          new D2TransportClient(discoveryResponse.getD2Service(), childColoD2Client, authenticationProvider);
    }

    // Request all the necessary info from Venice Controller
    VersionCreationResponse versionCreationResponse = (VersionCreationResponse) controllerRequestWithRetry(
        () -> this.controllerClient.requestTopicForWrites(
            this.storeName,
            1,
            pushType,
            samzaJobId,
            true, // sendStartOfPush must be true in order to support batch push to Venice from Samza app
            false, // Samza jobs, including batch ones, are expected to write data out of order
            false,
            partitioners,
            Optional.empty(),
            Optional.ofNullable(runningFabric),
            false,
            -1),
        2);
    LOGGER.info("Got [store: {}] VersionCreationResponse: {}", storeName, versionCreationResponse);
    this.topicName = versionCreationResponse.getKafkaTopic();
    this.kafkaBootstrapServers = versionCreationResponse.getKafkaBootstrapServers();

    StoreResponse storeResponse =
        (StoreResponse) controllerRequestWithRetry(() -> this.controllerClient.getStore(storeName), 2);
    this.isWriteComputeEnabled = storeResponse.getStore().isWriteComputationEnabled();

    boolean hybridStoreDiskQuotaEnabled = storeResponse.getStore().isHybridStoreDiskQuotaEnabled();

    SchemaResponse keySchemaResponse =
        (SchemaResponse) controllerRequestWithRetry(() -> this.controllerClient.getKeySchema(this.storeName), 2);
    LOGGER.info("Got [store: {}] SchemaResponse for key schema: {}", storeName, keySchemaResponse);
    this.keySchema = parseSchemaFromJSONStrictValidation(keySchemaResponse.getSchemaStr());
    this.canonicalKeySchemaStr = AvroCompatibilityHelper.toParsingForm(this.keySchema);

    // Load Schemas from Venice
    refreshSchemaCache();

    if (pushType.equals(Version.PushType.STREAM_REPROCESSING)) {
      String versionTopic = Version.composeVersionTopicFromStreamReprocessingTopic(topicName);
      pushMonitor = Optional.of(new RouterBasedPushMonitor(transportClient, versionTopic, factory, this));
      pushMonitor.get().start();
    }

    if (pushType.isBatchOrStreamReprocessing()) {
      int versionNumber = versionCreationResponse.getVersion();
      Version version = storeResponse.getStore()
          .getVersion(versionNumber)
          .orElseThrow(
              () -> new VeniceException(
                  "Version info for version " + versionNumber + " not available in store response"));
      // For pushes made to VT or SR topic, the producer should chunk the data
      this.isChunkingEnabled = version.isChunkingEnabled();
    } else {
      // For pushes made to RT, the producer should not chunk the data
      this.isChunkingEnabled = false;
    }

    this.veniceWriter = getVeniceWriter(versionCreationResponse);

    if (pushMonitor.isPresent()) {
      /**
       * If the stream reprocessing job has finished, push monitor will exit the Samza process directly.
       */
      ExecutionStatus currentStatus = pushMonitor.get().getCurrentStatus();
      if (ExecutionStatus.ERROR.equals(currentStatus)) {
        throw new VeniceException(
            "Push job for resource " + topicName + " is in error state; please reach out to Venice team.");
      }
    }

    if ((pushType.equals(Version.PushType.STREAM) || pushType.equals(Version.PushType.STREAM_REPROCESSING))
        && hybridStoreDiskQuotaEnabled) {
      hybridStoreQuotaMonitor =
          Optional.of(new RouterBasedHybridStoreQuotaMonitor(transportClient, storeName, pushType, topicName));
      hybridStoreQuotaMonitor.get().start();
    }
  }

  // Grabs all Venice schemas and their associated ID's and caches them
  private void refreshSchemaCache() {
    MultiSchemaResponse valueSchemaResponse = (MultiSchemaResponse) controllerRequestWithRetry(
        () -> this.controllerClient.getAllValueAndDerivedSchema(this.storeName),
        2);
    LOGGER.info("Got [store: {}] SchemaResponse for value schemas: {}", storeName, valueSchemaResponse);
    for (MultiSchemaResponse.Schema valueSchema: valueSchemaResponse.getSchemas()) {
      Schema schema = parseSchemaFromJSONLooseValidation(valueSchema.getSchemaStr());
      Pair<Integer, Integer> idPair = new Pair<>(valueSchema.getId(), valueSchema.getDerivedSchemaId());
      valueSchemaToIdsMap.put(schema, idPair);
      valueSchemaIdsToSchemaMap.put(idPair, schema);
    }
  }

  @Override
  public void close() {
    stop();
  }

  @Override
  public synchronized void stop() {
    this.isStarted = false;
    Utils.closeQuietlyWithErrorLogged(veniceWriter);
    if (Version.PushType.STREAM_REPROCESSING.equals(pushType) && pushMonitor.isPresent()) {
      String versionTopic = Version.composeVersionTopicFromStreamReprocessingTopic(topicName);
      switch (pushMonitor.get().getCurrentStatus()) {
        case COMPLETED:
          LOGGER.info("Push job for {} is COMPLETED.", topicName);
          break;
        case END_OF_PUSH_RECEIVED:
          LOGGER.info("Batch load for {} has finished.", topicName);
          break;
        case ERROR:
          LOGGER.info("Push job for {} encountered error.", topicName);
          break;
        default:
          LOGGER.warn("Push job in Venice backend is still in progress... Will clean up resources in Venice");
          /**
           * Consider there could be hundreds of Samza containers for stream reprocessing job, we shouldn't let all
           * the containers send kill requests to controller at the same time to avoid hammering on controller.
           */
          Utils.sleep(ThreadLocalRandom.current().nextInt(30000));
          controllerClient.retryableRequest(3, c -> c.killOfflinePushJob(versionTopic));
          LOGGER.info("Offline push job has been killed, topic: {}", versionTopic);
      }
      Utils.closeQuietlyWithErrorLogged(pushMonitor.get());
    }
    Utils.closeQuietlyWithErrorLogged(controllerClient);
    hybridStoreQuotaMonitor.ifPresent(Utils::closeQuietlyWithErrorLogged);
    d2ZkHostToClientEnvelopeMap.values().forEach(Utils::closeQuietlyWithErrorLogged);
  }

  @Override
  public void register(String source) {

  }

  @Override
  public void send(String source, OutgoingMessageEnvelope outgoingMessageEnvelope) {
    if (!isStarted) {
      throw new SamzaException("Send called on Venice System Producer that is not started yet!");
    }
    String storeOfIncomingMessage = outgoingMessageEnvelope.getSystemStream().getStream();
    if (!storeOfIncomingMessage.equals(storeName)) {
      throw new SamzaException(
          "The store of the incoming message: " + storeOfIncomingMessage + " is unexpected, and it should be "
              + storeName);
    }

    if (pushMonitor.isPresent() && Version.PushType.STREAM_REPROCESSING.equals(pushType)) {
      ExecutionStatus currentStatus = pushMonitor.get().getCurrentStatus();
      switch (currentStatus) {
        case ERROR:
          /**
           * If there are multiple stream reprocessing SystemProducer in one Samza job, one failed push will
           * also affect other push jobs.
           */
          throw new VeniceException(
              "Push job for resource " + topicName + " is in error state; please reach out to Venice team.");
        case END_OF_PUSH_RECEIVED:
        case COMPLETED:
          LOGGER.info("Stream reprocessing for resource {} has finished. No message will be sent.", topicName);
          return;
        default:
          // no-op
      }
    }
    if (hybridStoreQuotaMonitor.isPresent()
        && (Version.PushType.STREAM.equals(pushType) || Version.PushType.STREAM_REPROCESSING.equals(pushType))) {
      HybridStoreQuotaStatus currentStatus = hybridStoreQuotaMonitor.get().getCurrentStatus();
      switch (currentStatus) {
        case QUOTA_VIOLATED:
          /**
           * If there are multiple stream SystemProducer in one Samza job, one failed push will
           * also affect other push jobs.
           */
          LOGGER.error("Current hybrid store quota status: {}, should throw exception to kill the job.", currentStatus);
          throw new VeniceException(
              "Push job for resource " + topicName
                  + " is in hybrid quota violated mode; please reach out to Venice team.");
        case QUOTA_NOT_VIOLATED:
        default:
          // no-op
      }
    }

    send(outgoingMessageEnvelope.getKey(), outgoingMessageEnvelope.getMessage());
  }

  protected CompletableFuture<Void> send(Object keyObject, Object valueObject) {
    Schema keyObjectSchema = getSchemaFromObject(keyObject);
    String canonicalSchemaStr = canonicalSchemaStrCache
        .computeIfAbsent(keyObjectSchema, k -> AvroCompatibilityHelper.toParsingForm(keyObjectSchema));

    if (!canonicalKeySchemaStr.equals(canonicalSchemaStr)) {
      throw new SamzaException(
          "Cannot write record to Venice store " + storeName + ", key object has schema " + canonicalSchemaStr
              + " which does not match Venice key schema " + canonicalKeySchemaStr + ".");
    }

    byte[] key = serializeObject(keyObject);
    final CompletableFuture<Void> completableFuture = new CompletableFuture<>();
    final PubSubProducerCallback callback = new CompletableFutureCallback(completableFuture);

    long logicalTimestamp = -1;
    // Only transmit the timestamp if this is a realtime topic.
    if (valueObject instanceof VeniceObjectWithTimestamp && Version.isRealTimeTopic(topicName)) {
      VeniceObjectWithTimestamp objectWithTimestamp = (VeniceObjectWithTimestamp) valueObject;
      logicalTimestamp = objectWithTimestamp.getTimestamp();
      if (logicalTimestamp <= 0) {
        throw new SamzaException(
            "Timestamp specified in passed `VeniceObjectWithTimestamp` object should be positive, but received: "
                + logicalTimestamp);
      }
      valueObject = objectWithTimestamp.getObject();
    }

    if (valueObject == null) {
      if (logicalTimestamp > 0) {
        veniceWriter.delete(key, logicalTimestamp, callback);
      } else {
        veniceWriter.delete(key, callback);
      }
    } else {
      Schema valueObjectSchema = getSchemaFromObject(valueObject);

      Pair<Integer, Integer> valueSchemaIdPair = valueSchemaToIdsMap.computeIfAbsent(valueObjectSchema, valueSchema -> {
        SchemaResponse valueSchemaResponse = (SchemaResponse) controllerRequestWithRetry(
            () -> controllerClient.getValueOrDerivedSchemaId(storeName, valueSchema.toString()),
            2);
        LOGGER.info("Got [store: {}] SchemaResponse for schema: {}", storeName, valueSchema);
        return new Pair<>(valueSchemaResponse.getId(), valueSchemaResponse.getDerivedSchemaId());
      });

      if (Version.isATopicThatIsVersioned(topicName) && valueSchemaIdPair.getSecond() != -1) {
        // This is a write compute request getting published to a version topic or reprocessing topic. We don't
        // support partial records in the Venice version topic, so we will convert this request
        // to a full put with default fields applied

        int baseSchemaId = valueSchemaIdPair.getFirst();
        valueObject = convertPartialUpdateToFullPut(valueSchemaIdPair, valueObject);
        valueSchemaIdPair = new Pair<>(baseSchemaId, -1);
      }

      byte[] value = serializeObject(valueObject);

      if (valueSchemaIdPair.getSecond() == -1) {
        if (logicalTimestamp > 0) {
          veniceWriter.put(key, value, valueSchemaIdPair.getFirst(), logicalTimestamp, callback);
        } else {
          veniceWriter.put(key, value, valueSchemaIdPair.getFirst(), callback);
        }
      } else {
        if (!isWriteComputeEnabled) {
          throw new SamzaException(
              "Cannot write partial update record to Venice store " + storeName + " "
                  + "because write-compute is not enabled for it. Please contact Venice team to configure it.");
        }
        if (logicalTimestamp > 0) {
          veniceWriter.update(
              key,
              value,
              valueSchemaIdPair.getFirst(),
              valueSchemaIdPair.getSecond(),
              callback,
              logicalTimestamp);
        } else {
          veniceWriter.update(key, value, valueSchemaIdPair.getFirst(), valueSchemaIdPair.getSecond(), callback);
        }
      }
    }
    return completableFuture;
  }

  public CompletableFuture<Void> put(Object keyObject, Object valueObject) {
    return send(keyObject, valueObject);
  }

  public CompletableFuture<Void> delete(Object keyObject) {
    return send(keyObject, null);
  }

  /**
   * Flushing the data to Venice store in case VeniceSystemProducer buffers message.
   *
   * @param s String representing the source of the message. Currently, VeniceSystemProducer is not using this param.
   */
  @Override
  public void flush(String s) {
    veniceWriter.flush();
  }

  private static Schema getSchemaFromObject(Object object) {
    if (object instanceof IndexedRecord) {
      IndexedRecord keyAvro = (IndexedRecord) object;
      return keyAvro.getSchema();
    } else if (object instanceof CharSequence) { // convenience option.
      return STRING_SCHEMA;
    } else if (object instanceof Integer) {
      return INT_SCHEMA;
    } else if (object instanceof Long) {
      return LONG_SCHEMA;
    } else if (object instanceof Double) {
      return DOUBLE_SCHEMA;
    } else if (object instanceof Float) {
      return FLOAT_SCHEMA;
    } else if (object instanceof byte[] || object instanceof ByteBuffer) {
      return BYTES_SCHEMA;
    } else if (object instanceof Boolean) {
      return BOOL_SCHEMA;
    } else {
      throw new SamzaException(
          "Venice System Producer only supports Avro objects, and primitives, found object of class: "
              + object.getClass().toString());
    }
  }

  private byte[] serializeObject(Object input) {
    if (input instanceof IndexedRecord) {
      RecordSerializer<Object> fastAvroSerializer =
          FastSerializerDeserializerFactory.getFastAvroGenericSerializer(((IndexedRecord) input).getSchema());
      return fastAvroSerializer.serialize(input);
    } else if (input instanceof CharSequence) {
      return serializePrimitive(new Utf8(input.toString()), STRING_DATUM_WRITER);
    } else if (input instanceof Integer) {
      return serializePrimitive((Integer) input, INT_DATUM_WRITER);
    } else if (input instanceof Long) {
      return serializePrimitive((Long) input, LONG_DATUM_WRITER);
    } else if (input instanceof Double) {
      return serializePrimitive((Double) input, DOUBLE_DATUM_WRITER);
    } else if (input instanceof Float) {
      return serializePrimitive((Float) input, FLOAT_DATUM_WRITER);
    } else if (input instanceof ByteBuffer) {
      return serializePrimitive((ByteBuffer) input, BYTES_DATUM_WRITER);
    } else if (input instanceof byte[]) {
      return serializePrimitive(ByteBuffer.wrap((byte[]) input), BYTES_DATUM_WRITER);
    } else if (input instanceof Boolean) {
      return serializePrimitive((Boolean) input, BOOL_DATUM_WRITER);
    } else {
      throw new SamzaException(
          "Can only serialize avro objects, and primitives, cannot serialize: " + input.getClass().toString());
    }
  }

  /**
   * @param input primitive object to be serialized (Utf8, int, ...)
   * @param writer DatumWriter to use for the serialization
   * @param <T> type of the input
   * @return avro binary serialized byte[]
   */
  private static <T> byte[] serializePrimitive(T input, DatumWriter<T> writer) {
    ByteArrayOutputStream out = new ByteArrayOutputStream();
    BinaryEncoder encoder = AvroCompatibilityHelper.newBinaryEncoder(out);
    try {
      writer.write(input, encoder);
      encoder.flush();
    } catch (IOException e) {
      throw new RuntimeException("Failed to write input: " + input + " to binary encoder", e);
    }
    return out.toByteArray();
  }

  protected Object convertPartialUpdateToFullPut(Pair<Integer, Integer> schemaIds, Object incomingWriteValueObject) {
    Pair<Integer, Integer> baseSchemaIds = new Pair(schemaIds.getFirst(), -1);
    Schema baseSchema = valueSchemaIdsToSchemaMap.get(baseSchemaIds);
    if (baseSchema == null) {
      // refresh from venice once since we don't have this schema cached yet, then check again
      this.refreshSchemaCache();
      baseSchema = valueSchemaIdsToSchemaMap.get(baseSchemaIds);
      if (baseSchema == null) {
        // Something isn't right with this write. We can't seem to find an associated schema, so raise an exception.
        throw new SamzaException(
            "Unable to find base schema with id: " + schemaIds.getFirst() + " for write compute schema with id "
                + schemaIds.getSecond());
      }
    }
    return writeComputeHandlerV1.updateValueRecord(baseSchema, null, (GenericRecord) incomingWriteValueObject);
  }

  public void setExitMode(SamzaExitMode exitMode) {
    if (pushMonitor.isPresent()) {
      pushMonitor.get().setStreamReprocessingExitMode(exitMode);
    }
  }

  /**
   * Test methods
   */
  public String getKafkaBootstrapServers() {
    return this.kafkaBootstrapServers;
  }

  public VeniceWriter<byte[], byte[], byte[]> getInternalProducer() {
    return this.veniceWriter;
  }

  protected void setControllerClient(D2ControllerClient controllerClient) {
    this.controllerClient = controllerClient;
  }

  private D2Client getStartedD2Client(String d2ZkHost) {
    D2ClientEnvelope d2ClientEnvelope = d2ZkHostToClientEnvelopeMap.computeIfAbsent(d2ZkHost, zkHost -> {
      String fsBasePath = Utils.getUniqueTempPath("d2");
      D2Client d2Client = new D2ClientBuilder().setZkHosts(d2ZkHost)
          .setSSLContext(sslFactory.map(SSLFactory::getSSLContext).orElse(null))
          .setIsSSLEnabled(sslFactory.isPresent())
          .setSSLParameters(sslFactory.map(SSLFactory::getSSLParameters).orElse(null))
          .setFsBasePath(fsBasePath)
          .setEnableSaveUriDataOnDisk(true)
          .build();
      D2ClientUtils.startClient(d2Client);
      return new D2ClientEnvelope(d2Client, fsBasePath);
    });
    return d2ClientEnvelope.d2Client;
  }

  private static final class D2ClientEnvelope implements Closeable {
    D2Client d2Client;
    String fsBasePath;

    D2ClientEnvelope(D2Client d2Client, String fsBasePath) {
      this.d2Client = d2Client;
      this.fsBasePath = fsBasePath;
    }

    @Override
    public void close() throws IOException {
      D2ClientUtils.shutdownClient(d2Client);
      try {
        FileUtils.deleteDirectory(new File(fsBasePath));
      } catch (IOException e) {
        LOGGER.info("Error in cleaning up: {}", fsBasePath);
      }
    }
  }
}<|MERGE_RESOLUTION|>--- conflicted
+++ resolved
@@ -454,15 +454,10 @@
       }
 
       if (sslFactory.isPresent()) {
-<<<<<<< HEAD
-        transportClient = new HttpsTransportClient(discoveryUrl.get(), sslFactory.get(), authenticationProvider);
+        transportClient =
+            new HttpsTransportClient(discoveryUrl.get(), 0, 0, false, sslFactory.get(), authenticationProvider);
       } else {
-        transportClient = new HttpTransportClient(discoveryUrl.get(), authenticationProvider);
-=======
-        transportClient = new HttpsTransportClient(discoveryUrl.get(), 0, 0, false, sslFactory.get());
-      } else {
-        transportClient = new HttpTransportClient(discoveryUrl.get(), 0, 0);
->>>>>>> 6c8b6724
+        transportClient = new HttpTransportClient(discoveryUrl.get(), 0, 0, authenticationProvider);
       }
     } else {
       this.primaryControllerColoD2Client = getStartedD2Client(primaryControllerColoD2ZKHost);
