package com.linkedin.venice.duckdb;

import static com.linkedin.venice.sql.AvroToSQL.UnsupportedTypeHandling.FAIL;

import com.linkedin.davinci.client.DaVinciRecordTransformer;
import com.linkedin.davinci.client.DaVinciRecordTransformerResult;
import com.linkedin.venice.exceptions.VeniceException;
import com.linkedin.venice.sql.AvroToSQL;
import com.linkedin.venice.sql.InsertProcessor;
import com.linkedin.venice.sql.SQLUtils;
import com.linkedin.venice.sql.TableDefinition;
import com.linkedin.venice.utils.lazy.Lazy;
import java.sql.Connection;
import java.sql.DriverManager;
import java.sql.PreparedStatement;
import java.sql.SQLException;
import java.sql.Statement;
import java.util.Set;
import org.apache.avro.Schema;
import org.apache.avro.generic.GenericRecord;
import org.apache.logging.log4j.LogManager;
import org.apache.logging.log4j.Logger;


public class DuckDBDaVinciRecordTransformer
    extends DaVinciRecordTransformer<GenericRecord, GenericRecord, GenericRecord> {
  private static final Logger LOGGER = LogManager.getLogger(DuckDBDaVinciRecordTransformer.class);
  private static final String duckDBFilePath = "my_database.duckdb";
<<<<<<< HEAD
=======
  // ToDo: Don't hardcode the table name. Get it from the storeName
  private static final String baseVersionTableName = "my_table_v";
>>>>>>> 1261bb9a
  private static final String deleteStatementTemplate = "DELETE FROM %s WHERE %s = ?;";
  private static final String createViewStatementTemplate =
      "CREATE OR REPLACE VIEW current_version AS SELECT * FROM %s;";
  private static final String dropTableStatementTemplate = "DROP TABLE %s;";
  private final String storeNameWithoutVersionInfo;
  private final String versionTableName;
  private final String duckDBUrl;
  private final Set<String> columnsToProject;

  public DuckDBDaVinciRecordTransformer(
      int storeVersion,
      Schema keySchema,
      Schema originalValueSchema,
      Schema outputValueSchema,
      boolean storeRecordsInDaVinci,
      String baseDir,
      String storeNameWithoutVersionInfo,
      Set<String> columnsToProject) {
    super(storeVersion, keySchema, originalValueSchema, outputValueSchema, storeRecordsInDaVinci);
    this.storeNameWithoutVersionInfo = storeNameWithoutVersionInfo;
    this.versionTableName = buildStoreNameWithVersion(storeVersion);
    this.duckDBUrl = "jdbc:duckdb:" + baseDir + "/" + duckDBFilePath;
    this.columnsToProject = columnsToProject;
  }

  @Override
  public DaVinciRecordTransformerResult<GenericRecord> transform(Lazy<GenericRecord> key, Lazy<GenericRecord> value) {
    // Record transformation happens inside processPut as we need access to the connection object to create the prepared
    // statement
    return new DaVinciRecordTransformerResult<>(DaVinciRecordTransformerResult.Result.UNCHANGED);
  }

  @Override
  public void processPut(Lazy<GenericRecord> key, Lazy<GenericRecord> value) {
    // TODO: Pre-allocate the upsert statement and everything that goes into it, as much as possible.
    Schema keySchema = key.get().getSchema();
    Schema valueSchema = value.get().getSchema();
    String upsertStatement = AvroToSQL.upsertStatement(versionTableName, keySchema, valueSchema, this.columnsToProject);

    // ToDo: Instead of creating a connection on every call, have a long-term connection. Maybe a connection pool?
    try (Connection connection = DriverManager.getConnection(duckDBUrl)) {
      // TODO: Pre-allocate the upsert processor as well
      InsertProcessor upsertProcessor = AvroToSQL.upsertProcessor(keySchema, valueSchema, this.columnsToProject);

      // TODO: Pre-allocate the prepared statement (consider thread-local if it's not thread safe)
      try (PreparedStatement preparedStatement = connection.prepareStatement(upsertStatement)) {
        upsertProcessor.process(key.get(), value.get(), preparedStatement);
      }
    } catch (SQLException e) {
      throw new RuntimeException(e);
    }
  }

  @Override
  public void processDelete(Lazy<GenericRecord> key) {
    // Unable to convert to prepared statement as table and column names can't be parameterized
    // ToDo make delete non-hardcoded on primaryKey
    String deleteStatement = String.format(deleteStatementTemplate, versionTableName, "key");

    // ToDo: Instead of creating a connection on every call, have a long-term connection. Maybe a connection pool?
    try (Connection connection = DriverManager.getConnection(duckDBUrl);
        PreparedStatement stmt = connection.prepareStatement(deleteStatement)) {
      stmt.setString(1, key.get().get("key").toString());
      stmt.execute();
    } catch (SQLException e) {
      throw new RuntimeException(e);
    }
  }

  @Override
  public void onStartVersionIngestion(boolean isCurrentVersion) {
    try (Connection connection = DriverManager.getConnection(duckDBUrl);
        Statement stmt = connection.createStatement()) {
      TableDefinition desiredTableDefinition = AvroToSQL.getTableDefinition(
          this.versionTableName,
          getKeySchema(),
          getOutputValueSchema(),
          this.columnsToProject,
          FAIL,
          true);
      TableDefinition existingTableDefinition = SQLUtils.getTableDefinition(this.versionTableName, connection);
      if (existingTableDefinition == null) {
        LOGGER.info("Table '{}' not found on disk, will create it from scratch", this.versionTableName);
        String createTableStatement = SQLUtils.createTableStatement(desiredTableDefinition);
        stmt.execute(createTableStatement);
      } else if (existingTableDefinition.equals(desiredTableDefinition)) {
        LOGGER.info("Table '{}' found on disk and its schema is compatible. Will reuse.", this.versionTableName);
      } else {
        // TODO: Handle the wiping and re-bootstrap automatically.
        throw new VeniceException(
            "Table '" + this.versionTableName + "' found on disk, but its schema is incompatible. Please wipe.");
      }

      if (isCurrentVersion) {
        // Unable to convert to prepared statement as table and column names can't be parameterized
        String createViewStatement = String.format(createViewStatementTemplate, versionTableName);
        stmt.execute(createViewStatement);
      }
    } catch (SQLException e) {
      throw new RuntimeException(e);
    }
  }

  @Override
  public void onEndVersionIngestion(int currentVersion) {
    try (Connection connection = DriverManager.getConnection(duckDBUrl);
        Statement stmt = connection.createStatement()) {
      // Swap to current version
      String currentVersionTableName = buildStoreNameWithVersion(currentVersion);
      String createViewStatement = String.format(createViewStatementTemplate, currentVersionTableName);
      stmt.execute(createViewStatement);

      // Unable to convert to prepared statement as table and column names can't be parameterized
      // Drop DuckDB table for storeVersion as it's retired
      String dropTableStatement = String.format(dropTableStatementTemplate, versionTableName);
      stmt.execute(dropTableStatement);
    } catch (SQLException e) {
      throw new RuntimeException(e);
    }
  }

  public String getDuckDBUrl() {
    return duckDBUrl;
  }

  public String buildStoreNameWithVersion(int version) {
    return storeNameWithoutVersionInfo + "_v" + version;
  }
}<|MERGE_RESOLUTION|>--- conflicted
+++ resolved
@@ -26,11 +26,6 @@
     extends DaVinciRecordTransformer<GenericRecord, GenericRecord, GenericRecord> {
   private static final Logger LOGGER = LogManager.getLogger(DuckDBDaVinciRecordTransformer.class);
   private static final String duckDBFilePath = "my_database.duckdb";
-<<<<<<< HEAD
-=======
-  // ToDo: Don't hardcode the table name. Get it from the storeName
-  private static final String baseVersionTableName = "my_table_v";
->>>>>>> 1261bb9a
   private static final String deleteStatementTemplate = "DELETE FROM %s WHERE %s = ?;";
   private static final String createViewStatementTemplate =
       "CREATE OR REPLACE VIEW current_version AS SELECT * FROM %s;";
